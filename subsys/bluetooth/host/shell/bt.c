/** @file
 * @brief Bluetooth shell module
 *
 * Provide some Bluetooth shell commands that can be useful to applications.
 */

/*
 * Copyright (c) 2017 Intel Corporation
 * Copyright (c) 2018 Nordic Semiconductor ASA
 *
 * SPDX-License-Identifier: Apache-2.0
 */

#include <errno.h>
#include <zephyr/types.h>
#include <ctype.h>
#include <stddef.h>
#include <stdlib.h>
#include <string.h>
#include <strings.h>
#include <zephyr/sys/printk.h>
#include <zephyr/sys/byteorder.h>
#include <zephyr/sys/util.h>
#include <zephyr/sys/util_macro.h>
#include <zephyr/kernel.h>

#include <zephyr/settings/settings.h>

#include <zephyr/bluetooth/hci.h>
#include <zephyr/bluetooth/bluetooth.h>
#include <zephyr/bluetooth/conn.h>
#include <zephyr/bluetooth/classic/rfcomm.h>
#include <zephyr/bluetooth/classic/sdp.h>
#include <zephyr/bluetooth/iso.h>
#include <zephyr/bluetooth/ead.h>

#include <zephyr/shell/shell.h>
#include "bt_shell_private.h"

#include "audio/shell/audio.h"
#include "controller/ll_sw/shell/ll.h"
#include "host/shell/bt.h"
#include "mesh/shell/hci.h"

static bool no_settings_load;

uint8_t selected_id = BT_ID_DEFAULT;
const struct shell *ctx_shell;

#if defined(CONFIG_BT_CONN)
struct bt_conn *default_conn;

/* Connection context for BR/EDR legacy pairing in sec mode 3 */
static struct bt_conn *pairing_conn;

static struct bt_le_oob oob_local;
#if defined(CONFIG_BT_SMP) || defined(CONFIG_BT_CLASSIC)
static struct bt_le_oob oob_remote;
#endif /* CONFIG_BT_SMP || CONFIG_BT_CLASSIC) */
#endif /* CONFIG_BT_CONN */

#if defined(CONFIG_BT_SMP)
static struct bt_conn_auth_info_cb auth_info_cb;
#endif /* CONFIG_BT_SMP */

#define NAME_LEN 30

#define KEY_STR_LEN 33

#define ADV_DATA_DELIMITER ", "

#define AD_SIZE 9

/*
 * Based on the maximum number of parameters for HCI_LE_Generate_DHKey
 * See BT Core Spec V5.2 Vol. 4, Part E, section 7.8.37
 */
#define HCI_CMD_MAX_PARAM 65

#define DEFAULT_SCAN_TIMEOUT_SEC 10

#if defined(CONFIG_BT_BROADCASTER)
enum {
	SHELL_ADV_OPT_CONNECTABLE,
	SHELL_ADV_OPT_DISCOVERABLE,
	SHELL_ADV_OPT_EXT_ADV,
	SHELL_ADV_OPT_APPEARANCE,
	SHELL_ADV_OPT_KEEP_RPA,

	SHELL_ADV_OPT_NUM,
};

static ATOMIC_DEFINE(adv_opt, SHELL_ADV_OPT_NUM);
#if defined(CONFIG_BT_EXT_ADV)
uint8_t selected_adv;
struct bt_le_ext_adv *adv_sets[CONFIG_BT_EXT_ADV_MAX_ADV_SET];
static ATOMIC_DEFINE(adv_set_opt, SHELL_ADV_OPT_NUM)[CONFIG_BT_EXT_ADV_MAX_ADV_SET];
#endif /* CONFIG_BT_EXT_ADV */
#endif /* CONFIG_BT_BROADCASTER */

#if defined(CONFIG_BT_OBSERVER) || defined(CONFIG_BT_USER_PHY_UPDATE)
static const char *phy2str(uint8_t phy)
{
	switch (phy) {
	case 0: return "No packets";
	case BT_GAP_LE_PHY_1M:
		return "LE 1M";
	case BT_GAP_LE_PHY_2M:
		return "LE 2M";
	case BT_GAP_LE_PHY_CODED:
		return "LE Coded";
	default:
		return "Unknown";
	}
}
#endif

#if defined(CONFIG_BT_CONN) || (defined(CONFIG_BT_BROADCASTER) && defined(CONFIG_BT_EXT_ADV))
static void print_le_addr(const char *desc, const bt_addr_le_t *addr)
{
	char addr_str[BT_ADDR_LE_STR_LEN];

	const char *addr_desc = bt_addr_le_is_identity(addr) ? "identity" :
				bt_addr_le_is_rpa(addr) ? "resolvable" :
				"non-resolvable";

	bt_addr_le_to_str(addr, addr_str, sizeof(addr_str));

	bt_shell_print("%s address: %s (%s)", desc, addr_str,
		       addr_desc);
}
#endif /* CONFIG_BT_CONN || (CONFIG_BT_BROADCASTER && CONFIG_BT_EXT_ADV) */

#if defined(CONFIG_BT_TRANSMIT_POWER_CONTROL)
static const char *tx_power_flag2str(int8_t flag)
{
	switch (flag) {
	case 0:
		return "Neither Max nor Min Tx Power";
	case 1:
		return "Tx Power Level is at minimum";
	case 2:
		return "Tx Power Level is at maximum";
	/* Current Tx Power Level is the only available one*/
	case 3:
		return "Tx Power Level is at minimum & maximum.";
	default:
		return "Unknown";
	}
}

static const char *tx_power_report_reason2str(uint8_t reason)
{
	switch (reason) {
	case BT_HCI_LE_TX_POWER_REPORT_REASON_LOCAL_CHANGED:
		return "Local Tx Power changed";
	case BT_HCI_LE_TX_POWER_REPORT_REASON_REMOTE_CHANGED:
		return "Remote Tx Power changed";
	case BT_HCI_LE_TX_POWER_REPORT_REASON_READ_REMOTE_COMPLETED:
		return "Completed to read remote Tx Power";
	default:
		return "Unknown";
	}
}

static const char *tx_pwr_ctrl_phy2str(enum bt_conn_le_tx_power_phy phy)
{
	switch (phy) {
	case BT_CONN_LE_TX_POWER_PHY_NONE:
		return "None";
	case BT_CONN_LE_TX_POWER_PHY_1M:
		return "LE 1M";
	case BT_CONN_LE_TX_POWER_PHY_2M:
		return "LE 2M";
	case BT_CONN_LE_TX_POWER_PHY_CODED_S8:
		return "LE Coded S8";
	case BT_CONN_LE_TX_POWER_PHY_CODED_S2:
		return "LE Coded S2";
	default:
		return "Unknown";
	}
}

static const char *enabled2str(bool enabled)
{
	if (enabled) {
		return "Enabled";
	} else {
		return "Disabled";
	}
}

#endif /* CONFIG_BT_TRANSMIT_POWER_CONTROL */

#if defined(CONFIG_BT_PATH_LOSS_MONITORING)
static const char *plm_report_zone_str(enum bt_conn_le_path_loss_zone zone)
{
	switch (zone) {
	case BT_CONN_LE_PATH_LOSS_ZONE_ENTERED_LOW:
		return "Entered low zone";
	case BT_CONN_LE_PATH_LOSS_ZONE_ENTERED_MIDDLE:
		return "Entered middle zone";
	case BT_CONN_LE_PATH_LOSS_ZONE_ENTERED_HIGH:
		return "Entered high zone";
	case BT_CONN_LE_PATH_LOSS_ZONE_UNAVAILABLE:
		return "Path loss unavailable";
	default:
		return "Unknown";
	}
}
#endif /* CONFIG_BT_PATH_LOSS_MONITORING */

#if defined(CONFIG_BT_CENTRAL)
static int cmd_scan_off(const struct shell *sh);
static int cmd_connect_le(const struct shell *sh, size_t argc, char *argv[]);
static int cmd_scan_filter_clear_name(const struct shell *sh, size_t argc,
				      char *argv[]);

static struct bt_auto_connect {
	bt_addr_le_t addr;
	bool addr_set;
	bool connect_name;
} auto_connect;
#endif /* CONFIG_BT_CENTRAL */

#if defined(CONFIG_BT_OBSERVER)
static void active_scan_timeout(struct k_work *work)
{
	int err;

	bt_shell_print("Scan timeout");

	err = bt_le_scan_stop();
	if (err) {
		bt_shell_error("Failed to stop scan (err %d)", err);
	}

#if defined(CONFIG_BT_CENTRAL)
	if (auto_connect.connect_name) {
		auto_connect.connect_name = false;
		/* "name" is what would be in argv[0] normally */
		cmd_scan_filter_clear_name(NULL, 1, (char *[]){ "name" });
	}
#endif /* CONFIG_BT_CENTRAL */
}

static K_WORK_DELAYABLE_DEFINE(active_scan_timeout_work, active_scan_timeout);

static struct bt_scan_filter {
	char name[NAME_LEN];
	bool name_set;
	char addr[BT_ADDR_STR_LEN];
	bool addr_set;
	int8_t rssi;
	bool rssi_set;
	uint16_t pa_interval;
	bool pa_interval_set;
} scan_filter;

static const char scan_response_label[] = "[DEVICE]: ";
static bool scan_verbose_output;

#if defined(CONFIG_BT_EAD)
static uint8_t bt_shell_ead_session_key[BT_EAD_KEY_SIZE] = {0xC0, 0xC1, 0xC2, 0xC3, 0xC4, 0xC5,
							    0xC6, 0xC7, 0xC8, 0xC9, 0xCA, 0xCB,
							    0xCC, 0xCD, 0xCE, 0xCF};
static uint8_t bt_shell_ead_iv[BT_EAD_IV_SIZE] = {0xFB, 0x56, 0xE1, 0xDA, 0xDC, 0x7E, 0xAD, 0xF5};

/* this is the number of ad struct allowed */
#define BT_SHELL_EAD_MAX_AD 10
static size_t bt_shell_ead_ad_len;

#if defined(CONFIG_BT_CTLR_ADV_DATA_LEN_MAX)
/* this is the maximum total size of the ad data */
#define BT_SHELL_EAD_DATA_MAX_SIZE CONFIG_BT_CTLR_ADV_DATA_LEN_MAX
#else
#define BT_SHELL_EAD_DATA_MAX_SIZE 31
#endif
static size_t bt_shell_ead_data_size;
static uint8_t bt_shell_ead_data[BT_SHELL_EAD_DATA_MAX_SIZE] = {0};

int ead_update_ad(void);
#endif

static bool bt_shell_ead_decrypt_scan;

bool is_substring(const char *substr, const char *str)
{
	const size_t str_len = strlen(str);
	const size_t sub_str_len = strlen(substr);

	if (sub_str_len > str_len) {
		return false;
	}

	for (size_t pos = 0; pos < str_len; pos++) {
		if (pos + sub_str_len > str_len) {
			return false;
		}

		if (strncasecmp(substr, &str[pos], sub_str_len) == 0) {
			return true;
		}
	}

	return false;
}

static bool data_cb(struct bt_data *data, void *user_data)
{
	char *name = user_data;

	switch (data->type) {
	case BT_DATA_NAME_SHORTENED:
	case BT_DATA_NAME_COMPLETE:
	case BT_DATA_BROADCAST_NAME:
		memcpy(name, data->data, MIN(data->data_len, NAME_LEN - 1));
		return false;
	default:
		return true;
	}
}

static void print_data_hex(const uint8_t *data, uint8_t len, enum shell_vt100_color color)
{
	if (len == 0) {
		return;
	}

	bt_shell_fprintf(color, "0x");
	/* Reverse the byte order when printing as advertising data is LE
	 * and the MSB should be first in the printed output.
	 */
	for (int16_t i = len - 1; i >= 0; i--) {
		bt_shell_fprintf(color, "%02x", data[i]);
	}
}

static void print_data_set(uint8_t set_value_len,
			   const uint8_t *scan_data, uint8_t scan_data_len)
{
	uint8_t idx = 0;

	if (scan_data_len == 0 || set_value_len > scan_data_len) {
		return;
	}

	do {
		if (idx > 0) {
			bt_shell_fprintf_info(ADV_DATA_DELIMITER);
		}

		print_data_hex(&scan_data[idx], set_value_len, SHELL_INFO);
		idx += set_value_len;
	} while (idx + set_value_len <= scan_data_len);

	if (idx < scan_data_len) {
		bt_shell_fprintf_warn(" Excess data: ");
		print_data_hex(&scan_data[idx], scan_data_len - idx, SHELL_WARNING);
	}
}

static bool data_verbose_cb(struct bt_data *data, void *user_data)
{
	bt_shell_fprintf_info("%*sType 0x%02x: ",
			      strlen(scan_response_label), "", data->type);

	switch (data->type) {
	case BT_DATA_UUID16_SOME:
	case BT_DATA_UUID16_ALL:
	case BT_DATA_SOLICIT16:
		print_data_set(BT_UUID_SIZE_16, data->data, data->data_len);
		break;
	case BT_DATA_SVC_DATA16:
		/* Data starts with a UUID16 (2 bytes),
		 * the rest is unknown and printed as single bytes
		 */
		if (data->data_len < BT_UUID_SIZE_16) {
			bt_shell_fprintf_warn(
				"BT_DATA_SVC_DATA16 data length too short (%u)",
				data->data_len);
			break;
		}
		print_data_set(BT_UUID_SIZE_16, data->data, BT_UUID_SIZE_16);
		if (data->data_len > BT_UUID_SIZE_16) {
			bt_shell_fprintf_info(ADV_DATA_DELIMITER);
			print_data_set(1, data->data + BT_UUID_SIZE_16,
				       data->data_len - BT_UUID_SIZE_16);
		}
		break;
	case BT_DATA_UUID32_SOME:
	case BT_DATA_UUID32_ALL:
		print_data_set(BT_UUID_SIZE_32, data->data, data->data_len);
		break;
	case BT_DATA_SVC_DATA32:
		/* Data starts with a UUID32 (4 bytes),
		 * the rest is unknown and printed as single bytes
		 */
		if (data->data_len < BT_UUID_SIZE_32) {
			bt_shell_fprintf_warn(
				"BT_DATA_SVC_DATA32 data length too short (%u)",
				data->data_len);
			break;
		}
		print_data_set(BT_UUID_SIZE_32, data->data, BT_UUID_SIZE_32);
		if (data->data_len > BT_UUID_SIZE_32) {
			bt_shell_fprintf_info(ADV_DATA_DELIMITER);
			print_data_set(1, data->data + BT_UUID_SIZE_32,
				       data->data_len - BT_UUID_SIZE_32);
		}
		break;
	case BT_DATA_UUID128_SOME:
	case BT_DATA_UUID128_ALL:
	case BT_DATA_SOLICIT128:
		print_data_set(BT_UUID_SIZE_128, data->data, data->data_len);
		break;
	case BT_DATA_SVC_DATA128:
		/* Data starts with a UUID128 (16 bytes),
		 * the rest is unknown and printed as single bytes
		 */
		if (data->data_len < BT_UUID_SIZE_128) {
			bt_shell_fprintf_warn(
				"BT_DATA_SVC_DATA128 data length too short (%u)",
				data->data_len);
			break;
		}
		print_data_set(BT_UUID_SIZE_128, data->data, BT_UUID_SIZE_128);
		if (data->data_len > BT_UUID_SIZE_128) {
			bt_shell_fprintf_info(ADV_DATA_DELIMITER);
			print_data_set(1, data->data + BT_UUID_SIZE_128,
				       data->data_len - BT_UUID_SIZE_128);
		}
		break;
	case BT_DATA_NAME_SHORTENED:
	case BT_DATA_NAME_COMPLETE:
	case BT_DATA_BROADCAST_NAME:
		bt_shell_fprintf_info("%.*s", data->data_len, data->data);
		break;
	case BT_DATA_PUB_TARGET_ADDR:
	case BT_DATA_RAND_TARGET_ADDR:
	case BT_DATA_LE_BT_DEVICE_ADDRESS:
		print_data_set(BT_ADDR_SIZE, data->data, data->data_len);
		break;
	case BT_DATA_CSIS_RSI:
		print_data_set(3, data->data, data->data_len);
		break;
	case BT_DATA_ENCRYPTED_AD_DATA:
		bt_shell_fprintf_info("Encrypted Advertising Data: ");
		print_data_set(1, data->data, data->data_len);

		if (bt_shell_ead_decrypt_scan) {
#if defined(CONFIG_BT_EAD)
			bt_shell_fprintf_info("\n%*s[START DECRYPTED DATA]\n",
					      strlen(scan_response_label), "");

			int ead_err;
			struct net_buf_simple decrypted_buf;
			size_t decrypted_data_size = BT_EAD_DECRYPTED_PAYLOAD_SIZE(data->data_len);
			uint8_t decrypted_data[decrypted_data_size];

			ead_err = bt_ead_decrypt(bt_shell_ead_session_key, bt_shell_ead_iv,
						 data->data, data->data_len, decrypted_data);
			if (ead_err) {
				bt_shell_error("Error during decryption (err %d)", ead_err);
			}

			net_buf_simple_init_with_data(&decrypted_buf, &decrypted_data[0],
						      decrypted_data_size);

			bt_data_parse(&decrypted_buf, &data_verbose_cb, user_data);

			bt_shell_fprintf_info("%*s[END DECRYPTED DATA]",
					      strlen(scan_response_label), "");
#endif
		}
		break;
	default:
		print_data_set(1, data->data, data->data_len);
	}

	bt_shell_fprintf_info("\n");

	return true;
}

static const char *scan_response_type_txt(uint8_t type)
{
	switch (type) {
	case BT_GAP_ADV_TYPE_ADV_IND:
		return "ADV_IND";
	case BT_GAP_ADV_TYPE_ADV_DIRECT_IND:
		return "ADV_DIRECT_IND";
	case BT_GAP_ADV_TYPE_ADV_SCAN_IND:
		return "ADV_SCAN_IND";
	case BT_GAP_ADV_TYPE_ADV_NONCONN_IND:
		return "ADV_NONCONN_IND";
	case BT_GAP_ADV_TYPE_SCAN_RSP:
		return "SCAN_RSP";
	case BT_GAP_ADV_TYPE_EXT_ADV:
		return "EXT_ADV";
	default:
		return "UNKNOWN";
	}
}

bool passes_scan_filter(const struct bt_le_scan_recv_info *info, const struct net_buf_simple *buf)
{

	if (scan_filter.rssi_set && (scan_filter.rssi > info->rssi)) {
		return false;
	}

	if (scan_filter.pa_interval_set &&
	    (scan_filter.pa_interval > BT_CONN_INTERVAL_TO_MS(info->interval))) {
		return false;
	}

	if (scan_filter.addr_set) {
		char le_addr[BT_ADDR_LE_STR_LEN] = {0};

		bt_addr_le_to_str(info->addr, le_addr, sizeof(le_addr));

		if (!is_substring(scan_filter.addr, le_addr)) {
			return false;
		}
	}

	if (scan_filter.name_set) {
		struct net_buf_simple buf_copy;
		char name[NAME_LEN] = {0};

		/* call to bt_data_parse consumes netbufs so shallow clone for verbose output */
		net_buf_simple_clone(buf, &buf_copy);
		bt_data_parse(&buf_copy, data_cb, name);

		if (!is_substring(scan_filter.name, name)) {
			return false;
		}
	}

	return true;
}

static void scan_recv(const struct bt_le_scan_recv_info *info, struct net_buf_simple *buf)
{
	char le_addr[BT_ADDR_LE_STR_LEN];
	char name[NAME_LEN];
	struct net_buf_simple buf_copy;

	if (!passes_scan_filter(info, buf)) {
		return;
	}

	if (scan_verbose_output) {
		/* call to bt_data_parse consumes netbufs so shallow clone for verbose output */
		net_buf_simple_clone(buf, &buf_copy);
	}

	(void)memset(name, 0, sizeof(name));

	bt_data_parse(buf, data_cb, name);
	bt_addr_le_to_str(info->addr, le_addr, sizeof(le_addr));

	bt_shell_print("%s%s, AD evt type %u, RSSI %i %s "
		       "C:%u S:%u D:%d SR:%u E:%u Prim: %s, Secn: %s, "
		       "Interval: 0x%04x (%u us), SID: 0x%x",
		       scan_response_label,
		       le_addr, info->adv_type, info->rssi, name,
		       (info->adv_props & BT_GAP_ADV_PROP_CONNECTABLE) != 0,
		       (info->adv_props & BT_GAP_ADV_PROP_SCANNABLE) != 0,
		       (info->adv_props & BT_GAP_ADV_PROP_DIRECTED) != 0,
		       (info->adv_props & BT_GAP_ADV_PROP_SCAN_RESPONSE) != 0,
		       (info->adv_props & BT_GAP_ADV_PROP_EXT_ADV) != 0,
		       phy2str(info->primary_phy), phy2str(info->secondary_phy),
		       info->interval, BT_CONN_INTERVAL_TO_US(info->interval),
		       info->sid);

	if (scan_verbose_output) {
		bt_shell_info("%*s[SCAN DATA START - %s]",
			      strlen(scan_response_label), "",
			      scan_response_type_txt(info->adv_type));
		bt_data_parse(&buf_copy, data_verbose_cb, NULL);
		bt_shell_info("%*s[SCAN DATA END]", strlen(scan_response_label), "");
	}

#if defined(CONFIG_BT_CENTRAL)
	if ((info->adv_props & BT_GAP_ADV_PROP_CONNECTABLE) != 0U) {
		struct bt_conn *conn = bt_conn_lookup_addr_le(selected_id, info->addr);

		/* Only store auto-connect address for devices we are not already connected to */
		if (conn == NULL) {
			/* Store address for later use */
			auto_connect.addr_set = true;
			bt_addr_le_copy(&auto_connect.addr, info->addr);

			/* Use the above auto_connect.addr address to automatically connect */
			if (auto_connect.connect_name) {
				auto_connect.connect_name = false;

				cmd_scan_off(NULL);

				/* "name" is what would be in argv[0] normally */
				cmd_scan_filter_clear_name(NULL, 1, (char *[]){"name"});

				/* "connect" is what would be in argv[0] normally */
				cmd_connect_le(NULL, 1, (char *[]){"connect"});
			}
		} else {
			bt_conn_unref(conn);
		}
	}
#endif /* CONFIG_BT_CENTRAL */
}

static void scan_timeout(void)
{
	bt_shell_print("Scan timeout");
}
#endif /* CONFIG_BT_OBSERVER */

#if defined(CONFIG_BT_EXT_ADV)
#if defined(CONFIG_BT_BROADCASTER)
static void adv_sent(struct bt_le_ext_adv *adv,
		     struct bt_le_ext_adv_sent_info *info)
{
	bt_shell_print("Advertiser[%d] %p sent %d",
		       bt_le_ext_adv_get_index(adv), adv, info->num_sent);
}

static void adv_scanned(struct bt_le_ext_adv *adv,
			struct bt_le_ext_adv_scanned_info *info)
{
	char str[BT_ADDR_LE_STR_LEN];

	bt_addr_le_to_str(info->addr, str, sizeof(str));

	bt_shell_print("Advertiser[%d] %p scanned by %s",
		       bt_le_ext_adv_get_index(adv), adv, str);
}
#endif /* CONFIG_BT_BROADCASTER */

#if defined(CONFIG_BT_PERIPHERAL)
static void adv_connected(struct bt_le_ext_adv *adv,
			  struct bt_le_ext_adv_connected_info *info)
{
	char str[BT_ADDR_LE_STR_LEN];

	bt_addr_le_to_str(bt_conn_get_dst(info->conn), str, sizeof(str));

	bt_shell_print("Advertiser[%d] %p connected by %s",
		       bt_le_ext_adv_get_index(adv), adv, str);
}
#endif /* CONFIG_BT_PERIPHERAL */

#if defined(CONFIG_BT_PRIVACY)
static bool adv_rpa_expired(struct bt_le_ext_adv *adv)
{
	uint8_t adv_index = bt_le_ext_adv_get_index(adv);

	bool keep_rpa = atomic_test_bit(adv_set_opt[adv_index],
					  SHELL_ADV_OPT_KEEP_RPA);
	bt_shell_print("Advertiser[%d] %p RPA %s",
		       adv_index, adv,
		       keep_rpa ? "not expired" : "expired");

#if defined(CONFIG_BT_EAD)
	/* EAD must be updated each time the RPA is updated */
	if (!keep_rpa) {
		ead_update_ad();
	}
#endif

	return keep_rpa;
}
#endif /* defined(CONFIG_BT_PRIVACY) */

#endif /* CONFIG_BT_EXT_ADV */

#if !defined(CONFIG_BT_CONN)
#if 0 /* FIXME: Add support for changing prompt */
static const char *current_prompt(void)
{
	return NULL;
}
#endif
#endif /* !CONFIG_BT_CONN */

#if defined(CONFIG_BT_CONN)
#if 0 /* FIXME: Add support for changing prompt */
static const char *current_prompt(void)
{
	static char str[BT_ADDR_LE_STR_LEN + 2];
	static struct bt_conn_info info;

	if (!default_conn) {
		return NULL;
	}

	if (bt_conn_get_info(default_conn, &info) < 0) {
		return NULL;
	}

	if (info.type != BT_CONN_TYPE_LE) {
		return NULL;
	}

	bt_addr_le_to_str(info.le.dst, str, sizeof(str) - 2);
	strcat(str, "> ");
	return str;
}
#endif

void conn_addr_str(struct bt_conn *conn, char *addr, size_t len)
{
	struct bt_conn_info info;

	if (bt_conn_get_info(conn, &info) < 0) {
		addr[0] = '\0';
		return;
	}

	switch (info.type) {
#if defined(CONFIG_BT_CLASSIC)
	case BT_CONN_TYPE_BR:
		bt_addr_to_str(info.br.dst, addr, len);
		break;
#endif
	case BT_CONN_TYPE_LE:
		bt_addr_le_to_str(info.le.dst, addr, len);
		break;
	default:
		break;
	}
}

static void print_le_oob(const struct shell *sh, struct bt_le_oob *oob)
{
	char addr[BT_ADDR_LE_STR_LEN];
	char c[KEY_STR_LEN];
	char r[KEY_STR_LEN];

	bt_addr_le_to_str(&oob->addr, addr, sizeof(addr));

	bin2hex(oob->le_sc_data.c, sizeof(oob->le_sc_data.c), c, sizeof(c));
	bin2hex(oob->le_sc_data.r, sizeof(oob->le_sc_data.r), r, sizeof(r));

	shell_print(sh, "OOB data:");
	shell_print(sh, "%-29s %-32s %-32s", "addr", "random", "confirm");
	shell_print(sh, "%29s %32s %32s", addr, r, c);
}

static void connected(struct bt_conn *conn, uint8_t err)
{
	char addr[BT_ADDR_LE_STR_LEN];
	struct bt_conn_info info;
	int info_err;

	conn_addr_str(conn, addr, sizeof(addr));

	if (err) {
		bt_shell_error("Failed to connect to %s 0x%02x %s", addr,
			       err, bt_hci_err_to_str(err));
		goto done;
	}

	bt_shell_print("Connected: %s", addr);

	info_err = bt_conn_get_info(conn, &info);
	if (info_err != 0) {
		bt_shell_error("Failed to connection information: %d", info_err);
		goto done;
	}

	if (info.role == BT_CONN_ROLE_CENTRAL) {
		if (default_conn != NULL) {
			bt_conn_unref(default_conn);
		}

		default_conn = bt_conn_ref(conn);
	} else if (info.role == BT_CONN_ROLE_PERIPHERAL) {
		if (default_conn == NULL) {
			default_conn = bt_conn_ref(conn);
		}
	}

done:
	/* clear connection reference for sec mode 3 pairing */
	if (pairing_conn) {
		bt_conn_unref(pairing_conn);
		pairing_conn = NULL;
	}
}

static void disconnected_set_new_default_conn_cb(struct bt_conn *conn, void *user_data)
{
	struct bt_conn_info info;

	if (default_conn != NULL) {
		/* nop */
		return;
	}

	if (bt_conn_get_info(conn, &info) != 0) {
		bt_shell_error("Unable to get info: conn %p", conn);
		return;
	}

	if (info.state == BT_CONN_STATE_CONNECTED) {
		char addr_str[BT_ADDR_LE_STR_LEN];

		default_conn = bt_conn_ref(conn);

		bt_addr_le_to_str(info.le.dst, addr_str, sizeof(addr_str));
		bt_shell_print("Selected conn is now: %s", addr_str);
	}
}

static void disconnected(struct bt_conn *conn, uint8_t reason)
{
	char addr[BT_ADDR_LE_STR_LEN];

	conn_addr_str(conn, addr, sizeof(addr));
	bt_shell_print("Disconnected: %s (reason 0x%02x)", addr, reason);

	if (default_conn == conn) {
		bt_conn_unref(default_conn);
		default_conn = NULL;

		/* If we are connected to other devices, set one of them as default */
		bt_conn_foreach(BT_CONN_TYPE_LE, disconnected_set_new_default_conn_cb, NULL);
	}
}

static bool le_param_req(struct bt_conn *conn, struct bt_le_conn_param *param)
{
	bt_shell_print("LE conn  param req: int (0x%04x, 0x%04x) lat %d"
		       " to %d", param->interval_min, param->interval_max,
		       param->latency, param->timeout);

	return true;
}

static void le_param_updated(struct bt_conn *conn, uint16_t interval,
			     uint16_t latency, uint16_t timeout)
{
	bt_shell_print("LE conn param updated: int 0x%04x lat %d "
		       "to %d", interval, latency, timeout);
}

#if defined(CONFIG_BT_SMP)
static void identity_resolved(struct bt_conn *conn, const bt_addr_le_t *rpa,
			      const bt_addr_le_t *identity)
{
	char addr_identity[BT_ADDR_LE_STR_LEN];
	char addr_rpa[BT_ADDR_LE_STR_LEN];

	bt_addr_le_to_str(identity, addr_identity, sizeof(addr_identity));
	bt_addr_le_to_str(rpa, addr_rpa, sizeof(addr_rpa));

	bt_shell_print("Identity resolved %s -> %s", addr_rpa,
		       addr_identity);
}
#endif

#if defined(CONFIG_BT_SMP) || defined(CONFIG_BT_CLASSIC)
static const char *security_err_str(enum bt_security_err err)
{
	switch (err) {
	case BT_SECURITY_ERR_SUCCESS:
		return "Success";
	case BT_SECURITY_ERR_AUTH_FAIL:
		return "Authentication failure";
	case BT_SECURITY_ERR_PIN_OR_KEY_MISSING:
		return "PIN or key missing";
	case BT_SECURITY_ERR_OOB_NOT_AVAILABLE:
		return "OOB not available";
	case BT_SECURITY_ERR_AUTH_REQUIREMENT:
		return "Authentication requirements";
	case BT_SECURITY_ERR_PAIR_NOT_SUPPORTED:
		return "Pairing not supported";
	case BT_SECURITY_ERR_PAIR_NOT_ALLOWED:
		return "Pairing not allowed";
	case BT_SECURITY_ERR_INVALID_PARAM:
		return "Invalid parameters";
	case BT_SECURITY_ERR_UNSPECIFIED:
		return "Unspecified";
	default:
		return "Unknown";
	}
}

static void security_changed(struct bt_conn *conn, bt_security_t level,
			     enum bt_security_err err)
{
	char addr[BT_ADDR_LE_STR_LEN];

	conn_addr_str(conn, addr, sizeof(addr));

	if (!err) {
		bt_shell_print("Security changed: %s level %u", addr,
			       level);
	} else {
		bt_shell_print("Security failed: %s level %u "
			       "reason: %s (%d)",
			       addr, level, security_err_str(err), err);
	}
}
#endif

#if defined(CONFIG_BT_REMOTE_INFO)
static void remote_info_available(struct bt_conn *conn,
				  struct bt_conn_remote_info *remote_info)
{
	struct bt_conn_info info;

	bt_conn_get_info(conn, &info);

	if (IS_ENABLED(CONFIG_BT_REMOTE_VERSION)) {
		bt_shell_print("Remote LMP version %s (0x%02x) subversion 0x%04x "
			       "manufacturer 0x%04x", bt_hci_get_ver_str(remote_info->version),
			       remote_info->version, remote_info->subversion,
			       remote_info->manufacturer);
	}

	if (info.type == BT_CONN_TYPE_LE) {
		uint8_t features[8];
		char features_str[2 * sizeof(features) +  1];

		sys_memcpy_swap(features, remote_info->le.features,
				sizeof(features));
		bin2hex(features, sizeof(features),
			features_str, sizeof(features_str));
		bt_shell_print("LE Features: 0x%s ", features_str);
	}
}
#endif /* defined(CONFIG_BT_REMOTE_INFO) */

#if defined(CONFIG_BT_USER_DATA_LEN_UPDATE)
void le_data_len_updated(struct bt_conn *conn,
			 struct bt_conn_le_data_len_info *info)
{
	bt_shell_print("LE data len updated: TX (len: %d time: %d)"
		       " RX (len: %d time: %d)", info->tx_max_len,
		       info->tx_max_time, info->rx_max_len, info->rx_max_time);
}
#endif

#if defined(CONFIG_BT_USER_PHY_UPDATE)
void le_phy_updated(struct bt_conn *conn,
		    struct bt_conn_le_phy_info *info)
{
	bt_shell_print("LE PHY updated: TX PHY %s, RX PHY %s",
		       phy2str(info->tx_phy), phy2str(info->rx_phy));
}
#endif

#if defined(CONFIG_BT_TRANSMIT_POWER_CONTROL)
void tx_power_report(struct bt_conn *conn,
		    const struct bt_conn_le_tx_power_report *report)
{
	bt_shell_print("Tx Power Report: Reason: %s, PHY: %s, Tx Power Level: %d",
		       tx_power_report_reason2str(report->reason), tx_pwr_ctrl_phy2str(report->phy),
		       report->tx_power_level);
	bt_shell_print("Tx Power Level Flag Info: %s, Delta: %d",
		       tx_power_flag2str(report->tx_power_level_flag), report->delta);
}
#endif

#if defined(CONFIG_BT_PATH_LOSS_MONITORING)
void path_loss_threshold_report(struct bt_conn *conn,
				const struct bt_conn_le_path_loss_threshold_report *report)
{
	bt_shell_print("Path Loss Threshold event: Zone: %s, Path loss dbm: %d",
		       plm_report_zone_str(report->zone), report->path_loss);
}
#endif

#if defined(CONFIG_BT_SUBRATING)
void subrate_changed(struct bt_conn *conn,
		     const struct bt_conn_le_subrate_changed *params)
{
	if (params->status == BT_HCI_ERR_SUCCESS) {
		bt_shell_print(
			"Subrate parameters changed: "
			"Subrate Factor: %d "
			"Continuation Number: %d "
			"Peripheral latency: 0x%04x "
			"Supervision timeout: 0x%04x (%d ms)",
			params->factor,
			params->continuation_number,
			params->peripheral_latency,
			params->supervision_timeout,
			params->supervision_timeout * 10);
	} else {
		bt_shell_print("Subrate change failed (HCI status 0x%02x)", params->status);
	}
}
#endif

#if defined(CONFIG_BT_CHANNEL_SOUNDING)
void print_remote_cs_capabilities(struct bt_conn *conn, struct bt_conn_le_cs_capabilities *params)
{
	bt_shell_print(
		"Received remote channel sounding capabilities:\n"
		"- Num CS configurations: %d\n"
		"- Max consecutive CS procedures: %d\n"
		"- Num antennas supported: %d\n"
		"- Max antenna paths supported: %d\n"
		"- Initiator role supported: %s\n"
		"- Reflector role supported: %s\n"
		"- Mode 3 supported: %s\n"
		"- RTT AA only supported: %s\n"
		"- RTT AA only is 10ns precise: %s\n"
		"- RTT AA only N: %d\n"
		"- RTT sounding supported: %s\n"
		"- RTT sounding is 10ns precise: %s\n"
		"- RTT sounding N: %d\n"
		"- RTT random payload supported: %s\n"
		"- RTT random payload is 10ns precise: %s\n"
		"- RTT random payload N: %d\n"
		"- Phase-based NADM with sounding sequences supported: %s\n"
		"- Phase-based NADM with random sequences supported: %s\n"
		"- CS Sync 2M PHY supported: %s\n"
		"- CS Sync 2M 2BT PHY supported: %s\n"
		"- CS without transmitter FAE supported: %s\n"
		"- Channel selection algorithm #3c supported: %s\n"
		"- Phase-based ranging from RTT sounding sequence supported: %s\n"
		"- T_IP1 times supported: 0x%04x\n"
		"- T_IP2 times supported: 0x%04x\n"
		"- T_FCS times supported: 0x%04x\n"
		"- T_PM times supported: 0x%04x\n"
		"- T_SW time supported: %d us\n"
		"- TX SNR capability: 0x%02x",
		params->num_config_supported, params->max_consecutive_procedures_supported,
		params->num_antennas_supported, params->max_antenna_paths_supported,
		params->initiator_supported ? "Yes" : "No",
		params->reflector_supported ? "Yes" : "No", params->mode_3_supported ? "Yes" : "No",
		params->rtt_aa_only_precision == BT_CONN_LE_CS_RTT_AA_ONLY_NOT_SUPP ? "No" : "Yes",
		params->rtt_aa_only_precision == BT_CONN_LE_CS_RTT_AA_ONLY_10NS ? "Yes" : "No",
		params->rtt_aa_only_n,
		params->rtt_sounding_precision == BT_CONN_LE_CS_RTT_SOUNDING_NOT_SUPP ? "No"
										      : "Yes",
		params->rtt_sounding_precision == BT_CONN_LE_CS_RTT_SOUNDING_10NS ? "Yes" : "No",
		params->rtt_sounding_n,
		params->rtt_random_payload_precision == BT_CONN_LE_CS_RTT_RANDOM_PAYLOAD_NOT_SUPP
			? "No"
			: "Yes",
		params->rtt_random_payload_precision == BT_CONN_LE_CS_RTT_RANDOM_PAYLOAD_10NS
			? "Yes"
			: "No",
		params->rtt_random_payload_n,
		params->phase_based_nadm_sounding_supported ? "Yes" : "No",
		params->phase_based_nadm_random_supported ? "Yes" : "No",
		params->cs_sync_2m_phy_supported ? "Yes" : "No",
		params->cs_sync_2m_2bt_phy_supported ? "Yes" : "No",
		params->cs_without_fae_supported ? "Yes" : "No",
		params->chsel_alg_3c_supported ? "Yes" : "No",
		params->pbr_from_rtt_sounding_seq_supported ? "Yes" : "No",
		params->t_ip1_times_supported, params->t_ip2_times_supported,
		params->t_fcs_times_supported, params->t_pm_times_supported, params->t_sw_time,
		params->tx_snr_capability);
}

void print_remote_cs_fae_table(struct bt_conn *conn, struct bt_conn_le_cs_fae_table *params)
{
	bt_shell_print("Received FAE Table: ");
	bt_shell_hexdump(params->remote_fae_table, 72);
}

static void le_cs_config_created(struct bt_conn *conn, struct bt_conn_le_cs_config *config)
{
	const char *mode_str[5] = {"Unused", "1 (RTT)", "2 (PBR)", "3 (RTT + PBR)", "Invalid"};
	const char *role_str[3] = {"Initiator", "Reflector", "Invalid"};
	const char *rtt_type_str[8] = {"AA only",        "32-bit sounding", "96-bit sounding",
				       "32-bit random",  "64-bit random",   "96-bit random",
				       "128-bit random", "Invalid"};
	const char *phy_str[4] = {"Invalid", "LE 1M PHY", "LE 2M PHY", "LE 2M 2BT PHY"};
	const char *chsel_type_str[3] = {"Algorithm #3b", "Algorithm #3c", "Invalid"};
	const char *ch3c_shape_str[3] = {"Hat shape", "X shape", "Invalid"};

	uint8_t main_mode_idx = config->main_mode_type > 0 && config->main_mode_type < 4
					? config->main_mode_type
					: 4;
	uint8_t sub_mode_idx = config->sub_mode_type < 4 ? config->sub_mode_type : 0;
	uint8_t role_idx = MIN(config->role, 2);
	uint8_t rtt_type_idx = MIN(config->rtt_type, 7);
	uint8_t phy_idx =
		config->cs_sync_phy > 0 && config->cs_sync_phy < 4 ? config->cs_sync_phy : 0;
	uint8_t chsel_type_idx = MIN(config->channel_selection_type, 2);
	uint8_t ch3c_shape_idx = MIN(config->ch3c_shape, 2);

	bt_shell_print(
		"New CS config created:\n"
		"- ID: %d\n"
		"- Role: %s\n"
		"- Main mode: %s\n"
		"- Sub mode: %s\n"
		"- RTT type: %s\n"
		"- Main mode steps: %d - %d\n"
		"- Main mode repetition: %d\n"
		"- Mode 0 steps: %d\n"
		"- CS sync PHY: %s\n"
		"- T_IP1 time: %d\n"
		"- T_IP2 time: %d\n"
		"- T_FCS time: %d\n"
		"- T_PM time: %d\n"
		"- Channel map: 0x%08X%08X%04X\n"
		"- Channel map repetition: %d\n"
		"- Channel selection type: %s\n"
		"- Ch3c shape: %s\n"
		"- Ch3c jump: %d\n",
		config->id, role_str[role_idx], mode_str[main_mode_idx], mode_str[sub_mode_idx],
		rtt_type_str[rtt_type_idx], config->min_main_mode_steps,
		config->max_main_mode_steps, config->main_mode_repetition, config->mode_0_steps,
		phy_str[phy_idx], config->t_ip1_time_us, config->t_ip2_time_us,
		config->t_fcs_time_us, config->t_pm_time_us,
		sys_get_le32(&config->channel_map[6]), sys_get_le32(&config->channel_map[2]),
		sys_get_le16(&config->channel_map[0]), config->channel_map_repetition,
		chsel_type_str[chsel_type_idx], ch3c_shape_str[ch3c_shape_idx],
		config->ch3c_jump);
}

static void le_cs_config_removed(struct bt_conn *conn, uint8_t config_id)
{
	bt_shell_print("CS config %d is removed", config_id);
}
#endif

static struct bt_conn_cb conn_callbacks = {
	.connected = connected,
	.disconnected = disconnected,
	.le_param_req = le_param_req,
	.le_param_updated = le_param_updated,
#if defined(CONFIG_BT_SMP)
	.identity_resolved = identity_resolved,
#endif
#if defined(CONFIG_BT_SMP) || defined(CONFIG_BT_CLASSIC)
	.security_changed = security_changed,
#endif
#if defined(CONFIG_BT_REMOTE_INFO)
	.remote_info_available = remote_info_available,
#endif
#if defined(CONFIG_BT_USER_DATA_LEN_UPDATE)
	.le_data_len_updated = le_data_len_updated,
#endif
#if defined(CONFIG_BT_USER_PHY_UPDATE)
	.le_phy_updated = le_phy_updated,
#endif
#if defined(CONFIG_BT_TRANSMIT_POWER_CONTROL)
	.tx_power_report = tx_power_report,
#endif
#if defined(CONFIG_BT_PATH_LOSS_MONITORING)
	.path_loss_threshold_report = path_loss_threshold_report,
#endif
#if defined(CONFIG_BT_SUBRATING)
	.subrate_changed = subrate_changed,
#endif
#if defined(CONFIG_BT_CHANNEL_SOUNDING)
	.le_cs_remote_capabilities_available = print_remote_cs_capabilities,
	.le_cs_remote_fae_table_available = print_remote_cs_fae_table,
	.le_cs_config_created = le_cs_config_created,
	.le_cs_config_removed = le_cs_config_removed,
#endif
};
#endif /* CONFIG_BT_CONN */

#if defined(CONFIG_BT_OBSERVER)
static struct bt_le_scan_cb scan_callbacks = {
	.recv = scan_recv,
	.timeout = scan_timeout,
};
#endif /* defined(CONFIG_BT_OBSERVER) */

#if defined(CONFIG_BT_EXT_ADV)
#if defined(CONFIG_BT_BROADCASTER)
static struct bt_le_ext_adv_cb adv_callbacks = {
	.sent = adv_sent,
	.scanned = adv_scanned,
#if defined(CONFIG_BT_PERIPHERAL)
	.connected = adv_connected,
#endif /* CONFIG_BT_PERIPHERAL */
#if defined(CONFIG_BT_PRIVACY)
	.rpa_expired = adv_rpa_expired,
#endif /* defined(CONFIG_BT_PRIVACY) */

};
#endif /* CONFIG_BT_BROADCASTER */
#endif /* CONFIG_BT_EXT_ADV */


#if defined(CONFIG_BT_PER_ADV_SYNC)
struct bt_le_per_adv_sync *per_adv_syncs[CONFIG_BT_PER_ADV_SYNC_MAX];
size_t selected_per_adv_sync;

static void per_adv_sync_sync_cb(struct bt_le_per_adv_sync *sync,
				 struct bt_le_per_adv_sync_synced_info *info)
{
	const bool is_past_peer = info->conn != NULL;
	char le_addr[BT_ADDR_LE_STR_LEN];
	char past_peer[BT_ADDR_LE_STR_LEN];

	bt_addr_le_to_str(info->addr, le_addr, sizeof(le_addr));

	if (is_past_peer) {
		conn_addr_str(info->conn, past_peer, sizeof(past_peer));
	}

	bt_shell_print("PER_ADV_SYNC[%u]: [DEVICE]: %s synced, "
		       "Interval 0x%04x (%u us), PHY %s, SD 0x%04X, PAST peer %s",
		       bt_le_per_adv_sync_get_index(sync), le_addr,
		       info->interval, BT_CONN_INTERVAL_TO_US(info->interval),
		       phy2str(info->phy), info->service_data,
		       is_past_peer ? past_peer : "not present");

	if (info->conn) { /* if from PAST */
		for (int i = 0; i < ARRAY_SIZE(per_adv_syncs); i++) {
			if (!per_adv_syncs[i]) {
				per_adv_syncs[i] = sync;
				break;
			}
		}
	}
}

static void per_adv_sync_terminated_cb(
	struct bt_le_per_adv_sync *sync,
	const struct bt_le_per_adv_sync_term_info *info)
{
	char le_addr[BT_ADDR_LE_STR_LEN];

	for (int i = 0; i < ARRAY_SIZE(per_adv_syncs); i++) {
		if (per_adv_syncs[i] == sync) {
			per_adv_syncs[i] = NULL;
			break;
		}
	}

	bt_addr_le_to_str(info->addr, le_addr, sizeof(le_addr));
	bt_shell_print("PER_ADV_SYNC[%u]: [DEVICE]: %s sync terminated",
		       bt_le_per_adv_sync_get_index(sync), le_addr);
}

static void per_adv_sync_recv_cb(
	struct bt_le_per_adv_sync *sync,
	const struct bt_le_per_adv_sync_recv_info *info,
	struct net_buf_simple *buf)
{
	char le_addr[BT_ADDR_LE_STR_LEN];

	bt_addr_le_to_str(info->addr, le_addr, sizeof(le_addr));
	bt_shell_print("PER_ADV_SYNC[%u]: [DEVICE]: %s, tx_power %i, "
		       "RSSI %i, CTE %u, data length %u",
		       bt_le_per_adv_sync_get_index(sync), le_addr, info->tx_power,
		       info->rssi, info->cte_type, buf->len);
}

static void per_adv_sync_biginfo_cb(struct bt_le_per_adv_sync *sync,
				    const struct bt_iso_biginfo *biginfo)
{
	char le_addr[BT_ADDR_LE_STR_LEN];

	bt_addr_le_to_str(biginfo->addr, le_addr, sizeof(le_addr));
	bt_shell_print("BIG_INFO PER_ADV_SYNC[%u]: [DEVICE]: %s, sid 0x%02x, num_bis %u, "
		       "nse 0x%02x, interval 0x%04x (%u us), bn 0x%02x, pto 0x%02x, irc 0x%02x, "
		       "max_pdu 0x%04x, sdu_interval 0x%04x, max_sdu 0x%04x, phy %s, framing 0x%02x, "
		       "%sencrypted",
		       bt_le_per_adv_sync_get_index(sync), le_addr, biginfo->sid, biginfo->num_bis,
		       biginfo->sub_evt_count, biginfo->iso_interval,
		       BT_CONN_INTERVAL_TO_US(biginfo->iso_interval), biginfo->burst_number,
		       biginfo->offset, biginfo->rep_count, biginfo->max_pdu, biginfo->sdu_interval,
		       biginfo->max_sdu, phy2str(biginfo->phy), biginfo->framing,
		       biginfo->encryption ? "" : "not ");
}

static struct bt_le_per_adv_sync_cb per_adv_sync_cb = {
	.synced = per_adv_sync_sync_cb,
	.term = per_adv_sync_terminated_cb,
	.recv = per_adv_sync_recv_cb,
	.biginfo = per_adv_sync_biginfo_cb,
};
#endif /* CONFIG_BT_PER_ADV_SYNC */

static void bt_ready(int err)
{
	if (err) {
		bt_shell_error("Bluetooth init failed (err %d)", err);
		return;
	}

	bt_shell_print("Bluetooth initialized");

	if (IS_ENABLED(CONFIG_SETTINGS) && !no_settings_load) {
		settings_load();
		bt_shell_print("Settings Loaded");
	}

	if (IS_ENABLED(CONFIG_BT_SMP_OOB_LEGACY_PAIR_ONLY)) {
		bt_le_oob_set_legacy_flag(true);
	}

#if defined(CONFIG_BT_OBSERVER)
	bt_le_scan_cb_register(&scan_callbacks);
#endif

#if defined(CONFIG_BT_CONN)
	default_conn = NULL;

	/* Unregister to avoid register repeatedly */
	bt_conn_cb_unregister(&conn_callbacks);
	bt_conn_cb_register(&conn_callbacks);
#endif /* CONFIG_BT_CONN */

#if defined(CONFIG_BT_PER_ADV_SYNC)
	bt_le_per_adv_sync_cb_register(&per_adv_sync_cb);
#endif /* CONFIG_BT_PER_ADV_SYNC */

#if defined(CONFIG_BT_SMP)
	bt_conn_auth_info_cb_register(&auth_info_cb);
#endif /* CONFIG_BT_SMP */
}

static int cmd_init(const struct shell *sh, size_t argc, char *argv[])
{
	int err;
	bool sync = false;

	ctx_shell = sh;

	for (size_t argn = 1; argn < argc; argn++) {
		const char *arg = argv[argn];

		if (!strcmp(arg, "no-settings-load")) {
			no_settings_load = true;
		} else if (!strcmp(arg, "sync")) {
			sync = true;
		} else {
			shell_help(sh);
			return SHELL_CMD_HELP_PRINTED;
		}
	}

	if (sync) {
		err = bt_enable(NULL);
		bt_ready(err);
	} else {
		err = bt_enable(bt_ready);
		if (err) {
			shell_error(sh, "Bluetooth init failed (err %d)",
				    err);
		}
	}

	return err;
}

static int cmd_disable(const struct shell *sh, size_t argc, char *argv[])
{
	return bt_disable();
}

#ifdef CONFIG_SETTINGS
static int cmd_settings_load(const struct shell *sh, size_t argc,
			     char *argv[])
{
	int err;

	err = settings_load();
	if (err) {
		shell_error(sh, "Settings load failed (err %d)", err);
		return err;
	}

	shell_print(sh, "Settings loaded");
	return 0;
}
#endif

#if defined(CONFIG_BT_HCI)
static int cmd_hci_cmd(const struct shell *sh, size_t argc, char *argv[])
{
	uint8_t ogf;
	uint16_t ocf;
	struct net_buf *buf = NULL, *rsp;
	int err;
	static uint8_t hex_data[HCI_CMD_MAX_PARAM];
	int hex_data_len;

	hex_data_len = 0;
	ogf = strtoul(argv[1], NULL, 16);
	ocf = strtoul(argv[2], NULL, 16);

	if (argc > 3) {
		size_t len;

		if (strlen(argv[3]) > 2 * HCI_CMD_MAX_PARAM) {
			shell_error(sh, "Data field too large\n");
			return -ENOEXEC;
		}

		len = hex2bin(argv[3], strlen(argv[3]), &hex_data[hex_data_len],
			      sizeof(hex_data) - hex_data_len);
		if (!len) {
			shell_error(sh, "HCI command illegal data field\n");
			return -ENOEXEC;
		}

		buf = bt_hci_cmd_create(BT_OP(ogf, ocf), len);
		if (buf == NULL) {
			shell_error(sh, "Unable to allocate HCI buffer");
			return -ENOMEM;
		}

		net_buf_add_mem(buf, hex_data, len);
	}

	err = bt_hci_cmd_send_sync(BT_OP(ogf, ocf), buf, &rsp);
	if (err) {
		shell_error(sh, "HCI command failed (err %d)", err);
		return err;
	} else {
		shell_hexdump(sh, rsp->data, rsp->len);
		net_buf_unref(rsp);
	}

	return 0;
}
#endif /* CONFIG_BT_HCI */

static int cmd_name(const struct shell *sh, size_t argc, char *argv[])
{
	int err;

	if (argc < 2) {
		shell_print(sh, "Bluetooth Local Name: %s", bt_get_name());
		return 0;
	}

	err = bt_set_name(argv[1]);
	if (err) {
		shell_error(sh, "Unable to set name %s (err %d)", argv[1],
			    err);
		return err;
	}

	return 0;
}

static int cmd_appearance(const struct shell *sh, size_t argc, char *argv[])
{
	if (argc == 1) {
		shell_print(sh, "Bluetooth Appearance: 0x%04x", bt_get_appearance());
		return 0;
	}

#if defined(CONFIG_BT_DEVICE_APPEARANCE_DYNAMIC)
	uint16_t app;
	int err = 0;
	const char *val;

	val = argv[1];

	if (strlen(val) != 6 || strncmp(val, "0x", 2)) {
		shell_error(sh, "Argument must be 0x followed by exactly 4 hex digits.");
		return -EINVAL;
	}

	app = shell_strtoul(val, 16, &err);
	if (err) {
		shell_error(sh, "Argument must be 0x followed by exactly 4 hex digits.");
		return -EINVAL;
	}

	err = bt_set_appearance(app);
	if (err) {
		shell_error(sh, "bt_set_appearance(0x%04x) failed with err %d", app, err);
		return err;
	}
#endif /* defined(CONFIG_BT_DEVICE_APPEARANCE_DYNAMIC) */

	return 0;
}

static int cmd_id_create(const struct shell *sh, size_t argc, char *argv[])
{
	char addr_str[BT_ADDR_LE_STR_LEN];
	bt_addr_le_t addr;
	int err;

	if (argc > 1) {
		err = bt_addr_le_from_str(argv[1], "random", &addr);
		if (err) {
			shell_error(sh, "Invalid address");
		}
	} else {
		bt_addr_le_copy(&addr, BT_ADDR_LE_ANY);
	}

	err = bt_id_create(&addr, NULL);
	if (err < 0) {
		shell_error(sh, "Creating new ID failed (err %d)", err);
		return err;
	}

	bt_addr_le_to_str(&addr, addr_str, sizeof(addr_str));
	shell_print(sh, "New identity (%d) created: %s", err, addr_str);

	return 0;
}

static int cmd_id_reset(const struct shell *sh, size_t argc, char *argv[])
{
	char addr_str[BT_ADDR_LE_STR_LEN];
	bt_addr_le_t addr;
	uint8_t id;
	int err;

	if (argc < 2) {
		shell_error(sh, "Identity identifier not specified");
		return -ENOEXEC;
	}

	id = strtol(argv[1], NULL, 10);

	if (argc > 2) {
		err = bt_addr_le_from_str(argv[2], "random", &addr);
		if (err) {
			shell_print(sh, "Invalid address");
			return err;
		}
	} else {
		bt_addr_le_copy(&addr, BT_ADDR_LE_ANY);
	}

	err = bt_id_reset(id, &addr, NULL);
	if (err < 0) {
		shell_print(sh, "Resetting ID %u failed (err %d)", id, err);
		return err;
	}

	bt_addr_le_to_str(&addr, addr_str, sizeof(addr_str));
	shell_print(sh, "Identity %u reset: %s", id, addr_str);

	return 0;
}

static int cmd_id_delete(const struct shell *sh, size_t argc, char *argv[])
{
	uint8_t id;
	int err;

	if (argc < 2) {
		shell_error(sh, "Identity identifier not specified");
		return -ENOEXEC;
	}

	id = strtol(argv[1], NULL, 10);

	err = bt_id_delete(id);
	if (err < 0) {
		shell_error(sh, "Deleting ID %u failed (err %d)", id, err);
		return err;
	}

	shell_print(sh, "Identity %u deleted", id);

	return 0;
}

static int cmd_id_show(const struct shell *sh, size_t argc, char *argv[])
{
	bt_addr_le_t addrs[CONFIG_BT_ID_MAX];
	size_t i, count = CONFIG_BT_ID_MAX;

	bt_id_get(addrs, &count);

	for (i = 0; i < count; i++) {
		char addr_str[BT_ADDR_LE_STR_LEN];

		bt_addr_le_to_str(&addrs[i], addr_str, sizeof(addr_str));
		shell_print(sh, "%s%zu: %s", i == selected_id ? "*" : " ", i,
			    addr_str);
	}

	return 0;
}

static int cmd_id_select(const struct shell *sh, size_t argc, char *argv[])
{
	char addr_str[BT_ADDR_LE_STR_LEN];
	bt_addr_le_t addrs[CONFIG_BT_ID_MAX];
	size_t count = CONFIG_BT_ID_MAX;
	uint8_t id;

	id = strtol(argv[1], NULL, 10);

	bt_id_get(addrs, &count);
	if (count <= id) {
		shell_error(sh, "Invalid identity");
		return -ENOEXEC;
	}

	bt_addr_le_to_str(&addrs[id], addr_str, sizeof(addr_str));
	shell_print(sh, "Selected identity: %s", addr_str);
	selected_id = id;

	return 0;
}

#if defined(CONFIG_BT_OBSERVER)
static int cmd_active_scan_on(const struct shell *sh, uint32_t options,
			      uint16_t timeout)
{
	int err;
	struct bt_le_scan_param param = {
			.type       = BT_LE_SCAN_TYPE_ACTIVE,
			.options    = BT_LE_SCAN_OPT_NONE,
			.interval   = BT_GAP_SCAN_FAST_INTERVAL,
			.window     = BT_GAP_SCAN_FAST_WINDOW,
			.timeout    = 0, };

	param.options |= options;

	err = bt_le_scan_start(&param, NULL);
	if (err) {
		shell_error(sh, "Bluetooth set active scan failed "
			    "(err %d)", err);
		return err;
	} else {
		shell_print(sh, "Bluetooth active scan enabled");
	}

	if (timeout != 0) {
		/* Schedule the k_work to act as a timeout */
		(void)k_work_reschedule(&active_scan_timeout_work, K_SECONDS(timeout));
	}

	return 0;
}

static int cmd_passive_scan_on(const struct shell *sh, uint32_t options,
			       uint16_t timeout)
{
	struct bt_le_scan_param param = {
			.type       = BT_LE_SCAN_TYPE_PASSIVE,
			.options    = BT_LE_SCAN_OPT_NONE,
			.interval   = 0x10,
			.window     = 0x10,
			.timeout    = timeout, };
	int err;

	param.options |= options;

	err = bt_le_scan_start(&param, NULL);
	if (err) {
		shell_error(sh, "Bluetooth set passive scan failed "
			    "(err %d)", err);
		return err;
	} else {
		shell_print(sh, "Bluetooth passive scan enabled");
	}

	return 0;
}

static int cmd_scan_off(const struct shell *sh)
{
	int err;

	/* Cancel the potentially pending scan timeout work */
	(void)k_work_cancel_delayable(&active_scan_timeout_work);

	err = bt_le_scan_stop();
	if (err) {
		if (sh) {
			shell_error(sh, "Stopping scanning failed (err %d)", err);
		} else {
			bt_shell_error("Stopping scanning failed (err %d)", err);
		}
		return err;
	} else {
		if (sh) {
			shell_print(sh, "Scan successfully stopped");
		} else {
			bt_shell_print("Scan successfully stopped");
		}
	}

	return 0;
}

static int cmd_scan(const struct shell *sh, size_t argc, char *argv[])
{
	const char *action;
	uint32_t options = 0;
	uint16_t timeout = 0;

	/* Parse duplicate filtering data */
	for (size_t argn = 2; argn < argc; argn++) {
		const char *arg = argv[argn];

		if (!strcmp(arg, "dups")) {
			options |= BT_LE_SCAN_OPT_FILTER_DUPLICATE;
		} else if (!strcmp(arg, "nodups")) {
			options &= ~BT_LE_SCAN_OPT_FILTER_DUPLICATE;
		} else if (!strcmp(arg, "fal")) {
			options |= BT_LE_SCAN_OPT_FILTER_ACCEPT_LIST;
		} else if (!strcmp(arg, "coded")) {
			options |= BT_LE_SCAN_OPT_CODED;
		} else if (!strcmp(arg, "no-1m")) {
			options |= BT_LE_SCAN_OPT_NO_1M;
		} else if (!strcmp(arg, "timeout")) {
			if (++argn == argc) {
				shell_help(sh);
				return SHELL_CMD_HELP_PRINTED;
			}

			timeout = strtoul(argv[argn], NULL, 16);
		} else {
			shell_help(sh);
			return SHELL_CMD_HELP_PRINTED;
		}
	}

	action = argv[1];
	if (!strcmp(action, "on")) {
		return cmd_active_scan_on(sh, options, timeout);
	} else if (!strcmp(action, "off")) {
		return cmd_scan_off(sh);
	} else if (!strcmp(action, "passive")) {
		return cmd_passive_scan_on(sh, options, timeout);
	} else {
		shell_help(sh);
		return SHELL_CMD_HELP_PRINTED;
	}

	return 0;
}

static int cmd_scan_verbose_output(const struct shell *sh, size_t argc, char *argv[])
{
	const char *verbose_state;

	verbose_state = argv[1];
	if (!strcmp(verbose_state, "on")) {
		scan_verbose_output = true;
	} else if (!strcmp(verbose_state, "off")) {
		scan_verbose_output = false;
	} else {
		shell_help(sh);
		return SHELL_CMD_HELP_PRINTED;
	}

	return 0;
}

static int cmd_scan_filter_set_name(const struct shell *sh, size_t argc,
				    char *argv[])
{
	const char *name_arg = argv[1];

	if (strlen(name_arg) >= sizeof(scan_filter.name)) {
		shell_error(sh, "Name is too long (max %zu): %s\n",
			    sizeof(scan_filter.name), name_arg);
		return -ENOEXEC;
	}

	strcpy(scan_filter.name, name_arg);
	scan_filter.name_set = true;

	return 0;
}

static int cmd_scan_filter_set_addr(const struct shell *sh, size_t argc,
				    char *argv[])
{
	const size_t max_cpy_len = sizeof(scan_filter.addr) - 1;
	const char *addr_arg = argv[1];
	size_t len = strlen(addr_arg);

	/* Validate length including null terminator. */
<<<<<<< HEAD
	if (strlen(addr_arg) > max_cpy_len) {
		shell_error(sh, "Invalid address string: %s\n",
=======
	if (len > max_cpy_len) {
		shell_error(ctx_shell, "Invalid address string: %s\n",
>>>>>>> 68361eac
			    addr_arg);
		return -ENOEXEC;
	}

	/* Validate input to check if valid (subset of) BT address */
	for (size_t i = 0; i < len; i++) {
		const char c = addr_arg[i];
		uint8_t tmp;

		if (c != ':' && char2hex(c, &tmp) < 0) {
			shell_error(sh,
				    "Invalid address string: %s\n",
				    addr_arg);
			return -ENOEXEC;
		}
	}

	strncpy(scan_filter.addr, addr_arg, max_cpy_len);
	scan_filter.addr[max_cpy_len] = '\0'; /* ensure NULL termination */
	scan_filter.addr_set = true;

	return 0;
}

static int cmd_scan_filter_set_rssi(const struct shell *sh, size_t argc, char *argv[])
{
	int err = 0;
	long rssi;

	rssi = shell_strtol(argv[1], 10, &err);

	if (!err) {
		if (IN_RANGE(rssi, INT8_MIN, INT8_MAX)) {
			scan_filter.rssi = (int8_t)rssi;
			scan_filter.rssi_set = true;
			shell_print(sh, "RSSI cutoff set at %d dB", scan_filter.rssi);

			return 0;
		}

		shell_print(sh, "value out of bounds (%d to %d)", INT8_MIN, INT8_MAX);
		err = -ERANGE;
	}

	shell_print(sh, "error %d", err);
	shell_help(sh);

	return SHELL_CMD_HELP_PRINTED;
}

static int cmd_scan_filter_set_pa_interval(const struct shell *sh, size_t argc,
					   char *argv[])
{
	unsigned long pa_interval;
	int err = 0;

	pa_interval = shell_strtoul(argv[1], 10, &err);

	if (!err) {
		if (IN_RANGE(pa_interval,
			     BT_GAP_PER_ADV_MIN_INTERVAL,
			     BT_GAP_PER_ADV_MAX_INTERVAL)) {
			scan_filter.pa_interval = (uint16_t)pa_interval;
			scan_filter.pa_interval_set = true;
			shell_print(sh, "PA interval cutoff set at %u",
				    scan_filter.pa_interval);

			return 0;
		}

		shell_print(sh, "value out of bounds (%d to %d)",
			    BT_GAP_PER_ADV_MIN_INTERVAL,
			    BT_GAP_PER_ADV_MAX_INTERVAL);

		err = -ERANGE;
	}

	shell_print(sh, "error %d", err);
	shell_help(sh);

	return SHELL_CMD_HELP_PRINTED;
}

static int cmd_scan_filter_clear_all(const struct shell *sh, size_t argc,
				     char *argv[])
{
	(void)memset(&scan_filter, 0, sizeof(scan_filter));

	return 0;
}

static int cmd_scan_filter_clear_name(const struct shell *sh, size_t argc,
				      char *argv[])
{
	ARG_UNUSED(sh);
	ARG_UNUSED(argc);
	ARG_UNUSED(argv);

	(void)memset(scan_filter.name, 0, sizeof(scan_filter.name));
	scan_filter.name_set = false;

	return 0;
}

static int cmd_scan_filter_clear_addr(const struct shell *sh, size_t argc,
				      char *argv[])
{
	ARG_UNUSED(sh);
	ARG_UNUSED(argc);
	ARG_UNUSED(argv);

	(void)memset(scan_filter.addr, 0, sizeof(scan_filter.addr));
	scan_filter.addr_set = false;

	return 0;
}

#endif /* CONFIG_BT_OBSERVER */

#if defined(CONFIG_BT_BROADCASTER)
static ssize_t ad_init(struct bt_data *data_array, const size_t data_array_size,
		       const atomic_t *adv_options)
{
	const bool discoverable = atomic_test_bit(adv_options, SHELL_ADV_OPT_DISCOVERABLE);
	const bool appearance = atomic_test_bit(adv_options, SHELL_ADV_OPT_APPEARANCE);
	const bool adv_ext = atomic_test_bit(adv_options, SHELL_ADV_OPT_EXT_ADV);
	static uint8_t ad_flags;
	size_t ad_len = 0;

	/* Set BR/EDR Not Supported if LE-only device */
	ad_flags = IS_ENABLED(CONFIG_BT_CLASSIC) ? 0 : BT_LE_AD_NO_BREDR;

	if (discoverable) {
		/* A privacy-enabled Set Member should advertise RSI values only when in
		 * the GAP Limited Discoverable mode.
		 */
		if (IS_ENABLED(CONFIG_BT_PRIVACY) &&
		    IS_ENABLED(CONFIG_BT_CSIP_SET_MEMBER) &&
		    svc_inst != NULL) {
			ad_flags |= BT_LE_AD_LIMITED;
		} else {
			ad_flags |= BT_LE_AD_GENERAL;
		}
	}

	if (ad_flags != 0) {
		__ASSERT(data_array_size > ad_len, "No space for AD_FLAGS");
		data_array[ad_len].type = BT_DATA_FLAGS;
		data_array[ad_len].data_len = sizeof(ad_flags);
		data_array[ad_len].data = &ad_flags;
		ad_len++;
	}

	if (appearance) {
		const uint16_t appearance2 = bt_get_appearance();
		static uint8_t appearance_data[sizeof(appearance2)];

		__ASSERT(data_array_size > ad_len, "No space for appearance");
		sys_put_le16(appearance2, appearance_data);
		data_array[ad_len].type = BT_DATA_GAP_APPEARANCE;
		data_array[ad_len].data_len = sizeof(appearance_data);
		data_array[ad_len].data = appearance_data;
		ad_len++;
	}

	if (IS_ENABLED(CONFIG_BT_CSIP_SET_MEMBER)) {
		ssize_t csis_ad_len;

		csis_ad_len = csis_ad_data_add(&data_array[ad_len],
					       data_array_size - ad_len, discoverable);
		if (csis_ad_len < 0) {
			bt_shell_error("Failed to add CSIS data (err %d)", csis_ad_len);
			return ad_len;
		}

		ad_len += csis_ad_len;
	}

	if (IS_ENABLED(CONFIG_BT_AUDIO) && IS_ENABLED(CONFIG_BT_EXT_ADV) && adv_ext) {
		const bool connectable = atomic_test_bit(adv_options, SHELL_ADV_OPT_CONNECTABLE);
		ssize_t audio_ad_len;

		audio_ad_len = audio_ad_data_add(&data_array[ad_len], data_array_size - ad_len,
						 discoverable, connectable);
		if (audio_ad_len < 0) {
			return audio_ad_len;
		}

		ad_len += audio_ad_len;
	}

	return ad_len;
}

void set_ad_name_complete(struct bt_data *ad, const char *name)
{
	ad->type = BT_DATA_NAME_COMPLETE;
	ad->data_len = strlen(name);
	ad->data = name;
}

void set_ad_device_name_complete(struct bt_data *ad)
{
	const char *name = bt_get_name();

	set_ad_name_complete(ad, name);
}

static int cmd_advertise(const struct shell *sh, size_t argc, char *argv[])
{
	struct bt_le_adv_param param = {};
	struct bt_data ad[4];
	struct bt_data sd[4];
	bool discoverable = true;
	bool appearance = false;
	ssize_t ad_len = 0;
	ssize_t sd_len = 0;
	int err;
	bool with_name = true;
	bool name_ad = false;
	bool name_sd = true;

	if (!strcmp(argv[1], "off")) {
		if (bt_le_adv_stop() < 0) {
			shell_error(sh, "Failed to stop advertising");
			return -ENOEXEC;
		} else {
			shell_print(sh, "Advertising stopped");
		}

		return 0;
	}

	param.id = selected_id;
	param.interval_min = BT_GAP_ADV_FAST_INT_MIN_2;
	param.interval_max = BT_GAP_ADV_FAST_INT_MAX_2;

	if (!strcmp(argv[1], "on")) {
		param.options = BT_LE_ADV_OPT_CONN;
	} else if (!strcmp(argv[1], "nconn")) {
		param.options = 0U;
	} else {
		goto fail;
	}

	for (size_t argn = 2; argn < argc; argn++) {
		const char *arg = argv[argn];

		if (!strcmp(arg, "discov")) {
			discoverable = true;
		} else if (!strcmp(arg, "non_discov")) {
			discoverable = false;
		} else if (!strcmp(arg, "appearance")) {
			appearance = true;
		} else if (!strcmp(arg, "fal")) {
			param.options |= BT_LE_ADV_OPT_FILTER_SCAN_REQ;
			param.options |= BT_LE_ADV_OPT_FILTER_CONN;
		} else if (!strcmp(arg, "fal-scan")) {
			param.options |= BT_LE_ADV_OPT_FILTER_SCAN_REQ;
		} else if (!strcmp(arg, "fal-conn")) {
			param.options |= BT_LE_ADV_OPT_FILTER_CONN;
		} else if (!strcmp(arg, "identity")) {
			param.options |= BT_LE_ADV_OPT_USE_IDENTITY;
		} else if (!strcmp(arg, "no-name")) {
			with_name = false;
		} else if (!strcmp(arg, "name-ad")) {
			name_ad = true;
			name_sd = false;
		} else if (!strcmp(arg, "disable-37")) {
			param.options |= BT_LE_ADV_OPT_DISABLE_CHAN_37;
		} else if (!strcmp(arg, "disable-38")) {
			param.options |= BT_LE_ADV_OPT_DISABLE_CHAN_38;
		} else if (!strcmp(arg, "disable-39")) {
			param.options |= BT_LE_ADV_OPT_DISABLE_CHAN_39;
		} else {
			goto fail;
		}
	}

	if (name_ad && with_name) {
		set_ad_device_name_complete(&ad[0]);
		ad_len++;
	}

	if (name_sd && with_name) {
		set_ad_device_name_complete(&sd[0]);
		sd_len++;
	}

	atomic_clear(adv_opt);
	atomic_set_bit_to(adv_opt, SHELL_ADV_OPT_CONNECTABLE,
			  (param.options & BT_LE_ADV_OPT_CONN) > 0);
	atomic_set_bit_to(adv_opt, SHELL_ADV_OPT_DISCOVERABLE, discoverable);
	atomic_set_bit_to(adv_opt, SHELL_ADV_OPT_APPEARANCE, appearance);

	err = ad_init(&ad[ad_len], ARRAY_SIZE(ad) - ad_len, adv_opt);
	if (err < 0) {
		return -ENOEXEC;
	}
	ad_len += err;

	err = bt_le_adv_start(&param, ad_len > 0 ? ad : NULL, ad_len, sd_len > 0 ? sd : NULL,
			      sd_len);
	if (err < 0) {
		shell_error(sh, "Failed to start advertising (err %d)",
			    err);
		return err;
	} else {
		shell_print(sh, "Advertising started");
	}

	return 0;

fail:
	shell_help(sh);
	return -ENOEXEC;
}

#if defined(CONFIG_BT_PERIPHERAL)
static int cmd_directed_adv(const struct shell *sh,
			     size_t argc, char *argv[])
{
	int err;
	bt_addr_le_t addr;
	struct bt_le_adv_param param;

	err = bt_addr_le_from_str(argv[1], argv[2], &addr);
	param = *BT_LE_ADV_CONN_DIR(&addr);
	if (err) {
		shell_error(sh, "Invalid peer address (err %d)", err);
		return err;
	}

	for (size_t argn = 3; argn < argc; argn++) {
		const char *arg = argv[argn];

		if (!strcmp(arg, "low")) {
			param.options |= BT_LE_ADV_OPT_DIR_MODE_LOW_DUTY;
			param.interval_max = BT_GAP_ADV_FAST_INT_MAX_2;
			param.interval_min = BT_GAP_ADV_FAST_INT_MIN_2;
		} else if (!strcmp(arg, "identity")) {
			param.options |= BT_LE_ADV_OPT_USE_IDENTITY;
		} else if (!strcmp(arg, "dir-rpa")) {
			param.options |= BT_LE_ADV_OPT_DIR_ADDR_RPA;
		} else if (!strcmp(arg, "disable-37")) {
			param.options |= BT_LE_ADV_OPT_DISABLE_CHAN_37;
		} else if (!strcmp(arg, "disable-38")) {
			param.options |= BT_LE_ADV_OPT_DISABLE_CHAN_38;
		} else if (!strcmp(arg, "disable-39")) {
			param.options |= BT_LE_ADV_OPT_DISABLE_CHAN_39;
		} else {
			shell_help(sh);
			return -ENOEXEC;
		}
	}

	err = bt_le_adv_start(&param, NULL, 0, NULL, 0);
	if (err) {
		shell_error(sh, "Failed to start directed advertising (%d)",
			    err);
		return -ENOEXEC;
	} else {
		shell_print(sh, "Started directed advertising");
	}

	return 0;
}
#endif /* CONFIG_BT_PERIPHERAL */

#if defined(CONFIG_BT_EXT_ADV)
static bool adv_param_parse(size_t argc, char *argv[],
			   struct bt_le_adv_param *param)
{
	memset(param, 0, sizeof(struct bt_le_adv_param));

	if (!strcmp(argv[1], "conn-scan")) {
		param->options |= BT_LE_ADV_OPT_CONN;
		param->options |= BT_LE_ADV_OPT_SCANNABLE;
	} else if (!strcmp(argv[1], "conn-nscan")) {
		param->options |= BT_LE_ADV_OPT_CONN;
	} else if (!strcmp(argv[1], "nconn-scan")) {
		param->options |= BT_LE_ADV_OPT_SCANNABLE;
	} else if (!strcmp(argv[1], "nconn-nscan")) {
		/* Acceptable option, nothing to do */
	} else {
		return false;
	}

	for (size_t argn = 2; argn < argc; argn++) {
		const char *arg = argv[argn];

		if (!strcmp(arg, "ext-adv")) {
			param->options |= BT_LE_ADV_OPT_EXT_ADV;
		} else if (!strcmp(arg, "coded")) {
			param->options |= BT_LE_ADV_OPT_CODED;
		} else if (!strcmp(arg, "no-2m")) {
			param->options |= BT_LE_ADV_OPT_NO_2M;
		} else if (!strcmp(arg, "anon")) {
			param->options |= BT_LE_ADV_OPT_ANONYMOUS;
		} else if (!strcmp(arg, "tx-power")) {
			param->options |= BT_LE_ADV_OPT_USE_TX_POWER;
		} else if (!strcmp(arg, "scan-reports")) {
			param->options |= BT_LE_ADV_OPT_NOTIFY_SCAN_REQ;
		} else if (!strcmp(arg, "fal")) {
			param->options |= BT_LE_ADV_OPT_FILTER_SCAN_REQ;
			param->options |= BT_LE_ADV_OPT_FILTER_CONN;
		} else if (!strcmp(arg, "fal-scan")) {
			param->options |= BT_LE_ADV_OPT_FILTER_SCAN_REQ;
		} else if (!strcmp(arg, "fal-conn")) {
			param->options |= BT_LE_ADV_OPT_FILTER_CONN;
		} else if (!strcmp(arg, "identity")) {
			param->options |= BT_LE_ADV_OPT_USE_IDENTITY;
		} else if (!strcmp(arg, "low")) {
			param->options |= BT_LE_ADV_OPT_DIR_MODE_LOW_DUTY;
		} else if (!strcmp(arg, "dir-rpa")) {
			param->options |= BT_LE_ADV_OPT_DIR_ADDR_RPA;
		} else if (!strcmp(arg, "disable-37")) {
			param->options |= BT_LE_ADV_OPT_DISABLE_CHAN_37;
		} else if (!strcmp(arg, "disable-38")) {
			param->options |= BT_LE_ADV_OPT_DISABLE_CHAN_38;
		} else if (!strcmp(arg, "disable-39")) {
			param->options |= BT_LE_ADV_OPT_DISABLE_CHAN_39;
		} else if (!strcmp(arg, "directed")) {
			static bt_addr_le_t addr;

			if ((argn + 2) >= argc) {
				return false;
			}

			if (bt_addr_le_from_str(argv[argn + 1], argv[argn + 2],
						&addr)) {
				return false;
			}

			param->peer = &addr;
			argn += 2;
		} else {
			return false;
		}
	}

	param->id = selected_id;
	param->sid = 0;
	if (param->peer &&
	    !(param->options & BT_LE_ADV_OPT_DIR_MODE_LOW_DUTY)) {
		param->interval_min = 0;
		param->interval_max = 0;
	} else {
		param->interval_min = BT_GAP_ADV_FAST_INT_MIN_2;
		param->interval_max = BT_GAP_ADV_FAST_INT_MAX_2;
	}

	return true;
}

static int cmd_adv_create(const struct shell *sh, size_t argc, char *argv[])
{
	struct bt_le_adv_param param;
	struct bt_le_ext_adv *adv;
	uint8_t adv_index;
	int err;

	if (!adv_param_parse(argc, argv, &param)) {
		shell_help(sh);
		return -ENOEXEC;
	}

	err = bt_le_ext_adv_create(&param, &adv_callbacks, &adv);
	if (err) {
		shell_error(sh, "Failed to create advertiser set (%d)", err);
		return -ENOEXEC;
	}

	adv_index = bt_le_ext_adv_get_index(adv);
	adv_sets[adv_index] = adv;

	atomic_clear(adv_set_opt[adv_index]);
	atomic_set_bit_to(adv_set_opt[adv_index], SHELL_ADV_OPT_CONNECTABLE,
			  (param.options & BT_LE_ADV_OPT_CONN) > 0);
	atomic_set_bit_to(adv_set_opt[adv_index], SHELL_ADV_OPT_EXT_ADV,
			  (param.options & BT_LE_ADV_OPT_EXT_ADV) > 0);

	shell_print(sh, "Created adv id: %d, adv: %p", adv_index, adv);

	return 0;
}

static int cmd_adv_param(const struct shell *sh, size_t argc, char *argv[])
{
	struct bt_le_ext_adv *adv = adv_sets[selected_adv];
	struct bt_le_adv_param param;
	int err;

	if (!adv_param_parse(argc, argv, &param)) {
		shell_help(sh);
		return -ENOEXEC;
	}

	err = bt_le_ext_adv_update_param(adv, &param);
	if (err) {
		shell_error(sh, "Failed to update advertiser set (%d)", err);
		return -ENOEXEC;
	}

	return 0;
}

static int cmd_adv_data(const struct shell *sh, size_t argc, char *argv[])
{
	struct bt_le_ext_adv *adv = adv_sets[selected_adv];
	static uint8_t hex_data[1650];
	bool appearance = false;
	struct bt_data *data;
	struct bt_data ad[AD_SIZE];
	struct bt_data sd[AD_SIZE];
	size_t hex_data_len;
	size_t ad_len = 0;
	size_t sd_len = 0;
	ssize_t len = 0;
	bool discoverable = false;
	size_t *data_len;
	int err;
	bool name = false;
	bool dev_name = false;
	const char *name_value = NULL;

	if (!adv) {
		return -EINVAL;
	}

	hex_data_len = 0;
	data = ad;
	data_len = &ad_len;

	for (size_t argn = 1; argn < argc; argn++) {
		const char *arg = argv[argn];

		if (name && !dev_name && name_value == NULL) {
			if (*data_len == ARRAY_SIZE(ad)) {
				/* Maximum entries limit reached. */
				shell_print(sh, "Failed to set advertising data: "
					    "Maximum entries limit reached");

				return -ENOEXEC;
			}

			len = strlen(arg);
			memcpy(&hex_data[hex_data_len], arg, len);
			name_value = &hex_data[hex_data_len];

			set_ad_name_complete(&data[*data_len], name_value);

			(*data_len)++;
			hex_data_len += len;

			continue;
		}

		if (strcmp(arg, "scan-response") && *data_len == ARRAY_SIZE(ad)) {
			/* Maximum entries limit reached. */
			shell_print(sh, "Failed to set advertising data: "
				    "Maximum entries limit reached");

			return -ENOEXEC;
		}

		if (!strcmp(arg, "discov")) {
			discoverable = true;
		} else if (!strcmp(arg, "non_discov")) {
			discoverable = false;
		} else if (!strcmp(arg, "appearance")) {
			appearance = true;
		} else if (!strcmp(arg, "scan-response")) {
			if (data == sd) {
				shell_print(sh, "Failed to set advertising data: "
					    "duplicate scan-response option");
				return -ENOEXEC;
			}

			data = sd;
			data_len = &sd_len;
		} else if (!strcmp(arg, "name") && !name) {
			name = true;
		} else if (!strcmp(arg, "dev-name")) {
			name = true;
			dev_name = true;
		} else {
			len = hex2bin(arg, strlen(arg), &hex_data[hex_data_len],
				      sizeof(hex_data) - hex_data_len);

			if (!len || (len - 1) != (hex_data[hex_data_len])) {
				shell_print(sh, "Failed to set advertising data: "
					    "malformed hex data");
				return -ENOEXEC;
			}

			data[*data_len].type = hex_data[hex_data_len + 1];
			data[*data_len].data_len = len - 2;
			data[*data_len].data = &hex_data[hex_data_len + 2];
			(*data_len)++;
			hex_data_len += len;
		}
	}

	if (name && !dev_name && name_value == NULL) {
		shell_error(sh, "Failed to set advertising data: Expected a value for 'name'");
		return -ENOEXEC;
	}

	if (name && dev_name && name_value == NULL) {
		if (*data_len == ARRAY_SIZE(ad)) {
			/* Maximum entries limit reached. */
			shell_print(sh, "Failed to set advertising data: "
				    "Maximum entries limit reached");

			return -ENOEXEC;
		}

		set_ad_device_name_complete(&data[*data_len]);

		(*data_len)++;
	}

	atomic_set_bit_to(adv_set_opt[selected_adv], SHELL_ADV_OPT_DISCOVERABLE, discoverable);
	atomic_set_bit_to(adv_set_opt[selected_adv], SHELL_ADV_OPT_APPEARANCE,
			  appearance);

	len = ad_init(&data[*data_len], AD_SIZE - *data_len, adv_set_opt[selected_adv]);
	if (len < 0) {
		shell_error(sh, "Failed to initialize stack advertising data");

		return -ENOEXEC;
	}

	if (data == ad) {
		ad_len += len;
	} else {
		sd_len += len;
	}

	err = bt_le_ext_adv_set_data(adv, ad_len > 0 ? ad : NULL, ad_len,
					  sd_len > 0 ? sd : NULL, sd_len);
	if (err) {
		shell_print(sh, "Failed to set advertising set data (%d)",
			    err);
		return -ENOEXEC;
	}

	return 0;
}

static int cmd_adv_start(const struct shell *sh, size_t argc, char *argv[])
{
	struct bt_le_ext_adv *adv = adv_sets[selected_adv];
	struct bt_le_ext_adv_start_param param;
	uint8_t num_events = 0;
	int32_t timeout = 0;
	int err;

	if (!adv) {
		shell_print(sh, "Advertiser[%d] not created", selected_adv);
		return -EINVAL;
	}

	for (size_t argn = 1; argn < argc; argn++) {
		const char *arg = argv[argn];

		if (!strcmp(arg, "timeout")) {
			if (++argn == argc) {
				goto fail_show_help;
			}

			timeout = strtoul(argv[argn], NULL, 16);
		}

		if (!strcmp(arg, "num-events")) {
			if (++argn == argc) {
				goto fail_show_help;
			}

			num_events = strtoul(argv[argn], NULL, 16);
		}
	}

	param.timeout = timeout;
	param.num_events = num_events;

	err = bt_le_ext_adv_start(adv, &param);
	if (err) {
		shell_print(sh, "Failed to start advertising set (%d)", err);
		return -ENOEXEC;
	}

	shell_print(sh, "Advertiser[%d] %p set started", selected_adv, adv);
	return 0;

fail_show_help:
	shell_help(sh);
	return -ENOEXEC;
}

static int cmd_adv_stop(const struct shell *sh, size_t argc, char *argv[])
{
	struct bt_le_ext_adv *adv = adv_sets[selected_adv];
	int err;

	if (!adv) {
		shell_print(sh, "Advertiser[%d] not created", selected_adv);
		return -EINVAL;
	}

	err = bt_le_ext_adv_stop(adv);
	if (err) {
		shell_print(sh, "Failed to stop advertising set (%d)", err);
		return -ENOEXEC;
	}

	shell_print(sh, "Advertiser set stopped");
	return 0;
}

static int cmd_adv_delete(const struct shell *sh, size_t argc, char *argv[])
{
	struct bt_le_ext_adv *adv = adv_sets[selected_adv];
	int err;

	if (!adv) {
		shell_print(sh, "Advertiser[%d] not created", selected_adv);
		return -EINVAL;
	}

	err = bt_le_ext_adv_delete(adv);
	if (err) {
		shell_error(sh, "Failed to delete advertiser set");
		return err;
	}

	adv_sets[selected_adv] = NULL;
	return 0;
}

static int cmd_adv_select(const struct shell *sh, size_t argc, char *argv[])
{
	if (argc == 2) {
		uint8_t id = strtol(argv[1], NULL, 10);

		if (!(id < ARRAY_SIZE(adv_sets))) {
			return -EINVAL;
		}

		selected_adv = id;
		return 0;
	}

	for (int i = 0; i < ARRAY_SIZE(adv_sets); i++) {
		if (adv_sets[i]) {
			shell_print(sh, "Advertiser[%d] %p", i, adv_sets[i]);
		}
	}

	return -ENOEXEC;
}

static int cmd_adv_info(const struct shell *sh, size_t argc, char *argv[])
{
	struct bt_le_ext_adv *adv = adv_sets[selected_adv];
	struct bt_le_ext_adv_info info;
	int err;

	if (!adv) {
		return -EINVAL;
	}

	err = bt_le_ext_adv_get_info(adv, &info);
	if (err) {
		shell_error(sh, "OOB data failed");
		return err;
	}

	shell_print(sh, "Advertiser[%d] %p", selected_adv, adv);
	shell_print(sh, "Id: %d, TX power: %d dBm", info.id, info.tx_power);
	print_le_addr("Address", info.addr);

	return 0;
}

#if defined(CONFIG_BT_PERIPHERAL)
static int cmd_adv_oob(const struct shell *sh, size_t argc, char *argv[])
{
	struct bt_le_ext_adv *adv = adv_sets[selected_adv];
	int err;

	if (!adv) {
		return -EINVAL;
	}

	err = bt_le_ext_adv_oob_get_local(adv, &oob_local);
	if (err) {
		shell_error(sh, "OOB data failed");
		return err;
	}

	print_le_oob(sh, &oob_local);

	return 0;
}
#endif /* CONFIG_BT_PERIPHERAL */

#if defined(CONFIG_BT_PRIVACY)
static int cmd_adv_rpa_expire(const struct shell *sh, size_t argc, char *argv[])
{
	if (!strcmp(argv[1], "on")) {
		atomic_clear_bit(adv_set_opt[selected_adv], SHELL_ADV_OPT_KEEP_RPA);
		shell_print(sh, "RPA will expire on next timeout");
	} else if (!strcmp(argv[1], "off")) {
		atomic_set_bit(adv_set_opt[selected_adv], SHELL_ADV_OPT_KEEP_RPA);
		shell_print(sh, "RPA will not expire on RPA timeout");
	} else {
		shell_error(sh, "Invalid argument: %s", argv[1]);
		return -EINVAL;
	}

	return 0;
}
#endif /* CONFIG_BT_PRIVACY */

#if defined(CONFIG_BT_PER_ADV)
static int cmd_per_adv(const struct shell *sh, size_t argc, char *argv[])
{
	struct bt_le_ext_adv *adv = adv_sets[selected_adv];

	if (!adv) {
		shell_error(sh, "No extended advertisement set selected");
		return -EINVAL;
	}

	if (!strcmp(argv[1], "off")) {
		if (bt_le_per_adv_stop(adv) < 0) {
			shell_error(sh,
				    "Failed to stop periodic advertising");
		} else {
			shell_print(sh, "Periodic advertising stopped");
		}
	} else if (!strcmp(argv[1], "on")) {
		if (bt_le_per_adv_start(adv) < 0) {
			shell_error(sh,
				    "Failed to start periodic advertising");
		} else {
			shell_print(sh, "Periodic advertising started");
		}
	} else {
		shell_error(sh, "Invalid argument: %s", argv[1]);
		return -EINVAL;
	}

	return 0;
}

static int cmd_per_adv_param(const struct shell *sh, size_t argc,
			     char *argv[])
{
	struct bt_le_ext_adv *adv = adv_sets[selected_adv];
	struct bt_le_per_adv_param param;
	int err;

	if (!adv) {
		shell_error(sh, "No extended advertisement set selected");
		return -EINVAL;
	}

	if (argc > 1) {
		param.interval_min = strtol(argv[1], NULL, 16);
	} else {
		param.interval_min = BT_GAP_ADV_SLOW_INT_MIN;
	}

	if (argc > 2) {
		param.interval_max = strtol(argv[2], NULL, 16);
	} else {
		param.interval_max = param.interval_min * 1.2;

	}

	if (param.interval_min > param.interval_max) {
		shell_error(sh,
			    "Min interval shall be less than max interval");
		return -EINVAL;
	}

	if (argc > 3 && !strcmp(argv[3], "tx-power")) {
		param.options = BT_LE_ADV_OPT_USE_TX_POWER;
	} else {
		param.options = 0;
	}

	err = bt_le_per_adv_set_param(adv, &param);
	if (err) {
		shell_error(sh, "Failed to set periodic advertising "
			    "parameters (%d)", err);
		return -ENOEXEC;
	}

	return 0;
}

static ssize_t pa_ad_init(struct bt_data *data_array,
			  const size_t data_array_size)
{
	size_t ad_len = 0;

	if (IS_ENABLED(CONFIG_BT_AUDIO)) {
		ssize_t audio_pa_ad_len;

		audio_pa_ad_len = audio_pa_data_add(&data_array[ad_len],
						    data_array_size - ad_len);
		if (audio_pa_ad_len < 0U) {
			return audio_pa_ad_len;
		}

		ad_len += audio_pa_ad_len;
	}

	return ad_len;
}

static int cmd_per_adv_data(const struct shell *sh, size_t argc,
			    char *argv[])
{
	struct bt_le_ext_adv *adv = adv_sets[selected_adv];
	static uint8_t hex_data[256];
	static struct bt_data ad[2U];
	ssize_t stack_ad_len;
	uint8_t ad_len = 0;
	int err;

	if (!adv) {
		shell_error(sh, "No extended advertisement set selected");
		return -EINVAL;
	}

	if (argc > 1) {
		size_t hex_len = 0U;

		(void)memset(hex_data, 0, sizeof(hex_data));
		hex_len = hex2bin(argv[1U], strlen(argv[1U]), hex_data,
				  sizeof(hex_data));

		if (hex_len == 0U) {
			shell_error(sh, "Could not parse adv data");

			return -ENOEXEC;
		}

		ad[ad_len].data_len = hex_data[0U];
		ad[ad_len].type = hex_data[1U];
		ad[ad_len].data = &hex_data[2U];
		ad_len++;
	}

	stack_ad_len = pa_ad_init(&ad[ad_len], ARRAY_SIZE(ad) - ad_len);
	if (stack_ad_len < 0) {
		shell_error(sh, "Failed to get stack PA data");

		return -ENOEXEC;
	}
	ad_len += stack_ad_len;

	err = bt_le_per_adv_set_data(adv, ad, ad_len);
	if (err) {
		shell_error(sh,
			    "Failed to set periodic advertising data (%d)",
			    err);
		return -ENOEXEC;
	}

	return 0;
}
#endif /* CONFIG_BT_PER_ADV */
#endif /* CONFIG_BT_EXT_ADV */
#endif /* CONFIG_BT_BROADCASTER */

#if defined(CONFIG_BT_PER_ADV_SYNC)

static int cmd_per_adv_sync_create(const struct shell *sh, size_t argc,
				   char *argv[])
{
	struct bt_le_per_adv_sync *per_adv_sync = per_adv_syncs[selected_per_adv_sync];
	int err;
	struct bt_le_per_adv_sync_param create_params = { 0 };
	uint32_t options = 0;

	if (per_adv_sync != NULL) {
		shell_error(sh, "Selected per-adv-sync is not NULL");
		return -ENOEXEC;
	}

	err = bt_addr_le_from_str(argv[1], argv[2], &create_params.addr);
	if (err) {
		shell_error(sh, "Invalid peer address (err %d)", err);
		return -ENOEXEC;
	}

	/* Default values */
	create_params.timeout = 1000; /* 10 seconds */
	create_params.skip = 10;

	create_params.sid = strtol(argv[3], NULL, 16);

	for (int j = 4; j < argc; j++) {
		if (!strcmp(argv[j], "aoa")) {
			options |= BT_LE_PER_ADV_SYNC_OPT_DONT_SYNC_AOA;
		} else if (!strcmp(argv[j], "aod_1us")) {
			options |= BT_LE_PER_ADV_SYNC_OPT_DONT_SYNC_AOD_1US;
		} else if (!strcmp(argv[j], "aod_2us")) {
			options |= BT_LE_PER_ADV_SYNC_OPT_DONT_SYNC_AOD_2US;
		} else if (!strcmp(argv[j], "only_cte")) {
			options |=
				BT_LE_PER_ADV_SYNC_OPT_SYNC_ONLY_CONST_TONE_EXT;
		} else if (!strcmp(argv[j], "timeout")) {
			if (++j == argc) {
				shell_help(sh);
				return SHELL_CMD_HELP_PRINTED;
			}

			create_params.timeout = strtoul(argv[j], NULL, 16);
		} else if (!strcmp(argv[j], "skip")) {
			if (++j == argc) {
				shell_help(sh);
				return SHELL_CMD_HELP_PRINTED;
			}

			create_params.skip = strtoul(argv[j], NULL, 16);
		} else {
			shell_help(sh);
			return SHELL_CMD_HELP_PRINTED;
		}

		/* TODO: add support to parse using the per adv list */
	}

	create_params.options = options;

	err = bt_le_per_adv_sync_create(&create_params, &per_adv_syncs[selected_per_adv_sync]);
	if (err) {
		shell_error(sh, "Per adv sync failed (%d)", err);
	} else {
		shell_print(sh, "Per adv sync pending");
	}

	return 0;
}

static int cmd_per_adv_sync_delete(const struct shell *sh, size_t argc,
				   char *argv[])
{
	struct bt_le_per_adv_sync *per_adv_sync = per_adv_syncs[selected_per_adv_sync];
	int err;

	if (!per_adv_sync) {
		shell_error(sh, "Selected per-adv-sync is NULL");
		return -EINVAL;
	}

	err = bt_le_per_adv_sync_delete(per_adv_sync);

	if (err) {
		shell_error(sh, "Per adv sync delete failed (%d)", err);
	} else {
		shell_print(sh, "Per adv sync deleted");
		per_adv_syncs[selected_per_adv_sync] = NULL;
	}

	return 0;
}

static int cmd_per_adv_sync_select(const struct shell *sh, size_t argc, char *argv[])
{
	if (argc == 2) {
		unsigned long id;
		int err = 0;

		id = shell_strtoul(argv[1], 0, &err);
		if (err != 0) {
			shell_error(sh, "Could not parse id: %d", err);
			return -ENOEXEC;
		}

		if (id > ARRAY_SIZE(adv_sets)) {
			shell_error(sh, "Invalid id: %lu", id);
			return -EINVAL;
		}

		selected_per_adv_sync = id;
		return 0;
	}

	for (size_t i = 0U; i < ARRAY_SIZE(adv_sets); i++) {
		if (adv_sets[i]) {
			shell_print(sh, "PER_ADV_SYNC[%zu] %p", i, adv_sets[i]);
		}
	}

	return -ENOEXEC;
}

#if defined(CONFIG_BT_PER_ADV_SYNC_TRANSFER_RECEIVER)
static int cmd_past_subscribe(const struct shell *sh, size_t argc,
			      char *argv[])
{
	struct bt_le_per_adv_sync_transfer_param param;
	int err;
	int i = 0;
	bool global = true;

	if (i == ARRAY_SIZE(per_adv_syncs)) {
		shell_error(sh, "Cannot create more per adv syncs");
		return -ENOEXEC;
	}

	/* Default values */
	param.options = 0;
	param.timeout = 1000; /* 10 seconds */
	param.skip = 10;

	for (int j = 1; j < argc; j++) {
		if (!strcmp(argv[j], "aoa")) {
			param.options |=
				BT_LE_PER_ADV_SYNC_TRANSFER_OPT_SYNC_NO_AOA;
		} else if (!strcmp(argv[j], "aod_1us")) {
			param.options |=
				BT_LE_PER_ADV_SYNC_TRANSFER_OPT_SYNC_NO_AOD_1US;
		} else if (!strcmp(argv[j], "aod_2us")) {
			param.options |=
				BT_LE_PER_ADV_SYNC_TRANSFER_OPT_SYNC_NO_AOD_2US;
		} else if (!strcmp(argv[j], "only_cte")) {
			param.options |=
				BT_LE_PER_ADV_SYNC_TRANSFER_OPT_SYNC_ONLY_CTE;
		} else if (!strcmp(argv[j], "timeout")) {
			if (++j == argc) {
				shell_help(sh);
				return SHELL_CMD_HELP_PRINTED;
			}

			param.timeout = strtoul(argv[j], NULL, 16);
		} else if (!strcmp(argv[j], "skip")) {
			if (++j == argc) {
				shell_help(sh);
				return SHELL_CMD_HELP_PRINTED;
			}

			param.skip = strtoul(argv[j], NULL, 16);
		} else if (!strcmp(argv[j], "conn")) {
			if (!default_conn) {
				shell_print(sh, "Not connected");
				return -EINVAL;
			}
			global = false;
		} else {
			shell_help(sh);
			return SHELL_CMD_HELP_PRINTED;
		}
	}

	bt_le_per_adv_sync_cb_register(&per_adv_sync_cb);

	err = bt_le_per_adv_sync_transfer_subscribe(
		global ? NULL : default_conn, &param);

	if (err) {
		shell_error(sh, "PAST subscribe failed (%d)", err);
	} else {
		shell_print(sh, "Subscribed to PAST");
	}

	return 0;
}

static int cmd_past_unsubscribe(const struct shell *sh, size_t argc,
				char *argv[])
{
	int err;

	if (argc > 1) {
		if (!strcmp(argv[1], "conn")) {
			if (default_conn) {
				err =
					bt_le_per_adv_sync_transfer_unsubscribe(
						default_conn);
			} else {
				shell_print(sh, "Not connected");
				return -EINVAL;
			}
		} else {
			shell_help(sh);
			return SHELL_CMD_HELP_PRINTED;
		}
	} else {
		err = bt_le_per_adv_sync_transfer_unsubscribe(NULL);
	}

	if (err) {
		shell_error(sh, "PAST unsubscribe failed (%d)", err);
	}

	return err;
}
#endif /* CONFIG_BT_PER_ADV_SYNC_TRANSFER_RECEIVER */

#if defined(CONFIG_BT_PER_ADV_SYNC_TRANSFER_SENDER)
static int cmd_per_adv_sync_transfer(const struct shell *sh, size_t argc,
				     char *argv[])
{
	int err;
	int index;
	struct bt_le_per_adv_sync *per_adv_sync;

	if (argc > 1) {
		index = strtol(argv[1], NULL, 10);
	} else {
		index = 0;
	}

	if (index >= ARRAY_SIZE(per_adv_syncs)) {
		shell_error(sh, "Maximum index is %zu but %d was requested",
			    ARRAY_SIZE(per_adv_syncs) - 1, index);
	}

	per_adv_sync = per_adv_syncs[index];
	if (!per_adv_sync) {
		return -EINVAL;
	}

	err = bt_le_per_adv_sync_transfer(per_adv_sync, default_conn, 0);
	if (err) {
		shell_error(sh, "Periodic advertising sync transfer failed (%d)", err);
	}

	return err;
}
#endif /* CONFIG_BT_PER_ADV_SYNC_TRANSFER_SENDER */
#endif /* CONFIG_BT_PER_ADV_SYNC */

#if defined(CONFIG_BT_PER_ADV_SYNC_TRANSFER_SENDER) && defined(CONFIG_BT_PER_ADV)
static int cmd_per_adv_set_info_transfer(const struct shell *sh, size_t argc,
					 char *argv[])
{
	const struct bt_le_ext_adv *adv = adv_sets[selected_adv];
	int err;

	if (default_conn == NULL) {
		shell_error(sh, "%s: at least, one connection is required",
			    sh->ctx->active_cmd.syntax);
		return -ENOEXEC;
	}

	err = bt_le_per_adv_set_info_transfer(adv, default_conn, 0U);
	if (err) {
		shell_error(sh, "Periodic advertising sync transfer failed (%d)", err);
	}

	return err;
}
#endif /* CONFIG_BT_PER_ADV_SYNC_TRANSFER_SENDER && CONFIG_BT_PER_ADV */

#if defined(CONFIG_BT_TRANSMIT_POWER_CONTROL)
static int cmd_read_remote_tx_power(const struct shell *sh, size_t argc, char *argv[])
{
	if (argc < 3) {
		int err = 0;
		enum bt_conn_le_tx_power_phy phy = strtoul(argv[1], NULL, 16);

		err = bt_conn_le_get_remote_tx_power_level(default_conn, phy);

		if (!err) {
			shell_print(sh, "Read Remote TX Power for PHY %s",
				    tx_pwr_ctrl_phy2str(phy));
		} else {
			shell_print(sh, "error %d", err);
		}
	} else {
		shell_help(sh);
		return SHELL_CMD_HELP_PRINTED;
	}
	return 0;
}

static int cmd_read_local_tx_power(const struct shell *sh, size_t argc, char *argv[])
{
	int err = 0;

	if (argc < 3) {
		struct bt_conn_le_tx_power tx_power_level;

		tx_power_level.phy = strtoul(argv[1], NULL, 16);

		int8_t unachievable_current_level = -100;
		/* Arbitrary, these are output parameters.*/
		tx_power_level.current_level = unachievable_current_level;
		tx_power_level.max_level = 6;

		if (default_conn == NULL) {
			shell_error(sh, "Conn handle error, at least one connection is required.");
			return -ENOEXEC;
		}
		err = bt_conn_le_get_tx_power_level(default_conn, &tx_power_level);
		if (err) {
			shell_print(sh, "Command returned error %d", err);
			return err;
		}
		if (tx_power_level.current_level == unachievable_current_level) {
			shell_print(sh, "We received no current tx power level.");
			return -EIO;
		}
		shell_print(sh, "Read local TX Power: current level: %d, PHY: %s, Max Level: %d",
			    tx_power_level.current_level,
			    tx_pwr_ctrl_phy2str((enum bt_conn_le_tx_power_phy)tx_power_level.phy),
			    tx_power_level.max_level);
	} else {
		shell_help(sh);
		return SHELL_CMD_HELP_PRINTED;
	}

	return err;
}

static int cmd_set_power_report_enable(const struct shell *sh, size_t argc, char *argv[])
{
	if (argc < 4) {
		int err = 0;
		bool local_enable = 0;
		bool remote_enable = 0;

		if (*argv[1] == '1') {
			local_enable = 1;
		}
		if (*argv[2] == '1') {
			remote_enable = 1;
		}
		if (default_conn == NULL) {
			shell_error(sh, "Conn handle error, at least one connection is required.");
			return -ENOEXEC;
		}
		err = bt_conn_le_set_tx_power_report_enable(default_conn, local_enable,
							    remote_enable);
		if (!err) {
			shell_print(sh, "Tx Power Report: local: %s, remote: %s",
				    enabled2str(local_enable), enabled2str(remote_enable));
		} else {
			shell_print(sh, "error %d", err);
		}
	} else {
		shell_help(sh);
		return SHELL_CMD_HELP_PRINTED;
	}
	return 0;
}

#endif

#if defined(CONFIG_BT_PATH_LOSS_MONITORING)
static int cmd_set_path_loss_reporting_parameters(const struct shell *sh, size_t argc, char *argv[])
{
	int err = 0;

	if (default_conn == NULL) {
		shell_error(sh, "Conn handle error, at least one connection is required.");
		return -ENOEXEC;
	}

	for (size_t argn = 1; argn < argc; argn++) {
		(void)shell_strtoul(argv[argn], 10, &err);

		if (err) {
			shell_help(sh);
			shell_error(sh, "Could not parse input number %d", argn);
			return SHELL_CMD_HELP_PRINTED;
		}
	}

	const struct bt_conn_le_path_loss_reporting_param params = {
		.high_threshold = shell_strtoul(argv[1], 10, &err),
		.high_hysteresis = shell_strtoul(argv[2], 10, &err),
		.low_threshold = shell_strtoul(argv[3], 10, &err),
		.low_hysteresis = shell_strtoul(argv[4], 10, &err),
		.min_time_spent = shell_strtoul(argv[5], 10, &err),
	};

	err = bt_conn_le_set_path_loss_mon_param(default_conn, &params);
	if (err) {
		shell_error(sh, "bt_conn_le_set_path_loss_mon_param returned error %d", err);
		return -ENOEXEC;
	}

	return 0;
}

static int cmd_set_path_loss_reporting_enable(const struct shell *sh, size_t argc, char *argv[])
{
	bool enable;
	int err = 0;

	if (default_conn == NULL) {
		shell_error(sh, "Conn handle error, at least one connection is required.");
		return -ENOEXEC;
	}

	enable = shell_strtobool(argv[1], 10, &err);
	if (err) {
		shell_help(sh);
		return SHELL_CMD_HELP_PRINTED;
	}

	err = bt_conn_le_set_path_loss_mon_enable(default_conn, enable);

	if (err) {
		shell_error(sh, "bt_conn_le_set_path_loss_mon_enable returned error %d", err);
		return -ENOEXEC;
	}

	return 0;
}
#endif

#if defined(CONFIG_BT_SUBRATING)
static int cmd_subrate_set_defaults(const struct shell *sh, size_t argc, char *argv[])
{
	int err = 0;

	for (size_t argn = 1; argn < argc; argn++) {
		(void)shell_strtoul(argv[argn], 10, &err);

		if (err) {
			shell_help(sh);
			shell_error(sh, "Could not parse input number %d", argn);
			return SHELL_CMD_HELP_PRINTED;
		}
	}

	const struct bt_conn_le_subrate_param params = {
		.subrate_min = shell_strtoul(argv[1], 10, &err),
		.subrate_max = shell_strtoul(argv[2], 10, &err),
		.max_latency = shell_strtoul(argv[3], 10, &err),
		.continuation_number = shell_strtoul(argv[4], 10, &err),
		.supervision_timeout = shell_strtoul(argv[5], 10, &err) * 100, /* 10ms units */
	};

	err = bt_conn_le_subrate_set_defaults(&params);
	if (err) {
		shell_error(sh, "bt_conn_le_subrate_set_defaults returned error %d", err);
		return -ENOEXEC;
	}

	return 0;
}

static int cmd_subrate_request(const struct shell *sh, size_t argc, char *argv[])
{
	int err = 0;

	if (default_conn == NULL) {
		shell_error(sh, "Conn handle error, at least one connection is required.");
		return -ENOEXEC;
	}

	for (size_t argn = 1; argn < argc; argn++) {
		(void)shell_strtoul(argv[argn], 10, &err);

		if (err) {
			shell_help(sh);
			shell_error(sh, "Could not parse input number %d", argn);
			return SHELL_CMD_HELP_PRINTED;
		}
	}

	const struct bt_conn_le_subrate_param params = {
		.subrate_min = shell_strtoul(argv[1], 10, &err),
		.subrate_max = shell_strtoul(argv[2], 10, &err),
		.max_latency = shell_strtoul(argv[3], 10, &err),
		.continuation_number = shell_strtoul(argv[4], 10, &err),
		.supervision_timeout = shell_strtoul(argv[5], 10, &err) * 100, /* 10ms units */
	};

	err = bt_conn_le_subrate_request(default_conn, &params);
	if (err) {
		shell_error(sh, "bt_conn_le_subrate_request returned error %d", err);
		return -ENOEXEC;
	}

	return 0;
}
#endif

#if defined(CONFIG_BT_CONN)
#if defined(CONFIG_BT_CENTRAL)
static int cmd_connect_le(const struct shell *sh, size_t argc, char *argv[])
{
	int err;
	bt_addr_le_t addr;
	struct bt_conn *conn;
	uint32_t options = 0;

	/* When no arguments are specified, connect to the last scanned device. */
	if (argc == 1) {
		if (auto_connect.addr_set) {
			bt_addr_le_copy(&addr, &auto_connect.addr);
		} else {
			if (sh) {
				shell_error(
					sh,
					"No connectable adv stored, please trigger a scan first.");
				shell_help(sh);
			} else {
				bt_shell_error(
					"No connectable adv stored, please trigger a scan first.");
				bt_shell_help();
			}

			return SHELL_CMD_HELP_PRINTED;
		}
	} else {
		err = bt_addr_le_from_str(argv[1], argv[2], &addr);
		if (err) {
			if (sh) {
				shell_error(sh, "Invalid peer address (err %d)", err);
			} else {
				bt_shell_error("Invalid peer address (err %d)", err);
			}
			return err;
		}
	}

#if defined(CONFIG_BT_EXT_ADV)
	for (size_t argn = 3; argn < argc; argn++) {
		const char *arg = argv[argn];

		if (!strcmp(arg, "coded")) {
			options |= BT_CONN_LE_OPT_CODED;
		} else if (!strcmp(arg, "no-1m")) {
			options |= BT_CONN_LE_OPT_NO_1M;
		} else {
			shell_help(sh);
			return SHELL_CMD_HELP_PRINTED;
		}
	}
#endif /* defined(CONFIG_BT_EXT_ADV) */

	struct bt_conn_le_create_param *create_params =
		BT_CONN_LE_CREATE_PARAM(options,
					BT_GAP_SCAN_FAST_INTERVAL,
					BT_GAP_SCAN_FAST_INTERVAL);

	err = bt_conn_le_create(&addr, create_params, BT_LE_CONN_PARAM_DEFAULT,
				&conn);
	if (err) {
		if (sh) {
			shell_error(sh, "Connection failed (%d)", err);
		} else {
			bt_shell_error("Connection failed (%d)", err);
		}
		return -ENOEXEC;
	} else {
		if (sh) {
			shell_print(sh, "Connection pending");
		} else {
			bt_shell_print("Connection pending");
		}

		/* unref connection obj in advance as app user */
		bt_conn_unref(conn);
	}

	return 0;
}

#if !defined(CONFIG_BT_FILTER_ACCEPT_LIST)
static int cmd_auto_conn(const struct shell *sh, size_t argc, char *argv[])
{
	bt_addr_le_t addr;
	int err;

	err = bt_addr_le_from_str(argv[1], argv[2], &addr);
	if (err) {
		shell_error(sh, "Invalid peer address (err %d)", err);
		return err;
	}

	if (argc < 4) {
		return bt_le_set_auto_conn(&addr, BT_LE_CONN_PARAM_DEFAULT);
	} else if (!strcmp(argv[3], "on")) {
		return bt_le_set_auto_conn(&addr, BT_LE_CONN_PARAM_DEFAULT);
	} else if (!strcmp(argv[3], "off")) {
		return bt_le_set_auto_conn(&addr, NULL);
	} else {
		shell_help(sh);
		return SHELL_CMD_HELP_PRINTED;
	}

	return 0;
}
#endif /* !defined(CONFIG_BT_FILTER_ACCEPT_LIST) */

static int cmd_connect_le_name(const struct shell *sh, size_t argc, char *argv[])
{
	const struct bt_le_scan_param param = {
		.type       = BT_LE_SCAN_TYPE_ACTIVE,
		.options    = BT_LE_SCAN_OPT_NONE,
		.interval   = BT_GAP_SCAN_FAST_INTERVAL,
		.window     = BT_GAP_SCAN_FAST_WINDOW,
		.timeout    = 0,
	};
	int err;

	/* Set the name filter which we will use in the scan callback to
	 * automatically connect to the first device that passes the filter
	 */
	err = cmd_scan_filter_set_name(sh, argc, argv);
	if (err) {
		shell_error(sh,
			    "Bluetooth set scan filter name to %s failed (err %d)",
			    argv[1], err);
		return err;
	}

	err = bt_le_scan_start(&param, NULL);
	if (err) {
		shell_error(sh, "Bluetooth scan failed (err %d)", err);
		return err;
	}

	shell_print(sh, "Bluetooth active scan enabled");

	/* Set boolean to tell the scan callback to connect to this name */
	auto_connect.connect_name = true;

	/* Schedule the k_work to act as a timeout */
	(void)k_work_reschedule(&active_scan_timeout_work, K_SECONDS(DEFAULT_SCAN_TIMEOUT_SEC));

	return 0;
}
#endif /* CONFIG_BT_CENTRAL */

static int cmd_disconnect(const struct shell *sh, size_t argc, char *argv[])
{
	struct bt_conn *conn;
	int err;

	if (default_conn && argc < 3) {
		conn = bt_conn_ref(default_conn);
	} else {
		bt_addr_le_t addr;

		if (argc < 3) {
			shell_help(sh);
			return SHELL_CMD_HELP_PRINTED;
		}

		err = bt_addr_le_from_str(argv[1], argv[2], &addr);
		if (err) {
			shell_error(sh, "Invalid peer address (err %d)",
				    err);
			return err;
		}

		conn = bt_conn_lookup_addr_le(selected_id, &addr);
	}

	if (!conn) {
		shell_error(sh, "Not connected");
		return -ENOEXEC;
	}

	err = bt_conn_disconnect(conn, BT_HCI_ERR_REMOTE_USER_TERM_CONN);
	if (err) {
		shell_error(sh, "Disconnection failed (err %d)", err);
		return err;
	}

	bt_conn_unref(conn);

	return 0;
}

static int cmd_select(const struct shell *sh, size_t argc, char *argv[])
{
	char addr_str[BT_ADDR_LE_STR_LEN];
	struct bt_conn *conn;
	bt_addr_le_t addr;
	int err;

	err = bt_addr_le_from_str(argv[1], argv[2], &addr);
	if (err) {
		shell_error(sh, "Invalid peer address (err %d)", err);
		return err;
	}

	conn = bt_conn_lookup_addr_le(selected_id, &addr);
	if (!conn) {
		shell_error(sh, "No matching connection found");
		return -ENOEXEC;
	}

	if (default_conn) {
		bt_conn_unref(default_conn);
	}

	default_conn = conn;

	bt_addr_le_to_str(&addr, addr_str, sizeof(addr_str));
	shell_print(sh, "Selected conn is now: %s", addr_str);

	return 0;
}

static const char *get_conn_type_str(uint8_t type)
{
	switch (type) {
	case BT_CONN_TYPE_LE: return "LE";
	case BT_CONN_TYPE_BR: return "BR/EDR";
	case BT_CONN_TYPE_SCO: return "SCO";
	default: return "Invalid";
	}
}

static const char *get_conn_role_str(uint8_t role)
{
	switch (role) {
	case BT_CONN_ROLE_CENTRAL: return "central";
	case BT_CONN_ROLE_PERIPHERAL: return "peripheral";
	default: return "Invalid";
	}
}

static int cmd_info(const struct shell *sh, size_t argc, char *argv[])
{
	struct bt_conn *conn = NULL;
	struct bt_conn_info info;
	bt_addr_le_t addr;
	int err;

	switch (argc) {
	case 1:
		if (default_conn) {
			conn = bt_conn_ref(default_conn);
		}
		break;
	case 2:
		addr.type = BT_ADDR_LE_PUBLIC;
		err = bt_addr_from_str(argv[1], &addr.a);
		if (err) {
			shell_error(sh, "Invalid peer address (err %d)",
				    err);
			return err;
		}
		conn = bt_conn_lookup_addr_le(selected_id, &addr);
		break;
	case 3:
		err = bt_addr_le_from_str(argv[1], argv[2], &addr);

		if (err) {
			shell_error(sh, "Invalid peer address (err %d)",
				    err);
			return err;
		}
		conn = bt_conn_lookup_addr_le(selected_id, &addr);
		break;
	}

	if (!conn) {
		shell_error(sh, "Not connected");
		return -ENOEXEC;
	}

	err = bt_conn_get_info(conn, &info);
	if (err) {
		shell_print(sh, "Failed to get info");
		goto done;
	}

	shell_print(sh, "Type: %s, Role: %s, Id: %u",
		    get_conn_type_str(info.type),
		    get_conn_role_str(info.role),
		    info.id);

	if (info.type == BT_CONN_TYPE_LE) {
		print_le_addr("Remote", info.le.dst);
		print_le_addr("Local", info.le.src);
		print_le_addr("Remote on-air", info.le.remote);
		print_le_addr("Local on-air", info.le.local);

		shell_print(sh, "Interval: 0x%04x (%u us)",
			    info.le.interval,
			    BT_CONN_INTERVAL_TO_US(info.le.interval));
		shell_print(sh, "Latency: 0x%04x",
			    info.le.latency);
		shell_print(sh, "Supervision timeout: 0x%04x (%d ms)",
			    info.le.timeout, info.le.timeout * 10);
#if defined(CONFIG_BT_USER_PHY_UPDATE)
		shell_print(sh, "LE PHY: TX PHY %s, RX PHY %s",
			    phy2str(info.le.phy->tx_phy),
			    phy2str(info.le.phy->rx_phy));
#endif
#if defined(CONFIG_BT_USER_DATA_LEN_UPDATE)
		shell_print(sh, "LE data len: TX (len: %d time: %d)"
			    " RX (len: %d time: %d)",
			    info.le.data_len->tx_max_len,
			    info.le.data_len->tx_max_time,
			    info.le.data_len->rx_max_len,
			    info.le.data_len->rx_max_time);
#endif
#if defined(CONFIG_BT_SUBRATING)
		shell_print(sh, "LE Subrating: Subrate Factor: %d"
			    " Continuation Number: %d",
			    info.le.subrate->factor,
			    info.le.subrate->continuation_number);
#endif
	}

#if defined(CONFIG_BT_CLASSIC)
	if (info.type == BT_CONN_TYPE_BR) {
		char addr_str[BT_ADDR_STR_LEN];

		bt_addr_to_str(info.br.dst, addr_str, sizeof(addr_str));
		shell_print(sh, "Peer address %s", addr_str);
	}
#endif /* defined(CONFIG_BT_CLASSIC) */

done:
	bt_conn_unref(conn);

	return err;
}

static int cmd_conn_update(const struct shell *sh, size_t argc, char *argv[])
{
	struct bt_le_conn_param param;
	int err;

	if (default_conn == NULL) {
		shell_error(sh,
			    "%s: at least, one connection is required",
			    sh->ctx->active_cmd.syntax);
		return -ENOEXEC;
	}

	param.interval_min = strtoul(argv[1], NULL, 16);
	param.interval_max = strtoul(argv[2], NULL, 16);
	param.latency = strtoul(argv[3], NULL, 16);
	param.timeout = strtoul(argv[4], NULL, 16);

	err = bt_conn_le_param_update(default_conn, &param);
	if (err) {
		shell_error(sh, "conn update failed (err %d).", err);
	} else {
		shell_print(sh, "conn update initiated.");
	}

	return err;
}

#if defined(CONFIG_BT_USER_DATA_LEN_UPDATE)
static uint16_t tx_time_calc(uint8_t phy, uint16_t max_len)
{
	/* Access address + header + payload + MIC + CRC */
	uint16_t total_len = 4 + 2 + max_len + 4 + 3;

	switch (phy) {
	case BT_GAP_LE_PHY_1M:
		/* 1 byte preamble, 8 us per byte */
		return 8 * (1 + total_len);
	case BT_GAP_LE_PHY_2M:
		/* 2 byte preamble, 4 us per byte */
		return 4 * (2 + total_len);
	case BT_GAP_LE_PHY_CODED:
		/* S8: Preamble + CI + TERM1 + 64 us per byte + TERM2 */
		return 80 + 16 + 24 + 64 * (total_len) + 24;
	default:
		return 0;
	}
}

static int cmd_conn_data_len_update(const struct shell *sh, size_t argc,
				    char *argv[])
{
	struct bt_conn_le_data_len_param param;
	int err;

	if (default_conn == NULL) {
		shell_error(sh,
			    "%s: at least, one connection is required",
			    sh->ctx->active_cmd.syntax);
		return -ENOEXEC;
	}

	param.tx_max_len = strtoul(argv[1], NULL, 10);

	if (argc > 2) {
		param.tx_max_time = strtoul(argv[2], NULL, 10);
	} else {
		/* Assume 1M if not able to retrieve PHY */
		uint8_t phy = BT_GAP_LE_PHY_1M;

#if defined(CONFIG_BT_USER_PHY_UPDATE)
		struct bt_conn_info info;

		err = bt_conn_get_info(default_conn, &info);
		if (!err) {
			phy = info.le.phy->tx_phy;
		}
#endif
		param.tx_max_time = tx_time_calc(phy, param.tx_max_len);
		shell_print(sh, "Calculated tx time: %d", param.tx_max_time);
	}

	err = bt_conn_le_data_len_update(default_conn, &param);
	if (err) {
		shell_error(sh, "data len update failed (err %d).", err);
	} else {
		shell_print(sh, "data len update initiated.");
	}

	return err;
}
#endif

#if defined(CONFIG_BT_USER_PHY_UPDATE)
static int cmd_conn_phy_update(const struct shell *sh, size_t argc,
			       char *argv[])
{
	struct bt_conn_le_phy_param param;
	int err;

	if (default_conn == NULL) {
		shell_error(sh,
			    "%s: at least, one connection is required",
			    sh->ctx->active_cmd.syntax);
		return -ENOEXEC;
	}

	param.pref_tx_phy = strtoul(argv[1], NULL, 16);
	param.pref_rx_phy = param.pref_tx_phy;
	param.options = BT_CONN_LE_PHY_OPT_NONE;

	for (size_t argn = 2; argn < argc; argn++) {
		const char *arg = argv[argn];

		if (!strcmp(arg, "s2")) {
			param.options |= BT_CONN_LE_PHY_OPT_CODED_S2;
		} else if (!strcmp(arg, "s8")) {
			param.options |= BT_CONN_LE_PHY_OPT_CODED_S8;
		} else {
			param.pref_rx_phy = strtoul(arg, NULL, 16);
		}
	}

	err = bt_conn_le_phy_update(default_conn, &param);
	if (err) {
		shell_error(sh, "PHY update failed (err %d).", err);
	} else {
		shell_print(sh, "PHY update initiated.");
	}

	return err;
}
#endif

#if defined(CONFIG_BT_CENTRAL) || defined(CONFIG_BT_BROADCASTER)
static int cmd_chan_map(const struct shell *sh, size_t argc, char *argv[])
{
	uint8_t chan_map[5] = {};
	int err;

	if (hex2bin(argv[1], strlen(argv[1]), chan_map, 5) == 0) {
		shell_error(sh, "Invalid channel map");
		return -ENOEXEC;
	}
	sys_mem_swap(chan_map, 5);

	err = bt_le_set_chan_map(chan_map);
	if (err) {
		shell_error(sh, "Failed to set channel map (err %d)", err);
	} else {
		shell_print(sh, "Channel map set");
	}

	return err;
}
#endif /* CONFIG_BT_CENTRAL */

static int cmd_oob(const struct shell *sh, size_t argc, char *argv[])
{
	int err;

	err = bt_le_oob_get_local(selected_id, &oob_local);
	if (err) {
		shell_error(sh, "OOB data failed");
		return err;
	}

	print_le_oob(sh, &oob_local);

	return 0;
}

#if defined(CONFIG_BT_SMP) || defined(CONFIG_BT_CLASSIC)
static int cmd_oob_remote(const struct shell *sh, size_t argc,
			     char *argv[])
{
	int err;
	bt_addr_le_t addr;

	err = bt_addr_le_from_str(argv[1], argv[2], &addr);
	if (err) {
		shell_error(sh, "Invalid peer address (err %d)", err);
		return err;
	}

	bt_addr_le_copy(&oob_remote.addr, &addr);

	if (argc == 5) {
		hex2bin(argv[3], strlen(argv[3]), oob_remote.le_sc_data.r,
			sizeof(oob_remote.le_sc_data.r));
		hex2bin(argv[4], strlen(argv[4]), oob_remote.le_sc_data.c,
			sizeof(oob_remote.le_sc_data.c));
		bt_le_oob_set_sc_flag(true);
	} else {
		shell_help(sh);
		return -ENOEXEC;
	}

	return 0;
}

static int cmd_oob_clear(const struct shell *sh, size_t argc, char *argv[])
{
	memset(&oob_remote, 0, sizeof(oob_remote));
	bt_le_oob_set_sc_flag(false);

	return 0;
}
#endif /* CONFIG_BT_SMP || CONFIG_BT_CLASSIC) */

static int cmd_clear(const struct shell *sh, size_t argc, char *argv[])
{
	bt_addr_le_t addr;
	int err;

	if (strcmp(argv[1], "all") == 0) {
		err = bt_unpair(selected_id, NULL);
		if (err) {
			shell_error(sh, "Failed to clear pairings (err %d)",
				    err);
			return err;
		} else {
			shell_print(sh, "Pairings successfully cleared");
		}

		return 0;
	}

	if (argc < 3) {
#if defined(CONFIG_BT_CLASSIC)
		addr.type = BT_ADDR_LE_PUBLIC;
		err = bt_addr_from_str(argv[1], &addr.a);
#else
		shell_print(sh, "Both address and address type needed");
		return -ENOEXEC;
#endif
	} else {
		err = bt_addr_le_from_str(argv[1], argv[2], &addr);
	}

	if (err) {
		shell_print(sh, "Invalid address");
		return err;
	}

	err = bt_unpair(selected_id, &addr);
	if (err) {
		shell_error(sh, "Failed to clear pairing (err %d)", err);
	} else {
		shell_print(sh, "Pairing successfully cleared");
	}

	return err;
}
#endif /* CONFIG_BT_CONN */

#if defined(CONFIG_BT_SMP) || defined(CONFIG_BT_CLASSIC)
static int cmd_security(const struct shell *sh, size_t argc, char *argv[])
{
	int err, sec;
	struct bt_conn_info info;

	if (!default_conn || (bt_conn_get_info(default_conn, &info) < 0)) {
		shell_error(sh, "Not connected");
		return -ENOEXEC;
	}

	if (argc < 2) {
		shell_print(sh, "BT_SECURITY_L%d", bt_conn_get_security(default_conn));

		return 0;
	}

	sec = *argv[1] - '0';

	if ((info.type == BT_CONN_TYPE_BR &&
	    (sec < BT_SECURITY_L0 || sec > BT_SECURITY_L3))) {
		shell_error(sh, "Invalid BR/EDR security level (%d)", sec);
		return -ENOEXEC;
	}

	if ((info.type == BT_CONN_TYPE_LE &&
	    (sec < BT_SECURITY_L1 || sec > BT_SECURITY_L4))) {
		shell_error(sh, "Invalid LE security level (%d)", sec);
		return -ENOEXEC;
	}

	if (argc > 2) {
		if (!strcmp(argv[2], "force-pair")) {
			sec |= BT_SECURITY_FORCE_PAIR;
		} else {
			shell_help(sh);
			return -ENOEXEC;
		}
	}

	err = bt_conn_set_security(default_conn, sec);
	if (err) {
		shell_error(sh, "Setting security failed (err %d)", err);
	}

	return err;
}

static int cmd_bondable(const struct shell *sh, size_t argc, char *argv[])
{
	const char *bondable;

	bondable = argv[1];
	if (!strcmp(bondable, "on")) {
		bt_set_bondable(true);
	} else if (!strcmp(bondable, "off")) {
		bt_set_bondable(false);
	} else {
		shell_help(sh);
		return SHELL_CMD_HELP_PRINTED;
	}

	return 0;
}

#if defined(CONFIG_BT_BONDABLE_PER_CONNECTION)
static int cmd_conn_bondable(const struct shell *sh, size_t argc, char *argv[])
{
	int err = 0;
	bool enable;

	if (!default_conn) {
		shell_error(sh, "Not connected");
		return -ENOEXEC;
	}

	enable = shell_strtobool(argv[1], 0, &err);
	if (err) {
		shell_help(sh);
		return SHELL_CMD_HELP_PRINTED;
	}

	shell_print(sh, "[%p] set conn bondable %s", default_conn, argv[1]);

	err = bt_conn_set_bondable(default_conn, enable);
	if (err) {
		shell_error(sh, "Set conn bondable failed: err %d", err);
		return -ENOEXEC;
	}
	shell_print(sh, "Set conn bondable done");
	return 0;
}
#endif /* CONFIG_BT_BONDABLE_PER_CONNECTION */

static void bond_info(const struct bt_bond_info *info, void *user_data)
{
	char addr[BT_ADDR_LE_STR_LEN];
	int *bond_count = user_data;

	bt_addr_le_to_str(&info->addr, addr, sizeof(addr));
	bt_shell_print("Remote Identity: %s", addr);
	(*bond_count)++;
}

static int cmd_bonds(const struct shell *sh, size_t argc, char *argv[])
{
	int bond_count = 0;

	shell_print(sh, "Bonded devices:");
	bt_foreach_bond(selected_id, bond_info, &bond_count);
	shell_print(sh, "Total %d", bond_count);

	return 0;
}

static const char *role_str(uint8_t role)
{
	switch (role) {
	case BT_CONN_ROLE_CENTRAL:
		return "Central";
	case BT_CONN_ROLE_PERIPHERAL:
		return "Peripheral";
	}

	return "Unknown";
}

static void connection_info(struct bt_conn *conn, void *user_data)
{
	char addr[BT_ADDR_LE_STR_LEN];
	int *conn_count = user_data;
	struct bt_conn_info info;

	if (bt_conn_get_info(conn, &info) < 0) {
		bt_shell_error("Unable to get info: conn %p", conn);
		return;
	}

	switch (info.type) {
#if defined(CONFIG_BT_CLASSIC)
	case BT_CONN_TYPE_BR:
		bt_addr_to_str(info.br.dst, addr, sizeof(addr));
		bt_shell_print(" #%u [BR][%s] %s", info.id, role_str(info.role), addr);
		break;
#endif
	case BT_CONN_TYPE_LE:
		bt_addr_le_to_str(info.le.dst, addr, sizeof(addr));
		bt_shell_print("%s#%u [LE][%s] %s: Interval %u latency %u timeout %u",
			       conn == default_conn ? "*" : " ", info.id, role_str(info.role), addr,
			       info.le.interval, info.le.latency, info.le.timeout);
		break;
#if defined(CONFIG_BT_ISO)
	case BT_CONN_TYPE_ISO:
		bt_addr_le_to_str(info.le.dst, addr, sizeof(addr));
		bt_shell_print(" #%u [ISO][%s] %s", info.id, role_str(info.role), addr);
		break;
#endif
	default:
		break;
	}

	(*conn_count)++;
}

static int cmd_connections(const struct shell *sh, size_t argc, char *argv[])
{
	int conn_count = 0;

	shell_print(sh, "Connected devices:");
	bt_conn_foreach(BT_CONN_TYPE_ALL, connection_info, &conn_count);
	shell_print(sh, "Total %d", conn_count);

	return 0;
}

static void auth_passkey_display(struct bt_conn *conn, unsigned int passkey)
{
	char addr[BT_ADDR_LE_STR_LEN];
	char passkey_str[7];

	bt_addr_le_to_str(bt_conn_get_dst(conn), addr, sizeof(addr));

	snprintk(passkey_str, 7, "%06u", passkey);

	bt_shell_print("Passkey for %s: %s", addr, passkey_str);
}

#if defined(CONFIG_BT_PASSKEY_KEYPRESS)
static void auth_passkey_display_keypress(struct bt_conn *conn,
					  enum bt_conn_auth_keypress type)
{
	char addr[BT_ADDR_LE_STR_LEN];

	bt_addr_le_to_str(bt_conn_get_dst(conn), addr, sizeof(addr));

	bt_shell_print("Passkey keypress notification from %s: type %d",
		       addr, type);
}
#endif

static void auth_passkey_confirm(struct bt_conn *conn, unsigned int passkey)
{
	char addr[BT_ADDR_LE_STR_LEN];
	char passkey_str[7];

	bt_addr_le_to_str(bt_conn_get_dst(conn), addr, sizeof(addr));

	snprintk(passkey_str, 7, "%06u", passkey);

	bt_shell_print("Confirm passkey for %s: %s", addr, passkey_str);
}

static void auth_passkey_entry(struct bt_conn *conn)
{
	char addr[BT_ADDR_LE_STR_LEN];

	bt_addr_le_to_str(bt_conn_get_dst(conn), addr, sizeof(addr));

	bt_shell_print("Enter passkey for %s", addr);
}

static void auth_cancel(struct bt_conn *conn)
{
	char addr[BT_ADDR_LE_STR_LEN];

	conn_addr_str(conn, addr, sizeof(addr));

	bt_shell_print("Pairing cancelled: %s", addr);

	/* clear connection reference for sec mode 3 pairing */
	if (pairing_conn) {
		bt_conn_unref(pairing_conn);
		pairing_conn = NULL;
	}
}

static void auth_pairing_confirm(struct bt_conn *conn)
{
	char addr[BT_ADDR_LE_STR_LEN];

	bt_addr_le_to_str(bt_conn_get_dst(conn), addr, sizeof(addr));

	bt_shell_print("Confirm pairing for %s", addr);
}

#if !defined(CONFIG_BT_SMP_OOB_LEGACY_PAIR_ONLY)
static const char *oob_config_str(int oob_config)
{
	switch (oob_config) {
	case BT_CONN_OOB_LOCAL_ONLY:
		return "Local";
	case BT_CONN_OOB_REMOTE_ONLY:
		return "Remote";
	case BT_CONN_OOB_BOTH_PEERS:
		return "Local and Remote";
	case BT_CONN_OOB_NO_DATA:
	default:
		return "no";
	}
}
#endif /* !defined(CONFIG_BT_SMP_OOB_LEGACY_PAIR_ONLY) */

static void auth_pairing_oob_data_request(struct bt_conn *conn,
					  struct bt_conn_oob_info *oob_info)
{
	char addr[BT_ADDR_LE_STR_LEN];
	struct bt_conn_info info;
	int err;

	err = bt_conn_get_info(conn, &info);
	if (err) {
		return;
	}

#if !defined(CONFIG_BT_SMP_OOB_LEGACY_PAIR_ONLY)
	if (oob_info->type == BT_CONN_OOB_LE_SC) {
		struct bt_le_oob_sc_data *oobd_local =
			oob_info->lesc.oob_config != BT_CONN_OOB_REMOTE_ONLY
						  ? &oob_local.le_sc_data
						  : NULL;
		struct bt_le_oob_sc_data *oobd_remote =
			oob_info->lesc.oob_config != BT_CONN_OOB_LOCAL_ONLY
						  ? &oob_remote.le_sc_data
						  : NULL;

		if (oobd_remote &&
		    !bt_addr_le_eq(info.le.remote, &oob_remote.addr)) {
			bt_addr_le_to_str(info.le.remote, addr, sizeof(addr));
			bt_shell_print("No OOB data available for remote %s",
				       addr);
			bt_conn_auth_cancel(conn);
			return;
		}

		if (oobd_local &&
		    !bt_addr_le_eq(info.le.local, &oob_local.addr)) {
			bt_addr_le_to_str(info.le.local, addr, sizeof(addr));
			bt_shell_print("No OOB data available for local %s",
				       addr);
			bt_conn_auth_cancel(conn);
			return;
		}

		bt_le_oob_set_sc_data(conn, oobd_local, oobd_remote);

		bt_addr_le_to_str(info.le.dst, addr, sizeof(addr));
		bt_shell_print("Set %s OOB SC data for %s, ",
			       oob_config_str(oob_info->lesc.oob_config), addr);
		return;
	}
#endif /* CONFIG_BT_SMP_OOB_LEGACY_PAIR_ONLY */

	bt_addr_le_to_str(info.le.dst, addr, sizeof(addr));
	bt_shell_print("Legacy OOB TK requested from remote %s", addr);
}

static void auth_pairing_complete(struct bt_conn *conn, bool bonded)
{
	char addr[BT_ADDR_LE_STR_LEN];

	bt_addr_le_to_str(bt_conn_get_dst(conn), addr, sizeof(addr));

	bt_shell_print("%s with %s", bonded ? "Bonded" : "Paired",
		       addr);
}

static void auth_pairing_failed(struct bt_conn *conn, enum bt_security_err err)
{
	char addr[BT_ADDR_LE_STR_LEN];

	bt_addr_le_to_str(bt_conn_get_dst(conn), addr, sizeof(addr));

	bt_shell_print("Pairing failed with %s reason: %s (%d)", addr,
		       security_err_str(err), err);
}

#if defined(CONFIG_BT_CLASSIC)
static void auth_pincode_entry(struct bt_conn *conn, bool highsec)
{
	char addr[BT_ADDR_STR_LEN];
	struct bt_conn_info info;

	if (bt_conn_get_info(conn, &info) < 0) {
		return;
	}

	if (info.type != BT_CONN_TYPE_BR) {
		return;
	}

	bt_addr_to_str(info.br.dst, addr, sizeof(addr));

	if (highsec) {
		bt_shell_print("Enter 16 digits wide PIN code for %s",
			       addr);
	} else {
		bt_shell_print("Enter PIN code for %s", addr);
	}

	/*
	 * Save connection info since in security mode 3 (link level enforced
	 * security) PIN request callback is called before connected callback
	 */
	if (!default_conn && !pairing_conn) {
		pairing_conn = bt_conn_ref(conn);
	}
}
#endif

#if defined(CONFIG_BT_SMP_APP_PAIRING_ACCEPT)
enum bt_security_err pairing_accept(
	struct bt_conn *conn, const struct bt_conn_pairing_feat *const feat)
{
	bt_shell_print("Remote pairing features: "
		       "IO: 0x%02x, OOB: %d, AUTH: 0x%02x, Key: %d, "
		       "Init Kdist: 0x%02x, Resp Kdist: 0x%02x",
		       feat->io_capability, feat->oob_data_flag,
		       feat->auth_req, feat->max_enc_key_size,
		       feat->init_key_dist, feat->resp_key_dist);

	return BT_SECURITY_ERR_SUCCESS;
}
#endif /* CONFIG_BT_SMP_APP_PAIRING_ACCEPT */

void bond_deleted(uint8_t id, const bt_addr_le_t *peer)
{
	char addr[BT_ADDR_LE_STR_LEN];

	bt_addr_le_to_str(peer, addr, sizeof(addr));
	bt_shell_print("Bond deleted for %s, id %u", addr, id);
}

static struct bt_conn_auth_cb auth_cb_display = {
	.passkey_display = auth_passkey_display,
#if defined(CONFIG_BT_PASSKEY_KEYPRESS)
	.passkey_display_keypress = auth_passkey_display_keypress,
#endif
	.passkey_entry = NULL,
	.passkey_confirm = NULL,
#if defined(CONFIG_BT_CLASSIC)
	.pincode_entry = auth_pincode_entry,
#endif
	.oob_data_request = NULL,
	.cancel = auth_cancel,
	.pairing_confirm = auth_pairing_confirm,
#if defined(CONFIG_BT_SMP_APP_PAIRING_ACCEPT)
	.pairing_accept = pairing_accept,
#endif
};

static struct bt_conn_auth_cb auth_cb_display_yes_no = {
	.passkey_display = auth_passkey_display,
	.passkey_entry = NULL,
	.passkey_confirm = auth_passkey_confirm,
#if defined(CONFIG_BT_CLASSIC)
	.pincode_entry = auth_pincode_entry,
#endif
	.oob_data_request = NULL,
	.cancel = auth_cancel,
	.pairing_confirm = auth_pairing_confirm,
#if defined(CONFIG_BT_SMP_APP_PAIRING_ACCEPT)
	.pairing_accept = pairing_accept,
#endif
};

static struct bt_conn_auth_cb auth_cb_input = {
	.passkey_display = NULL,
	.passkey_entry = auth_passkey_entry,
	.passkey_confirm = NULL,
#if defined(CONFIG_BT_CLASSIC)
	.pincode_entry = auth_pincode_entry,
#endif
	.oob_data_request = NULL,
	.cancel = auth_cancel,
	.pairing_confirm = auth_pairing_confirm,
#if defined(CONFIG_BT_SMP_APP_PAIRING_ACCEPT)
	.pairing_accept = pairing_accept,
#endif
};

static struct bt_conn_auth_cb auth_cb_confirm = {
#if defined(CONFIG_BT_CLASSIC)
	.pincode_entry = auth_pincode_entry,
#endif
	.oob_data_request = NULL,
	.cancel = auth_cancel,
	.pairing_confirm = auth_pairing_confirm,
#if defined(CONFIG_BT_SMP_APP_PAIRING_ACCEPT)
	.pairing_accept = pairing_accept,
#endif
};

static struct bt_conn_auth_cb auth_cb_all = {
	.passkey_display = auth_passkey_display,
	.passkey_entry = auth_passkey_entry,
	.passkey_confirm = auth_passkey_confirm,
#if defined(CONFIG_BT_CLASSIC)
	.pincode_entry = auth_pincode_entry,
#endif
	.oob_data_request = auth_pairing_oob_data_request,
	.cancel = auth_cancel,
	.pairing_confirm = auth_pairing_confirm,
#if defined(CONFIG_BT_SMP_APP_PAIRING_ACCEPT)
	.pairing_accept = pairing_accept,
#endif
};

static struct bt_conn_auth_cb auth_cb_oob = {
	.passkey_display = NULL,
	.passkey_entry = NULL,
	.passkey_confirm = NULL,
#if defined(CONFIG_BT_CLASSIC)
	.pincode_entry = NULL,
#endif
	.oob_data_request = auth_pairing_oob_data_request,
	.cancel = auth_cancel,
	.pairing_confirm = NULL,
#if defined(CONFIG_BT_SMP_APP_PAIRING_ACCEPT)
	.pairing_accept = pairing_accept,
#endif
};

static struct bt_conn_auth_cb auth_cb_status = {
#if defined(CONFIG_BT_SMP_APP_PAIRING_ACCEPT)
	.pairing_accept = pairing_accept,
#endif
};

static struct bt_conn_auth_info_cb auth_info_cb = {
	.pairing_failed = auth_pairing_failed,
	.pairing_complete = auth_pairing_complete,
	.bond_deleted = bond_deleted,
};

static int cmd_auth(const struct shell *sh, size_t argc, char *argv[])
{
	int err;

	if (!strcmp(argv[1], "all")) {
		err = bt_conn_auth_cb_register(&auth_cb_all);
	} else if (!strcmp(argv[1], "input")) {
		err = bt_conn_auth_cb_register(&auth_cb_input);
	} else if (!strcmp(argv[1], "display")) {
		err = bt_conn_auth_cb_register(&auth_cb_display);
	} else if (!strcmp(argv[1], "yesno")) {
		err = bt_conn_auth_cb_register(&auth_cb_display_yes_no);
	} else if (!strcmp(argv[1], "confirm")) {
		err = bt_conn_auth_cb_register(&auth_cb_confirm);
	} else if (!strcmp(argv[1], "oob")) {
		err = bt_conn_auth_cb_register(&auth_cb_oob);
	} else if (!strcmp(argv[1], "status")) {
		err = bt_conn_auth_cb_register(&auth_cb_status);
	} else if (!strcmp(argv[1], "none")) {
		err = bt_conn_auth_cb_register(NULL);
	} else {
		shell_help(sh);
		return SHELL_CMD_HELP_PRINTED;
	}

	if (err) {
		shell_error(sh, "Failed to set auth handlers (%d)", err);
	}

	return err;
}

static int cmd_auth_cancel(const struct shell *sh,
			   size_t argc, char *argv[])
{
	struct bt_conn *conn;

	if (default_conn) {
		conn = default_conn;
	} else if (pairing_conn) {
		conn = pairing_conn;
	} else {
		conn = NULL;
	}

	if (!conn) {
		shell_print(sh, "Not connected");
		return -ENOEXEC;
	}

	bt_conn_auth_cancel(conn);

	return 0;
}

static int cmd_auth_passkey_confirm(const struct shell *sh,
				    size_t argc, char *argv[])
{
	if (!default_conn) {
		shell_print(sh, "Not connected");
		return -ENOEXEC;
	}

	bt_conn_auth_passkey_confirm(default_conn);
	return 0;
}

static int cmd_auth_pairing_confirm(const struct shell *sh,
				    size_t argc, char *argv[])
{
	if (!default_conn) {
		shell_print(sh, "Not connected");
		return -ENOEXEC;
	}

	bt_conn_auth_pairing_confirm(default_conn);
	return 0;
}

#if defined(CONFIG_BT_FILTER_ACCEPT_LIST)
static int cmd_fal_add(const struct shell *sh, size_t argc, char *argv[])
{
	bt_addr_le_t addr;
	int err;

	err = bt_addr_le_from_str(argv[1], argv[2], &addr);
	if (err) {
		shell_error(sh, "Invalid peer address (err %d)", err);
		return err;
	}

	err = bt_le_filter_accept_list_add(&addr);
	if (err) {
		shell_error(sh, "Add to fa list failed (err %d)", err);
		return err;
	}

	return 0;
}

static int cmd_fal_rem(const struct shell *sh, size_t argc, char *argv[])
{
	bt_addr_le_t addr;
	int err;

	err = bt_addr_le_from_str(argv[1], argv[2], &addr);
	if (err) {
		shell_error(sh, "Invalid peer address (err %d)", err);
		return err;
	}

	err = bt_le_filter_accept_list_remove(&addr);
	if (err) {
		shell_error(sh, "Remove from fa list failed (err %d)",
			    err);
		return err;
	}
	return 0;
}

static int cmd_fal_clear(const struct shell *sh, size_t argc, char *argv[])
{
	int err;

	err = bt_le_filter_accept_list_clear();
	if (err) {
		shell_error(sh, "Clearing fa list failed (err %d)", err);
		return err;
	}

	return 0;
}

#if defined(CONFIG_BT_CENTRAL)
static int cmd_fal_connect(const struct shell *sh, size_t argc, char *argv[])
{
	int err;
	const char *action = argv[1];
	uint32_t options = 0;

#if defined(CONFIG_BT_EXT_ADV)
	for (size_t argn = 2; argn < argc; argn++) {
		const char *arg = argv[argn];

		if (!strcmp(arg, "coded")) {
			options |= BT_CONN_LE_OPT_CODED;
		} else if (!strcmp(arg, "no-1m")) {
			options |= BT_CONN_LE_OPT_NO_1M;
		} else {
			shell_help(sh);
			return SHELL_CMD_HELP_PRINTED;
		}
	}
#endif /* defined(CONFIG_BT_EXT_ADV) */
	struct bt_conn_le_create_param *create_params =
		BT_CONN_LE_CREATE_PARAM(options,
					BT_GAP_SCAN_FAST_INTERVAL,
					BT_GAP_SCAN_FAST_WINDOW);

	if (!strcmp(action, "on")) {
		err = bt_conn_le_create_auto(create_params,
					     BT_LE_CONN_PARAM_DEFAULT);
		if (err) {
			shell_error(sh, "Auto connect failed (err %d)", err);
			return err;
		}
	} else if (!strcmp(action, "off")) {
		err = bt_conn_create_auto_stop();
		if (err) {
			shell_error(sh, "Auto connect stop failed (err %d)",
				    err);
		}
		return err;
	}

	return 0;
}
#endif /* CONFIG_BT_CENTRAL */
#endif /* defined(CONFIG_BT_FILTER_ACCEPT_LIST) */

#if defined(CONFIG_BT_FIXED_PASSKEY)
static int cmd_fixed_passkey(const struct shell *sh,
			     size_t argc, char *argv[])
{
	unsigned int passkey;
	int err;

	if (argc < 2) {
		bt_passkey_set(BT_PASSKEY_INVALID);
		shell_print(sh, "Fixed passkey cleared");
		return 0;
	}

	passkey = atoi(argv[1]);
	if (passkey > 999999) {
		shell_print(sh, "Passkey should be between 0-999999");
		return -ENOEXEC;
	}

	err = bt_passkey_set(passkey);
	if (err) {
		shell_print(sh, "Setting fixed passkey failed (err %d)",
			    err);
	}

	return err;
}
#endif

static int cmd_auth_passkey(const struct shell *sh,
			    size_t argc, char *argv[])
{
	unsigned int passkey;
	int err;

	if (!default_conn) {
		shell_print(sh, "Not connected");
		return -ENOEXEC;
	}

	passkey = atoi(argv[1]);
	if (passkey > 999999) {
		shell_print(sh, "Passkey should be between 0-999999");
		return -EINVAL;
	}

	err = bt_conn_auth_passkey_entry(default_conn, passkey);
	if (err) {
		shell_error(sh, "Failed to set passkey (%d)", err);
		return err;
	}

	return 0;
}

#if defined(CONFIG_BT_PASSKEY_KEYPRESS)
static int cmd_auth_passkey_notify(const struct shell *sh,
				   size_t argc, char *argv[])
{
	unsigned long type;
	int err;

	if (!default_conn) {
		shell_print(sh, "Not connected");
		return -ENOEXEC;
	}

	err = 0;
	type = shell_strtoul(argv[1], 0, &err);
	if (err ||
	    (type != BT_CONN_AUTH_KEYPRESS_ENTRY_STARTED &&
	     type != BT_CONN_AUTH_KEYPRESS_DIGIT_ENTERED &&
	     type != BT_CONN_AUTH_KEYPRESS_DIGIT_ERASED && type != BT_CONN_AUTH_KEYPRESS_CLEARED &&
	     type != BT_CONN_AUTH_KEYPRESS_ENTRY_COMPLETED)) {
		shell_error(sh, "<type> must be a value of enum bt_conn_auth_keypress");
		return -EINVAL;
	}

	err = bt_conn_auth_keypress_notify(default_conn, type);
	if (err) {
		shell_error(sh, "bt_conn_auth_keypress_notify errno %d", err);
		return err;
	}

	return 0;
}
#endif /* CONFIG_BT_PASSKEY_KEYPRESS */

#if !defined(CONFIG_BT_SMP_SC_PAIR_ONLY)
static int cmd_auth_oob_tk(const struct shell *sh, size_t argc, char *argv[])
{
	uint8_t tk[16];
	size_t len;
	int err;

	len = hex2bin(argv[1], strlen(argv[1]), tk, sizeof(tk));
	if (len != sizeof(tk)) {
		shell_error(sh, "TK should be 16 bytes");
		return -EINVAL;
	}

	err = bt_le_oob_set_legacy_tk(default_conn, tk);
	if (err) {
		shell_error(sh, "Failed to set TK (%d)", err);
		return err;
	}

	return 0;
}
#endif /* !defined(CONFIG_BT_SMP_SC_PAIR_ONLY) */
#endif /* CONFIG_BT_SMP) || CONFIG_BT_CLASSIC */

#if defined(CONFIG_BT_EAD)
static int cmd_encrypted_ad_set_keys(const struct shell *sh, size_t argc, char *argv[])
{
	size_t len;

	const char *session_key = argv[1];
	const char *iv = argv[2];

	len = hex2bin(session_key, strlen(session_key), bt_shell_ead_session_key, BT_EAD_KEY_SIZE);
	if (len != BT_EAD_KEY_SIZE) {
		shell_error(sh, "Failed to set session key");
		return -ENOEXEC;
	}

	len = hex2bin(iv, strlen(iv), bt_shell_ead_iv, BT_EAD_IV_SIZE);
	if (len != BT_EAD_IV_SIZE) {
		shell_error(sh, "Failed to set initialisation vector");
		return -ENOEXEC;
	}

	shell_info(sh, "session key set to:");
	shell_hexdump(sh, bt_shell_ead_session_key, BT_EAD_KEY_SIZE);
	shell_info(sh, "initialisation vector set to:");
	shell_hexdump(sh, bt_shell_ead_iv, BT_EAD_IV_SIZE);

	return 0;
}

int encrypted_ad_store_ad(const struct shell *sh, uint8_t type, const uint8_t *data,
			  uint8_t data_len)
{
	/* data_len is the size of the data, add two bytes for the size of the type
	 * and the length that will be stored with the data
	 */
	uint8_t new_data_size = data_len + 2;

	if (bt_shell_ead_data_size + new_data_size > BT_SHELL_EAD_DATA_MAX_SIZE) {
		shell_error(sh, "Failed to add data (trying to add %d but %d already used on %d)",
			    new_data_size, bt_shell_ead_data_size, BT_SHELL_EAD_DATA_MAX_SIZE);
		return -ENOEXEC;
	}

	/* the length is the size of the data + the size of the type */
	bt_shell_ead_data[bt_shell_ead_data_size] = data_len + 1;
	bt_shell_ead_data[bt_shell_ead_data_size + 1] = type;
	memcpy(&bt_shell_ead_data[bt_shell_ead_data_size + 2], data, data_len);

	bt_shell_ead_data_size += new_data_size;
	bt_shell_ead_ad_len += 1;

	return 0;
}

bool is_payload_valid_ad(uint8_t *payload, size_t payload_size)
{
	size_t idx = 0;
	bool is_valid = true;

	uint8_t ad_len;

	while (idx < payload_size) {
		ad_len = payload[idx];

		if (payload_size <= ad_len) {
			is_valid = false;
			break;
		}

		idx += ad_len + 1;
	}

	if (idx != payload_size) {
		is_valid = false;
	}

	return is_valid;
}

static int cmd_encrypted_ad_add_ead(const struct shell *sh, size_t argc, char *argv[])
{
	size_t len;

	char *hex_payload = argv[1];
	size_t hex_payload_size = strlen(hex_payload);

	uint8_t payload[BT_SHELL_EAD_DATA_MAX_SIZE] = {0};
	uint8_t payload_size = hex_payload_size / 2 + hex_payload_size % 2;

	uint8_t ead_size = BT_EAD_ENCRYPTED_PAYLOAD_SIZE(payload_size);

	if (ead_size > BT_SHELL_EAD_DATA_MAX_SIZE) {
		shell_error(sh,
			    "Failed to add data. Maximum AD size is %d, passed data size after "
			    "encryption is %d",
			    BT_SHELL_EAD_DATA_MAX_SIZE, ead_size);
		return -ENOEXEC;
	}

	len = hex2bin(hex_payload, hex_payload_size, payload, BT_SHELL_EAD_DATA_MAX_SIZE);
	if (len != payload_size) {
		shell_error(sh, "Failed to add data");
		return -ENOEXEC;
	}

	/* check that the given advertising data structures are valid before encrypting them */
	if (!is_payload_valid_ad(payload, payload_size)) {
		shell_error(sh, "Failed to add data. Advertising structure are malformed.");
		return -ENOEXEC;
	}

	/* store not-yet encrypted AD but claim the expected size of encrypted AD */
	return encrypted_ad_store_ad(sh, BT_DATA_ENCRYPTED_AD_DATA, payload, ead_size);
}

static int cmd_encrypted_ad_add_ad(const struct shell *sh, size_t argc, char *argv[])
{
	size_t len;
	uint8_t ad_len;
	uint8_t ad_type;

	char *hex_payload = argv[1];
	size_t hex_payload_size = strlen(hex_payload);

	uint8_t payload[BT_SHELL_EAD_DATA_MAX_SIZE] = {0};
	uint8_t payload_size = hex_payload_size / 2 + hex_payload_size % 2;

	len = hex2bin(hex_payload, hex_payload_size, payload, BT_SHELL_EAD_DATA_MAX_SIZE);
	if (len != payload_size) {
		shell_error(sh, "Failed to add data");
		return -ENOEXEC;
	}

	/* the length received is the length of ad data + the length of the data
	 * type but `bt_data` struct `data_len` field is only the size of the
	 * data
	 */
	ad_len = payload[0] - 1;
	ad_type = payload[1];

	/* if the ad data is malformed or there is more than 1 ad data passed we
	 * fail
	 */
	if (len != ad_len + 2) {
		shell_error(sh,
			    "Failed to add data. Data need to be formatted as specified in the "
			    "Core Spec. Only one non-encrypted AD payload can be added at a time.");
		return -ENOEXEC;
	}

	return encrypted_ad_store_ad(sh, ad_type, payload, payload_size);
}

static int cmd_encrypted_ad_clear_ad(const struct shell *sh, size_t argc, char *argv[])
{
	memset(bt_shell_ead_data, 0, BT_SHELL_EAD_DATA_MAX_SIZE);

	bt_shell_ead_ad_len = 0;
	bt_shell_ead_data_size = 0;

	shell_info(sh, "Advertising data has been cleared.");

	return 0;
}

int ead_encrypt_ad(const uint8_t *payload, uint8_t payload_size, uint8_t *encrypted_payload)
{
	int err;

	err = bt_ead_encrypt(bt_shell_ead_session_key, bt_shell_ead_iv, payload, payload_size,
			     encrypted_payload);
	if (err != 0) {
		bt_shell_error("Failed to encrypt AD.");
		return -1;
	}

	return 0;
}

int ead_update_ad(void)
{
	int err;
	size_t idx = 0;
	struct bt_le_ext_adv *adv = adv_sets[selected_adv];

	struct bt_data *ad;
	size_t ad_structs_idx = 0;
	struct bt_data ad_structs[BT_SHELL_EAD_MAX_AD] = {0};

	size_t encrypted_data_buf_len = 0;
	uint8_t encrypted_data_buf[BT_SHELL_EAD_DATA_MAX_SIZE] = {0};

	while (idx < bt_shell_ead_data_size && ad_structs_idx < BT_SHELL_EAD_MAX_AD) {
		ad = &ad_structs[ad_structs_idx];

		/* the data_len from bt_data struct doesn't include the size of the type */
		ad->data_len = bt_shell_ead_data[idx] - 1;

		if (ad->data_len < 0) {
			/* if the len is less than 0 that mean there is not even a type field */
			bt_shell_error("Failed to update AD due to malformed AD.");
			return -ENOEXEC;
		}

		ad->type = bt_shell_ead_data[idx + 1];

		if (ad->data_len > 0) {
			if (ad->type == BT_DATA_ENCRYPTED_AD_DATA) {
				/* for EAD the size used to store the non-encrypted data
				 * is the size of those data when encrypted
				 */
				ead_encrypt_ad(&bt_shell_ead_data[idx + 2],
					       BT_EAD_DECRYPTED_PAYLOAD_SIZE(ad->data_len),
					       &encrypted_data_buf[encrypted_data_buf_len]);

				ad->data = &encrypted_data_buf[encrypted_data_buf_len];
				encrypted_data_buf_len += ad->data_len;
			} else {
				ad->data = &bt_shell_ead_data[idx + 2];
			}
		}

		ad_structs_idx += 1;
		idx += ad->data_len + 2;
	}

	err = bt_le_ext_adv_set_data(adv, ad_structs, bt_shell_ead_ad_len, NULL, 0);
	if (err != 0) {
		bt_shell_error("Failed to set advertising data (err %d)", err);
		return -ENOEXEC;
	}

	bt_shell_info("Advertising data for Advertiser[%d] %p updated.", selected_adv, adv);

	return 0;
}

static int cmd_encrypted_ad_commit_ad(const struct shell *sh, size_t argc, char *argv[])
{
	return ead_update_ad();
}

static int cmd_encrypted_ad_decrypt_scan(const struct shell *sh, size_t argc, char *argv[])
{
	const char *action = argv[1];

	if (strcmp(action, "on") == 0) {
		bt_shell_ead_decrypt_scan = true;
		shell_info(sh, "Received encrypted advertising data will now be decrypted using "
			       "provided key materials.");
	} else if (strcmp(action, "off") == 0) {
		bt_shell_ead_decrypt_scan = false;
		shell_info(sh, "Received encrypted advertising data will now longer be decrypted.");
	} else {
		shell_error(sh, "Invalid option.");
		return -ENOEXEC;
	}

	return 0;
}
#endif

static int cmd_default_handler(const struct shell *sh, size_t argc, char **argv)
{
	if (argc == 1) {
		shell_help(sh);
		return SHELL_CMD_HELP_PRINTED;
	}

	shell_error(sh, "%s unknown parameter: %s", argv[0], argv[1]);

	return -EINVAL;
}

#define HELP_NONE "[none]"
#define HELP_ONOFF "<on, off>"
#define HELP_ADDR "<address: XX:XX:XX:XX:XX:XX>"
#define HELP_ADDR_LE "<address: XX:XX:XX:XX:XX:XX> <type: (public|random)>"

#if defined(CONFIG_BT_EXT_ADV)
#define EXT_ADV_SCAN_OPT " [coded] [no-1m]"
#define EXT_ADV_PARAM                                                                              \
	"<type: conn-scan conn-nscan, nconn-scan nconn-nscan> "                                    \
	"[ext-adv] [no-2m] [coded] [anon] [tx-power] [scan-reports] "                              \
	"[filter-accept-list: fal, fal-scan, fal-conn] [identity] "                                \
	"[directed " HELP_ADDR_LE "] [mode: low] [dir-rpa] "                                       \
	"[disable-37] [disable-38] [disable-39]"
#else
#define EXT_ADV_SCAN_OPT ""
#endif /* defined(CONFIG_BT_EXT_ADV) */

#if defined(CONFIG_BT_OBSERVER)
SHELL_STATIC_SUBCMD_SET_CREATE(bt_scan_filter_set_cmds,
	SHELL_CMD_ARG(name, NULL, "<name>", cmd_scan_filter_set_name, 2, 0),
	SHELL_CMD_ARG(addr, NULL, HELP_ADDR, cmd_scan_filter_set_addr, 2, 0),
	SHELL_CMD_ARG(rssi, NULL, "<rssi>", cmd_scan_filter_set_rssi, 2, 0),
	SHELL_CMD_ARG(pa_interval, NULL, "<pa_interval>",
		      cmd_scan_filter_set_pa_interval, 2, 0),
	SHELL_SUBCMD_SET_END
);

SHELL_STATIC_SUBCMD_SET_CREATE(bt_scan_filter_clear_cmds,
	SHELL_CMD_ARG(all, NULL, "", cmd_scan_filter_clear_all, 1, 0),
	SHELL_CMD_ARG(name, NULL, "", cmd_scan_filter_clear_name, 1, 0),
	SHELL_CMD_ARG(addr, NULL, "", cmd_scan_filter_clear_addr, 1, 0),
	SHELL_SUBCMD_SET_END
);
#endif /* CONFIG_BT_OBSERVER */

#if defined(CONFIG_BT_EAD)
SHELL_STATIC_SUBCMD_SET_CREATE(
	bt_encrypted_ad_cmds,
	SHELL_CMD_ARG(set-keys, NULL, "<session key> <init vector>", cmd_encrypted_ad_set_keys, 3,
		      0),
	SHELL_CMD_ARG(add-ead, NULL, "<advertising data>", cmd_encrypted_ad_add_ead, 2, 0),
	SHELL_CMD_ARG(add-ad, NULL, "<advertising data>", cmd_encrypted_ad_add_ad, 2, 0),
	SHELL_CMD(clear-ad, NULL, HELP_NONE, cmd_encrypted_ad_clear_ad),
	SHELL_CMD(commit-ad, NULL, HELP_NONE, cmd_encrypted_ad_commit_ad),
	SHELL_CMD_ARG(decrypt-scan, NULL, HELP_ONOFF, cmd_encrypted_ad_decrypt_scan, 2, 0),
	SHELL_SUBCMD_SET_END);
#endif

SHELL_STATIC_SUBCMD_SET_CREATE(bt_cmds,
	SHELL_CMD_ARG(init, NULL, "[no-settings-load], [sync]",
		      cmd_init, 1, 2),
	SHELL_CMD_ARG(disable, NULL, HELP_NONE, cmd_disable, 1, 0),
#if defined(CONFIG_SETTINGS)
	SHELL_CMD_ARG(settings-load, NULL, HELP_NONE, cmd_settings_load, 1, 0),
#endif
#if defined(CONFIG_BT_HCI)
	SHELL_CMD_ARG(hci-cmd, NULL, "<ogf> <ocf> [data]", cmd_hci_cmd, 3, 1),
#endif
	SHELL_CMD_ARG(id-create, NULL, HELP_ADDR, cmd_id_create, 1, 1),
	SHELL_CMD_ARG(id-reset, NULL, "<id> "HELP_ADDR, cmd_id_reset, 2, 1),
	SHELL_CMD_ARG(id-delete, NULL, "<id>", cmd_id_delete, 2, 0),
	SHELL_CMD_ARG(id-show, NULL, HELP_NONE, cmd_id_show, 1, 0),
	SHELL_CMD_ARG(id-select, NULL, "<id>", cmd_id_select, 2, 0),
	SHELL_CMD_ARG(name, NULL, "[name]", cmd_name, 1, 1),
#if defined(CONFIG_BT_DEVICE_APPEARANCE_DYNAMIC)
	SHELL_CMD_ARG(appearance, NULL, "[new appearance value]", cmd_appearance, 1, 1),
#else
	SHELL_CMD_ARG(appearance, NULL, HELP_NONE, cmd_appearance, 1, 0),
#endif /* CONFIG_BT_DEVICE_APPEARANCE_DYNAMIC */
#if defined(CONFIG_BT_OBSERVER)
	SHELL_CMD_ARG(scan, NULL,
		      "<value: on, passive, off> [filter: dups, nodups] [fal]"
		      EXT_ADV_SCAN_OPT,
		      cmd_scan, 2, 4),
	SHELL_CMD(scan-filter-set, &bt_scan_filter_set_cmds,
		      "Scan filter set commands",
		      cmd_default_handler),
	SHELL_CMD(scan-filter-clear, &bt_scan_filter_clear_cmds,
		      "Scan filter clear commands",
		      cmd_default_handler),
	SHELL_CMD_ARG(scan-verbose-output, NULL, "<value: on, off>", cmd_scan_verbose_output, 2, 0),
#endif /* CONFIG_BT_OBSERVER */
#if defined(CONFIG_BT_TRANSMIT_POWER_CONTROL)
	SHELL_CMD_ARG(read-remote-tx-power, NULL, HELP_NONE, cmd_read_remote_tx_power, 2, 0),
	SHELL_CMD_ARG(read-local-tx-power, NULL, HELP_NONE, cmd_read_local_tx_power, 2, 0),
	SHELL_CMD_ARG(set-power-report-enable, NULL, HELP_NONE, cmd_set_power_report_enable, 3, 0),
#endif
#if defined(CONFIG_BT_PATH_LOSS_MONITORING)
	SHELL_CMD_ARG(path-loss-monitoring-set-params, NULL,
		      "<high threshold> <high hysteresis> <low threshold> <low hysteresis> <min time spent>",
		      cmd_set_path_loss_reporting_parameters, 6, 0),
	SHELL_CMD_ARG(path-loss-monitoring-enable, NULL, "<enable: true, false>",
		      cmd_set_path_loss_reporting_enable, 2, 0),
#endif
#if defined(CONFIG_BT_SUBRATING)
	SHELL_CMD_ARG(subrate-set-defaults, NULL,
		"<min subrate factor> <max subrate factor> <max peripheral latency> "
		"<min continuation number> <supervision timeout (seconds)>",
		cmd_subrate_set_defaults, 6, 0),
	SHELL_CMD_ARG(subrate-request, NULL,
		"<min subrate factor> <max subrate factor> <max peripheral latency> "
		"<min continuation number> <supervision timeout (seconds)>",
		cmd_subrate_request, 6, 0),
#endif
#if defined(CONFIG_BT_BROADCASTER)
	SHELL_CMD_ARG(advertise, NULL,
		      "<type: off, on, nconn> [mode: discov, non_discov] "
		      "[filter-accept-list: fal, fal-scan, fal-conn] [identity] [no-name] "
		      "[name-ad] [appearance] "
		      "[disable-37] [disable-38] [disable-39]",
		      cmd_advertise, 2, 8),
#if defined(CONFIG_BT_PERIPHERAL)
	SHELL_CMD_ARG(directed-adv, NULL, HELP_ADDR_LE " [mode: low] "
		      "[identity] [dir-rpa]",
		      cmd_directed_adv, 3, 6),
#endif /* CONFIG_BT_PERIPHERAL */
#if defined(CONFIG_BT_EXT_ADV)
	SHELL_CMD_ARG(adv-create, NULL, EXT_ADV_PARAM, cmd_adv_create, 2, 11),
	SHELL_CMD_ARG(adv-param, NULL, EXT_ADV_PARAM, cmd_adv_param, 2, 11),
	SHELL_CMD_ARG(adv-data, NULL, "<data> [scan-response <data>] "
				      "<type: discov, hex> [appearance] "
				      "[name <str>] [dev-name]",
		      cmd_adv_data, 1, 16),
	SHELL_CMD_ARG(adv-start, NULL,
		"[timeout <timeout>] [num-events <num events>]",
		cmd_adv_start, 1, 4),
	SHELL_CMD_ARG(adv-stop, NULL, HELP_NONE, cmd_adv_stop, 1, 0),
	SHELL_CMD_ARG(adv-delete, NULL, HELP_NONE, cmd_adv_delete, 1, 0),
	SHELL_CMD_ARG(adv-select, NULL, "[adv]", cmd_adv_select, 1, 1),
	SHELL_CMD_ARG(adv-info, NULL, HELP_NONE, cmd_adv_info, 1, 0),
#if defined(CONFIG_BT_PERIPHERAL)
	SHELL_CMD_ARG(adv-oob, NULL, HELP_NONE, cmd_adv_oob, 1, 0),
#endif /* CONFIG_BT_PERIPHERAL */
#if defined(CONFIG_BT_PRIVACY)
	SHELL_CMD_ARG(adv-rpa-expire, NULL, HELP_ONOFF, cmd_adv_rpa_expire, 2, 0),
#endif
#if defined(CONFIG_BT_PER_ADV)
	SHELL_CMD_ARG(per-adv, NULL, HELP_ONOFF, cmd_per_adv, 2, 0),
	SHELL_CMD_ARG(per-adv-param, NULL,
		      "[<interval-min> [<interval-max> [tx_power]]]",
		      cmd_per_adv_param, 1, 3),
	SHELL_CMD_ARG(per-adv-data, NULL, "[data]", cmd_per_adv_data, 1, 1),
#endif /* CONFIG_BT_PER_ADV */
#endif /* CONFIG_BT_EXT_ADV */
#endif /* CONFIG_BT_BROADCASTER */
#if defined(CONFIG_BT_PER_ADV_SYNC)
	SHELL_CMD_ARG(per-adv-sync-create, NULL,
		      HELP_ADDR_LE " <sid> [skip <count>] [timeout <ms>] [aoa] "
		      "[aod_1us] [aod_2us] [cte_only]",
		      cmd_per_adv_sync_create, 4, 6),
	SHELL_CMD_ARG(per-adv-sync-delete, NULL, "[<index>]",
		      cmd_per_adv_sync_delete, 1, 1),
	SHELL_CMD_ARG(per-adv-sync-select, NULL, "[adv]", cmd_per_adv_sync_select, 1, 1),
#endif /* defined(CONFIG_BT_PER_ADV_SYNC) */
#if defined(CONFIG_BT_EAD)
	SHELL_CMD(encrypted-ad, &bt_encrypted_ad_cmds, "Manage advertiser with encrypted data",
		  cmd_default_handler),
#endif /* CONFIG_BT_EAD */
#if defined(CONFIG_BT_CONN)
#if defined(CONFIG_BT_PER_ADV_SYNC_TRANSFER_RECEIVER)
	SHELL_CMD_ARG(past-subscribe, NULL, "[conn] [skip <count>] "
		      "[timeout <ms>] [aoa] [aod_1us] [aod_2us] [cte_only]",
		      cmd_past_subscribe, 1, 7),
	SHELL_CMD_ARG(past-unsubscribe, NULL, "[conn]",
		      cmd_past_unsubscribe, 1, 1),
#endif /* CONFIG_BT_PER_ADV_SYNC_TRANSFER_RECEIVER */
#if defined(CONFIG_BT_PER_ADV_SYNC_TRANSFER_SENDER)
#if defined(CONFIG_BT_PER_ADV_SYNC)
	SHELL_CMD_ARG(per-adv-sync-transfer, NULL, "[<index>]",
		      cmd_per_adv_sync_transfer, 1, 1),
#endif /* CONFIG_BT_PER_ADV_SYNC */
#if defined(CONFIG_BT_PER_ADV)
	SHELL_CMD_ARG(per-adv-set-info-transfer, NULL, "",
		      cmd_per_adv_set_info_transfer, 1, 0),
#endif /* CONFIG_BT_PER_ADV */
#endif /* CONFIG_BT_PER_ADV_SYNC_TRANSFER_SENDER */
#if defined(CONFIG_BT_CENTRAL)
	SHELL_CMD_ARG(connect, NULL, HELP_ADDR_LE EXT_ADV_SCAN_OPT,
		      cmd_connect_le, 1, 3),
#if !defined(CONFIG_BT_FILTER_ACCEPT_LIST)
	SHELL_CMD_ARG(auto-conn, NULL, HELP_ADDR_LE, cmd_auto_conn, 3, 0),
#endif /* !defined(CONFIG_BT_FILTER_ACCEPT_LIST) */
	SHELL_CMD_ARG(connect-name, NULL, "<name filter>",
		      cmd_connect_le_name, 2, 0),
#endif /* CONFIG_BT_CENTRAL */
	SHELL_CMD_ARG(disconnect, NULL, HELP_ADDR_LE, cmd_disconnect, 1, 2),
	SHELL_CMD_ARG(select, NULL, HELP_ADDR_LE, cmd_select, 3, 0),
	SHELL_CMD_ARG(info, NULL, HELP_ADDR_LE, cmd_info, 1, 2),
	SHELL_CMD_ARG(conn-update, NULL, "<min> <max> <latency> <timeout>",
		      cmd_conn_update, 5, 0),
#if defined(CONFIG_BT_USER_DATA_LEN_UPDATE)
	SHELL_CMD_ARG(data-len-update, NULL, "<tx_max_len> [tx_max_time]",
		      cmd_conn_data_len_update, 2, 1),
#endif
#if defined(CONFIG_BT_USER_PHY_UPDATE)
	SHELL_CMD_ARG(phy-update, NULL, "<tx_phy> [rx_phy] [s2] [s8]",
		      cmd_conn_phy_update, 2, 3),
#endif
#if defined(CONFIG_BT_CENTRAL) || defined(CONFIG_BT_BROADCASTER)
	SHELL_CMD_ARG(channel-map, NULL, "<channel-map: XXXXXXXXXX> (36-0)",
		      cmd_chan_map, 2, 1),
#endif /* CONFIG_BT_CENTRAL */
	SHELL_CMD_ARG(oob, NULL, HELP_NONE, cmd_oob, 1, 0),
	SHELL_CMD_ARG(clear, NULL, "[all] ["HELP_ADDR_LE"]", cmd_clear, 2, 1),
#if defined(CONFIG_BT_SMP) || defined(CONFIG_BT_CLASSIC)
	SHELL_CMD_ARG(security, NULL, "<security level BR/EDR: 0 - 3, "
				      "LE: 1 - 4> [force-pair]",
		      cmd_security, 1, 2),
	SHELL_CMD_ARG(bondable, NULL, HELP_ONOFF, cmd_bondable,
		      2, 0),
#if defined(CONFIG_BT_BONDABLE_PER_CONNECTION)
	SHELL_CMD_ARG(conn-bondable, NULL, HELP_ONOFF, cmd_conn_bondable, 2, 0),
#endif /* CONFIG_BT_BONDABLE_PER_CONNECTION */
	SHELL_CMD_ARG(bonds, NULL, HELP_NONE, cmd_bonds, 1, 0),
	SHELL_CMD_ARG(connections, NULL, HELP_NONE, cmd_connections, 1, 0),
	SHELL_CMD_ARG(auth, NULL,
		      "<method: all, input, display, yesno, confirm, "
		      "oob, status, none>",
		      cmd_auth, 2, 0),
	SHELL_CMD_ARG(auth-cancel, NULL, HELP_NONE, cmd_auth_cancel, 1, 0),
	SHELL_CMD_ARG(auth-passkey, NULL, "<passkey>", cmd_auth_passkey, 2, 0),
#if defined(CONFIG_BT_PASSKEY_KEYPRESS)
	SHELL_CMD_ARG(auth-passkey-notify, NULL, "<type>",
		      cmd_auth_passkey_notify, 2, 0),
#endif /* CONFIG_BT_PASSKEY_KEYPRESS */
	SHELL_CMD_ARG(auth-passkey-confirm, NULL, HELP_NONE,
		      cmd_auth_passkey_confirm, 1, 0),
	SHELL_CMD_ARG(auth-pairing-confirm, NULL, HELP_NONE,
		      cmd_auth_pairing_confirm, 1, 0),
#if !defined(CONFIG_BT_SMP_SC_PAIR_ONLY)
	SHELL_CMD_ARG(auth-oob-tk, NULL, "<tk>", cmd_auth_oob_tk, 2, 0),
#endif /* !defined(CONFIG_BT_SMP_SC_PAIR_ONLY) */
	SHELL_CMD_ARG(oob-remote, NULL,
		      HELP_ADDR_LE" <oob rand> <oob confirm>",
		      cmd_oob_remote, 3, 2),
	SHELL_CMD_ARG(oob-clear, NULL, HELP_NONE, cmd_oob_clear, 1, 0),
#if defined(CONFIG_BT_FILTER_ACCEPT_LIST)
	SHELL_CMD_ARG(fal-add, NULL, HELP_ADDR_LE, cmd_fal_add, 3, 0),
	SHELL_CMD_ARG(fal-rem, NULL, HELP_ADDR_LE, cmd_fal_rem, 3, 0),
	SHELL_CMD_ARG(fal-clear, NULL, HELP_NONE, cmd_fal_clear, 1, 0),

#if defined(CONFIG_BT_CENTRAL)
	SHELL_CMD_ARG(fal-connect, NULL, HELP_ONOFF EXT_ADV_SCAN_OPT,
		      cmd_fal_connect, 2, 3),
#endif /* CONFIG_BT_CENTRAL */
#endif /* defined(CONFIG_BT_FILTER_ACCEPT_LIST) */
#if defined(CONFIG_BT_FIXED_PASSKEY)
	SHELL_CMD_ARG(fixed-passkey, NULL, "[passkey]", cmd_fixed_passkey,
		      1, 1),
#endif
#endif /* CONFIG_BT_SMP || CONFIG_BT_CLASSIC) */
#endif /* CONFIG_BT_CONN */
#if defined(CONFIG_BT_HCI_MESH_EXT)
	SHELL_CMD(mesh_adv, NULL, HELP_ONOFF, cmd_mesh_adv),
#endif /* CONFIG_BT_HCI_MESH_EXT */

#if defined(CONFIG_BT_LL_SW_SPLIT)
	SHELL_CMD(ll-addr, NULL, "<random|public>", cmd_ll_addr_read),
#if defined(CONFIG_BT_CTLR_ADV_EXT)
#if defined(CONFIG_BT_BROADCASTER)
	SHELL_CMD_ARG(advx, NULL,
		      "<on hdcd ldcd off> [coded] [anon] [txp] [ad]",
		      cmd_advx, 2, 4),
#endif /* CONFIG_BT_BROADCASTER */
#if defined(CONFIG_BT_OBSERVER)
	SHELL_CMD_ARG(scanx, NULL, "<on passive off> [coded]", cmd_scanx,
		      2, 1),
#endif /* CONFIG_BT_OBSERVER */
#endif /* CONFIG_BT_CTLR_ADV_EXT */
#if defined(CONFIG_BT_CTLR_DTM)
	SHELL_CMD_ARG(test_tx, NULL, "<chan> <len> <type> <phy>", cmd_test_tx,
		      5, 0),
	SHELL_CMD_ARG(test_rx, NULL, "<chan> <phy> <mod_idx>", cmd_test_rx,
		      4, 0),
	SHELL_CMD_ARG(test_end, NULL, HELP_NONE, cmd_test_end, 1, 0),
#endif /* CONFIG_BT_CTLR_DTM */
#endif /* CONFIG_BT_LL_SW_SPLIT */

	SHELL_SUBCMD_SET_END
);

SHELL_CMD_REGISTER(bt, &bt_cmds, "Bluetooth shell commands", cmd_default_handler);<|MERGE_RESOLUTION|>--- conflicted
+++ resolved
@@ -1778,13 +1778,8 @@
 	size_t len = strlen(addr_arg);
 
 	/* Validate length including null terminator. */
-<<<<<<< HEAD
-	if (strlen(addr_arg) > max_cpy_len) {
+	if (len > max_cpy_len) {
 		shell_error(sh, "Invalid address string: %s\n",
-=======
-	if (len > max_cpy_len) {
-		shell_error(ctx_shell, "Invalid address string: %s\n",
->>>>>>> 68361eac
 			    addr_arg);
 		return -ENOEXEC;
 	}
