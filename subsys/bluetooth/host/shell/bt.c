--- conflicted
+++ resolved
@@ -126,12 +126,7 @@
 
 	bt_addr_le_to_str(addr, addr_str, sizeof(addr_str));
 
-<<<<<<< HEAD
-	bt_shell_print("%s address: %s (%s)", desc, addr_str,
-		       addr_desc);
-=======
 	bt_shell_print("%s address: %s (%s)", desc, addr_str, addr_desc);
->>>>>>> 9cebb3ff
 }
 #endif /* CONFIG_BT_CONN || (CONFIG_BT_BROADCASTER && CONFIG_BT_EXT_ADV) */
 
@@ -241,12 +236,7 @@
 #if defined(CONFIG_BT_CENTRAL)
 	if (auto_connect.connect_name) {
 		auto_connect.connect_name = false;
-<<<<<<< HEAD
-		/* "name" is what would be in argv[0] normally */
-		cmd_scan_filter_clear_name(NULL, 1, (char *[]){ "name" });
-=======
 		bt_do_scan_filter_clear_name();
->>>>>>> 9cebb3ff
 	}
 #endif /* CONFIG_BT_CENTRAL */
 }
@@ -369,12 +359,7 @@
 
 static bool data_verbose_cb(struct bt_data *data, void *user_data)
 {
-<<<<<<< HEAD
-	bt_shell_fprintf_info("%*sType 0x%02x: ",
-			      strlen(scan_response_label), "", data->type);
-=======
 	bt_shell_fprintf_info("%*sType 0x%02x: ", strlen(scan_response_label), "", data->type);
->>>>>>> 9cebb3ff
 
 	switch (data->type) {
 	case BT_DATA_UUID16_SOME:
@@ -387,14 +372,8 @@
 		 * the rest is unknown and printed as single bytes
 		 */
 		if (data->data_len < BT_UUID_SIZE_16) {
-<<<<<<< HEAD
-			bt_shell_fprintf_warn(
-				"BT_DATA_SVC_DATA16 data length too short (%u)",
-				data->data_len);
-=======
 			bt_shell_fprintf_warn("BT_DATA_SVC_DATA16 data length too short (%u)",
 					      data->data_len);
->>>>>>> 9cebb3ff
 			break;
 		}
 		print_data_set(BT_UUID_SIZE_16, data->data, BT_UUID_SIZE_16);
@@ -413,14 +392,8 @@
 		 * the rest is unknown and printed as single bytes
 		 */
 		if (data->data_len < BT_UUID_SIZE_32) {
-<<<<<<< HEAD
-			bt_shell_fprintf_warn(
-				"BT_DATA_SVC_DATA32 data length too short (%u)",
-				data->data_len);
-=======
 			bt_shell_fprintf_warn("BT_DATA_SVC_DATA32 data length too short (%u)",
 					      data->data_len);
->>>>>>> 9cebb3ff
 			break;
 		}
 		print_data_set(BT_UUID_SIZE_32, data->data, BT_UUID_SIZE_32);
@@ -440,14 +413,8 @@
 		 * the rest is unknown and printed as single bytes
 		 */
 		if (data->data_len < BT_UUID_SIZE_128) {
-<<<<<<< HEAD
-			bt_shell_fprintf_warn(
-				"BT_DATA_SVC_DATA128 data length too short (%u)",
-				data->data_len);
-=======
 			bt_shell_fprintf_warn("BT_DATA_SVC_DATA128 data length too short (%u)",
 					      data->data_len);
->>>>>>> 9cebb3ff
 			break;
 		}
 		print_data_set(BT_UUID_SIZE_128, data->data, BT_UUID_SIZE_128);
@@ -625,22 +592,12 @@
 
 				auto_connect.connect_name = false;
 
-<<<<<<< HEAD
-				cmd_scan_off(NULL);
-
-				/* "name" is what would be in argv[0] normally */
-				cmd_scan_filter_clear_name(NULL, 1, (char *[]){"name"});
-
-				/* "connect" is what would be in argv[0] normally */
-				cmd_connect_le(NULL, 1, (char *[]){"connect"});
-=======
 				bt_do_scan_off();
 
 				bt_do_scan_filter_clear_name();
 
 				/* "connect" is what would be in argv[0] normally */
 				bt_do_connect_le(&ercd, 1, (char *[]){"connect"});
->>>>>>> 9cebb3ff
 			}
 		} else {
 			bt_conn_unref(conn);
@@ -660,13 +617,8 @@
 static void adv_sent(struct bt_le_ext_adv *adv,
 		     struct bt_le_ext_adv_sent_info *info)
 {
-<<<<<<< HEAD
-	bt_shell_print("Advertiser[%d] %p sent %d",
-		       bt_le_ext_adv_get_index(adv), adv, info->num_sent);
-=======
 	bt_shell_print("Advertiser[%d] %p sent %d", bt_le_ext_adv_get_index(adv), adv,
 		       info->num_sent);
->>>>>>> 9cebb3ff
 }
 
 static void adv_scanned(struct bt_le_ext_adv *adv,
@@ -676,12 +628,7 @@
 
 	bt_addr_le_to_str(info->addr, str, sizeof(str));
 
-<<<<<<< HEAD
-	bt_shell_print("Advertiser[%d] %p scanned by %s",
-		       bt_le_ext_adv_get_index(adv), adv, str);
-=======
 	bt_shell_print("Advertiser[%d] %p scanned by %s", bt_le_ext_adv_get_index(adv), adv, str);
->>>>>>> 9cebb3ff
 }
 #endif /* CONFIG_BT_BROADCASTER */
 
@@ -693,12 +640,7 @@
 
 	bt_addr_le_to_str(bt_conn_get_dst(info->conn), str, sizeof(str));
 
-<<<<<<< HEAD
-	bt_shell_print("Advertiser[%d] %p connected by %s",
-		       bt_le_ext_adv_get_index(adv), adv, str);
-=======
 	bt_shell_print("Advertiser[%d] %p connected by %s", bt_le_ext_adv_get_index(adv), adv, str);
->>>>>>> 9cebb3ff
 }
 #endif /* CONFIG_BT_PERIPHERAL */
 
@@ -709,12 +651,7 @@
 
 	bool keep_rpa = atomic_test_bit(adv_set_opt[adv_index],
 					  SHELL_ADV_OPT_KEEP_RPA);
-<<<<<<< HEAD
-	bt_shell_print("Advertiser[%d] %p RPA %s",
-		       adv_index, adv,
-=======
 	bt_shell_print("Advertiser[%d] %p RPA %s", adv_index, adv,
->>>>>>> 9cebb3ff
 		       keep_rpa ? "not expired" : "expired");
 
 #if defined(CONFIG_BT_EAD)
@@ -911,12 +848,7 @@
 	bt_addr_le_to_str(identity, addr_identity, sizeof(addr_identity));
 	bt_addr_le_to_str(rpa, addr_rpa, sizeof(addr_rpa));
 
-<<<<<<< HEAD
-	bt_shell_print("Identity resolved %s -> %s", addr_rpa,
-		       addr_identity);
-=======
 	bt_shell_print("Identity resolved %s -> %s", addr_rpa, addr_identity);
->>>>>>> 9cebb3ff
 }
 #endif
 
@@ -955,12 +887,7 @@
 	conn_addr_str(conn, addr, sizeof(addr));
 
 	if (!err) {
-<<<<<<< HEAD
-		bt_shell_print("Security changed: %s level %u", addr,
-			       level);
-=======
 		bt_shell_print("Security changed: %s level %u", addr, level);
->>>>>>> 9cebb3ff
 	} else {
 		bt_shell_print("Security failed: %s level %u "
 			       "reason: %s (%d)",
@@ -1042,19 +969,6 @@
 		     const struct bt_conn_le_subrate_changed *params)
 {
 	if (params->status == BT_HCI_ERR_SUCCESS) {
-<<<<<<< HEAD
-		bt_shell_print(
-			"Subrate parameters changed: "
-			"Subrate Factor: %d "
-			"Continuation Number: %d "
-			"Peripheral latency: 0x%04x "
-			"Supervision timeout: 0x%04x (%d ms)",
-			params->factor,
-			params->continuation_number,
-			params->peripheral_latency,
-			params->supervision_timeout,
-			params->supervision_timeout * 10);
-=======
 		bt_shell_print("Subrate parameters changed: "
 			       "Subrate Factor: %d "
 			       "Continuation Number: %d "
@@ -1065,7 +979,6 @@
 			       params->peripheral_latency,
 			       params->supervision_timeout,
 			       params->supervision_timeout * 10);
->>>>>>> 9cebb3ff
 	} else {
 		bt_shell_print("Subrate change failed (HCI status 0x%02x)", params->status);
 	}
@@ -1755,18 +1668,10 @@
 
 	err = bt_do_scan_off();
 	if (err) {
-		if (sh) {
-			shell_error(sh, "Stopping scanning failed (err %d)", err);
-		} else {
-			bt_shell_error("Stopping scanning failed (err %d)", err);
-		}
+		shell_error(sh, "Stopping scanning failed (err %d)", err);
 		return err;
 	} else {
-		if (sh) {
-			shell_print(sh, "Scan successfully stopped");
-		} else {
-			bt_shell_print("Scan successfully stopped");
-		}
+		shell_print(sh, "Scan successfully stopped");
 	}
 
 	return 0;
@@ -1863,12 +1768,7 @@
 
 	/* Validate length including null terminator. */
 	if (len > max_cpy_len) {
-<<<<<<< HEAD
-		shell_error(sh, "Invalid address string: %s\n",
-			    addr_arg);
-=======
 		shell_error(sh, "Invalid address string: %s\n", addr_arg);
->>>>>>> 9cebb3ff
 		return -ENOEXEC;
 	}
 
@@ -1878,13 +1778,7 @@
 		uint8_t tmp;
 
 		if (c != ':' && char2hex(c, &tmp) < 0) {
-<<<<<<< HEAD
-			shell_error(sh,
-				    "Invalid address string: %s\n",
-				    addr_arg);
-=======
 			shell_error(sh, "Invalid address string: %s\n", addr_arg);
->>>>>>> 9cebb3ff
 			return -ENOEXEC;
 		}
 	}
@@ -1965,10 +1859,6 @@
 
 static void bt_do_scan_filter_clear_name(void)
 {
-	ARG_UNUSED(sh);
-	ARG_UNUSED(argc);
-	ARG_UNUSED(argv);
-
 	(void)memset(scan_filter.name, 0, sizeof(scan_filter.name));
 	scan_filter.name_set = false;
 }
@@ -3389,37 +3279,13 @@
 		if (auto_connect.addr_set) {
 			bt_addr_le_copy(&addr, &auto_connect.addr);
 		} else {
-<<<<<<< HEAD
-			if (sh) {
-				shell_error(
-					sh,
-					"No connectable adv stored, please trigger a scan first.");
-				shell_help(sh);
-			} else {
-				bt_shell_error(
-					"No connectable adv stored, please trigger a scan first.");
-				bt_shell_help();
-			}
-
-			return SHELL_CMD_HELP_PRINTED;
-=======
 			return -ENOENT;
->>>>>>> 9cebb3ff
 		}
 	} else {
 		err = bt_addr_le_from_str(argv[1], argv[2], &addr);
 		if (err) {
-<<<<<<< HEAD
-			if (sh) {
-				shell_error(sh, "Invalid peer address (err %d)", err);
-			} else {
-				bt_shell_error("Invalid peer address (err %d)", err);
-			}
-			return err;
-=======
 			*ercd = err;
 			return -EINVAL;
->>>>>>> 9cebb3ff
 		}
 	}
 
@@ -3445,25 +3311,9 @@
 	err = bt_conn_le_create(&addr, create_params, BT_LE_CONN_PARAM_DEFAULT,
 				&conn);
 	if (err) {
-<<<<<<< HEAD
-		if (sh) {
-			shell_error(sh, "Connection failed (%d)", err);
-		} else {
-			bt_shell_error("Connection failed (%d)", err);
-		}
+		*ercd = err;
 		return -ENOEXEC;
 	} else {
-		if (sh) {
-			shell_print(sh, "Connection pending");
-		} else {
-			bt_shell_print("Connection pending");
-		}
-
-=======
-		*ercd = err;
-		return -ENOEXEC;
-	} else {
->>>>>>> 9cebb3ff
 		/* unref connection obj in advance as app user */
 		bt_conn_unref(conn);
 	}
@@ -4271,12 +4121,7 @@
 		if (oobd_remote &&
 		    !bt_addr_le_eq(info.le.remote, &oob_remote.addr)) {
 			bt_addr_le_to_str(info.le.remote, addr, sizeof(addr));
-<<<<<<< HEAD
-			bt_shell_print("No OOB data available for remote %s",
-				       addr);
-=======
 			bt_shell_print("No OOB data available for remote %s", addr);
->>>>>>> 9cebb3ff
 			bt_conn_auth_cancel(conn);
 			return;
 		}
@@ -4284,12 +4129,7 @@
 		if (oobd_local &&
 		    !bt_addr_le_eq(info.le.local, &oob_local.addr)) {
 			bt_addr_le_to_str(info.le.local, addr, sizeof(addr));
-<<<<<<< HEAD
-			bt_shell_print("No OOB data available for local %s",
-				       addr);
-=======
 			bt_shell_print("No OOB data available for local %s", addr);
->>>>>>> 9cebb3ff
 			bt_conn_auth_cancel(conn);
 			return;
 		}
@@ -4313,12 +4153,7 @@
 
 	bt_addr_le_to_str(bt_conn_get_dst(conn), addr, sizeof(addr));
 
-<<<<<<< HEAD
-	bt_shell_print("%s with %s", bonded ? "Bonded" : "Paired",
-		       addr);
-=======
 	bt_shell_print("%s with %s", bonded ? "Bonded" : "Paired", addr);
->>>>>>> 9cebb3ff
 }
 
 static void auth_pairing_failed(struct bt_conn *conn, enum bt_security_err err)
@@ -4327,12 +4162,7 @@
 
 	bt_addr_le_to_str(bt_conn_get_dst(conn), addr, sizeof(addr));
 
-<<<<<<< HEAD
-	bt_shell_print("Pairing failed with %s reason: %s (%d)", addr,
-		       security_err_str(err), err);
-=======
 	bt_shell_print("Pairing failed with %s reason: %s (%d)", addr, security_err_str(err), err);
->>>>>>> 9cebb3ff
 }
 
 #if defined(CONFIG_BT_CLASSIC)
@@ -4352,12 +4182,7 @@
 	bt_addr_to_str(info.br.dst, addr, sizeof(addr));
 
 	if (highsec) {
-<<<<<<< HEAD
-		bt_shell_print("Enter 16 digits wide PIN code for %s",
-			       addr);
-=======
 		bt_shell_print("Enter 16 digits wide PIN code for %s", addr);
->>>>>>> 9cebb3ff
 	} else {
 		bt_shell_print("Enter PIN code for %s", addr);
 	}
