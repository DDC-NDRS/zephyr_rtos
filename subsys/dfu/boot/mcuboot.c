/*
 * Copyright (c) 2017 Nordic Semiconductor ASA
 * Copyright (c) 2016-2017 Linaro Limited
 *
 * SPDX-License-Identifier: Apache-2.0
 */

#include <stddef.h>
#include <errno.h>
#include <string.h>
#include <zephyr/drivers/flash.h>
#include <zephyr/storage/flash_map.h>
#include <zephyr/kernel.h>
#include <zephyr/init.h>
#include <zephyr/logging/log.h>

#include <zephyr/sys/__assert.h>
#include <zephyr/sys/byteorder.h>

#include "bootutil/bootutil_public.h"
#include <zephyr/dfu/mcuboot.h>

#if defined(CONFIG_MCUBOOT_BOOTLOADER_MODE_RAM_LOAD)
#include <bootutil/boot_status.h>
#include <zephyr/retention/blinfo.h>
#endif

#include "mcuboot_priv.h"

LOG_MODULE_REGISTER(mcuboot_dfu, LOG_LEVEL_DBG);

/*
 * Helpers for image headers and trailers, as defined by mcuboot.
 */

/*
 * Strict defines: the definitions in the following block contain
 * values which are MCUboot implementation requirements.
 */

/* Header: */
#define BOOT_HEADER_MAGIC_V1    0x96F3B83D
#define BOOT_HEADER_SIZE_V1     32

#if defined(CONFIG_MCUBOOT_BOOTLOADER_MODE_RAM_LOAD)
/* For RAM LOAD mode, the active image must be fetched from the bootloader */
static uint8_t boot_fetch_active_slot(void);
#define ACTIVE_SLOT_FLASH_AREA_ID boot_fetch_active_slot()
#define INVALID_SLOT_ID 255
#else
/* Get active partition. zephyr,code-partition chosen node must be defined */
#define ACTIVE_SLOT_FLASH_AREA_ID DT_FIXED_PARTITION_ID(DT_CHOSEN(zephyr_code_partition))
#endif

/*
 * Raw (on-flash) representation of the v1 image header.
 */
struct mcuboot_v1_raw_header {
    uint32_t header_magic;
    uint32_t image_load_address;
    uint16_t header_size;
    uint16_t pad;
    uint32_t image_size;
    uint32_t image_flags;

    struct {
        uint8_t  major;
        uint8_t  minor;
        uint16_t revision;
        uint32_t build_num;
    } version;

    uint32_t pad2;
} __packed;

/*
 * End of strict defines
 */

#if defined(CONFIG_MCUBOOT_BOOTLOADER_MODE_RAM_LOAD)
static uint8_t boot_fetch_active_slot(void)
{
	int rc;
	uint8_t slot;

	rc = blinfo_lookup(BLINFO_RUNNING_SLOT, &slot, sizeof(slot));

	if (rc <= 0) {
		LOG_ERR("Failed to fetch active slot: %d", rc);

		return INVALID_SLOT_ID;
	}

	LOG_DBG("Active slot: %d", slot);

	return slot;
}
#endif

static int boot_read_v1_header(uint8_t area_id,
                               struct mcuboot_v1_raw_header* v1_raw) {
    const struct flash_area* fa;
    int rc;

    rc = flash_area_open(area_id, &fa);
    if (rc) {
        return (rc);
    }

    /*
     * Read and sanity-check the raw header.
     */
    rc = flash_area_read(fa, 0, v1_raw, sizeof(*v1_raw));
    flash_area_close(fa);
    if (rc) {
        return (rc);
    }

    v1_raw->header_magic       = sys_le32_to_cpu(v1_raw->header_magic);
    v1_raw->image_load_address = sys_le32_to_cpu(v1_raw->image_load_address);
    v1_raw->header_size        = sys_le16_to_cpu(v1_raw->header_size);
    v1_raw->image_size         = sys_le32_to_cpu(v1_raw->image_size);
    v1_raw->image_flags        = sys_le32_to_cpu(v1_raw->image_flags);
    v1_raw->version.revision   = sys_le16_to_cpu(v1_raw->version.revision);
    v1_raw->version.build_num  = sys_le32_to_cpu(v1_raw->version.build_num);

    /*
     * Sanity checks.
     *
     * Larger values in header_size than BOOT_HEADER_SIZE_V1 are
     * possible, e.g. if Zephyr was linked with
     * CONFIG_ROM_START_OFFSET > BOOT_HEADER_SIZE_V1.
     */
    if ((v1_raw->header_magic != BOOT_HEADER_MAGIC_V1) ||
        (v1_raw->header_size   < BOOT_HEADER_SIZE_V1 )) {
        return (-EIO);
    }

    return (0);
}

int boot_read_bank_header(uint8_t area_id,
                          struct mcuboot_img_header* header,
                          size_t header_size) {
    int rc;
    struct mcuboot_v1_raw_header v1_raw;
    struct mcuboot_img_sem_ver*  sem_ver;
    size_t v1_min_size = (sizeof(uint32_t) + sizeof(struct mcuboot_img_header_v1));

    /*
     * Only version 1 image headers are supported.
     */
    if (header_size < v1_min_size) {
        return (-ENOMEM);
    }

    rc = boot_read_v1_header(area_id, &v1_raw);
    if (rc) {
        return (rc);
    }

    /*
     * Copy just the fields we care about into the return parameter.
     *
     * - header_magic:       skip (only used to check format)
     * - image_load_address: skip (only matters for PIC code)
     * - header_size:        skip (only used to check format)
     * - image_size:         include
     * - image_flags:        skip (all unsupported or not relevant)
     * - version:            include
     */
    header->mcuboot_version = 1U;
    header->h.v1.image_size = v1_raw.image_size;
    sem_ver                 = &header->h.v1.sem_ver;
    sem_ver->major          = v1_raw.version.major;
    sem_ver->minor          = v1_raw.version.minor;
    sem_ver->revision       = v1_raw.version.revision;
    sem_ver->build_num      = v1_raw.version.build_num;
    return (0);
}

int mcuboot_swap_type_multi(int image_index) {
    return (boot_swap_type_multi(image_index));
}

int mcuboot_swap_type(void) {
    #ifdef FLASH_AREA_IMAGE_SECONDARY
    return (boot_swap_type());
    #else
    return (BOOT_SWAP_TYPE_NONE);
    #endif
}

int boot_request_upgrade(int permanent) {
    #ifdef FLASH_AREA_IMAGE_SECONDARY
    int rc;

    rc = boot_set_pending(permanent);
    if (rc) {
        return (-EFAULT);
    }
    #endif /* FLASH_AREA_IMAGE_SECONDARY */

    return (0);
}

<<<<<<< HEAD
int boot_request_upgrade_multi(int image_index, int permanent) {
    int rc;
=======
bool boot_is_img_confirmed(void)
{
	struct boot_swap_state state;
	const struct flash_area *fa;
	int rc;

	rc = flash_area_open(ACTIVE_SLOT_FLASH_AREA_ID, &fa);
	if (rc) {
		return false;
	}
>>>>>>> c0be51df

    rc = boot_set_pending_multi(image_index, permanent);
    if (rc) {
        return (-EFAULT);
    }

    return (0);
}

bool boot_is_img_confirmed(void) {
    struct boot_swap_state state;
    const struct flash_area* fa;
    int rc;

    rc = flash_area_open(FLASH_AREA_IMAGE_PRIMARY, &fa);
    if (rc) {
        return (false);
    }

    rc = boot_read_swap_state(fa, &state);
    if (rc != 0) {
        return (false);
    }

    if (state.magic == BOOT_MAGIC_UNSET) {
        /* This is initial/preprogramed image.
         * Such image can neither be reverted nor physically confirmed.
         * Treat this image as confirmed which ensures consistency
         * with `boot_write_img_confirmed...()` procedures.
         */
        return (true);
    }

    return (state.image_ok == BOOT_FLAG_SET);
}

int boot_write_img_confirmed(void) {
    const struct flash_area* fa;
    int rc = 0;

    if (flash_area_open(ACTIVE_SLOT_FLASH_AREA_ID, &fa) != 0) {
        return (-EIO);
    }

    rc = boot_set_next(fa, true, true);

    flash_area_close(fa);

    return (rc);
}

int boot_write_img_confirmed_multi(int image_index) {
    int rc;

    rc = boot_set_confirmed_multi(image_index);
    if (rc) {
        return (-EIO);
    }

    return (0);
}

int boot_erase_img_bank(uint8_t area_id) {
    const struct flash_area* fa;
    int rc;

    rc = flash_area_open(area_id, &fa);
    if (rc) {
        return (rc);
    }

    rc = flash_area_flatten(fa, 0, fa->fa_size);

    flash_area_close(fa);

    return (rc);
}

ssize_t boot_get_trailer_status_offset(size_t area_size) {
    return ((ssize_t)area_size - BOOT_MAGIC_SZ - (BOOT_MAX_ALIGN * 2));
}

ssize_t boot_get_area_trailer_status_offset(uint8_t area_id) {
    int rc;
    const struct flash_area* fa;
    ssize_t offset;

    rc = flash_area_open(area_id, &fa);
    if (rc) {
        return (rc);
    }

    offset = boot_get_trailer_status_offset(fa->fa_size);

    flash_area_close(fa);

    if (offset < 0) {
        return (-EFAULT);
    }

    return (offset);
}<|MERGE_RESOLUTION|>--- conflicted
+++ resolved
@@ -204,21 +204,8 @@
     return (0);
 }
 
-<<<<<<< HEAD
 int boot_request_upgrade_multi(int image_index, int permanent) {
     int rc;
-=======
-bool boot_is_img_confirmed(void)
-{
-	struct boot_swap_state state;
-	const struct flash_area *fa;
-	int rc;
-
-	rc = flash_area_open(ACTIVE_SLOT_FLASH_AREA_ID, &fa);
-	if (rc) {
-		return false;
-	}
->>>>>>> c0be51df
 
     rc = boot_set_pending_multi(image_index, permanent);
     if (rc) {
@@ -233,7 +220,7 @@
     const struct flash_area* fa;
     int rc;
 
-    rc = flash_area_open(FLASH_AREA_IMAGE_PRIMARY, &fa);
+    rc = flash_area_open(ACTIVE_SLOT_FLASH_AREA_ID, &fa);
     if (rc) {
         return (false);
     }
