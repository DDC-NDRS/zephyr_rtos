--- conflicted
+++ resolved
@@ -24,21 +24,15 @@
 #include <bootutil/bootutil_public.h>
 #endif
 
-<<<<<<< HEAD
-#define FIXED_PARTITION_IS_RUNNING_APP_PARTITION(label) \
-    (FIXED_PARTITION_OFFSET(label) <= CONFIG_FLASH_LOAD_OFFSET && \
-     FIXED_PARTITION_OFFSET(label) + FIXED_PARTITION_SIZE(label) > CONFIG_FLASH_LOAD_OFFSET)
-=======
 #define FIXED_PARTITION_GET_FLASH_NODE(node_id)                                    \
 	COND_CODE_1(DT_NODE_HAS_COMPAT(DT_PARENT(node_id), fixed_subpartitions),   \
 		    (DT_PARENT(DT_GPARENT(node_id))), (DT_GPARENT(node_id)))
 
-#define FIXED_PARTITION_IS_RUNNING_APP_PARTITION(label)                                            \
+#define FIXED_PARTITION_IS_RUNNING_APP_PARTITION(label) \
 	DT_SAME_NODE(FIXED_PARTITION_GET_FLASH_NODE(DT_CHOSEN(zephyr_code_partition)),             \
 		     FIXED_PARTITION_GET_FLASH_NODE(DT_NODELABEL(label))) &&                       \
-	(FIXED_PARTITION_OFFSET(label) <= CONFIG_FLASH_LOAD_OFFSET &&                              \
-	 FIXED_PARTITION_OFFSET(label) + FIXED_PARTITION_SIZE(label) > CONFIG_FLASH_LOAD_OFFSET)
->>>>>>> 90454744
+    (FIXED_PARTITION_OFFSET(label) <= CONFIG_FLASH_LOAD_OFFSET && \
+     FIXED_PARTITION_OFFSET(label) + FIXED_PARTITION_SIZE(label) > CONFIG_FLASH_LOAD_OFFSET)
 
 #if defined(CONFIG_TRUSTED_EXECUTION_NONSECURE) && (CONFIG_TFM_MCUBOOT_IMAGE_NUMBER == 2)
 #define UPLOAD_FLASH_AREA_LABEL     slot1_ns_partition
