/*
 * Copyright (c) 2017-2020 Nordic Semiconductor ASA
 * Copyright (c) 2015 Runtime Inc
 *
 * SPDX-License-Identifier: Apache-2.0
 */

#include <limits.h>
#include <stdlib.h>

#include <zephyr/fs/fcb.h>
#include "fcb_priv.h"
#include "string.h"
#include <errno.h>
#include <zephyr/device.h>
#include <zephyr/drivers/flash.h>

uint8_t fcb_get_align(struct fcb const* fcb) {
    uint8_t align;

    if (fcb->fap == NULL) {
        return (0);
    }

    align = (uint8_t)flash_area_align(fcb->fap);

    return (align);
}

int fcb_flash_read(struct fcb const* fcb, struct flash_sector const* sector,
                   off_t off, void* dst, size_t len) {
    int rc;

    if ((off + len) > sector->fs_size) {
        return (-EINVAL);
    }

    if (fcb->fap == NULL) {
        return (-EIO);
    }

    rc = flash_area_read(fcb->fap, (sector->fs_off + off), dst, len);
    if (rc != 0) {
        return (-EIO);
    }

    return (0);
}

int fcb_flash_write(struct fcb const* fcb, struct flash_sector const* sector,
                    off_t off, void const* src, size_t len) {
    int rc;

    if ((off + len) > sector->fs_size) {
        return (-EINVAL);
    }

    if (fcb->fap == NULL) {
        return (-EIO);
    }

    rc = flash_area_write(fcb->fap, (sector->fs_off + off), src, len);
    if (rc != 0) {
        return (-EIO);
    }

    return (0);
}

int fcb_erase_sector(struct fcb const* fcb, struct flash_sector const* sector) {
    int rc;

    if (fcb->fap == NULL) {
        return (-EIO);
    }

    rc = flash_area_flatten(fcb->fap, sector->fs_off, sector->fs_size);
    if (rc != 0) {
        return (-EIO);
    }

    return (0);
}

int fcb_init(int f_area_id, struct fcb* fcb) {
    struct flash_sector* sector;
    int rc;
    uint8_t align;
    int oldest = -1;
    int newest = -1;
    struct flash_sector* oldest_sector = NULL;
    struct flash_sector* newest_sector = NULL;
    struct fcb_disk_area fda;
    const struct flash_parameters* fparam;

    if ((fcb->f_sectors == NULL) ||
        ((fcb->f_sector_cnt - fcb->f_scratch_cnt) < 1)) {
        return (-EINVAL);
    }

    rc = flash_area_open((uint8_t)f_area_id, &fcb->fap);
    if (rc != 0) {
        return (-EINVAL);
    }

    fparam = flash_get_parameters(fcb->fap->fa_dev);
    fcb->f_erase_value = fparam->erase_value;

    align = fcb_get_align(fcb);
    if (align == 0U) {
        return (-EINVAL);
    }

    /* Fill last used, first used */
    for (int i = 0; i < fcb->f_sector_cnt; i++) {
        sector = &fcb->f_sectors[i];
        rc = fcb_sector_hdr_read(fcb, sector, &fda);
        if (rc < 0) {
            return (rc);
        }

        if (rc == 0) {
            continue;
        }

        if (oldest < 0) {
            oldest = newest = fda.fd_id;
            oldest_sector = newest_sector = sector;
            continue;
        }

        if (FCB_ID_GT(fda.fd_id, newest)) {
            newest = fda.fd_id;
            newest_sector = sector;
        } 
        else if (FCB_ID_GT(oldest, fda.fd_id)) {
            oldest = fda.fd_id;
            oldest_sector = sector;
        }
    }

    if (oldest < 0) {
        /* No initialized areas */
        oldest_sector = newest_sector = &fcb->f_sectors[0];
        rc = fcb_sector_hdr_init(fcb, oldest_sector, 0);
        if (rc) {
            return (rc);
        }
        newest = oldest = 0;
    }

    fcb->f_align  = align;
    fcb->f_oldest = oldest_sector;
    fcb->f_active.fe_sector = newest_sector;
    fcb->f_active.fe_elem_off = fcb_len_in_flash(fcb, sizeof(struct fcb_disk_area));
    fcb->f_active_id = newest;

    while (1) {
        rc = fcb_getnext_in_sector(fcb, &fcb->f_active);
        if (rc == -ENOTSUP) {
            rc = 0;
            break;
        }

        if (rc != 0) {
            break;
        }
    }

    k_mutex_init(&fcb->f_mtx);
    return (rc);
}


int fcb_free_sector_cnt(struct fcb* fcb) {
    int i;
    struct flash_sector* fa;

    fa = fcb->f_active.fe_sector;
    for (i = 0; i < fcb->f_sector_cnt; i++) {
        fa = fcb_getnext_sector(fcb, fa);
        if (fa == fcb->f_oldest) {
            break;
        }
    }

    return (i);
}

int fcb_is_empty(struct fcb* fcb) {
    return ((fcb->f_active.fe_sector   == fcb->f_oldest) &&
            (fcb->f_active.fe_elem_off == fcb_len_in_flash(fcb, sizeof(struct fcb_disk_area))));
}

/**
 * Length of an element is encoded in 1 or 2 bytes.
 * 1 byte for lengths < 128 bytes, 2 bytes for < 16384.
 *
 * The storage of length has been originally designed to work with 0xff erasable
 * flash devices and gives length 0xffff special meaning: that there is no value
 * written; this is smart way to utilize value in non-written flash to figure
 * out where data ends. Additionally it sets highest bit of first byte of
 * the length to 1, to mark that there is second byte to be read.
 * Above poses some problems when non-0xff erasable flash is used. To solve
 * the problem all length values are xored with not of erase value for given
 * flash:
 * len' = len ^ ~erase_value;
 * To obtain original value, the logic is reversed:
 * len  = len' ^ ~erase_value;
 *
 * In case of 0xff erased flash this does not modify data that is written to
 * flash; in case of other flash devices, e.g. that erase to 0x00, it allows
 * to correctly use the first bit of byte to figure out how many bytes are there
 * and if there is any data at all or both bytes are equal to erase value.
 */
<<<<<<< HEAD
int
fcb_put_len(const struct fcb *fcb, uint8_t *buf, uint16_t len)
{
	if (len < 0x80) {
		buf[0] = len ^ ~fcb->f_erase_value;
		return 1;
	} else if (len <= FCB_MAX_LEN) {
		buf[0] = (len | 0x80) ^ ~fcb->f_erase_value;
		buf[1] = (len >> 7) ^ ~fcb->f_erase_value;
		return 2;
	} else {
		return -EINVAL;
	}
}

int
fcb_get_len(const struct fcb *fcb, uint8_t *buf, uint16_t *len)
{
	int rc;
	uint8_t buf0_xor;
	uint8_t buf1_xor;

	buf0_xor = buf[0] ^ ~fcb->f_erase_value;
	if (buf0_xor & 0x80) {
		if ((buf[0] == fcb->f_erase_value) &&
		    (buf[1] == fcb->f_erase_value)) {
			return -ENOTSUP;
		}

		buf1_xor = buf[1] ^ ~fcb->f_erase_value;
		*len = (uint16_t)((buf0_xor & 0x7f) | ((uint16_t)buf1_xor << 7));
		rc = 2;
	} else {
		*len = (uint16_t)(buf0_xor);
		rc = 1;
	}
	return rc;
=======
int fcb_put_len(struct fcb const* fcb, uint8_t* buf, uint16_t len) {
    if (len < 0x80) {
        buf[0] = (uint8_t)(len ^ ~fcb->f_erase_value);
        return (1);
    }
    else if (len <= FCB_MAX_LEN) {
        buf[0] = (uint8_t)((len | 0x80) ^ ~fcb->f_erase_value);
        buf[1] = (uint8_t)((len >> 7)   ^ ~fcb->f_erase_value);
        return 2;
    }
    else {
        return (-EINVAL);
    }
}

int fcb_get_len(struct fcb const* fcb, uint8_t const* buf, uint16_t* len) {
    int rc;
    uint8_t buf0_xor;
    uint8_t buf1_xor;

    buf0_xor = buf[0] ^ ~fcb->f_erase_value;
    if (buf0_xor & 0x80) {
        if ((buf[0] == fcb->f_erase_value) &&
            (buf[1] == fcb->f_erase_value)) {
            return (-ENOTSUP);
        }

        buf1_xor = buf[1] ^ ~fcb->f_erase_value;
        *len = (uint16_t)((buf0_xor & 0x7f) | ((uint16_t)buf1_xor << 7));
        rc = 2;
    }
    else {
        *len = (uint16_t)(buf0_xor);
        rc = 1;
    }

    return (rc);
>>>>>>> f37515b4
}


/**
 * Initialize erased sector for use.
 */
int fcb_sector_hdr_init(struct fcb const* fcb, struct flash_sector* sector, uint16_t id) {
    struct fcb_disk_area fda;
    int rc;

    fda.fd_magic = fcb_flash_magic(fcb);
    fda.fd_ver   = fcb->f_version;
    fda._pad     = fcb->f_erase_value;
    fda.fd_id    = id;

    rc = fcb_flash_write(fcb, sector, 0, &fda, sizeof(fda));
    if (rc != 0) {
        return (-EIO);
    }

    return (0);
}

/**
 * Checks whether FCB sector contains data or not.
 * Returns <0 in error.
 * Returns 0 if sector is unused;
 * Returns 1 if sector has data.
 */
int fcb_sector_hdr_read(struct fcb const* fcb,
                        struct flash_sector* sector,
                        struct fcb_disk_area* fdap) {
    struct fcb_disk_area fda;
    int rc;

    if (!fdap) {
        fdap = &fda;
    }

    rc = fcb_flash_read(fcb, sector, 0, fdap, sizeof(*fdap));
    if (rc) {
        return (-EIO);
    }

    if (fdap->fd_magic == MK32(fcb->f_erase_value)) {
        return (0);
    }

    if (fdap->fd_magic != fcb_flash_magic(fcb)) {
        return (-ENOMSG);
    }

    return (1);
}

/**
 * Finds the fcb entry that gives back upto n entries at the end.
 * @param0 ptr to fcb
 * @param1 n number of fcb entries the user wants to get
 * @param2 ptr to the fcb_entry to be returned
 * @return 0 on there are any fcbs available; -ENOENT otherwise
 */
int fcb_offset_last_n(struct fcb* fcb, uint8_t entries, struct fcb_entry* last_n_entry) {
    struct fcb_entry loc;
    int i;
    int rc;

    /* assure a minimum amount of entries */
    if (!entries) {
        entries = 1U;
    }

    i = 0;
    (void) memset(&loc, 0, sizeof(loc));
    while (!fcb_getnext(fcb, &loc)) {
        if (i == 0) {
            /* Start from the beginning of fcb entries */
            *last_n_entry = loc;
        }
        /* Update last_n_entry after n entries and keep updating */
        else if (i > (entries - 1)) {
            rc = fcb_getnext(fcb, last_n_entry);

            if (rc) {
                /* A fcb history must have been erased,
                 * wanted entry doesn't exist anymore.
                 */
                return (-ENOENT);
            }
        }

        i++;
    }

    return (i == 0) ? -ENOENT : 0;
}

/**
 * Clear fcb
 * @param fcb
 * @return 0 on success; non-zero on failure
 */
int fcb_clear(struct fcb* fcb) {
    int rc;

    rc = 0;
    while (!fcb_is_empty(fcb)) {
        rc = fcb_rotate(fcb);
        if (rc) {
            break;
        }
    }

    return (rc);
}<|MERGE_RESOLUTION|>--- conflicted
+++ resolved
@@ -213,45 +213,6 @@
  * to correctly use the first bit of byte to figure out how many bytes are there
  * and if there is any data at all or both bytes are equal to erase value.
  */
-<<<<<<< HEAD
-int
-fcb_put_len(const struct fcb *fcb, uint8_t *buf, uint16_t len)
-{
-	if (len < 0x80) {
-		buf[0] = len ^ ~fcb->f_erase_value;
-		return 1;
-	} else if (len <= FCB_MAX_LEN) {
-		buf[0] = (len | 0x80) ^ ~fcb->f_erase_value;
-		buf[1] = (len >> 7) ^ ~fcb->f_erase_value;
-		return 2;
-	} else {
-		return -EINVAL;
-	}
-}
-
-int
-fcb_get_len(const struct fcb *fcb, uint8_t *buf, uint16_t *len)
-{
-	int rc;
-	uint8_t buf0_xor;
-	uint8_t buf1_xor;
-
-	buf0_xor = buf[0] ^ ~fcb->f_erase_value;
-	if (buf0_xor & 0x80) {
-		if ((buf[0] == fcb->f_erase_value) &&
-		    (buf[1] == fcb->f_erase_value)) {
-			return -ENOTSUP;
-		}
-
-		buf1_xor = buf[1] ^ ~fcb->f_erase_value;
-		*len = (uint16_t)((buf0_xor & 0x7f) | ((uint16_t)buf1_xor << 7));
-		rc = 2;
-	} else {
-		*len = (uint16_t)(buf0_xor);
-		rc = 1;
-	}
-	return rc;
-=======
 int fcb_put_len(struct fcb const* fcb, uint8_t* buf, uint16_t len) {
     if (len < 0x80) {
         buf[0] = (uint8_t)(len ^ ~fcb->f_erase_value);
@@ -289,7 +250,6 @@
     }
 
     return (rc);
->>>>>>> f37515b4
 }
 
 
