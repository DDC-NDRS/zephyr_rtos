--- conflicted
+++ resolved
@@ -21,9 +21,9 @@
 
 #define FCB_ID_GT(a, b)     (((int16_t)(a) - (int16_t)(b)) > 0)
 
-#define MK32(val) ((((uint32_t)(val)) << 24) |              \
-                   (((uint32_t)((val) & 0xFFU)) << 16) |    \
-                   (((uint32_t)((val) & 0xFFU)) <<  8) |    \
+#define MK32(val) ((((uint32_t)(val)) << 24) |           \
+                   (((uint32_t)((val) & 0xFFU)) << 16) | \
+                   (((uint32_t)((val) & 0xFFU)) <<  8) | \
                    (((uint32_t)((val) & 0xFFU))))
 
 /* @brief Gets magic value in flash formatted version
@@ -38,18 +38,10 @@
  *
  * @return uin32_t formatted magic value
  */
-<<<<<<< HEAD
-static inline uint32_t fcb_flash_magic(const struct fcb *fcbp)
-{
-	const uint8_t ev = fcbp->f_erase_value;
+static inline uint32_t fcb_flash_magic(const struct fcb* fcbp) {
+    const uint8_t ev = fcbp->f_erase_value;
 
-	return (fcbp->f_magic ^ ~MK32(ev));
-=======
-static inline uint32_t fcb_flash_magic(const struct fcb* fcb) {
-    const uint8_t ev = fcb->f_erase_value;
-
-    return (fcb->f_magic ^ ~MK32(ev));
->>>>>>> fd469a37
+    return (fcbp->f_magic ^ ~MK32(ev));
 }
 
 struct fcb_disk_area {
@@ -59,59 +51,32 @@
     uint16_t fd_id;
 };
 
-<<<<<<< HEAD
-int fcb_put_len(const struct fcb *fcbp, uint8_t *buf, uint16_t len);
-int fcb_get_len(const struct fcb *fcbp, uint8_t *buf, uint16_t *len);
+int fcb_put_len(const struct fcb* fcbp, uint8_t* buf, uint16_t len);
+int fcb_get_len(const struct fcb* fcbp, uint8_t const* buf, uint16_t* len);
 
-static inline int fcb_len_in_flash(struct fcb *fcbp, uint16_t len)
-{
-	if (fcbp->f_align <= 1U) {
-		return len;
-	}
-	return (len + (fcbp->f_align - 1U)) & ~(fcbp->f_align - 1U);
-}
-
-const struct flash_area *fcb_open_flash(const struct fcb *fcbp);
-uint8_t fcb_get_align(const struct fcb *fcbp);
-int fcb_erase_sector(const struct fcb *fcbp, const struct flash_sector *sector);
-
-int fcb_getnext_in_sector(struct fcb *fcbp, struct fcb_entry *loc);
-struct flash_sector *fcb_getnext_sector(struct fcb *fcbp, struct flash_sector *sector);
-int fcb_getnext_nolock(struct fcb *fcbp, struct fcb_entry *loc);
-
-int fcb_elem_info(struct fcb *fcbp, struct fcb_entry *loc);
-int fcb_elem_endmarker(struct fcb *fcbp, struct fcb_entry *loc, uint8_t *crc8p);
-
-int fcb_sector_hdr_init(struct fcb *fcbp, struct flash_sector *sector, uint16_t id);
-int fcb_sector_hdr_read(struct fcb *fcbp, struct flash_sector *sector, struct fcb_disk_area *fdap);
-=======
-int fcb_put_len(const struct fcb* fcb, uint8_t* buf, uint16_t len);
-int fcb_get_len(const struct fcb* fcb, uint8_t const* buf, uint16_t* len);
-
-static inline int fcb_len_in_flash(struct fcb* fcb, uint16_t len) {
-    if (fcb->f_align <= 1U) {
+static inline int fcb_len_in_flash(struct fcb* fcbp, uint16_t len) {
+    if (fcbp->f_align <= 1U) {
         return (len);
     }
 
-    return ((len + (fcb->f_align - 1U)) & ~(fcb->f_align - 1U));
+    return ((len + (fcbp->f_align - 1U)) & ~(fcbp->f_align - 1U));
 }
 
-const struct flash_area* fcb_open_flash(const struct fcb* fcb);
-uint8_t fcb_get_align(const struct fcb* fcb);
-int fcb_erase_sector(const struct fcb* fcb, const struct flash_sector* sector);
+const struct flash_area* fcb_open_flash(const struct fcb* fcbp);
+uint8_t fcb_get_align(const struct fcb* fcbp);
+int fcb_erase_sector(const struct fcb* fcbp, const struct flash_sector* sector);
 
-int fcb_getnext_in_sector(struct fcb* fcb, struct fcb_entry* loc);
-struct flash_sector* fcb_getnext_sector(struct fcb* fcb,
+int fcb_getnext_in_sector(struct fcb* fcbp, struct fcb_entry* loc);
+struct flash_sector* fcb_getnext_sector(struct fcb* fcbp,
                                         struct flash_sector* sector);
-int fcb_getnext_nolock(struct fcb* fcb, struct fcb_entry* loc);
+int fcb_getnext_nolock(struct fcb* fcbp, struct fcb_entry* loc);
 
-int fcb_elem_info(struct fcb* fcb, struct fcb_entry* loc);
-int fcb_elem_endmarker(struct fcb* fcb, struct fcb_entry* loc, uint8_t* crc8p);
+int fcb_elem_info(struct fcb* fcbp, struct fcb_entry* loc);
+int fcb_elem_endmarker(struct fcb* fcbp, struct fcb_entry* loc, uint8_t* crc8p);
 
-int fcb_sector_hdr_init(struct fcb const* fcb, struct flash_sector* sector, uint16_t id);
-int fcb_sector_hdr_read(struct fcb const* fcb, struct flash_sector* sector,
+int fcb_sector_hdr_init(struct fcb const* fcbp, struct flash_sector* sector, uint16_t id);
+int fcb_sector_hdr_read(struct fcb const* fcbp, struct flash_sector* sector,
                         struct fcb_disk_area* fdap);
->>>>>>> fd469a37
 
 #ifdef __cplusplus
 }
