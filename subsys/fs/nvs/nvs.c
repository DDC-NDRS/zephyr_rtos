--- conflicted
+++ resolved
@@ -84,14 +84,8 @@
 
 /* basic routines */
 /* nvs_al_size returns size aligned to fs->write_block_size */
-<<<<<<< HEAD
-static inline size_t nvs_al_size(struct nvs_fs *fs, size_t len)
-{
-	size_t write_block_size = fs->flash_parameters->write_block_size;
-=======
 static inline size_t nvs_al_size(struct nvs_fs const* fs, size_t len) {
-    uint8_t write_block_size = (uint8_t)fs->flash_parameters->write_block_size;
->>>>>>> ae0d8ea4
+    size_t write_block_size = fs->flash_parameters->write_block_size;
 
     if (write_block_size <= 1U) {
         return (len);
