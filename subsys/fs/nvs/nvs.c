/*  NVS: non volatile storage in flash
 *
 * Copyright (c) 2018 Laczen
 *
 * SPDX-License-Identifier: Apache-2.0
 */

#include <zephyr/drivers/flash.h>
#include <string.h>
#include <errno.h>
#include <inttypes.h>
#include <zephyr/fs/nvs.h>
#include <zephyr/sys/crc.h>
#include "nvs_priv.h"

#include <zephyr/logging/log.h>
LOG_MODULE_REGISTER(fs_nvs, CONFIG_NVS_LOG_LEVEL);

static int nvs_prev_ate(struct nvs_fs* fs, uint32_t* addr, struct nvs_ate* ate);
static int nvs_ate_valid(struct nvs_fs const* fs, const struct nvs_ate* entry);

#ifdef CONFIG_NVS_LOOKUP_CACHE

static inline size_t nvs_lookup_cache_pos(uint16_t id) {
    uint16_t hash;

    /* 16-bit integer hash function found by https://github.com/skeeto/hash-prospector. */
    hash = id;
    hash ^= hash >> 8;
    hash *= 0x88B5U;
    hash ^= hash >> 7;
    hash *= 0xDB2DU;
    hash ^= hash >> 9;

    return (hash % CONFIG_NVS_LOOKUP_CACHE_SIZE);
}

static int nvs_lookup_cache_rebuild(struct nvs_fs* fs) {
    int rc;
    uint32_t  addr;
    uint32_t  ate_addr;
    uint32_t* cache_entry;
    struct nvs_ate ate;

    (void) memset(fs->lookup_cache, 0xff, sizeof(fs->lookup_cache));
    addr = fs->ate_wra;

    while (true) {
        /* Make a copy of 'addr' as it will be advanced by nvs_pref_ate() */
        ate_addr = addr;
        rc = nvs_prev_ate(fs, &addr, &ate);
        if (rc) {
            return rc;
        }

        cache_entry = &fs->lookup_cache[nvs_lookup_cache_pos(ate.id)];

        if ((ate.id != 0xFFFF) &&
            (*cache_entry == NVS_LOOKUP_CACHE_NO_ADDR) &&
            nvs_ate_valid(fs, &ate)) {
            *cache_entry = ate_addr;
        }

        if (addr == fs->ate_wra) {
            break;
        }
    }

    return (0);
}

static void nvs_lookup_cache_invalidate(struct nvs_fs* fs, uint32_t sector) {
    uint32_t* cache_entry = fs->lookup_cache;
    uint32_t* const cache_end = &fs->lookup_cache[CONFIG_NVS_LOOKUP_CACHE_SIZE];

    for (; cache_entry < cache_end; ++cache_entry) {
        if ((*cache_entry >> ADDR_SECT_SHIFT) == sector) {
            *cache_entry = NVS_LOOKUP_CACHE_NO_ADDR;
        }
    }
}

#endif /* CONFIG_NVS_LOOKUP_CACHE */

/* basic routines */
/* nvs_al_size returns size aligned to fs->write_block_size */
static inline size_t nvs_al_size(struct nvs_fs const* fs, size_t len) {
    size_t write_block_size = fs->flash_parameters->write_block_size;

    if (write_block_size <= 1U) {
        return (len);
    }

    return ((len + (write_block_size - 1U)) & ~(write_block_size - 1U));
}
/* end basic routines */

/* flash routines */
/* basic aligned flash write to nvs address */
static int nvs_flash_al_wrt(struct nvs_fs const* fs, uint32_t addr, void const* data,
                            size_t len) {
    uint8_t const* data8 = (uint8_t const*)data;
    int rc;
    off_t ofs;
    size_t  blen;
    uint8_t buf[NVS_BLOCK_SIZE];
    const struct flash_parameters* param;

    if (len == 0U) {
        /* Nothing to write, avoid changing the flash protection */
        return (0);
    }

    ofs  = fs->offset;
    ofs += (fs->sector_size * (addr >> ADDR_SECT_SHIFT));
    ofs += (addr & ADDR_OFFS_MASK);

    param = fs->flash_parameters;
    blen  = (len & ~(param->write_block_size - 1U));
    if (blen > 0) {
        rc = flash_write(fs->flash_device, ofs, data8, blen);
        if (rc != 0) {
            /* flash write error */
            goto end;
        }

        len   -= blen;
        ofs   += blen;
        data8 += blen;
    }
    else {
        rc = 0;
    }

    if (len > 0U) {
        (void) memcpy(buf, data8, len);
        (void) memset(buf + len, param->erase_value, (param->write_block_size - len));

        rc = flash_write(fs->flash_device, ofs, buf,
                         param->write_block_size);
    }

end :
    return (rc);
}

/* basic flash read from nvs address */
static int nvs_flash_rd(struct nvs_fs const* fs, uint32_t addr,
                        void* data, size_t len) {
    int rc;
    off_t ofs;

    ofs  = fs->offset;
    ofs += fs->sector_size * (addr >> ADDR_SECT_SHIFT);
    ofs += addr & ADDR_OFFS_MASK;

    rc = flash_read(fs->flash_device, ofs, data, len);

    return (rc);
}

/* allocation entry write */
static int nvs_flash_ate_wrt(struct nvs_fs* fs, const struct nvs_ate* entry) {
    int rc;

    rc = nvs_flash_al_wrt(fs, fs->ate_wra, entry,
                          sizeof(struct nvs_ate));
    #ifdef CONFIG_NVS_LOOKUP_CACHE
    /* 0xFFFF is a special-purpose identifier. Exclude it from the cache */
    if (entry->id != 0xFFFF) {
        fs->lookup_cache[nvs_lookup_cache_pos(entry->id)] = fs->ate_wra;
    }
    #endif
    fs->ate_wra -= nvs_al_size(fs, sizeof(struct nvs_ate));

    return (rc);
}

/* data write */
static int nvs_flash_data_wrt(struct nvs_fs* fs, const void* data, size_t len, bool compute_crc) {
    int rc;

    /* Only add the CRC if required (ignore deletion requests, i.e. when len is 0) */
    if (IS_ENABLED(CONFIG_NVS_DATA_CRC) && compute_crc && (len > 0)) {
        size_t aligned_len, data_len = len;
        uint8_t* data8 = (uint8_t*)data;
        uint8_t  buf[NVS_BLOCK_SIZE + NVS_DATA_CRC_SIZE];
        uint8_t* pbuf;
        uint32_t data_crc;

        /* Write as much aligned data as possible, so the CRC can be concatenated at
         * the end of the unaligned data later
         */
        aligned_len = len & ~(fs->flash_parameters->write_block_size - 1U);
        rc = nvs_flash_al_wrt(fs, fs->data_wra, data8, aligned_len);
        fs->data_wra += aligned_len;
        if (rc) {
            return (rc);
        }
        data8 += aligned_len;
        len   -= aligned_len;

        /* Create a buffer with the unaligned data if any */
        pbuf = buf;
        if (len) {
            (void) memcpy(pbuf, data8, len);
            pbuf += len;
        }

        /* Append the CRC */
        data_crc = crc32_ieee(data, data_len);
        memcpy(pbuf, &data_crc, sizeof(data_crc));
        len += sizeof(data_crc);

        rc = nvs_flash_al_wrt(fs, fs->data_wra, buf, len);
    }
    else {
        rc = nvs_flash_al_wrt(fs, fs->data_wra, data, len);
    }

    fs->data_wra += nvs_al_size(fs, len);

    return (rc);
}

/* flash ate read */
static int nvs_flash_ate_rd(struct nvs_fs const* fs, uint32_t addr,
                            struct nvs_ate* entry) {
    int rc;

    rc = nvs_flash_rd(fs, addr, entry, sizeof(struct nvs_ate));

    return (rc);
}

/* end of basic flash routines */

/* advanced flash routines */

/* nvs_flash_block_cmp compares the data in flash at addr to data
 * in blocks of size NVS_BLOCK_SIZE aligned to fs->write_block_size
 * returns 0 if equal, 1 if not equal, errcode if error
 */
static int nvs_flash_block_cmp(struct nvs_fs const* fs, uint32_t addr,
                               void const* data, size_t len) {
    uint8_t const* data8 = (uint8_t const*)data;
    int rc;
    size_t  bytes_to_cmp;
    size_t  block_size;
    uint8_t buf[NVS_BLOCK_SIZE];

    block_size =
        (NVS_BLOCK_SIZE & ~(fs->flash_parameters->write_block_size - 1U));

    while (len) {
        bytes_to_cmp = MIN(block_size, len);
        rc = nvs_flash_rd(fs, addr, buf, bytes_to_cmp);
        if (rc) {
            return (rc);
        }

        rc = memcmp(data8, buf, bytes_to_cmp);
        if (rc) {
            return (1);
        }

        len   -= bytes_to_cmp;
        addr  += bytes_to_cmp;
        data8 += bytes_to_cmp;
    }

    return (0);
}

/* nvs_flash_cmp_const compares the data in flash at addr to a constant
 * value. returns 0 if all data in flash is equal to value, 1 if not equal,
 * errcode if error
 */
static int nvs_flash_cmp_const(struct nvs_fs const* fs, uint32_t addr, uint8_t value,
                               size_t len) {
    int rc;
    size_t bytes_to_cmp;
    size_t block_size;
    uint8_t buf[NVS_BLOCK_SIZE];

    block_size =
        (NVS_BLOCK_SIZE & ~(fs->flash_parameters->write_block_size - 1U));

    while (len) {
        bytes_to_cmp = MIN(block_size, len);
        rc = nvs_flash_rd(fs, addr, buf, bytes_to_cmp);
        if (rc) {
            return (rc);
        }

        for (size_t i = 0; i < bytes_to_cmp; i++) {
            if (buf[i] != value) {
                return (1);
            }
        }

        len  -= bytes_to_cmp;
        addr += bytes_to_cmp;
    }

    return (0);
}

/* flash block move: move a block at addr to the current data write location
 * and updates the data write location.
 */
static int nvs_flash_block_move(struct nvs_fs* fs, uint32_t addr, size_t len) {
    int rc;
    size_t  bytes_to_copy;
    size_t  block_size;
    uint8_t buf[NVS_BLOCK_SIZE];

    block_size =
        (NVS_BLOCK_SIZE & ~(fs->flash_parameters->write_block_size - 1U));

    while (len) {
        bytes_to_copy = MIN(block_size, len);
        rc = nvs_flash_rd(fs, addr, buf, bytes_to_copy);
        if (rc != 0) {
            return (rc);
        }

        /* Just rewrite the whole record, no need to recompute the CRC as the data
         * did not change
         */
        rc = nvs_flash_data_wrt(fs, buf, bytes_to_copy, false);
        if (rc != 0) {
            return (rc);
        }

        len  -= bytes_to_copy;
        addr += bytes_to_copy;
    }

    return (0);
}

/* erase a sector and verify erase was OK.
 * return 0 if OK, errorcode on error.
 */
static int nvs_flash_erase_sector(struct nvs_fs* fs, uint32_t addr) {
    int rc;
    off_t offset;

    addr &= ADDR_SECT_MASK;

    offset  = fs->offset;
    offset += (fs->sector_size * (addr >> ADDR_SECT_SHIFT));

    LOG_DBG("Erasing flash at %lx, len %d", (long int)offset,
            fs->sector_size);

    #ifdef CONFIG_NVS_LOOKUP_CACHE
    nvs_lookup_cache_invalidate(fs, addr >> ADDR_SECT_SHIFT);
    #endif
    rc = flash_flatten(fs->flash_device, offset, fs->sector_size);
    if (rc != 0) {
        return (rc);
    }

    rc = nvs_flash_cmp_const(fs, addr, fs->flash_parameters->erase_value,
                             fs->sector_size);
    if (rc != 0) {
        rc = -ENXIO;
    }

    return (rc);
}

/* crc update on allocation entry */
static void nvs_ate_crc8_update(struct nvs_ate* entry) {
    uint8_t crc8;

    crc8 = crc8_ccitt(0xFF, entry, offsetof(struct nvs_ate, crc8));
    entry->crc8 = crc8;
}

/* crc check on allocation entry
 * returns 0 if OK, 1 on crc fail
 */
static int nvs_ate_crc8_check(const struct nvs_ate* entry) {
    uint8_t crc8;

    crc8 = crc8_ccitt(0xFF, entry, offsetof(struct nvs_ate, crc8));
    if (crc8 == entry->crc8) {
        return (0);
    }

    return (1);
}

/* nvs_ate_cmp_const compares an ATE to a constant value. returns 0 if
 * the whole ATE is equal to value, 1 if not equal.
 */
static int nvs_ate_cmp_const(const struct nvs_ate* entry, uint8_t value) {
    uint8_t const* data8 = (uint8_t const*)entry;

    for (int i = 0; i < sizeof(struct nvs_ate); i++) {
        if (data8[i] != value) {
            return (1);
        }
    }

    return (0);
}

/* nvs_ate_valid validates an ate:
 *     return 1 if crc8, offset and length are valid,
 *            0 otherwise
 */
static int nvs_ate_valid(struct nvs_fs const* fs, const struct nvs_ate* entry) {
    size_t ate_size;
    uint32_t position;

    ate_size = nvs_al_size(fs, sizeof(struct nvs_ate));
    position = entry->offset + entry->len;
    if ((nvs_ate_crc8_check(entry)) ||
        (position >= (fs->sector_size - ate_size))) {
        return (0);
    }

    return (1);
}

/* nvs_close_ate_valid validates an sector close ate: a valid sector close ate:
 * - valid ate
 * - len = 0 and id = 0xFFFF
 * - offset points to location at ate multiple from sector size
 * return 1 if valid, 0 otherwise
 */
static int nvs_close_ate_valid(struct nvs_fs* fs, const struct nvs_ate* entry) {
    size_t ate_size;

    if ((!nvs_ate_valid(fs, entry)) ||
        (entry->len != 0U)          ||
        (entry->id != 0xFFFF)) {
        return 0;
    }

    ate_size = nvs_al_size(fs, sizeof(struct nvs_ate));
    if ((fs->sector_size - entry->offset) % ate_size) {
        return (0);
    }

    return (1);
}

/* store an entry in flash */
static int nvs_flash_wrt_entry(struct nvs_fs* fs, uint16_t id, void const* data,
                               size_t len) {
    int rc;
    struct nvs_ate entry;

    entry.id     = id;
    entry.offset = (uint16_t)(fs->data_wra & ADDR_OFFS_MASK);
    entry.len    = (uint16_t)len;
    entry.part   = 0xFFU;

    rc = nvs_flash_data_wrt(fs, data, len, true);
    if (rc) {
        return (rc);
    }

    #ifdef CONFIG_NVS_DATA_CRC
    /* No CRC has been added if this is a deletion write request */
    if (len > 0) {
        entry.len += NVS_DATA_CRC_SIZE;
    }
    #endif
    nvs_ate_crc8_update(&entry);

    rc = nvs_flash_ate_wrt(fs, &entry);

    return (rc);
}
/* end of flash routines */

/* If the closing ate is invalid, its offset cannot be trusted and
 * the last valid ate of the sector should instead try to be recovered by going
 * through all ate's.
 *
 * addr should point to the faulty closing ate and will be updated to the last
 * valid ate. If no valid ate is found it will be left untouched.
 */
static int nvs_recover_last_ate(struct nvs_fs* fs, uint32_t* addr) {
    uint32_t data_end_addr;
    uint32_t ate_end_addr;
    struct nvs_ate end_ate;
    size_t ate_size;
    int rc;

    LOG_DBG("Recovering last ate from sector %d",
            (*addr >> ADDR_SECT_SHIFT));

    ate_size = nvs_al_size(fs, sizeof(struct nvs_ate));

    *addr -= ate_size;
    ate_end_addr  = *addr;
    data_end_addr = (*addr & ADDR_SECT_MASK);

    rc = 0;
    while (ate_end_addr > data_end_addr) {
        rc = nvs_flash_ate_rd(fs, ate_end_addr, &end_ate);
        if (rc != 0) {
            break;
        }

        if (nvs_ate_valid(fs, &end_ate)) {
            /* found a valid ate, update data_end_addr and *addr */
            data_end_addr &= ADDR_SECT_MASK;
            data_end_addr += end_ate.offset + end_ate.len;
            *addr = ate_end_addr;
        }

        ate_end_addr -= ate_size;
    }

    return (rc);
}

/* walking through allocation entry list, from newest to oldest entries
 * read ate from addr, modify addr to the previous ate
 */
static int nvs_prev_ate(struct nvs_fs* fs, uint32_t* addr, struct nvs_ate* ate) {
    int rc;
    struct nvs_ate close_ate;
    size_t ate_size;

    ate_size = nvs_al_size(fs, sizeof(struct nvs_ate));

    rc = nvs_flash_ate_rd(fs, *addr, ate);
    if (rc) {
        return (rc);
    }

    *addr += ate_size;
    if (((*addr) & ADDR_OFFS_MASK) != (fs->sector_size - ate_size)) {
        return (0);
    }

    /* last ate in sector, do jump to previous sector */
    if (((*addr) >> ADDR_SECT_SHIFT) == 0U) {
        *addr += ((fs->sector_count - 1) << ADDR_SECT_SHIFT);
    }
    else {
        *addr -= (1 << ADDR_SECT_SHIFT);
    }

    rc = nvs_flash_ate_rd(fs, *addr, &close_ate);
    if (rc) {
        return (rc);
    }

    rc = nvs_ate_cmp_const(&close_ate, fs->flash_parameters->erase_value);
    /* at the end of filesystem */
    if (!rc) {
        *addr = fs->ate_wra;
        return (0);
    }

    /* Update the address if the close ate is valid.
     */
    if (nvs_close_ate_valid(fs, &close_ate)) {
        (*addr) &= ADDR_SECT_MASK;
        (*addr) += close_ate.offset;
        return (0);
    }

    /* The close_ate was invalid, `lets find out the last valid ate
     * and point the address to this found ate.
     *
     * remark: if there was absolutely no valid data in the sector *addr
     * is kept at sector_end - 2*ate_size, the next read will contain
     * invalid data and continue with a sector jump
     */
    return nvs_recover_last_ate(fs, addr);
}

static void nvs_sector_advance(struct nvs_fs const* fs, uint32_t* addr) {
    *addr += (1 << ADDR_SECT_SHIFT);
    if ((*addr >> ADDR_SECT_SHIFT) == fs->sector_count) {
        *addr -= (fs->sector_count << ADDR_SECT_SHIFT);
    }
}

/* allocation entry close (this closes the current sector) by writing offset
 * of last ate to the sector end.
 */
static int nvs_sector_close(struct nvs_fs* fs) {
    struct nvs_ate close_ate;
    size_t ate_size;

    ate_size = nvs_al_size(fs, sizeof(struct nvs_ate));

    close_ate.id     = 0xFFFF;
    close_ate.len    = 0U;
    close_ate.offset = (uint16_t)((fs->ate_wra + ate_size) & ADDR_OFFS_MASK);
    close_ate.part   = 0xFFU;

    fs->ate_wra &= ADDR_SECT_MASK;
    fs->ate_wra += (fs->sector_size - ate_size);

    nvs_ate_crc8_update(&close_ate);

    (void) nvs_flash_ate_wrt(fs, &close_ate);

    nvs_sector_advance(fs, &fs->ate_wra);

    fs->data_wra = (fs->ate_wra & ADDR_SECT_MASK);

    return (0);
}

static int nvs_add_gc_done_ate(struct nvs_fs* fs) {
    struct nvs_ate gc_done_ate;
    int rc;

    LOG_DBG("Adding gc done ate at %x", fs->ate_wra & ADDR_OFFS_MASK);
    gc_done_ate.id     = 0xFFFFU;
    gc_done_ate.len    = 0U;
    gc_done_ate.part   = 0xFFU;
    gc_done_ate.offset = (uint16_t)(fs->data_wra & ADDR_OFFS_MASK);
    nvs_ate_crc8_update(&gc_done_ate);

    rc = nvs_flash_ate_wrt(fs, &gc_done_ate);

    return (rc);
}

/* garbage collection: the address ate_wra has been updated to the new sector
 * that has just been started. The data to gc is in the sector after this new
 * sector.
 */
static int nvs_gc(struct nvs_fs* fs) {
    int rc;
    struct nvs_ate close_ate;
    struct nvs_ate gc_ate;
    struct nvs_ate wlk_ate;
    uint32_t sec_addr;
    uint32_t gc_addr;
    uint32_t gc_prev_addr;
    uint32_t wlk_addr;
    uint32_t wlk_prev_addr;
    uint32_t data_addr;
    uint32_t stop_addr;
    size_t ate_size;

    ate_size = nvs_al_size(fs, sizeof(struct nvs_ate));
    sec_addr = (fs->ate_wra & ADDR_SECT_MASK);
    nvs_sector_advance(fs, &sec_addr);
    gc_addr = sec_addr + fs->sector_size - ate_size;

    /* if the sector is not closed don't do gc */
    rc = nvs_flash_ate_rd(fs, gc_addr, &close_ate);
    if (rc < 0) {
        /* flash error */
        return (rc);
    }

    rc = nvs_ate_cmp_const(&close_ate, fs->flash_parameters->erase_value);
    if (!rc) {
        goto gc_done;
    }

    stop_addr = gc_addr - ate_size;

    if (nvs_close_ate_valid(fs, &close_ate)) {
        gc_addr &= ADDR_SECT_MASK;
        gc_addr += close_ate.offset;
    }
    else {
        rc = nvs_recover_last_ate(fs, &gc_addr);
        if (rc) {
            return rc;
        }
    }

    do {
        gc_prev_addr = gc_addr;
        rc = nvs_prev_ate(fs, &gc_addr, &gc_ate);
        if (rc) {
            return (rc);
        }

        if (!nvs_ate_valid(fs, &gc_ate)) {
            continue;
        }

        #ifdef CONFIG_NVS_LOOKUP_CACHE
        wlk_addr = fs->lookup_cache[nvs_lookup_cache_pos(gc_ate.id)];

        if (wlk_addr == NVS_LOOKUP_CACHE_NO_ADDR) {
            wlk_addr = fs->ate_wra;
        }
        #else
        wlk_addr = fs->ate_wra;
        #endif

        do {
            wlk_prev_addr = wlk_addr;
            rc = nvs_prev_ate(fs, &wlk_addr, &wlk_ate);
            if (rc) {
                return (rc);
            }
            /* if ate with same id is reached we might need to copy.
             * only consider valid wlk_ate's. Something wrong might
             * have been written that has the same ate but is
             * invalid, don't consider these as a match.
             */
            if ((wlk_ate.id == gc_ate.id) &&
                (nvs_ate_valid(fs, &wlk_ate))) {
                break;
            }
        } while (wlk_addr != fs->ate_wra);

        /* if walk has reached the same address as gc_addr copy is
         * needed unless it is a deleted item.
         */
        if ((wlk_prev_addr == gc_prev_addr) && gc_ate.len) {
            /* copy needed */
            LOG_DBG("Moving %d, len %d", gc_ate.id, gc_ate.len);

            data_addr = (gc_prev_addr & ADDR_SECT_MASK);
            data_addr += gc_ate.offset;

            gc_ate.offset = (uint16_t)(fs->data_wra & ADDR_OFFS_MASK);
            nvs_ate_crc8_update(&gc_ate);

            rc = nvs_flash_block_move(fs, data_addr, gc_ate.len);
            if (rc) {
                return (rc);
            }

            rc = nvs_flash_ate_wrt(fs, &gc_ate);
            if (rc) {
                return (rc);
            }
        }
    } while (gc_prev_addr != stop_addr);

gc_done:

    /* Make it possible to detect that gc has finished by writing a
     * gc done ate to the sector. In the field we might have nvs systems
     * that do not have sufficient space to add this ate, so for these
     * situations avoid adding the gc done ate.
     */

    if (fs->ate_wra >= (fs->data_wra + ate_size)) {
        rc = nvs_add_gc_done_ate(fs);
        if (rc) {
            return (rc);
        }
    }

    /* Erase the gc'ed sector */
    rc = nvs_flash_erase_sector(fs, sec_addr);

    return (rc);
}

static int nvs_startup(struct nvs_fs* fs) {
    int rc;
    struct nvs_ate last_ate;
    size_t ate_size;
    size_t empty_len;

    /* Initialize addr to 0 for the case fs->sector_count == 0. This
     * should never happen as this is verified in nvs_mount() but both
     * Coverity and GCC believe the contrary.
     */
    uint32_t addr = 0U;
    uint_fast16_t i;
    uint16_t closed_sectors = 0;
    uint8_t erase_value = fs->flash_parameters->erase_value;

    k_mutex_lock(&fs->nvs_lock, K_FOREVER);

    ate_size = nvs_al_size(fs, sizeof(struct nvs_ate));
    /* step through the sectors to find a open sector following
     * a closed sector, this is where NVS can write.
     */
    for (i = 0; i < fs->sector_count; i++) {
        addr = (i << ADDR_SECT_SHIFT) +
               (uint16_t)(fs->sector_size - ate_size);
        rc = nvs_flash_cmp_const(fs, addr, erase_value,
                                 sizeof(struct nvs_ate));
        if (rc) {
            /* closed sector */
            closed_sectors++;
            nvs_sector_advance(fs, &addr);
            rc = nvs_flash_cmp_const(fs, addr, erase_value,
                                     sizeof(struct nvs_ate));
            if (rc == 0) {
                /* open sector */
                break;
            }
        }
    }

    /* all sectors are closed, this is not a nvs fs or irreparably corrupted */
    if (closed_sectors == fs->sector_count) {
        #ifdef CONFIG_NVS_INIT_BAD_MEMORY_REGION
        LOG_WRN("All sectors closed, erasing all sectors...");
        rc = flash_flatten(fs->flash_device, fs->offset,
                           fs->sector_size * fs->sector_count);
        if (rc) {
            goto end;
        }

        i = fs->sector_count;
        addr = ((fs->sector_count - 1) << ADDR_SECT_SHIFT) +
               (uint16_t)(fs->sector_size - ate_size);
        #else
        rc = -EDEADLK;
        goto end;
        #endif
    }

    if (i == fs->sector_count) {
        /* none of the sectors where closed, in most cases we can set
         * the address to the first sector, except when there are only
         * two sectors. Then we can only set it to the first sector if
         * the last sector contains no ate's. So we check this first
         */
        rc = nvs_flash_cmp_const(fs, addr - ate_size, erase_value,
                                 sizeof(struct nvs_ate));
        if (!rc) {
            /* empty ate */
            nvs_sector_advance(fs, &addr);
        }
    }

    /* addr contains address of closing ate in the most recent sector,
     * search for the last valid ate using the recover_last_ate routine
     */

    rc = nvs_recover_last_ate(fs, &addr);
    if (rc) {
        goto end;
    }

    /* addr contains address of the last valid ate in the most recent sector
     * search for the first ate containing all cells erased, in the process
     * also update fs->data_wra.
     */
    fs->ate_wra  = addr;
    fs->data_wra = addr & ADDR_SECT_MASK;

    while (fs->ate_wra >= fs->data_wra) {
        rc = nvs_flash_ate_rd(fs, fs->ate_wra, &last_ate);
        if (rc) {
            goto end;
        }

        rc = nvs_ate_cmp_const(&last_ate, erase_value);
        if (!rc) {
            /* found ff empty location */
            break;
        }

        if (nvs_ate_valid(fs, &last_ate)) {
            /* complete write of ate was performed */
            fs->data_wra = addr & ADDR_SECT_MASK;
            /* Align the data write address to the current
             * write block size so that it is possible to write to
             * the sector even if the block size has changed after
             * a software upgrade (unless the physical ATE size
             * will change)."
             */
            fs->data_wra += nvs_al_size(fs, last_ate.offset + last_ate.len);

            /* ate on the last position within the sector is
             * reserved for deletion an entry
             */
            if (fs->ate_wra == fs->data_wra && last_ate.len) {
                /* not a delete ate */
                rc = -ESPIPE;
                goto end;
            }
        }

        fs->ate_wra -= ate_size;
    }

    /* if the sector after the write sector is not empty gc was interrupted
     * we might need to restart gc if it has not yet finished. Otherwise
     * just erase the sector.
     * When gc needs to be restarted, first erase the sector otherwise the
     * data might not fit into the sector.
     */
    addr = fs->ate_wra & ADDR_SECT_MASK;
    nvs_sector_advance(fs, &addr);
    rc = nvs_flash_cmp_const(fs, addr, erase_value, fs->sector_size);
    if (rc < 0) {
        goto end;
    }

    if (rc) {
        /* the sector after fs->ate_wrt is not empty, look for a marker
         * (gc_done_ate) that indicates that gc was finished.
         */
        bool gc_done_marker = false;
        struct nvs_ate gc_done_ate;

        addr = fs->ate_wra + ate_size;
        while ((addr & ADDR_OFFS_MASK) < (fs->sector_size - ate_size)) {
            rc = nvs_flash_ate_rd(fs, addr, &gc_done_ate);
            if (rc) {
                goto end;
            }
            if (nvs_ate_valid(fs, &gc_done_ate) &&
                (gc_done_ate.id  == 0xFFFFU)    &&
                (gc_done_ate.len == 0U)) {
                gc_done_marker = true;
                break;
            }
            addr += ate_size;
        }

        if (gc_done_marker) {
            /* erase the next sector */
            LOG_INF("GC Done marker found");
            addr = fs->ate_wra & ADDR_SECT_MASK;
            nvs_sector_advance(fs, &addr);
            rc = nvs_flash_erase_sector(fs, addr);
            goto end;
        }

        LOG_INF("No GC Done marker found: restarting gc");
        rc = nvs_flash_erase_sector(fs, fs->ate_wra);
        if (rc) {
            goto end;
        }

        fs->ate_wra &= ADDR_SECT_MASK;
        fs->ate_wra += (fs->sector_size - 2 * ate_size);
        fs->data_wra = (fs->ate_wra & ADDR_SECT_MASK);
        #ifdef CONFIG_NVS_LOOKUP_CACHE
        /**
         * At this point, the lookup cache wasn't built but the gc function need to use it.
         * So, temporarily, we set the lookup cache to the end of the fs.
         * The cache will be rebuilt afterwards
         **/
        for (i = 0; i < CONFIG_NVS_LOOKUP_CACHE_SIZE; i++) {
            fs->lookup_cache[i] = fs->ate_wra;
        }
        #endif
        rc = nvs_gc(fs);
        goto end;
    }

    /* possible data write after last ate write, update data_wra */
    while (fs->ate_wra > fs->data_wra) {
        empty_len = fs->ate_wra - fs->data_wra;

        rc = nvs_flash_cmp_const(fs, fs->data_wra, erase_value,
                                 empty_len);
        if (rc < 0) {
            goto end;
        }

        if (!rc) {
            break;
        }

        fs->data_wra += fs->flash_parameters->write_block_size;
    }

    /* If the ate_wra is pointing to the first ate write location in a
     * sector and data_wra is not 0, erase the sector as it contains no
     * valid data (this also avoids closing a sector without any data).
     */
    if (((fs->ate_wra + 2 * ate_size) == fs->sector_size) &&
        (fs->data_wra != (fs->ate_wra & ADDR_SECT_MASK))) {
        rc = nvs_flash_erase_sector(fs, fs->ate_wra);
        if (rc) {
            goto end;
        }
        fs->data_wra = fs->ate_wra & ADDR_SECT_MASK;
    }

end:

    #ifdef CONFIG_NVS_LOOKUP_CACHE
    if (!rc) {
        rc = nvs_lookup_cache_rebuild(fs);
    }
    #endif
    /* If the sector is empty add a gc done ate to avoid having insufficient
     * space when doing gc.
     */
    if ((!rc) && ((fs->ate_wra & ADDR_OFFS_MASK) ==
                  (fs->sector_size - 2 * ate_size))) {
        rc = nvs_add_gc_done_ate(fs);
    }

    k_mutex_unlock(&fs->nvs_lock);

    return (rc);
}

int nvs_clear(struct nvs_fs* fs) {
    int rc;
    uint32_t addr;
    if (fs->ready == false) {
        LOG_ERR("NVS not initialized");
        return (-EACCES);
    }

    for (uint_fast16_t i = 0U; i < fs->sector_count; i++) {
        addr = (i << ADDR_SECT_SHIFT);
        rc   = nvs_flash_erase_sector(fs, addr);
        if (rc != 0) {
            return (rc);
        }
    }

    /* nvs needs to be reinitialized after clearing */
    fs->ready = false;

    return (0);
}

/* #CUSTOM@NDRS This function was heavily change the logic to keep single point of return !!! */
int nvs_mount(struct nvs_fs* fs) {
    int rc;
    struct flash_pages_info info;
    size_t write_block_size;

    k_mutex_init(&fs->nvs_lock);

    fs->flash_parameters = flash_get_parameters(fs->flash_device);

    rc = -EINVAL;
    if (fs->flash_parameters == NULL) {
        LOG_ERR("Could not obtain flash parameters");
    }
    else {
        write_block_size = flash_get_write_block_size(fs->flash_device);

        /* check that the write block size is supported */
        if ((write_block_size > NVS_BLOCK_SIZE) || (write_block_size == 0)) {
            LOG_ERR("Unsupported write block size");
        }
        else {
            /* check that sector size is a multiple of pagesize */
            if (flash_get_page_info_by_offs(fs->flash_device, fs->offset, &info) == 0) {
                if (!fs->sector_size || (fs->sector_size % info.size)) {
                    LOG_ERR("Invalid sector size");
                }
                else {
                    /* check the number of sectors, it should be at least 2 */
                    if (fs->sector_count < 2) {
                        LOG_ERR("Configuration error - sector count");
                    }
                    else {
                        rc = nvs_startup(fs);
                        if (rc == 0) {
                            /* nvs is ready for use */
                            fs->ready = true;

                            LOG_INF("%d Sectors of %d bytes", fs->sector_count, fs->sector_size);
                            LOG_INF("alloc wra: %d, %x",
                                    (fs->ate_wra  >> ADDR_SECT_SHIFT),
                                    (fs->ate_wra  & ADDR_OFFS_MASK));
                            LOG_INF("data wra: %d, %x",
                                    (fs->data_wra >> ADDR_SECT_SHIFT),
                                    (fs->data_wra & ADDR_OFFS_MASK));
                        }
                    }
                }
            }
            else {
                LOG_ERR("Unable to get page info");
            }
        }
    }

    return (rc);
}

ssize_t nvs_write(struct nvs_fs* fs, uint16_t id, void const* data, size_t len) {
    int rc;
    int gc_count;
    size_t ate_size;
    size_t data_size;
    struct nvs_ate wlk_ate;
    uint32_t wlk_addr;
    uint32_t rd_addr;
    uint16_t required_space = 0U; /* no space, appropriate for delete ate */
    bool prev_found = false;

    if (!fs->ready) {
        LOG_ERR("NVS not initialized");
        return (-EACCES);
    }

    ate_size  = nvs_al_size(fs, sizeof(struct nvs_ate));
    data_size = nvs_al_size(fs, len);

    /* The maximum data size is sector size - 4 ate
     * where: 1 ate for data, 1 ate for sector close, 1 ate for gc done,
     * and 1 ate to always allow a delete.
     * Also take into account the data CRC that is appended at the end of the data field,
     * if any.
     */
    if ((len > (fs->sector_size - (4 * ate_size) - NVS_DATA_CRC_SIZE)) ||
        ((len > 0) && (data == NULL))) {
        return (-EINVAL);
    }

    /* find latest entry with same id */
    #ifdef CONFIG_NVS_LOOKUP_CACHE
    wlk_addr = fs->lookup_cache[nvs_lookup_cache_pos(id)];
    rd_addr  = wlk_addr;
    if (wlk_addr == NVS_LOOKUP_CACHE_NO_ADDR) {
        goto no_cached_entry;
    }
    #else
    wlk_addr = fs->ate_wra;
    #endif

    while (true) {
        rd_addr = wlk_addr;
        rc = nvs_prev_ate(fs, &wlk_addr, &wlk_ate);
        if (rc) {
            return rc;
        }

        if ((wlk_ate.id == id) && (nvs_ate_valid(fs, &wlk_ate))) {
            prev_found = true;
            break;
        }

        if (wlk_addr == fs->ate_wra) {
            break;
        }
    }

#ifdef CONFIG_NVS_LOOKUP_CACHE
no_cached_entry :
#endif

<<<<<<< HEAD
    if (prev_found) {
        /* previous entry found */
        rd_addr &= ADDR_SECT_MASK;
        rd_addr += wlk_ate.offset;

        if (len == 0) {
            /* do not try to compare with empty data */
            if (wlk_ate.len == 0U) {
                /* skip delete entry as it is already the
                 * last one
                 */
                return (0);
            }
        }
        else if ((len + NVS_DATA_CRC_SIZE) == wlk_ate.len) {
            /* do not try to compare if lengths are not equal */
            /* compare the data and if equal return 0 */
            rc = nvs_flash_block_cmp(fs, rd_addr, data, (len + NVS_DATA_CRC_SIZE));
            if (rc <= 0) {
                return (rc);
            }
        }
    }
    else {
        /* skip delete entry for non-existing entry */
        if (len == 0) {
            return (0);
        }
    }

    /* calculate required space if the entry contains data */
    if (data_size) {
        /* Leave space for delete ate */
        required_space = (uint16_t)(data_size + ate_size + NVS_DATA_CRC_SIZE);
    }

    k_mutex_lock(&fs->nvs_lock, K_FOREVER);

    gc_count = 0;
    while (true) {
        if (gc_count == fs->sector_count) {
            /* gc'ed all sectors, no extra space will be created
             * by extra gc.
             */
            rc = -ENOSPC;
            goto end;
        }

        if (fs->ate_wra >= (fs->data_wra + required_space)) {
            rc = nvs_flash_wrt_entry(fs, id, data, len);
            if (rc != 0) {
                goto end;
            }
            break;
        }

        rc = nvs_sector_close(fs);
        if (rc != 0) {
            goto end;
        }

        rc = nvs_gc(fs);
        if (rc != 0) {
            goto end;
        }
        gc_count++;
    }
    rc = len;

end :
    k_mutex_unlock(&fs->nvs_lock);

    return (rc);
=======
	if (prev_found) {
		/* previous entry found */
		rd_addr &= ADDR_SECT_MASK;
		rd_addr += wlk_ate.offset;

		if (len == 0) {
			/* do not try to compare with empty data */
			if (wlk_ate.len == 0U) {
				/* skip delete entry as it is already the
				 * last one
				 */
				return 0;
			}
		} else if (len + NVS_DATA_CRC_SIZE == wlk_ate.len) {
			/* do not try to compare if lengths are not equal */
			/* compare the data and if equal return 0 */
			/* note: data CRC is not taken into account here, as it has not yet been
			 * appended to the data buffer
			 */
			rc = nvs_flash_block_cmp(fs, rd_addr, data, len);
			if (rc <= 0) {
				return rc;
			}
		}
	} else {
		/* skip delete entry for non-existing entry */
		if (len == 0) {
			return 0;
		}
	}

	/* calculate required space if the entry contains data */
	if (data_size) {
		/* Leave space for delete ate */
		required_space = data_size + ate_size + NVS_DATA_CRC_SIZE;
	}

	k_mutex_lock(&fs->nvs_lock, K_FOREVER);

	gc_count = 0;
	while (1) {
		if (gc_count == fs->sector_count) {
			/* gc'ed all sectors, no extra space will be created
			 * by extra gc.
			 */
			rc = -ENOSPC;
			goto end;
		}

		if (fs->ate_wra >= (fs->data_wra + required_space)) {

			rc = nvs_flash_wrt_entry(fs, id, data, len);
			if (rc) {
				goto end;
			}
			break;
		}


		rc = nvs_sector_close(fs);
		if (rc) {
			goto end;
		}

		rc = nvs_gc(fs);
		if (rc) {
			goto end;
		}
		gc_count++;
	}
	rc = len;
end:
	k_mutex_unlock(&fs->nvs_lock);
	return rc;
>>>>>>> 74056a7a
}

int nvs_delete(struct nvs_fs* fs, uint16_t id) {
    int rc;

    rc = nvs_write(fs, id, NULL, 0);

    return (rc);
}

ssize_t nvs_read_hist(struct nvs_fs* fs, uint16_t id, void* data, size_t len,
                      uint16_t cnt) {
    int rc;
    uint32_t wlk_addr;
    uint32_t rd_addr;
    uint16_t cnt_his;
    struct nvs_ate wlk_ate;
    size_t ate_size;
    #ifdef CONFIG_NVS_DATA_CRC
    uint32_t read_data_crc, computed_data_crc;
    #endif

    if (!fs->ready) {
        LOG_ERR("NVS not initialized");
        return (-EACCES);
    }

    ate_size = nvs_al_size(fs, sizeof(struct nvs_ate));

    if (len > (fs->sector_size - 2 * ate_size)) {
        return (-EINVAL);
    }

    cnt_his = 0U;

    #ifdef CONFIG_NVS_LOOKUP_CACHE
    wlk_addr = fs->lookup_cache[nvs_lookup_cache_pos(id)];

    if (wlk_addr == NVS_LOOKUP_CACHE_NO_ADDR) {
        rc = -ENOENT;
        goto err;
    }
    #else
    wlk_addr = fs->ate_wra;
    #endif
    rd_addr = wlk_addr;

    while (cnt_his <= cnt) {
        rd_addr = wlk_addr;
        rc = nvs_prev_ate(fs, &wlk_addr, &wlk_ate);
        if (rc) {
            goto err;
        }

        if ((wlk_ate.id == id) && (nvs_ate_valid(fs, &wlk_ate))) {
            cnt_his++;
        }

        if (wlk_addr == fs->ate_wra) {
            break;
        }
    }

    if (((wlk_addr == fs->ate_wra) && (wlk_ate.id != id)) ||
        (wlk_ate.len == 0U) || (cnt_his < cnt)) {
        return (-ENOENT);
    }

    #ifdef CONFIG_NVS_DATA_CRC
    /* When data CRC is enabled, there should be at least the CRC stored in the data field */
    if (wlk_ate.len < NVS_DATA_CRC_SIZE) {
        return (-ENOENT);
    }
    #endif

    rd_addr &= ADDR_SECT_MASK;
    rd_addr += wlk_ate.offset;
    rc = nvs_flash_rd(fs, rd_addr, data, MIN(len, (wlk_ate.len - NVS_DATA_CRC_SIZE)));
    if (rc) {
        goto err;
    }

    /* Check data CRC (only if the whole element data has been read) */
    #ifdef CONFIG_NVS_DATA_CRC
    if (len >= (wlk_ate.len - NVS_DATA_CRC_SIZE)) {
        rd_addr += wlk_ate.len - NVS_DATA_CRC_SIZE;
        rc = nvs_flash_rd(fs, rd_addr, &read_data_crc, sizeof(read_data_crc));
        if (rc) {
            goto err;
        }

        computed_data_crc = crc32_ieee(data, wlk_ate.len - NVS_DATA_CRC_SIZE);
        if (read_data_crc != computed_data_crc) {
            LOG_ERR("Invalid data CRC: read_data_crc=0x%08X, computed_data_crc=0x%08X",
                    read_data_crc, computed_data_crc);
            rc = -EIO;
            goto err;
        }
    }
    #endif

    return wlk_ate.len - NVS_DATA_CRC_SIZE;

err :
    return (rc);
}

ssize_t nvs_read(struct nvs_fs* fs, uint16_t id, void* data, size_t len) {
    int rc;

    rc = nvs_read_hist(fs, id, data, len, 0);

    return (rc);
}

ssize_t nvs_calc_free_space(struct nvs_fs* fs) {
    int rc;
    struct nvs_ate step_ate;
    struct nvs_ate wlk_ate;
    uint32_t step_addr;
    uint32_t wlk_addr;
    size_t ate_size;
    size_t free_space;
    if (!fs->ready) {
        LOG_ERR("NVS not initialized");
        return (-EACCES);
    }

    ate_size = nvs_al_size(fs, sizeof(struct nvs_ate));

    /*
     * There is always a closing ATE and a reserved ATE for
     * deletion in each sector.
     * Take into account one less sector because it is reserved for the
     * garbage collection.
     */
    free_space = (fs->sector_count - 1) * (fs->sector_size - (2 * ate_size));

    step_addr = fs->ate_wra;

    while (true) {
        rc = nvs_prev_ate(fs, &step_addr, &step_ate);
        if (rc) {
            return (rc);
        }

        wlk_addr = fs->ate_wra;

        while (true) {
            rc = nvs_prev_ate(fs, &wlk_addr, &wlk_ate);
            if (rc) {
                return (rc);
            }

            if ((wlk_ate.id == step_ate.id) ||
                (wlk_addr == fs->ate_wra)) {
                break;
            }
        }

        if (nvs_ate_valid(fs, &step_ate)) {
            /* Take into account the GC done ATE if it is present */
            if (step_ate.len == 0) {
                if (step_ate.id == 0xFFFF) {
                    free_space -= ate_size;
                }
            }
            else if (wlk_addr == step_addr) {
                /* count needed */
                free_space -= nvs_al_size(fs, step_ate.len);
                free_space -= ate_size;
            }
        }

        if (step_addr == fs->ate_wra) {
            break;
        }
    }

    return ((ssize_t)free_space);
}

size_t nvs_sector_max_data_size(struct nvs_fs* fs) {
    size_t ate_size;

    if (!fs->ready) {
        LOG_ERR("NVS not initialized");
        return (-EACCES);
    }

    ate_size = nvs_al_size(fs, sizeof(struct nvs_ate));

    return (fs->ate_wra - fs->data_wra - ate_size - NVS_DATA_CRC_SIZE);
}

int nvs_sector_use_next(struct nvs_fs* fs) {
    int ret;

    if (!fs->ready) {
        LOG_ERR("NVS not initialized");
        return (-EACCES);
    }

    k_mutex_lock(&fs->nvs_lock, K_FOREVER);

    ret = nvs_sector_close(fs);
    if (ret != 0) {
        goto end;
    }

    ret = nvs_gc(fs);

end :
    k_mutex_unlock(&fs->nvs_lock);

    return (ret);
}<|MERGE_RESOLUTION|>--- conflicted
+++ resolved
@@ -1147,7 +1147,6 @@
 no_cached_entry :
 #endif
 
-<<<<<<< HEAD
     if (prev_found) {
         /* previous entry found */
         rd_addr &= ADDR_SECT_MASK;
@@ -1165,7 +1164,10 @@
         else if ((len + NVS_DATA_CRC_SIZE) == wlk_ate.len) {
             /* do not try to compare if lengths are not equal */
             /* compare the data and if equal return 0 */
-            rc = nvs_flash_block_cmp(fs, rd_addr, data, (len + NVS_DATA_CRC_SIZE));
+            /* note: data CRC is not taken into account here, as it has not yet been
+             * appended to the data buffer
+             */
+            rc = nvs_flash_block_cmp(fs, rd_addr, data, len);
             if (rc <= 0) {
                 return (rc);
             }
@@ -1221,82 +1223,6 @@
     k_mutex_unlock(&fs->nvs_lock);
 
     return (rc);
-=======
-	if (prev_found) {
-		/* previous entry found */
-		rd_addr &= ADDR_SECT_MASK;
-		rd_addr += wlk_ate.offset;
-
-		if (len == 0) {
-			/* do not try to compare with empty data */
-			if (wlk_ate.len == 0U) {
-				/* skip delete entry as it is already the
-				 * last one
-				 */
-				return 0;
-			}
-		} else if (len + NVS_DATA_CRC_SIZE == wlk_ate.len) {
-			/* do not try to compare if lengths are not equal */
-			/* compare the data and if equal return 0 */
-			/* note: data CRC is not taken into account here, as it has not yet been
-			 * appended to the data buffer
-			 */
-			rc = nvs_flash_block_cmp(fs, rd_addr, data, len);
-			if (rc <= 0) {
-				return rc;
-			}
-		}
-	} else {
-		/* skip delete entry for non-existing entry */
-		if (len == 0) {
-			return 0;
-		}
-	}
-
-	/* calculate required space if the entry contains data */
-	if (data_size) {
-		/* Leave space for delete ate */
-		required_space = data_size + ate_size + NVS_DATA_CRC_SIZE;
-	}
-
-	k_mutex_lock(&fs->nvs_lock, K_FOREVER);
-
-	gc_count = 0;
-	while (1) {
-		if (gc_count == fs->sector_count) {
-			/* gc'ed all sectors, no extra space will be created
-			 * by extra gc.
-			 */
-			rc = -ENOSPC;
-			goto end;
-		}
-
-		if (fs->ate_wra >= (fs->data_wra + required_space)) {
-
-			rc = nvs_flash_wrt_entry(fs, id, data, len);
-			if (rc) {
-				goto end;
-			}
-			break;
-		}
-
-
-		rc = nvs_sector_close(fs);
-		if (rc) {
-			goto end;
-		}
-
-		rc = nvs_gc(fs);
-		if (rc) {
-			goto end;
-		}
-		gc_count++;
-	}
-	rc = len;
-end:
-	k_mutex_unlock(&fs->nvs_lock);
-	return rc;
->>>>>>> 74056a7a
 }
 
 int nvs_delete(struct nvs_fs* fs, uint16_t id) {
