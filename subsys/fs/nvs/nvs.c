--- conflicted
+++ resolved
@@ -93,12 +93,12 @@
 
     return ((len + (write_block_size - 1U)) & ~(write_block_size - 1U));
 }
-
 /* end basic routines */
 
 /* flash routines */
 /* basic aligned flash write to nvs address */
-static int nvs_flash_al_wrt(struct nvs_fs const* fs, uint32_t addr, void const* data, size_t len) {
+static int nvs_flash_al_wrt(struct nvs_fs const* fs, uint32_t addr, void const* data,
+                            size_t len) {
     uint8_t const* data8 = (uint8_t const*)data;
     int rc;
     off_t ofs;
@@ -450,7 +450,8 @@
 }
 
 /* store an entry in flash */
-static int nvs_flash_wrt_entry(struct nvs_fs* fs, uint16_t id, void const* data, size_t len) {
+static int nvs_flash_wrt_entry(struct nvs_fs* fs, uint16_t id, void const* data,
+                               size_t len) {
     int rc;
     struct nvs_ate entry;
 
@@ -1325,18 +1326,8 @@
 
     rc = nvs_read_hist(fs, id, data, len, 0);
 
-<<<<<<< HEAD
-    return (rc);
-}
-=======
-	/*
-	 * There is always a closing ATE and a reserved ATE for
-	 * deletion in each sector.
-	 * Take into account one less sector because it is reserved for the
-	 * garbage collection.
-	 */
-	free_space = (fs->sector_count - 1) * (fs->sector_size - (2 * ate_size));
->>>>>>> 7773fe8d
+    return (rc);
+}
 
 ssize_t nvs_calc_free_space(struct nvs_fs* fs) {
     int rc;
@@ -1354,14 +1345,13 @@
 
     ate_size = nvs_al_size(fs, sizeof(struct nvs_ate));
 
-    free_space = 0U;
-    for (uint_fast16_t i = 1U; i < fs->sector_count; i++) {
-        /*
-         * There is always a closing ATE and a reserved ATE for
-         * deletion in each sector
-         */
-        free_space += (fs->sector_size - (2 * ate_size));
-    }
+    /*
+     * There is always a closing ATE and a reserved ATE for
+     * deletion in each sector.
+     * Take into account one less sector because it is reserved for the
+     * garbage collection.
+     */
+    free_space = (fs->sector_count - 1) * (fs->sector_size - (2 * ate_size));
 
     step_addr = fs->ate_wra;
 
@@ -1407,39 +1397,38 @@
     return ((ssize_t)free_space);
 }
 
-size_t nvs_sector_max_data_size(struct nvs_fs *fs)
-{
-	size_t ate_size;
-
-	if (!fs->ready) {
-		LOG_ERR("NVS not initialized");
-		return -EACCES;
-	}
-
-	ate_size = nvs_al_size(fs, sizeof(struct nvs_ate));
-
-	return fs->ate_wra - fs->data_wra - ate_size - NVS_DATA_CRC_SIZE;
-}
-
-int nvs_sector_use_next(struct nvs_fs *fs)
-{
-	int ret;
-
-	if (!fs->ready) {
-		LOG_ERR("NVS not initialized");
-		return -EACCES;
-	}
-
-	k_mutex_lock(&fs->nvs_lock, K_FOREVER);
-
-	ret = nvs_sector_close(fs);
-	if (ret != 0) {
-		goto end;
-	}
-
-	ret = nvs_gc(fs);
-
-end:
-	k_mutex_unlock(&fs->nvs_lock);
-	return ret;
+size_t nvs_sector_max_data_size(struct nvs_fs* fs) {
+    size_t ate_size;
+
+    if (!fs->ready) {
+        LOG_ERR("NVS not initialized");
+        return (-EACCES);
+    }
+
+    ate_size = nvs_al_size(fs, sizeof(struct nvs_ate));
+
+    return (fs->ate_wra - fs->data_wra - ate_size - NVS_DATA_CRC_SIZE);
+}
+
+int nvs_sector_use_next(struct nvs_fs* fs) {
+    int ret;
+
+    if (!fs->ready) {
+        LOG_ERR("NVS not initialized");
+        return (-EACCES);
+    }
+
+    k_mutex_lock(&fs->nvs_lock, K_FOREVER);
+
+    ret = nvs_sector_close(fs);
+    if (ret != 0) {
+        goto end;
+    }
+
+    ret = nvs_gc(fs);
+
+end :
+    k_mutex_unlock(&fs->nvs_lock);
+
+    return (ret);
 }