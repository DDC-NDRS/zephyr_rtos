--- conflicted
+++ resolved
@@ -177,53 +177,48 @@
 }
 
 /* data write */
-<<<<<<< HEAD
-static int nvs_flash_data_wrt(struct nvs_fs *fs, const void *data, size_t len, bool compute_crc)
-{
-	int rc;
-
-	/* Only add the CRC if required (ignore deletion requests, i.e. when len is 0) */
-	if (IS_ENABLED(CONFIG_NVS_DATA_CRC) && compute_crc && (len > 0)) {
-		size_t aligned_len, data_len = len;
-		uint8_t *data8 = (uint8_t *)data, buf[NVS_BLOCK_SIZE + NVS_DATA_CRC_SIZE], *pbuf;
-		uint32_t data_crc;
-
-		/* Write as much aligned data as possible, so the CRC can be concatenated at
-		 * the end of the unaligned data later
-		 */
-		aligned_len = len & ~(fs->flash_parameters->write_block_size - 1U);
-		rc = nvs_flash_al_wrt(fs, fs->data_wra, data8, aligned_len);
-		fs->data_wra += aligned_len;
-		if (rc) {
-			return rc;
-		}
-		data8 += aligned_len;
-		len -= aligned_len;
-
-		/* Create a buffer with the unaligned data if any */
-		pbuf = buf;
-		if (len) {
-			memcpy(pbuf, data8, len);
-			pbuf += len;
-		}
-
-		/* Append the CRC */
-		data_crc = crc32_ieee(data, data_len);
-		memcpy(pbuf, &data_crc, sizeof(data_crc));
-		len += sizeof(data_crc);
-
-		rc = nvs_flash_al_wrt(fs, fs->data_wra, buf, len);
-	} else {
-		rc = nvs_flash_al_wrt(fs, fs->data_wra, data, len);
-	}
-	fs->data_wra += nvs_al_size(fs, len);
-=======
-static int nvs_flash_data_wrt(struct nvs_fs* fs, void const* data, size_t len) {
-    int rc;
-
-    rc = nvs_flash_al_wrt(fs, fs->data_wra, data, len);
+static int nvs_flash_data_wrt(struct nvs_fs* fs, const void* data, size_t len, bool compute_crc) {
+    int rc;
+
+    /* Only add the CRC if required (ignore deletion requests, i.e. when len is 0) */
+    if (IS_ENABLED(CONFIG_NVS_DATA_CRC) && compute_crc && (len > 0)) {
+        size_t aligned_len, data_len = len;
+        uint8_t* data8 = (uint8_t*)data;
+        uint8_t  buf[NVS_BLOCK_SIZE + NVS_DATA_CRC_SIZE];
+        uint8_t* pbuf;
+        uint32_t data_crc;
+
+        /* Write as much aligned data as possible, so the CRC can be concatenated at
+         * the end of the unaligned data later
+         */
+        aligned_len = len & ~(fs->flash_parameters->write_block_size - 1U);
+        rc = nvs_flash_al_wrt(fs, fs->data_wra, data8, aligned_len);
+        fs->data_wra += aligned_len;
+        if (rc) {
+            return (rc);
+        }
+        data8 += aligned_len;
+        len   -= aligned_len;
+
+        /* Create a buffer with the unaligned data if any */
+        pbuf = buf;
+        if (len) {
+            (void) memcpy(pbuf, data8, len);
+            pbuf += len;
+        }
+
+        /* Append the CRC */
+        data_crc = crc32_ieee(data, data_len);
+        memcpy(pbuf, &data_crc, sizeof(data_crc));
+        len += sizeof(data_crc);
+
+        rc = nvs_flash_al_wrt(fs, fs->data_wra, buf, len);
+    }
+    else {
+        rc = nvs_flash_al_wrt(fs, fs->data_wra, data, len);
+    }
+
     fs->data_wra += nvs_al_size(fs, len);
->>>>>>> 0d13dc98
 
     return (rc);
 }
@@ -314,34 +309,6 @@
 /* flash block move: move a block at addr to the current data write location
  * and updates the data write location.
  */
-<<<<<<< HEAD
-static int nvs_flash_block_move(struct nvs_fs *fs, uint32_t addr, size_t len)
-{
-	int rc;
-	size_t bytes_to_copy, block_size;
-	uint8_t buf[NVS_BLOCK_SIZE];
-
-	block_size =
-		NVS_BLOCK_SIZE & ~(fs->flash_parameters->write_block_size - 1U);
-
-	while (len) {
-		bytes_to_copy = MIN(block_size, len);
-		rc = nvs_flash_rd(fs, addr, buf, bytes_to_copy);
-		if (rc) {
-			return rc;
-		}
-		/* Just rewrite the whole record, no need to recompute the CRC as the data
-		 * did not change
-		 */
-		rc = nvs_flash_data_wrt(fs, buf, bytes_to_copy, false);
-		if (rc) {
-			return rc;
-		}
-		len -= bytes_to_copy;
-		addr += bytes_to_copy;
-	}
-	return 0;
-=======
 static int nvs_flash_block_move(struct nvs_fs* fs, uint32_t addr, size_t len) {
     int rc;
     size_t  bytes_to_copy;
@@ -358,7 +325,10 @@
             return (rc);
         }
 
-        rc = nvs_flash_data_wrt(fs, buf, bytes_to_copy);
+        /* Just rewrite the whole record, no need to recompute the CRC as the data
+         * did not change
+         */
+        rc = nvs_flash_data_wrt(fs, buf, bytes_to_copy, false);
         if (rc != 0) {
             return (rc);
         }
@@ -368,7 +338,6 @@
     }
 
     return (0);
->>>>>>> 0d13dc98
 }
 
 /* erase a sector and verify erase was OK.
@@ -427,12 +396,6 @@
 /* nvs_ate_cmp_const compares an ATE to a constant value. returns 0 if
  * the whole ATE is equal to value, 1 if not equal.
  */
-<<<<<<< HEAD
-static int nvs_ate_cmp_const(const struct nvs_ate *entry, uint8_t value)
-{
-	const uint8_t *data8 = (const uint8_t *)entry;
-	int i;
-=======
 static int nvs_ate_cmp_const(const struct nvs_ate* entry, uint8_t value) {
     uint8_t const* data8 = (uint8_t const*)entry;
 
@@ -441,7 +404,6 @@
             return (1);
         }
     }
->>>>>>> 0d13dc98
 
     return (0);
 }
@@ -486,38 +448,6 @@
 }
 
 /* store an entry in flash */
-<<<<<<< HEAD
-static int nvs_flash_wrt_entry(struct nvs_fs *fs, uint16_t id, const void *data,
-				size_t len)
-{
-	int rc;
-	struct nvs_ate entry;
-
-	entry.id = id;
-	entry.offset = (uint16_t)(fs->data_wra & ADDR_OFFS_MASK);
-	entry.len = (uint16_t)len;
-	entry.part = 0xff;
-
-	rc = nvs_flash_data_wrt(fs, data, len, true);
-	if (rc) {
-		return rc;
-	}
-
-#ifdef CONFIG_NVS_DATA_CRC
-	/* No CRC has been added if this is a deletion write request */
-	if (len > 0) {
-		entry.len += NVS_DATA_CRC_SIZE;
-	}
-#endif
-	nvs_ate_crc8_update(&entry);
-
-	rc = nvs_flash_ate_wrt(fs, &entry);
-	if (rc) {
-		return rc;
-	}
-
-	return 0;
-=======
 static int nvs_flash_wrt_entry(struct nvs_fs* fs, uint16_t id, void const* data, size_t len) {
     int rc;
     struct nvs_ate entry;
@@ -527,16 +457,23 @@
     entry.len    = (uint16_t)len;
     entry.part   = 0xFFU;
 
+    rc = nvs_flash_data_wrt(fs, data, len, true);
+    if (rc) {
+        return (rc);
+    }
+
+    #ifdef CONFIG_NVS_DATA_CRC
+    /* No CRC has been added if this is a deletion write request */
+    if (len > 0) {
+        entry.len += NVS_DATA_CRC_SIZE;
+    }
+    #endif
     nvs_ate_crc8_update(&entry);
-    rc = nvs_flash_data_wrt(fs, data, len);
-    if (rc == 0) {
-        rc = nvs_flash_ate_wrt(fs, &entry);
-    }
-
-    return (rc);
->>>>>>> 0d13dc98
-}
-
+
+    rc = nvs_flash_ate_wrt(fs, &entry);
+
+    return (rc);
+}
 /* end of flash routines */
 
 /* If the closing ate is invalid, its offset cannot be trusted and
@@ -845,13 +782,16 @@
      * a closed sector, this is where NVS can write.
      */
     for (i = 0; i < fs->sector_count; i++) {
-        addr = (i << ADDR_SECT_SHIFT) + (uint16_t)(fs->sector_size - ate_size);
-        rc   = nvs_flash_cmp_const(fs, addr, erase_value, sizeof(struct nvs_ate));
+        addr = (i << ADDR_SECT_SHIFT) +
+               (uint16_t)(fs->sector_size - ate_size);
+        rc = nvs_flash_cmp_const(fs, addr, erase_value,
+                                 sizeof(struct nvs_ate));
         if (rc) {
             /* closed sector */
             closed_sectors++;
             nvs_sector_advance(fs, &addr);
-            rc = nvs_flash_cmp_const(fs, addr, erase_value, sizeof(struct nvs_ate));
+            rc = nvs_flash_cmp_const(fs, addr, erase_value,
+                                     sizeof(struct nvs_ate));
             if (rc == 0) {
                 /* open sector */
                 break;
@@ -1071,6 +1011,7 @@
     return (0);
 }
 
+/* #CUSTOM@NDRS This function was heavily change the logic to keep single point of return !!! */
 int nvs_mount(struct nvs_fs* fs) {
     int rc;
     struct flash_pages_info info;
@@ -1134,62 +1075,6 @@
     return (rc);
 }
 
-<<<<<<< HEAD
-ssize_t nvs_write(struct nvs_fs *fs, uint16_t id, const void *data, size_t len)
-{
-	int rc, gc_count;
-	size_t ate_size, data_size;
-	struct nvs_ate wlk_ate;
-	uint32_t wlk_addr, rd_addr;
-	uint16_t required_space = 0U; /* no space, appropriate for delete ate */
-	bool prev_found = false;
-
-	if (!fs->ready) {
-		LOG_ERR("NVS not initialized");
-		return -EACCES;
-	}
-
-	ate_size = nvs_al_size(fs, sizeof(struct nvs_ate));
-	data_size = nvs_al_size(fs, len);
-
-	/* The maximum data size is sector size - 4 ate
-	 * where: 1 ate for data, 1 ate for sector close, 1 ate for gc done,
-	 * and 1 ate to always allow a delete.
-	 * Also take into account the data CRC that is appended at the end of the data field,
-	 * if any.
-	 */
-	if ((len > (fs->sector_size - 4 * ate_size - NVS_DATA_CRC_SIZE)) ||
-	    ((len > 0) && (data == NULL))) {
-		return -EINVAL;
-	}
-
-	/* find latest entry with same id */
-#ifdef CONFIG_NVS_LOOKUP_CACHE
-	wlk_addr = fs->lookup_cache[nvs_lookup_cache_pos(id)];
-
-	if (wlk_addr == NVS_LOOKUP_CACHE_NO_ADDR) {
-		goto no_cached_entry;
-	}
-#else
-	wlk_addr = fs->ate_wra;
-#endif
-	rd_addr = wlk_addr;
-
-	while (1) {
-		rd_addr = wlk_addr;
-		rc = nvs_prev_ate(fs, &wlk_addr, &wlk_ate);
-		if (rc) {
-			return rc;
-		}
-		if ((wlk_ate.id == id) && (nvs_ate_valid(fs, &wlk_ate))) {
-			prev_found = true;
-			break;
-		}
-		if (wlk_addr == fs->ate_wra) {
-			break;
-		}
-	}
-=======
 ssize_t nvs_write(struct nvs_fs* fs, uint16_t id, void const* data, size_t len) {
     int rc;
     int gc_count;
@@ -1198,7 +1083,7 @@
     struct nvs_ate wlk_ate;
     uint32_t wlk_addr;
     uint32_t rd_addr;
-    uint16_t required_space;
+    uint16_t required_space = 0U; /* no space, appropriate for delete ate */
     bool prev_found;
 
     if (!fs->ready) {
@@ -1212,8 +1097,10 @@
     /* The maximum data size is sector size - 4 ate
      * where: 1 ate for data, 1 ate for sector close, 1 ate for gc done,
      * and 1 ate to always allow a delete.
+     * Also take into account the data CRC that is appended at the end of the data field,
+     * if any.
      */
-    if ((len > (fs->sector_size - 4 * ate_size)) ||
+    if ((len > (fs->sector_size - (4 * ate_size) - NVS_DATA_CRC_SIZE)) ||
         ((len > 0) && (data == NULL))) {
         return (-EINVAL);
     }
@@ -1246,103 +1133,11 @@
             break;
         }
     }
->>>>>>> 0d13dc98
 
 #ifdef CONFIG_NVS_LOOKUP_CACHE
 no_cached_entry :
 #endif
 
-<<<<<<< HEAD
-	if (prev_found) {
-		/* previous entry found */
-		rd_addr &= ADDR_SECT_MASK;
-		rd_addr += wlk_ate.offset;
-
-		if (len == 0) {
-			/* do not try to compare with empty data */
-			if (wlk_ate.len == 0U) {
-				/* skip delete entry as it is already the
-				 * last one
-				 */
-				return 0;
-			}
-		} else if (len + NVS_DATA_CRC_SIZE == wlk_ate.len) {
-			/* do not try to compare if lengths are not equal */
-			/* compare the data and if equal return 0 */
-			rc = nvs_flash_block_cmp(fs, rd_addr, data, len + NVS_DATA_CRC_SIZE);
-			if (rc <= 0) {
-				return rc;
-			}
-		}
-	} else {
-		/* skip delete entry for non-existing entry */
-		if (len == 0) {
-			return 0;
-		}
-	}
-
-	/* calculate required space if the entry contains data */
-	if (data_size) {
-		/* Leave space for delete ate */
-		required_space = data_size + ate_size + NVS_DATA_CRC_SIZE;
-	}
-
-	k_mutex_lock(&fs->nvs_lock, K_FOREVER);
-
-	gc_count = 0;
-	while (1) {
-		if (gc_count == fs->sector_count) {
-			/* gc'ed all sectors, no extra space will be created
-			 * by extra gc.
-			 */
-			rc = -ENOSPC;
-			goto end;
-		}
-
-		if (fs->ate_wra >= (fs->data_wra + required_space)) {
-
-			rc = nvs_flash_wrt_entry(fs, id, data, len);
-			if (rc) {
-				goto end;
-			}
-			break;
-		}
-
-
-		rc = nvs_sector_close(fs);
-		if (rc) {
-			goto end;
-		}
-
-		rc = nvs_gc(fs);
-		if (rc) {
-			goto end;
-		}
-		gc_count++;
-	}
-	rc = len;
-end:
-	k_mutex_unlock(&fs->nvs_lock);
-	return rc;
-}
-
-int nvs_delete(struct nvs_fs *fs, uint16_t id)
-{
-	return nvs_write(fs, id, NULL, 0);
-}
-
-ssize_t nvs_read_hist(struct nvs_fs *fs, uint16_t id, void *data, size_t len,
-		      uint16_t cnt)
-{
-	int rc;
-	uint32_t wlk_addr, rd_addr;
-	uint16_t cnt_his;
-	struct nvs_ate wlk_ate;
-	size_t ate_size;
-#ifdef CONFIG_NVS_DATA_CRC
-	uint32_t read_data_crc, computed_data_crc;
-#endif
-=======
     if (prev_found) {
         /* previous entry found */
         rd_addr &= ADDR_SECT_MASK;
@@ -1354,33 +1149,29 @@
                 /* skip delete entry as it is already the
                  * last one
                  */
-                return 0;
-            }
-        }
-        else if (len == wlk_ate.len) {
+                return (0);
+            }
+        }
+        else if ((len + NVS_DATA_CRC_SIZE) == wlk_ate.len) {
             /* do not try to compare if lengths are not equal */
             /* compare the data and if equal return 0 */
-            rc = nvs_flash_block_cmp(fs, rd_addr, data, len);
+            rc = nvs_flash_block_cmp(fs, rd_addr, data, (len + NVS_DATA_CRC_SIZE));
             if (rc <= 0) {
-                return rc;
+                return (rc);
             }
         }
     }
     else {
         /* skip delete entry for non-existing entry */
         if (len == 0) {
-            return 0;
+            return (0);
         }
     }
 
     /* calculate required space if the entry contains data */
     if (data_size) {
         /* Leave space for delete ate */
-        required_space = (uint16_t)(data_size + ate_size);
-    }
-    else {
-        /* no space, appropriate for delete ate */
-        required_space = 0U;
+        required_space = (uint16_t)(data_size + ate_size + NVS_DATA_CRC_SIZE);
     }
 
     k_mutex_lock(&fs->nvs_lock, K_FOREVER);
@@ -1424,91 +1215,23 @@
 
 int nvs_delete(struct nvs_fs* fs, uint16_t id) {
     int rc;
->>>>>>> 0d13dc98
 
     rc = nvs_write(fs, id, NULL, 0);
 
     return (rc);
 }
 
-<<<<<<< HEAD
-#ifdef CONFIG_NVS_LOOKUP_CACHE
-	wlk_addr = fs->lookup_cache[nvs_lookup_cache_pos(id)];
-
-	if (wlk_addr == NVS_LOOKUP_CACHE_NO_ADDR) {
-		rc = -ENOENT;
-		goto err;
-	}
-#else
-	wlk_addr = fs->ate_wra;
-#endif
-	rd_addr = wlk_addr;
-
-	while (cnt_his <= cnt) {
-		rd_addr = wlk_addr;
-		rc = nvs_prev_ate(fs, &wlk_addr, &wlk_ate);
-		if (rc) {
-			goto err;
-		}
-		if ((wlk_ate.id == id) &&  (nvs_ate_valid(fs, &wlk_ate))) {
-			cnt_his++;
-		}
-		if (wlk_addr == fs->ate_wra) {
-			break;
-		}
-	}
-
-	if (((wlk_addr == fs->ate_wra) && (wlk_ate.id != id)) ||
-	    (wlk_ate.len == 0U) || (cnt_his < cnt)) {
-		return -ENOENT;
-	}
-
-#ifdef CONFIG_NVS_DATA_CRC
-	/* When data CRC is enabled, there should be at least the CRC stored in the data field */
-	if (wlk_ate.len < NVS_DATA_CRC_SIZE) {
-		return -ENOENT;
-	}
-#endif
-
-	rd_addr &= ADDR_SECT_MASK;
-	rd_addr += wlk_ate.offset;
-	rc = nvs_flash_rd(fs, rd_addr, data, MIN(len, wlk_ate.len - NVS_DATA_CRC_SIZE));
-	if (rc) {
-		goto err;
-	}
-
-	/* Check data CRC (only if the whole element data has been read) */
-#ifdef CONFIG_NVS_DATA_CRC
-	if (len >= (wlk_ate.len - NVS_DATA_CRC_SIZE)) {
-		rd_addr += wlk_ate.len - NVS_DATA_CRC_SIZE;
-		rc = nvs_flash_rd(fs, rd_addr, &read_data_crc, sizeof(read_data_crc));
-		if (rc) {
-			goto err;
-		}
-
-		computed_data_crc = crc32_ieee(data, wlk_ate.len - NVS_DATA_CRC_SIZE);
-		if (read_data_crc != computed_data_crc) {
-			LOG_ERR("Invalid data CRC: read_data_crc=0x%08X, computed_data_crc=0x%08X",
-				read_data_crc, computed_data_crc);
-			rc = -EIO;
-			goto err;
-		}
-	}
-#endif
-
-	return wlk_ate.len - NVS_DATA_CRC_SIZE;
-
-err:
-	return rc;
-=======
-ssize_t nvs_read_hist(struct nvs_fs* fs, uint16_t id,
-                      void* data, size_t len, uint16_t cnt) {
+ssize_t nvs_read_hist(struct nvs_fs* fs, uint16_t id, void* data, size_t len,
+                      uint16_t cnt) {
     int rc;
     uint32_t wlk_addr;
     uint32_t rd_addr;
     uint16_t cnt_his;
     struct nvs_ate wlk_ate;
     size_t ate_size;
+    #ifdef CONFIG_NVS_DATA_CRC
+    uint32_t read_data_crc, computed_data_crc;
+    #endif
 
     if (!fs->ready) {
         LOG_ERR("NVS not initialized");
@@ -1556,18 +1279,43 @@
         return (-ENOENT);
     }
 
+    #ifdef CONFIG_NVS_DATA_CRC
+    /* When data CRC is enabled, there should be at least the CRC stored in the data field */
+    if (wlk_ate.len < NVS_DATA_CRC_SIZE) {
+        return (-ENOENT);
+    }
+    #endif
+
     rd_addr &= ADDR_SECT_MASK;
     rd_addr += wlk_ate.offset;
-    rc = nvs_flash_rd(fs, rd_addr, data, MIN(len, wlk_ate.len));
+    rc = nvs_flash_rd(fs, rd_addr, data, MIN(len, wlk_ate.len - NVS_DATA_CRC_SIZE));
     if (rc) {
         goto err;
     }
 
-    return (wlk_ate.len);
+    /* Check data CRC (only if the whole element data has been read) */
+    #ifdef CONFIG_NVS_DATA_CRC
+    if (len >= (wlk_ate.len - NVS_DATA_CRC_SIZE)) {
+        rd_addr += wlk_ate.len - NVS_DATA_CRC_SIZE;
+        rc = nvs_flash_rd(fs, rd_addr, &read_data_crc, sizeof(read_data_crc));
+        if (rc) {
+            goto err;
+        }
+
+        computed_data_crc = crc32_ieee(data, wlk_ate.len - NVS_DATA_CRC_SIZE);
+        if (read_data_crc != computed_data_crc) {
+            LOG_ERR("Invalid data CRC: read_data_crc=0x%08X, computed_data_crc=0x%08X",
+                    read_data_crc, computed_data_crc);
+            rc = -EIO;
+            goto err;
+        }
+    }
+    #endif
+
+    return wlk_ate.len - NVS_DATA_CRC_SIZE;
 
 err :
     return (rc);
->>>>>>> 0d13dc98
 }
 
 ssize_t nvs_read(struct nvs_fs* fs, uint16_t id, void* data, size_t len) {
