/*  NVS: non volatile storage in flash
 *
 * Copyright (c) 2018 Laczen
 *
 * SPDX-License-Identifier: Apache-2.0
 */

#include <zephyr/drivers/flash.h>
#include <string.h>
#include <errno.h>
#include <inttypes.h>
#include <zephyr/fs/nvs.h>
#include <zephyr/sys/crc.h>
#include "nvs_priv.h"

#include <zephyr/logging/log.h>
LOG_MODULE_REGISTER(fs_nvs, CONFIG_NVS_LOG_LEVEL);

static int nvs_prev_ate(struct nvs_fs* fs, uint32_t* addr, struct nvs_ate* ate);
static int nvs_ate_valid(struct nvs_fs const* fs, const struct nvs_ate* entry);

#ifdef CONFIG_NVS_LOOKUP_CACHE

static inline size_t nvs_lookup_cache_pos(uint16_t id) {
    uint16_t hash;

    /* 16-bit integer hash function found by https://github.com/skeeto/hash-prospector. */
    hash = id;
    hash ^= hash >> 8;
    hash *= 0x88B5U;
    hash ^= hash >> 7;
    hash *= 0xDB2DU;
    hash ^= hash >> 9;

    return (hash % CONFIG_NVS_LOOKUP_CACHE_SIZE);
}

static int nvs_lookup_cache_rebuild(struct nvs_fs* fs) {
    int rc;
    uint32_t  addr;
    uint32_t  ate_addr;
    uint32_t* cache_entry;
    struct nvs_ate ate;

    (void) memset(fs->lookup_cache, 0xff, sizeof(fs->lookup_cache));
    addr = fs->ate_wra;

    while (true) {
        /* Make a copy of 'addr' as it will be advanced by nvs_pref_ate() */
        ate_addr = addr;
        rc = nvs_prev_ate(fs, &addr, &ate);
        if (rc) {
            return rc;
        }

        cache_entry = &fs->lookup_cache[nvs_lookup_cache_pos(ate.id)];

        if ((ate.id != 0xFFFF) &&
            (*cache_entry == NVS_LOOKUP_CACHE_NO_ADDR) &&
            nvs_ate_valid(fs, &ate)) {
            *cache_entry = ate_addr;
        }

        if (addr == fs->ate_wra) {
            break;
        }
    }

    return (0);
}

static void nvs_lookup_cache_invalidate(struct nvs_fs* fs, uint32_t sector) {
    uint32_t* cache_entry = fs->lookup_cache;
    uint32_t* const cache_end = &fs->lookup_cache[CONFIG_NVS_LOOKUP_CACHE_SIZE];

    for (; cache_entry < cache_end; ++cache_entry) {
        if ((*cache_entry >> ADDR_SECT_SHIFT) == sector) {
            *cache_entry = NVS_LOOKUP_CACHE_NO_ADDR;
        }
    }
}

#endif /* CONFIG_NVS_LOOKUP_CACHE */

/* basic routines */
/* nvs_al_size returns size aligned to fs->write_block_size */
static inline size_t nvs_al_size(struct nvs_fs const* fs, size_t len) {
    uint8_t write_block_size = (uint8_t)fs->flash_parameters->write_block_size;

    if (write_block_size <= 1U) {
        return (len);
    }

    return ((len + (write_block_size - 1U)) & ~(write_block_size - 1U));
}

/* end basic routines */

/* flash routines */
/* basic aligned flash write to nvs address */
static int nvs_flash_al_wrt(struct nvs_fs const* fs, uint32_t addr, void const* data, size_t len) {
    uint8_t const* data8 = (uint8_t const*)data;
    int rc;
    off_t ofs;
    size_t  blen;
    uint8_t buf[NVS_BLOCK_SIZE];
    const struct flash_parameters* param;

    if (len == 0U) {
        /* Nothing to write, avoid changing the flash protection */
        return (0);
    }

    ofs  = fs->offset;
    ofs += (fs->sector_size * (addr >> ADDR_SECT_SHIFT));
    ofs += (addr & ADDR_OFFS_MASK);

    param = fs->flash_parameters;
    blen  = (len & ~(param->write_block_size - 1U));
    if (blen > 0) {
        rc = flash_write(fs->flash_device, ofs, data8, blen);
        if (rc != 0) {
            /* flash write error */
            goto end;
        }

        len   -= blen;
        ofs   += blen;
        data8 += blen;
    }
    else {
        rc = 0;
    }

    if (len > 0U) {
        (void) memcpy(buf, data8, len);
        (void) memset(buf + len, param->erase_value, (param->write_block_size - len));

        rc = flash_write(fs->flash_device, ofs, buf,
                         param->write_block_size);
    }

end :
    return (rc);
}

/* basic flash read from nvs address */
static int nvs_flash_rd(struct nvs_fs const* fs, uint32_t addr,
                        void* data, size_t len) {
    int rc;
    off_t ofs;

    ofs  = fs->offset;
    ofs += fs->sector_size * (addr >> ADDR_SECT_SHIFT);
    ofs += addr & ADDR_OFFS_MASK;

    rc = flash_read(fs->flash_device, ofs, data, len);

    return (rc);
}

/* allocation entry write */
static int nvs_flash_ate_wrt(struct nvs_fs* fs, const struct nvs_ate* entry) {
    int rc;

    rc = nvs_flash_al_wrt(fs, fs->ate_wra, entry,
                          sizeof(struct nvs_ate));
    #ifdef CONFIG_NVS_LOOKUP_CACHE
    /* 0xFFFF is a special-purpose identifier. Exclude it from the cache */
    if (entry->id != 0xFFFF) {
        fs->lookup_cache[nvs_lookup_cache_pos(entry->id)] = fs->ate_wra;
    }
    #endif
    fs->ate_wra -= nvs_al_size(fs, sizeof(struct nvs_ate));

    return (rc);
}

/* data write */
static int nvs_flash_data_wrt(struct nvs_fs* fs, const void* data, size_t len, bool compute_crc) {
    int rc;

    /* Only add the CRC if required (ignore deletion requests, i.e. when len is 0) */
    if (IS_ENABLED(CONFIG_NVS_DATA_CRC) && compute_crc && (len > 0)) {
        size_t aligned_len, data_len = len;
        uint8_t* data8 = (uint8_t*)data;
        uint8_t  buf[NVS_BLOCK_SIZE + NVS_DATA_CRC_SIZE];
        uint8_t* pbuf;
        uint32_t data_crc;

        /* Write as much aligned data as possible, so the CRC can be concatenated at
         * the end of the unaligned data later
         */
        aligned_len = len & ~(fs->flash_parameters->write_block_size - 1U);
        rc = nvs_flash_al_wrt(fs, fs->data_wra, data8, aligned_len);
        fs->data_wra += aligned_len;
        if (rc) {
            return (rc);
        }
        data8 += aligned_len;
        len   -= aligned_len;

        /* Create a buffer with the unaligned data if any */
        pbuf = buf;
        if (len) {
            (void) memcpy(pbuf, data8, len);
            pbuf += len;
        }

        /* Append the CRC */
        data_crc = crc32_ieee(data, data_len);
        memcpy(pbuf, &data_crc, sizeof(data_crc));
        len += sizeof(data_crc);

        rc = nvs_flash_al_wrt(fs, fs->data_wra, buf, len);
    }
    else {
        rc = nvs_flash_al_wrt(fs, fs->data_wra, data, len);
    }

    fs->data_wra += nvs_al_size(fs, len);

    return (rc);
}

/* flash ate read */
static int nvs_flash_ate_rd(struct nvs_fs const* fs, uint32_t addr,
                            struct nvs_ate* entry) {
    int rc;

    rc = nvs_flash_rd(fs, addr, entry, sizeof(struct nvs_ate));

    return (rc);
}

/* end of basic flash routines */

/* advanced flash routines */

/* nvs_flash_block_cmp compares the data in flash at addr to data
 * in blocks of size NVS_BLOCK_SIZE aligned to fs->write_block_size
 * returns 0 if equal, 1 if not equal, errcode if error
 */
static int nvs_flash_block_cmp(struct nvs_fs const* fs, uint32_t addr,
                               void const* data, size_t len) {
    uint8_t const* data8 = (uint8_t const*)data;
    int rc;
    size_t  bytes_to_cmp;
    size_t  block_size;
    uint8_t buf[NVS_BLOCK_SIZE];

    block_size =
        (NVS_BLOCK_SIZE & ~(fs->flash_parameters->write_block_size - 1U));

    while (len) {
        bytes_to_cmp = MIN(block_size, len);
        rc = nvs_flash_rd(fs, addr, buf, bytes_to_cmp);
        if (rc) {
            return (rc);
        }

        rc = memcmp(data8, buf, bytes_to_cmp);
        if (rc) {
            return (1);
        }

        len   -= bytes_to_cmp;
        addr  += bytes_to_cmp;
        data8 += bytes_to_cmp;
    }

    return (0);
}

/* nvs_flash_cmp_const compares the data in flash at addr to a constant
 * value. returns 0 if all data in flash is equal to value, 1 if not equal,
 * errcode if error
 */
static int nvs_flash_cmp_const(struct nvs_fs const* fs, uint32_t addr, uint8_t value,
                               size_t len) {
    int rc;
    size_t bytes_to_cmp;
    size_t block_size;
    uint8_t buf[NVS_BLOCK_SIZE];

    block_size =
        (NVS_BLOCK_SIZE & ~(fs->flash_parameters->write_block_size - 1U));

    while (len) {
        bytes_to_cmp = MIN(block_size, len);
        rc = nvs_flash_rd(fs, addr, buf, bytes_to_cmp);
        if (rc) {
            return (rc);
        }

        for (size_t i = 0; i < bytes_to_cmp; i++) {
            if (buf[i] != value) {
                return (1);
            }
        }

        len  -= bytes_to_cmp;
        addr += bytes_to_cmp;
    }

    return (0);
}

/* flash block move: move a block at addr to the current data write location
 * and updates the data write location.
 */
static int nvs_flash_block_move(struct nvs_fs* fs, uint32_t addr, size_t len) {
    int rc;
    size_t  bytes_to_copy;
    size_t  block_size;
    uint8_t buf[NVS_BLOCK_SIZE];

    block_size =
        (NVS_BLOCK_SIZE & ~(fs->flash_parameters->write_block_size - 1U));

    while (len) {
        bytes_to_copy = MIN(block_size, len);
        rc = nvs_flash_rd(fs, addr, buf, bytes_to_copy);
        if (rc != 0) {
            return (rc);
        }

        /* Just rewrite the whole record, no need to recompute the CRC as the data
         * did not change
         */
        rc = nvs_flash_data_wrt(fs, buf, bytes_to_copy, false);
        if (rc != 0) {
            return (rc);
        }

        len  -= bytes_to_copy;
        addr += bytes_to_copy;
    }

    return (0);
}

/* erase a sector and verify erase was OK.
 * return 0 if OK, errorcode on error.
 */
static int nvs_flash_erase_sector(struct nvs_fs const* fs, uint32_t addr) {
    int rc;
    off_t offset;

    addr &= ADDR_SECT_MASK;

    offset  = fs->offset;
    offset += (fs->sector_size * (addr >> ADDR_SECT_SHIFT));

    LOG_DBG("Erasing flash at %lx, len %d", (long int)offset,
            fs->sector_size);

    #ifdef CONFIG_NVS_LOOKUP_CACHE
    nvs_lookup_cache_invalidate(fs, addr >> ADDR_SECT_SHIFT);
    #endif
    rc = flash_flatten(fs->flash_device, offset, fs->sector_size);
    if (rc != 0) {
        return (rc);
    }

    if (nvs_flash_cmp_const(fs, addr, fs->flash_parameters->erase_value,
                            fs->sector_size)) {
        rc = -ENXIO;
    }

    return (rc);
}

/* crc update on allocation entry */
static void nvs_ate_crc8_update(struct nvs_ate* entry) {
    uint8_t crc8;

    crc8 = crc8_ccitt(0xFF, entry, offsetof(struct nvs_ate, crc8));
    entry->crc8 = crc8;
}

/* crc check on allocation entry
 * returns 0 if OK, 1 on crc fail
 */
static int nvs_ate_crc8_check(const struct nvs_ate* entry) {
    uint8_t crc8;

    crc8 = crc8_ccitt(0xFF, entry, offsetof(struct nvs_ate, crc8));
    if (crc8 == entry->crc8) {
        return (0);
    }

    return (1);
}

/* nvs_ate_cmp_const compares an ATE to a constant value. returns 0 if
 * the whole ATE is equal to value, 1 if not equal.
 */
static int nvs_ate_cmp_const(const struct nvs_ate* entry, uint8_t value) {
    uint8_t const* data8 = (uint8_t const*)entry;

    for (int i = 0; i < sizeof(struct nvs_ate); i++) {
        if (data8[i] != value) {
            return (1);
        }
    }

    return (0);
}

/* nvs_ate_valid validates an ate:
 *     return 1 if crc8, offset and length are valid,
 *            0 otherwise
 */
static int nvs_ate_valid(struct nvs_fs const* fs, const struct nvs_ate* entry) {
    size_t ate_size;
    uint32_t position;

    ate_size = nvs_al_size(fs, sizeof(struct nvs_ate));
    position = entry->offset + entry->len;
    if ((nvs_ate_crc8_check(entry)) ||
        (position >= (fs->sector_size - ate_size))) {
        return (0);
    }

    return (1);
}

/* nvs_close_ate_valid validates an sector close ate: a valid sector close ate:
 * - valid ate
 * - len = 0 and id = 0xFFFF
 * - offset points to location at ate multiple from sector size
 * return 1 if valid, 0 otherwise
 */
static int nvs_close_ate_valid(struct nvs_fs* fs, const struct nvs_ate* entry) {
    size_t ate_size;

    if ((!nvs_ate_valid(fs, entry)) ||
        (entry->len != 0U)          ||
        (entry->id != 0xFFFF)) {
        return 0;
    }

    ate_size = nvs_al_size(fs, sizeof(struct nvs_ate));
    if ((fs->sector_size - entry->offset) % ate_size) {
        return (0);
    }

    return (1);
}

/* store an entry in flash */
static int nvs_flash_wrt_entry(struct nvs_fs* fs, uint16_t id, void const* data, size_t len) {
    int rc;
    struct nvs_ate entry;

    entry.id     = id;
    entry.offset = (uint16_t)(fs->data_wra & ADDR_OFFS_MASK);
    entry.len    = (uint16_t)len;
    entry.part   = 0xFFU;

    rc = nvs_flash_data_wrt(fs, data, len, true);
    if (rc) {
        return (rc);
    }

    #ifdef CONFIG_NVS_DATA_CRC
    /* No CRC has been added if this is a deletion write request */
    if (len > 0) {
        entry.len += NVS_DATA_CRC_SIZE;
    }
    #endif
    nvs_ate_crc8_update(&entry);

    rc = nvs_flash_ate_wrt(fs, &entry);

    return (rc);
}
/* end of flash routines */

/* If the closing ate is invalid, its offset cannot be trusted and
 * the last valid ate of the sector should instead try to be recovered by going
 * through all ate's.
 *
 * addr should point to the faulty closing ate and will be updated to the last
 * valid ate. If no valid ate is found it will be left untouched.
 */
static int nvs_recover_last_ate(struct nvs_fs* fs, uint32_t* addr) {
    uint32_t data_end_addr;
    uint32_t ate_end_addr;
    struct nvs_ate end_ate;
    size_t ate_size;
    int rc;

    LOG_DBG("Recovering last ate from sector %d",
            (*addr >> ADDR_SECT_SHIFT));

    ate_size = nvs_al_size(fs, sizeof(struct nvs_ate));

    *addr -= ate_size;
    ate_end_addr  = *addr;
    data_end_addr = (*addr & ADDR_SECT_MASK);

    rc = 0;
    while (ate_end_addr > data_end_addr) {
        rc = nvs_flash_ate_rd(fs, ate_end_addr, &end_ate);
        if (rc != 0) {
            break;
        }

        if (nvs_ate_valid(fs, &end_ate)) {
            /* found a valid ate, update data_end_addr and *addr */
            data_end_addr &= ADDR_SECT_MASK;
            data_end_addr += end_ate.offset + end_ate.len;
            *addr = ate_end_addr;
        }

        ate_end_addr -= ate_size;
    }

    return (rc);
}

/* walking through allocation entry list, from newest to oldest entries
 * read ate from addr, modify addr to the previous ate
 */
static int nvs_prev_ate(struct nvs_fs* fs, uint32_t* addr, struct nvs_ate* ate) {
    int rc;
    struct nvs_ate close_ate;
    size_t ate_size;

    ate_size = nvs_al_size(fs, sizeof(struct nvs_ate));

    rc = nvs_flash_ate_rd(fs, *addr, ate);
    if (rc) {
        return (rc);
    }

    *addr += ate_size;
    if (((*addr) & ADDR_OFFS_MASK) != (fs->sector_size - ate_size)) {
        return (0);
    }

    /* last ate in sector, do jump to previous sector */
    if (((*addr) >> ADDR_SECT_SHIFT) == 0U) {
        *addr += ((fs->sector_count - 1) << ADDR_SECT_SHIFT);
    }
    else {
        *addr -= (1 << ADDR_SECT_SHIFT);
    }

    rc = nvs_flash_ate_rd(fs, *addr, &close_ate);
    if (rc) {
        return (rc);
    }

    rc = nvs_ate_cmp_const(&close_ate, fs->flash_parameters->erase_value);
    /* at the end of filesystem */
    if (!rc) {
        *addr = fs->ate_wra;
        return (0);
    }

    /* Update the address if the close ate is valid.
     */
    if (nvs_close_ate_valid(fs, &close_ate)) {
        (*addr) &= ADDR_SECT_MASK;
        (*addr) += close_ate.offset;
        return (0);
    }

    /* The close_ate was invalid, `lets find out the last valid ate
     * and point the address to this found ate.
     *
     * remark: if there was absolutely no valid data in the sector *addr
     * is kept at sector_end - 2*ate_size, the next read will contain
     * invalid data and continue with a sector jump
     */
    return nvs_recover_last_ate(fs, addr);
}

static void nvs_sector_advance(struct nvs_fs const* fs, uint32_t* addr) {
    *addr += (1 << ADDR_SECT_SHIFT);
    if ((*addr >> ADDR_SECT_SHIFT) == fs->sector_count) {
        *addr -= (fs->sector_count << ADDR_SECT_SHIFT);
    }
}

/* allocation entry close (this closes the current sector) by writing offset
 * of last ate to the sector end.
 */
static int nvs_sector_close(struct nvs_fs* fs) {
    struct nvs_ate close_ate;
    size_t ate_size;

    ate_size = nvs_al_size(fs, sizeof(struct nvs_ate));

    close_ate.id     = 0xFFFF;
    close_ate.len    = 0U;
    close_ate.offset = (uint16_t)((fs->ate_wra + ate_size) & ADDR_OFFS_MASK);
    close_ate.part   = 0xFFU;

    fs->ate_wra &= ADDR_SECT_MASK;
    fs->ate_wra += (fs->sector_size - ate_size);

    nvs_ate_crc8_update(&close_ate);

    (void) nvs_flash_ate_wrt(fs, &close_ate);

    nvs_sector_advance(fs, &fs->ate_wra);

    fs->data_wra = (fs->ate_wra & ADDR_SECT_MASK);

    return (0);
}

static int nvs_add_gc_done_ate(struct nvs_fs* fs) {
    struct nvs_ate gc_done_ate;
    int rc;

    LOG_DBG("Adding gc done ate at %x", fs->ate_wra & ADDR_OFFS_MASK);
    gc_done_ate.id     = 0xFFFFU;
    gc_done_ate.len    = 0U;
    gc_done_ate.part   = 0xFFU;
    gc_done_ate.offset = (uint16_t)(fs->data_wra & ADDR_OFFS_MASK);
    nvs_ate_crc8_update(&gc_done_ate);

    rc = nvs_flash_ate_wrt(fs, &gc_done_ate);

    return (rc);
}

/* garbage collection: the address ate_wra has been updated to the new sector
 * that has just been started. The data to gc is in the sector after this new
 * sector.
 */
static int nvs_gc(struct nvs_fs* fs) {
    int rc;
    struct nvs_ate close_ate;
    struct nvs_ate gc_ate;
    struct nvs_ate wlk_ate;
    uint32_t sec_addr;
    uint32_t gc_addr;
    uint32_t gc_prev_addr;
    uint32_t wlk_addr;
    uint32_t wlk_prev_addr;
    uint32_t data_addr;
    uint32_t stop_addr;
    size_t ate_size;

    ate_size = nvs_al_size(fs, sizeof(struct nvs_ate));
    sec_addr = (fs->ate_wra & ADDR_SECT_MASK);
    nvs_sector_advance(fs, &sec_addr);
    gc_addr = sec_addr + fs->sector_size - ate_size;

    /* if the sector is not closed don't do gc */
    rc = nvs_flash_ate_rd(fs, gc_addr, &close_ate);
    if (rc < 0) {
        /* flash error */
        return (rc);
    }

    rc = nvs_ate_cmp_const(&close_ate, fs->flash_parameters->erase_value);
    if (!rc) {
        goto gc_done;
    }

    stop_addr = gc_addr - ate_size;

    if (nvs_close_ate_valid(fs, &close_ate)) {
        gc_addr &= ADDR_SECT_MASK;
        gc_addr += close_ate.offset;
    }
    else {
        rc = nvs_recover_last_ate(fs, &gc_addr);
        if (rc) {
            return rc;
        }
    }

    do {
        gc_prev_addr = gc_addr;
        rc = nvs_prev_ate(fs, &gc_addr, &gc_ate);
        if (rc) {
            return (rc);
        }

        if (!nvs_ate_valid(fs, &gc_ate)) {
            continue;
        }

        #ifdef CONFIG_NVS_LOOKUP_CACHE
        wlk_addr = fs->lookup_cache[nvs_lookup_cache_pos(gc_ate.id)];

        if (wlk_addr == NVS_LOOKUP_CACHE_NO_ADDR) {
            wlk_addr = fs->ate_wra;
        }
        #else
        wlk_addr = fs->ate_wra;
        #endif

        do {
            wlk_prev_addr = wlk_addr;
            rc = nvs_prev_ate(fs, &wlk_addr, &wlk_ate);
            if (rc) {
                return (rc);
            }
            /* if ate with same id is reached we might need to copy.
             * only consider valid wlk_ate's. Something wrong might
             * have been written that has the same ate but is
             * invalid, don't consider these as a match.
             */
            if ((wlk_ate.id == gc_ate.id) &&
                (nvs_ate_valid(fs, &wlk_ate))) {
                break;
            }
        } while (wlk_addr != fs->ate_wra);

        /* if walk has reached the same address as gc_addr copy is
         * needed unless it is a deleted item.
         */
        if ((wlk_prev_addr == gc_prev_addr) && gc_ate.len) {
            /* copy needed */
            LOG_DBG("Moving %d, len %d", gc_ate.id, gc_ate.len);

            data_addr = (gc_prev_addr & ADDR_SECT_MASK);
            data_addr += gc_ate.offset;

            gc_ate.offset = (uint16_t)(fs->data_wra & ADDR_OFFS_MASK);
            nvs_ate_crc8_update(&gc_ate);

            rc = nvs_flash_block_move(fs, data_addr, gc_ate.len);
            if (rc) {
                return (rc);
            }

            rc = nvs_flash_ate_wrt(fs, &gc_ate);
            if (rc) {
                return (rc);
            }
        }
    } while (gc_prev_addr != stop_addr);

gc_done:

    /* Make it possible to detect that gc has finished by writing a
     * gc done ate to the sector. In the field we might have nvs systems
     * that do not have sufficient space to add this ate, so for these
     * situations avoid adding the gc done ate.
     */

    if (fs->ate_wra >= (fs->data_wra + ate_size)) {
        rc = nvs_add_gc_done_ate(fs);
        if (rc) {
            return (rc);
        }
    }

    /* Erase the gc'ed sector */
    rc = nvs_flash_erase_sector(fs, sec_addr);

    return (rc);
}

static int nvs_startup(struct nvs_fs* fs) {
    int rc;
    struct nvs_ate last_ate;
    size_t ate_size;
    size_t empty_len;

    /* Initialize addr to 0 for the case fs->sector_count == 0. This
     * should never happen as this is verified in nvs_mount() but both
     * Coverity and GCC believe the contrary.
     */
    uint32_t addr = 0U;
    uint_fast16_t i;
    uint16_t closed_sectors = 0;
    uint8_t erase_value = fs->flash_parameters->erase_value;

    k_mutex_lock(&fs->nvs_lock, K_FOREVER);

    ate_size = nvs_al_size(fs, sizeof(struct nvs_ate));
    /* step through the sectors to find a open sector following
     * a closed sector, this is where NVS can write.
     */
    for (i = 0; i < fs->sector_count; i++) {
        addr = (i << ADDR_SECT_SHIFT) +
               (uint16_t)(fs->sector_size - ate_size);
        rc = nvs_flash_cmp_const(fs, addr, erase_value,
                                 sizeof(struct nvs_ate));
        if (rc) {
            /* closed sector */
            closed_sectors++;
            nvs_sector_advance(fs, &addr);
            rc = nvs_flash_cmp_const(fs, addr, erase_value,
                                     sizeof(struct nvs_ate));
            if (rc == 0) {
                /* open sector */
                break;
            }
        }
    }

    /* all sectors are closed, this is not a nvs fs */
    if (closed_sectors == fs->sector_count) {
        rc = -EDEADLK;
        goto end;
    }

    if (i == fs->sector_count) {
        /* none of the sectors where closed, in most cases we can set
         * the address to the first sector, except when there are only
         * two sectors. Then we can only set it to the first sector if
         * the last sector contains no ate's. So we check this first
         */
        rc = nvs_flash_cmp_const(fs, addr - ate_size, erase_value,
                                 sizeof(struct nvs_ate));
        if (!rc) {
            /* empty ate */
            nvs_sector_advance(fs, &addr);
        }
    }

    /* addr contains address of closing ate in the most recent sector,
     * search for the last valid ate using the recover_last_ate routine
     */

    rc = nvs_recover_last_ate(fs, &addr);
    if (rc) {
        goto end;
    }

    /* addr contains address of the last valid ate in the most recent sector
     * search for the first ate containing all cells erased, in the process
     * also update fs->data_wra.
     */
    fs->ate_wra  = addr;
    fs->data_wra = addr & ADDR_SECT_MASK;

    while (fs->ate_wra >= fs->data_wra) {
        rc = nvs_flash_ate_rd(fs, fs->ate_wra, &last_ate);
        if (rc) {
            goto end;
        }

        rc = nvs_ate_cmp_const(&last_ate, erase_value);
        if (!rc) {
            /* found ff empty location */
            break;
        }

        if (nvs_ate_valid(fs, &last_ate)) {
            /* complete write of ate was performed */
            fs->data_wra = addr & ADDR_SECT_MASK;
            /* Align the data write address to the current
             * write block size so that it is possible to write to
             * the sector even if the block size has changed after
             * a software upgrade (unless the physical ATE size
             * will change)."
             */
            fs->data_wra += nvs_al_size(fs, last_ate.offset + last_ate.len);

            /* ate on the last position within the sector is
             * reserved for deletion an entry
             */
            if (fs->ate_wra == fs->data_wra && last_ate.len) {
                /* not a delete ate */
                rc = -ESPIPE;
                goto end;
            }
        }

        fs->ate_wra -= ate_size;
    }

    /* if the sector after the write sector is not empty gc was interrupted
     * we might need to restart gc if it has not yet finished. Otherwise
     * just erase the sector.
     * When gc needs to be restarted, first erase the sector otherwise the
     * data might not fit into the sector.
     */
    addr = fs->ate_wra & ADDR_SECT_MASK;
    nvs_sector_advance(fs, &addr);
    rc = nvs_flash_cmp_const(fs, addr, erase_value, fs->sector_size);
    if (rc < 0) {
        goto end;
    }

    if (rc) {
        /* the sector after fs->ate_wrt is not empty, look for a marker
         * (gc_done_ate) that indicates that gc was finished.
         */
        bool gc_done_marker = false;
        struct nvs_ate gc_done_ate;

        addr = fs->ate_wra + ate_size;
        while ((addr & ADDR_OFFS_MASK) < (fs->sector_size - ate_size)) {
            rc = nvs_flash_ate_rd(fs, addr, &gc_done_ate);
            if (rc) {
                goto end;
            }
            if (nvs_ate_valid(fs, &gc_done_ate) &&
                (gc_done_ate.id  == 0xFFFFU)    &&
                (gc_done_ate.len == 0U)) {
                gc_done_marker = true;
                break;
            }
            addr += ate_size;
        }

        if (gc_done_marker) {
            /* erase the next sector */
            LOG_INF("GC Done marker found");
            addr = fs->ate_wra & ADDR_SECT_MASK;
            nvs_sector_advance(fs, &addr);
            rc = nvs_flash_erase_sector(fs, addr);
            goto end;
        }

        LOG_INF("No GC Done marker found: restarting gc");
        rc = nvs_flash_erase_sector(fs, fs->ate_wra);
        if (rc) {
            goto end;
        }

        fs->ate_wra &= ADDR_SECT_MASK;
        fs->ate_wra += (fs->sector_size - 2 * ate_size);
        fs->data_wra = (fs->ate_wra & ADDR_SECT_MASK);
        #ifdef CONFIG_NVS_LOOKUP_CACHE
        /**
         * At this point, the lookup cache wasn't built but the gc function need to use it.
         * So, temporarily, we set the lookup cache to the end of the fs.
         * The cache will be rebuilt afterwards
         **/
        for (i = 0; i < CONFIG_NVS_LOOKUP_CACHE_SIZE; i++) {
            fs->lookup_cache[i] = fs->ate_wra;
        }
        #endif
        rc = nvs_gc(fs);
        goto end;
    }

    /* possible data write after last ate write, update data_wra */
    while (fs->ate_wra > fs->data_wra) {
        empty_len = fs->ate_wra - fs->data_wra;

        rc = nvs_flash_cmp_const(fs, fs->data_wra, erase_value,
                                 empty_len);
        if (rc < 0) {
            goto end;
        }

        if (!rc) {
            break;
        }

        fs->data_wra += fs->flash_parameters->write_block_size;
    }

    /* If the ate_wra is pointing to the first ate write location in a
     * sector and data_wra is not 0, erase the sector as it contains no
     * valid data (this also avoids closing a sector without any data).
     */
    if (((fs->ate_wra + 2 * ate_size) == fs->sector_size) &&
        (fs->data_wra != (fs->ate_wra & ADDR_SECT_MASK))) {
        rc = nvs_flash_erase_sector(fs, fs->ate_wra);
        if (rc) {
            goto end;
        }
        fs->data_wra = fs->ate_wra & ADDR_SECT_MASK;
    }

end:

    #ifdef CONFIG_NVS_LOOKUP_CACHE
    if (!rc) {
        rc = nvs_lookup_cache_rebuild(fs);
    }
    #endif
    /* If the sector is empty add a gc done ate to avoid having insufficient
     * space when doing gc.
     */
    if ((!rc) && ((fs->ate_wra & ADDR_OFFS_MASK) ==
                  (fs->sector_size - 2 * ate_size))) {
        rc = nvs_add_gc_done_ate(fs);
    }

    k_mutex_unlock(&fs->nvs_lock);

    return (rc);
}

int nvs_clear(struct nvs_fs* fs) {
    int rc;
    uint32_t addr;

    if (fs->ready == false) {
        LOG_ERR("NVS not initialized");
        return (-EACCES);
    }

    for (uint_fast16_t i = 0U; i < fs->sector_count; i++) {
        addr = (i << ADDR_SECT_SHIFT);
        rc   = nvs_flash_erase_sector(fs, addr);
        if (rc != 0) {
            return (rc);
        }
    }

    /* nvs needs to be reinitialized after clearing */
    fs->ready = false;

    return (0);
}

/* #CUSTOM@NDRS This function was heavily change the logic to keep single point of return !!! */
int nvs_mount(struct nvs_fs* fs) {
    int rc;
    struct flash_pages_info info;
    size_t write_block_size;

    k_mutex_init(&fs->nvs_lock);

    fs->flash_parameters = flash_get_parameters(fs->flash_device);

    rc = -EINVAL;
    if (fs->flash_parameters == NULL) {
        LOG_ERR("Could not obtain flash parameters");
    }
    else {
        write_block_size = flash_get_write_block_size(fs->flash_device);

        /* check that the write block size is supported */
        if ((write_block_size > NVS_BLOCK_SIZE) || (write_block_size == 0)) {
            LOG_ERR("Unsupported write block size");
        }
        else {
            /* check that sector size is a multiple of pagesize */
            if (flash_get_page_info_by_offs(fs->flash_device, fs->offset, &info) == 0) {
                if (!fs->sector_size || (fs->sector_size % info.size)) {
                    LOG_ERR("Invalid sector size");
                }
                else {
                    /* check the number of sectors, it should be at least 2 */
                    if (fs->sector_count < 2) {
                        LOG_ERR("Configuration error - sector count");
                    }
                    else {
                        if (IS_ENABLED(__GTEST)) { /* #CUSTOM@NDRS */
                            rc = 0;
                        }
                        else {
                            rc = nvs_startup(fs);
                        }

                        if (rc == 0) {
                            /* nvs is ready for use */
                            fs->ready = true;

                            LOG_INF("%d Sectors of %d bytes", fs->sector_count, fs->sector_size);
                            LOG_INF("alloc wra: %d, %x",
                                    (fs->ate_wra  >> ADDR_SECT_SHIFT),
                                    (fs->ate_wra  & ADDR_OFFS_MASK));
                            LOG_INF("data wra: %d, %x",
                                    (fs->data_wra >> ADDR_SECT_SHIFT),
                                    (fs->data_wra & ADDR_OFFS_MASK));
                        }
                    }
                }
            }
            else {
                LOG_ERR("Unable to get page info");
            }
        }
    }

    return (rc);
}

ssize_t nvs_write(struct nvs_fs* fs, uint16_t id, void const* data, size_t len) {
    int rc;
    int gc_count;
    size_t ate_size;
    size_t data_size;
    struct nvs_ate wlk_ate;
    uint32_t wlk_addr;
    uint32_t rd_addr;
    uint16_t required_space = 0U; /* no space, appropriate for delete ate */
    bool prev_found;

    if (!fs->ready) {
        LOG_ERR("NVS not initialized");
        return (-EACCES);
    }

    ate_size  = nvs_al_size(fs, sizeof(struct nvs_ate));
    data_size = nvs_al_size(fs, len);

    /* The maximum data size is sector size - 4 ate
     * where: 1 ate for data, 1 ate for sector close, 1 ate for gc done,
     * and 1 ate to always allow a delete.
     * Also take into account the data CRC that is appended at the end of the data field,
     * if any.
     */
    if ((len > (fs->sector_size - (4 * ate_size) - NVS_DATA_CRC_SIZE)) ||
        ((len > 0) && (data == NULL))) {
        return (-EINVAL);
    }

    /* find latest entry with same id */
    #ifdef CONFIG_NVS_LOOKUP_CACHE
    wlk_addr = fs->lookup_cache[nvs_lookup_cache_pos(id)];

    if (wlk_addr == NVS_LOOKUP_CACHE_NO_ADDR) {
        goto no_cached_entry;
    }
    #else
    wlk_addr = fs->ate_wra;
    #endif

    prev_found = false;
    while (1) {
        rd_addr = wlk_addr;
        rc = nvs_prev_ate(fs, &wlk_addr, &wlk_ate);
        if (rc) {
            return rc;
        }

        if ((wlk_ate.id == id) && (nvs_ate_valid(fs, &wlk_ate))) {
            prev_found = true;
            break;
        }

        if (wlk_addr == fs->ate_wra) {
            break;
        }
    }

#ifdef CONFIG_NVS_LOOKUP_CACHE
no_cached_entry :
#endif

    if (prev_found) {
        /* previous entry found */
        rd_addr &= ADDR_SECT_MASK;
        rd_addr += wlk_ate.offset;

        if (len == 0) {
            /* do not try to compare with empty data */
            if (wlk_ate.len == 0U) {
                /* skip delete entry as it is already the
                 * last one
                 */
                return (0);
            }
        }
        else if ((len + NVS_DATA_CRC_SIZE) == wlk_ate.len) {
            /* do not try to compare if lengths are not equal */
            /* compare the data and if equal return 0 */
            rc = nvs_flash_block_cmp(fs, rd_addr, data, (len + NVS_DATA_CRC_SIZE));
            if (rc <= 0) {
                return (rc);
            }
        }
    }
    else {
        /* skip delete entry for non-existing entry */
        if (len == 0) {
            return (0);
        }
    }

    /* calculate required space if the entry contains data */
    if (data_size) {
        /* Leave space for delete ate */
        required_space = (uint16_t)(data_size + ate_size + NVS_DATA_CRC_SIZE);
    }

    k_mutex_lock(&fs->nvs_lock, K_FOREVER);

    gc_count = 0;
    while (1) {
        if (gc_count == fs->sector_count) {
            /* gc'ed all sectors, no extra space will be created
             * by extra gc.
             */
            rc = -ENOSPC;
            goto end;
        }

        if (fs->ate_wra >= (fs->data_wra + required_space)) {
            rc = nvs_flash_wrt_entry(fs, id, data, len);
            if (rc != 0) {
                goto end;
            }
            break;
        }

        rc = nvs_sector_close(fs);
        if (rc != 0) {
            goto end;
        }

        rc = nvs_gc(fs);
        if (rc != 0) {
            goto end;
        }
        gc_count++;
    }
    rc = len;

end :
    k_mutex_unlock(&fs->nvs_lock);

    return (rc);
}

int nvs_delete(struct nvs_fs* fs, uint16_t id) {
    int rc;

    rc = nvs_write(fs, id, NULL, 0);

    return (rc);
}

ssize_t nvs_read_hist(struct nvs_fs* fs, uint16_t id, void* data, size_t len,
                      uint16_t cnt) {
    int rc;
    uint32_t wlk_addr;
    uint32_t rd_addr;
    uint16_t cnt_his;
    struct nvs_ate wlk_ate;
    size_t ate_size;
    #ifdef CONFIG_NVS_DATA_CRC
    uint32_t read_data_crc, computed_data_crc;
    #endif

    if (!fs->ready) {
        LOG_ERR("NVS not initialized");
        return (-EACCES);
    }

    ate_size = nvs_al_size(fs, sizeof(struct nvs_ate));

    if (len > (fs->sector_size - 2 * ate_size)) {
        return (-EINVAL);
    }

    cnt_his = 0U;

    #ifdef CONFIG_NVS_LOOKUP_CACHE
    wlk_addr = fs->lookup_cache[nvs_lookup_cache_pos(id)];

    if (wlk_addr == NVS_LOOKUP_CACHE_NO_ADDR) {
        rc = -ENOENT;
        goto err;
    }
    #else
    wlk_addr = fs->ate_wra;
    #endif
    rd_addr = wlk_addr;

    while (cnt_his <= cnt) {
        rd_addr = wlk_addr;
        rc = nvs_prev_ate(fs, &wlk_addr, &wlk_ate);
        if (rc) {
            goto err;
        }

        if ((wlk_ate.id == id) && (nvs_ate_valid(fs, &wlk_ate))) {
            cnt_his++;
        }

        if (wlk_addr == fs->ate_wra) {
            break;
        }
    }

    if (((wlk_addr == fs->ate_wra) && (wlk_ate.id != id)) ||
        (wlk_ate.len == 0U) || (cnt_his < cnt)) {
        return (-ENOENT);
    }

    #ifdef CONFIG_NVS_DATA_CRC
    /* When data CRC is enabled, there should be at least the CRC stored in the data field */
    if (wlk_ate.len < NVS_DATA_CRC_SIZE) {
        return (-ENOENT);
    }
    #endif

    rd_addr &= ADDR_SECT_MASK;
    rd_addr += wlk_ate.offset;
    rc = nvs_flash_rd(fs, rd_addr, data, MIN(len, (wlk_ate.len - NVS_DATA_CRC_SIZE)));
    if (rc) {
        goto err;
    }

    /* Check data CRC (only if the whole element data has been read) */
    #ifdef CONFIG_NVS_DATA_CRC
    if (len >= (wlk_ate.len - NVS_DATA_CRC_SIZE)) {
        rd_addr += wlk_ate.len - NVS_DATA_CRC_SIZE;
        rc = nvs_flash_rd(fs, rd_addr, &read_data_crc, sizeof(read_data_crc));
        if (rc) {
            goto err;
        }

        computed_data_crc = crc32_ieee(data, wlk_ate.len - NVS_DATA_CRC_SIZE);
        if (read_data_crc != computed_data_crc) {
            LOG_ERR("Invalid data CRC: read_data_crc=0x%08X, computed_data_crc=0x%08X",
                    read_data_crc, computed_data_crc);
            rc = -EIO;
            goto err;
        }
    }
    #endif

    return wlk_ate.len - NVS_DATA_CRC_SIZE;

err :
    return (rc);
}

ssize_t nvs_read(struct nvs_fs* fs, uint16_t id, void* data, size_t len) {
    int rc;

    rc = nvs_read_hist(fs, id, data, len, 0);

    return (rc);
}

<<<<<<< HEAD
ssize_t nvs_calc_free_space(struct nvs_fs *fs)
{

	int rc;
	struct nvs_ate step_ate, wlk_ate;
	uint32_t step_addr, wlk_addr;
	size_t ate_size, free_space;

	if (!fs->ready) {
		LOG_ERR("NVS not initialized");
		return -EACCES;
	}

	ate_size = nvs_al_size(fs, sizeof(struct nvs_ate));

	free_space = 0;
	for (uint16_t i = 1; i < fs->sector_count; i++) {
		/*
		 * There is always a closing ATE and a reserved ATE for
		 * deletion in each sector
		 */
		free_space += (fs->sector_size - (2 * ate_size));
	}

	step_addr = fs->ate_wra;

	while (1) {
		rc = nvs_prev_ate(fs, &step_addr, &step_ate);
		if (rc) {
			return rc;
		}

		wlk_addr = fs->ate_wra;

		while (1) {
			rc = nvs_prev_ate(fs, &wlk_addr, &wlk_ate);
			if (rc) {
				return rc;
			}
			if ((wlk_ate.id == step_ate.id) ||
			    (wlk_addr == fs->ate_wra)) {
				break;
			}
		}

		if (nvs_ate_valid(fs, &step_ate)) {
			/* Take into account the GC done ATE if it is present */
			if (step_ate.len == 0) {
				if (step_ate.id == 0xFFFF) {
					free_space -= ate_size;
				}
			} else if (wlk_addr == step_addr) {
				/* count needed */
				free_space -= nvs_al_size(fs, step_ate.len);
				free_space -= ate_size;
			}
		}

		if (step_addr == fs->ate_wra) {
			break;
		}
	}
	return free_space;
}

size_t nvs_sector_max_data_size(struct nvs_fs *fs)
{
	size_t ate_size;

	if (!fs->ready) {
		LOG_ERR("NVS not initialized");
		return -EACCES;
	}

	ate_size = nvs_al_size(fs, sizeof(struct nvs_ate));

	return fs->ate_wra - fs->data_wra - ate_size - NVS_DATA_CRC_SIZE;
}

int nvs_sector_use_next(struct nvs_fs *fs)
{
	int ret;

	if (!fs->ready) {
		LOG_ERR("NVS not initialized");
		return -EACCES;
	}

	k_mutex_lock(&fs->nvs_lock, K_FOREVER);

	ret = nvs_sector_close(fs);
	if (ret != 0) {
		goto end;
	}

	ret = nvs_gc(fs);

end:
	k_mutex_unlock(&fs->nvs_lock);
	return ret;
=======
ssize_t nvs_calc_free_space(struct nvs_fs* fs) {
    int rc;
    struct nvs_ate step_ate;
    struct nvs_ate wlk_ate;
    uint32_t step_addr;
    uint32_t wlk_addr;
    size_t ate_size;
    size_t free_space;

    if (!fs->ready) {
        LOG_ERR("NVS not initialized");
        return (-EACCES);
    }

    ate_size = nvs_al_size(fs, sizeof(struct nvs_ate));

    free_space = 0U;
    for (uint_fast16_t i = 1U; i < fs->sector_count; i++) {
        /*
         * There is always a closing ATE and a reserved ATE for
         * deletion in each sector
         */
        free_space += (fs->sector_size - (2 * ate_size));
    }

    step_addr = fs->ate_wra;

    while (1) {
        rc = nvs_prev_ate(fs, &step_addr, &step_ate);
        if (rc) {
            return (rc);
        }

        wlk_addr = fs->ate_wra;

        while (1) {
            rc = nvs_prev_ate(fs, &wlk_addr, &wlk_ate);
            if (rc) {
                return (rc);
            }

            if ((wlk_ate.id == step_ate.id) ||
                (wlk_addr == fs->ate_wra)) {
                break;
            }
        }

        if (nvs_ate_valid(fs, &step_ate)) {
            /* Take into account the GC done ATE if it is present */
            if (step_ate.len == 0) {
                if (step_ate.id == 0xFFFF) {
                    free_space -= ate_size;
                }
            }
            else if (wlk_addr == step_addr) {
                /* count needed */
                free_space -= nvs_al_size(fs, step_ate.len);
                free_space -= ate_size;
            }
        }

        if (step_addr == fs->ate_wra) {
            break;
        }
    }

    return ((ssize_t)free_space);
>>>>>>> 3eed83a2
}<|MERGE_RESOLUTION|>--- conflicted
+++ resolved
@@ -1328,108 +1328,6 @@
     return (rc);
 }
 
-<<<<<<< HEAD
-ssize_t nvs_calc_free_space(struct nvs_fs *fs)
-{
-
-	int rc;
-	struct nvs_ate step_ate, wlk_ate;
-	uint32_t step_addr, wlk_addr;
-	size_t ate_size, free_space;
-
-	if (!fs->ready) {
-		LOG_ERR("NVS not initialized");
-		return -EACCES;
-	}
-
-	ate_size = nvs_al_size(fs, sizeof(struct nvs_ate));
-
-	free_space = 0;
-	for (uint16_t i = 1; i < fs->sector_count; i++) {
-		/*
-		 * There is always a closing ATE and a reserved ATE for
-		 * deletion in each sector
-		 */
-		free_space += (fs->sector_size - (2 * ate_size));
-	}
-
-	step_addr = fs->ate_wra;
-
-	while (1) {
-		rc = nvs_prev_ate(fs, &step_addr, &step_ate);
-		if (rc) {
-			return rc;
-		}
-
-		wlk_addr = fs->ate_wra;
-
-		while (1) {
-			rc = nvs_prev_ate(fs, &wlk_addr, &wlk_ate);
-			if (rc) {
-				return rc;
-			}
-			if ((wlk_ate.id == step_ate.id) ||
-			    (wlk_addr == fs->ate_wra)) {
-				break;
-			}
-		}
-
-		if (nvs_ate_valid(fs, &step_ate)) {
-			/* Take into account the GC done ATE if it is present */
-			if (step_ate.len == 0) {
-				if (step_ate.id == 0xFFFF) {
-					free_space -= ate_size;
-				}
-			} else if (wlk_addr == step_addr) {
-				/* count needed */
-				free_space -= nvs_al_size(fs, step_ate.len);
-				free_space -= ate_size;
-			}
-		}
-
-		if (step_addr == fs->ate_wra) {
-			break;
-		}
-	}
-	return free_space;
-}
-
-size_t nvs_sector_max_data_size(struct nvs_fs *fs)
-{
-	size_t ate_size;
-
-	if (!fs->ready) {
-		LOG_ERR("NVS not initialized");
-		return -EACCES;
-	}
-
-	ate_size = nvs_al_size(fs, sizeof(struct nvs_ate));
-
-	return fs->ate_wra - fs->data_wra - ate_size - NVS_DATA_CRC_SIZE;
-}
-
-int nvs_sector_use_next(struct nvs_fs *fs)
-{
-	int ret;
-
-	if (!fs->ready) {
-		LOG_ERR("NVS not initialized");
-		return -EACCES;
-	}
-
-	k_mutex_lock(&fs->nvs_lock, K_FOREVER);
-
-	ret = nvs_sector_close(fs);
-	if (ret != 0) {
-		goto end;
-	}
-
-	ret = nvs_gc(fs);
-
-end:
-	k_mutex_unlock(&fs->nvs_lock);
-	return ret;
-=======
 ssize_t nvs_calc_free_space(struct nvs_fs* fs) {
     int rc;
     struct nvs_ate step_ate;
@@ -1497,5 +1395,41 @@
     }
 
     return ((ssize_t)free_space);
->>>>>>> 3eed83a2
+}
+
+size_t nvs_sector_max_data_size(struct nvs_fs *fs)
+{
+	size_t ate_size;
+
+	if (!fs->ready) {
+		LOG_ERR("NVS not initialized");
+		return -EACCES;
+	}
+
+	ate_size = nvs_al_size(fs, sizeof(struct nvs_ate));
+
+	return fs->ate_wra - fs->data_wra - ate_size - NVS_DATA_CRC_SIZE;
+}
+
+int nvs_sector_use_next(struct nvs_fs *fs)
+{
+	int ret;
+
+	if (!fs->ready) {
+		LOG_ERR("NVS not initialized");
+		return -EACCES;
+	}
+
+	k_mutex_lock(&fs->nvs_lock, K_FOREVER);
+
+	ret = nvs_sector_close(fs);
+	if (ret != 0) {
+		goto end;
+	}
+
+	ret = nvs_gc(fs);
+
+end:
+	k_mutex_unlock(&fs->nvs_lock);
+	return ret;
 }