/*
 * Copyright (c) 2016 Intel Corporation
 * Copyright (c) 2023 Nordic Semiconductor ASA
 *
 * SPDX-License-Identifier: Apache-2.0
 */

#include <errno.h>
#include <stdio.h>
#include <string.h>
#include <zephyr/shell/shell.h>
#include <zephyr/init.h>
#include <zephyr/fs/fs.h>
#include <zephyr/sd/sd_spec.h>
#include <stdio.h>
#include <stdlib.h>
#include <inttypes.h>
#include <limits.h>

#if !defined(CONFIG_SDHC_BUFFER_ALIGNMENT) /* #CUSTOM@NDRS */
#define CONFIG_SDHC_BUFFER_ALIGNMENT        4
#endif

#ifdef CONFIG_FILE_SYSTEM_SHELL_MOUNT_COMMAND
/* FAT */
#ifdef CONFIG_FAT_FILESYSTEM_ELM
#include <ff.h>
#define FATFS_MNTP "/RAM:"
/* FatFs work area */
FATFS fat_fs;
/* mounting info */
static struct fs_mount_t fatfs_mnt = {
    .type    = FS_FATFS,
    .fs_data = &fat_fs,
};
#endif
/* LITTLEFS */
#ifdef CONFIG_FILE_SYSTEM_LITTLEFS
#include <zephyr/fs/littlefs.h>

/* TODO: Implement dynamic storage dev selection */
#ifdef CONFIG_FS_LITTLEFS_BLK_DEV

#if defined(CONFIG_DISK_DRIVER_SDMMC)
#define DISK_NAME "SD"
#elif defined(CONFIG_DISK_DRIVER_MMC)
#define DISK_NAME "SD2"
#else
#error "No disk device defined, is your board supported?"
#endif

FS_LITTLEFS_DECLARE_CUSTOM_CONFIG(
    lfs_data,
    CONFIG_SDHC_BUFFER_ALIGNMENT,
    SDMMC_DEFAULT_BLOCK_SIZE,
    SDMMC_DEFAULT_BLOCK_SIZE,
    SDMMC_DEFAULT_BLOCK_SIZE,
    2 * SDMMC_DEFAULT_BLOCK_SIZE);

static struct fs_mount_t littlefs_mnt = {
    .type        = FS_LITTLEFS,
    .fs_data     = &lfs_data,
    .flags       = FS_MOUNT_FLAG_USE_DISK_ACCESS,
    .storage_dev = DISK_NAME,
};
#else
#include <zephyr/storage/flash_map.h>

#define STORAGE_PARTIION_NODE_ID DT_PHANDLE(DT_INST(0, zephyr_fstab_littlefs), partition)

#if DT_FIXED_PARTITION_EXISTS(STORAGE_PARTIION_NODE_ID)
#define STORAGE_PARTITION_ID DT_FIXED_PARTITION_ID(STORAGE_PARTIION_NODE_ID)
#else
#define STORAGE_PARTITION    storage_partition
#define STORAGE_PARTITION_ID FIXED_PARTITION_ID(STORAGE_PARTITION)
#endif

FS_LITTLEFS_DECLARE_DEFAULT_CONFIG(lfs_data);
static struct fs_mount_t littlefs_mnt = {
    .type        = FS_LITTLEFS,
    .fs_data     = &lfs_data,
    .storage_dev = (void*)STORAGE_PARTITION_ID,
};
#endif
#endif
#endif

#define BUF_CNT             64

#define MAX_PATH_LEN        128
#define MAX_FILENAME_LEN    128
#define MAX_INPUT_LEN       20

#define SHELL_FS            "fs"

/* Maintenance guarantees this begins with '/' and is NUL-terminated. */
static char cwd[MAX_PATH_LEN] = "/";

static void create_abs_path(char const* name, char* path, size_t len) {
    if (name[0] == '/') {
        strncpy(path, name, len);
        path[len - 1] = '\0';
    }
    else {
        if (cwd[1] == '\0') {
            __ASSERT_NO_MSG(len >= 2);
            *path++ = '/';
            --len;

            strncpy(path, name, len);
            path[len - 1] = '\0';
        }
        else {
            strncpy(path, cwd, len);
            path[len - 1] = '\0';

            size_t plen = strlen(path);

            if (plen < len) {
                path += plen;
                *path++ = '/';
                len -= plen + 1U;
                strncpy(path, name, len);
                path[len - 1] = '\0';
            }
        }
    }
}

static int cmd_cd(const struct shell* sh, size_t argc, char** argv) {
    char path[MAX_PATH_LEN];
    struct fs_dirent entry;
    int err;

    if (argc < 2) {
        strcpy(cwd, "/");
        return 0;
    }

    if (strcmp(argv[1], "..") == 0) {
        char* prev = strrchr(cwd, '/');

        if (!prev || prev == cwd) {
            strcpy(cwd, "/");
        }
        else {
            *prev = '\0';
        }

        /* No need to test that a parent exists */
        return 0;
    }

    create_abs_path(argv[1], path, sizeof(path));

    err = fs_stat(path, &entry);
    if (err != 0) {
        shell_error(sh, "%s doesn't exist", path);
        return -ENOENT;
    }

    if (entry.type != FS_DIR_ENTRY_DIR) {
        shell_error(sh, "%s is not a directory", path);
        return -ENOTDIR;
    }

    strncpy(cwd, path, sizeof(cwd));
    cwd[sizeof(cwd) - 1] = '\0';

    return 0;
}

static int cmd_ls(const struct shell* sh, size_t argc, char** argv) {
    char path[MAX_PATH_LEN];
    struct fs_dir_t dir;
    int err;

    if (argc < 2) {
        strncpy(path, cwd, sizeof(path));
        path[sizeof(path) - 1] = '\0';
    }
    else {
        create_abs_path(argv[1], path, sizeof(path));
    }

    fs_dir_t_init(&dir);

    err = fs_opendir(&dir, path);
    if (err != 0) {
        shell_error(sh, "Unable to open %s (err %d)", path, err);
        return -EIO;
    }

<<<<<<< HEAD
    while (true) {
        struct fs_dirent entry;
=======
	while (1) {
		struct fs_dirent entry;
		const char *name_end;
>>>>>>> 7d84a3b6

        err = fs_readdir(&dir, &entry);
        if (err != 0) {
            shell_error(sh, "Unable to read directory");
            break;
        }

        /* Check for end of directory listing */
        if (entry.name[0] == '\0') {
            break;
        }

<<<<<<< HEAD
        shell_print(sh, "%s%s", entry.name, (entry.type == FS_DIR_ENTRY_DIR) ? "/" : "");
    }
=======
		name_end = (entry.type == FS_DIR_ENTRY_DIR) ? "/" : "";
		if (IS_ENABLED(CONFIG_FILE_SYSTEM_SHELL_LS_SIZE)) {
			shell_print(sh, "%8zu %s%s", entry.size, entry.name, name_end);
		} else {
			shell_print(sh, "%s%s", entry.name, name_end);
		}
	}
>>>>>>> 7d84a3b6

    fs_closedir(&dir);

    return 0;
}

static int cmd_pwd(const struct shell* sh, size_t argc, char** argv) {
    shell_print(sh, "%s", cwd);

    return 0;
}

static int cmd_trunc(const struct shell* sh, size_t argc, char** argv) {
    char path[MAX_PATH_LEN];
    struct fs_file_t file;
    int length;
    int err;

    create_abs_path(argv[1], path, sizeof(path));

    if (argc > 2) {
        length = strtol(argv[2], NULL, 0);
    }
    else {
        length = 0;
    }

    fs_file_t_init(&file);
    err = fs_open(&file, path, FS_O_WRITE);
    if (err != 0) {
        shell_error(sh, "Failed to open %s (%d)", path, err);
        return -EIO;
    }

    err = fs_truncate(&file, length);
    if (err != 0) {
        shell_error(sh, "Failed to truncate %s (%d)", path, err);
        err = -EIO;
    }

    fs_close(&file);

    return err;
}

static int cmd_mkdir(const struct shell* sh, size_t argc, char** argv) {
    int err;
    char path[MAX_PATH_LEN];

    create_abs_path(argv[1], path, sizeof(path));

    err = fs_mkdir(path);
    if (err != 0) {
        shell_error(sh, "Error creating dir[%d]", err);
        err = -EIO;
    }

    return err;
}

static int cmd_rm(const struct shell* sh, size_t argc, char** argv) {
    int err;
    char path[MAX_PATH_LEN];

    create_abs_path(argv[1], path, sizeof(path));

    err = fs_unlink(path);
    if (err != 0) {
        shell_error(sh, "Failed to remove %s (%d)", path, err);
        err = -EIO;
    }

    return err;
}

static int cmd_cp(const struct shell* sh, size_t argc, char** argv) {
    int err;
    int close_err;
    char path_src[MAX_PATH_LEN];
    char path_dst[MAX_PATH_LEN];
    struct fs_file_t file_src;
    struct fs_file_t file_dst;
    uint8_t buf[BUF_CNT];
    ssize_t buf_len;
    ssize_t num_written;

    create_abs_path(argv[1], path_src, sizeof(path_src));
    create_abs_path(argv[2], path_dst, sizeof(path_dst));

    fs_file_t_init(&file_src);
    fs_file_t_init(&file_dst);

    err = fs_open(&file_src, path_src, FS_O_READ);
    if (err != 0) {
        shell_error(sh, "Failed to open %s (%d)", path_src, err);
        err = -EIO;
        goto exit;
    }

    err = fs_open(&file_dst, path_dst, FS_O_CREATE | FS_O_TRUNC | FS_O_WRITE);
    if (err != 0) {
        shell_error(sh, "Failed to open %s (%d)", path_dst, err);
        err = -EIO;
        goto close_src;
    }

    while (true) {
        buf_len = fs_read(&file_src, buf, BUF_CNT);
        if (buf_len < 0) {
            shell_error(sh, "Failed to read %s (%d)", path_src, (int)buf_len);
            err = -EIO;
            goto close;
        }

        if (buf_len == 0) {
            break;
        }

        num_written = fs_write(&file_dst, buf, buf_len);
        if (num_written < 0) {
            shell_error(sh, "Failed to write %s (%d)", path_dst, (int)num_written);
            err = -EIO;
            goto close;
        }

        if (num_written != buf_len) {
            shell_error(sh, "Failed to write %s", path_dst);
            err = -EIO;
            goto close;
        }
    }

close :
    close_err = fs_close(&file_dst);
    if (close_err != 0) {
        shell_error(sh, "Failed to close %s", path_dst);
        err = -EIO;
    }

close_src :
    close_err = fs_close(&file_src);
    if (close_err != 0) {
        shell_error(sh, "Failed to close %s", path_src);
        err = -EIO;
    }

exit :
    return err;
}

static int cmd_read(const struct shell* sh, size_t argc, char** argv) {
    char path[MAX_PATH_LEN];
    struct fs_dirent dirent;
    struct fs_file_t file;
    int count;
    off_t offset;
    int err;

    create_abs_path(argv[1], path, sizeof(path));

    if (argc > 2) {
        count = strtol(argv[2], NULL, 0);
        if (count <= 0) {
            count = INT_MAX;
        }
    }
    else {
        count = INT_MAX;
    }

    if (argc > 3) {
        offset = strtol(argv[3], NULL, 0);
    }
    else {
        offset = 0;
    }

    err = fs_stat(path, &dirent);
    if (err != 0) {
        shell_error(sh, "Failed to obtain file %s (err: %d)", path, err);
        return -EIO;
    }

    if (dirent.type != FS_DIR_ENTRY_FILE) {
        shell_error(sh, "Not a file %s", path);
        return -EIO;
    }

    shell_print(sh, "File size: %zd", dirent.size);

    fs_file_t_init(&file);
    err = fs_open(&file, path, FS_O_READ);
    if (err != 0) {
        shell_error(sh, "Failed to open %s (%d)", path, err);
        return -EIO;
    }

    if (offset > 0) {
        err = fs_seek(&file, offset, FS_SEEK_SET);
        if (err != 0) {
            shell_error(sh, "Failed to seek %s (%d)", path, err);
            fs_close(&file);
            return -EIO;
        }
    }

    ssize_t read = 0;
    while (count > 0) {
        uint8_t buf[16];
        int i;

        read = fs_read(&file, buf, MIN(count, sizeof(buf)));
        if (read <= 0) {
            if (read < 0) {
                shell_error(sh, "Failed to read from file %s (err: %zd)", path, read);
            }
            break;
        }

        shell_fprintf_normal(sh, "%08X  ", (uint32_t)offset);
        for (i = 0; i < read; i++) {
            shell_fprintf_normal(sh, "%02X ", buf[i]);
        }

        for (; i < sizeof(buf); i++) {
            shell_fprintf_normal(sh, "   ");
        }

        i = sizeof(buf) - i;
        shell_fprintf_normal(sh, "%*c", i * 3, ' ');

        for (i = 0; i < read; i++) {
            shell_fprintf_normal(sh, "%c", buf[i] < 32 || buf[i] > 127 ? '.' : buf[i]);
        }

        shell_print(sh, "");

        offset += read;
        count -= read;
    }

    fs_close(&file);

    return 0;
}

static int cmd_cat(const struct shell* sh, size_t argc, char** argv) {
    char path[MAX_PATH_LEN];
    uint8_t buf[BUF_CNT];
    struct fs_dirent dirent;
    struct fs_file_t file;
    int err;
    ssize_t read;

    fs_file_t_init(&file);

    for (size_t i = 1; i < argc; ++i) {
        create_abs_path(argv[i], path, sizeof(path));

        err = fs_stat(path, &dirent);
        if (err < 0) {
            shell_error(sh, "Failed to obtain file %s (err: %d)", path, err);
            continue;
        }

        if (dirent.type != FS_DIR_ENTRY_FILE) {
            shell_error(sh, "Not a file %s", path);
            continue;
        }

        err = fs_open(&file, path, FS_O_READ);
        if (err < 0) {
            shell_error(sh, "Failed to open %s (%d)", path, err);
            continue;
        }

        while (true) {
            read = fs_read(&file, buf, sizeof(buf));
            if (read <= 0) {
                break;
            }

            for (int j = 0; j < read; j++) {
                shell_fprintf_normal(sh, "%c", buf[j]);
            }
        }

        if (read < 0) {
            shell_error(sh, "Failed to read from file %s (err: %zd)", path, read);
        }

        fs_close(&file);
    }

    return 0;
}

static int cmd_statvfs(const struct shell* sh, size_t argc, char** argv) {
    int err;
    char path[MAX_PATH_LEN];
    struct fs_statvfs stat;

    create_abs_path(argv[1], path, sizeof(path));

    err = fs_statvfs(path, &stat);
    if (err < 0) {
        shell_error(sh, "Failed to statvfs %s (%d)", path, err);
        return -EIO;
    }

    shell_fprintf_normal(sh, "bsize %lu, frsize %lu, blocks %lu, bfree %lu\n",
                         stat.f_bsize, stat.f_frsize, stat.f_blocks, stat.f_bfree);

    return 0;
}

static int cmd_write(const struct shell* sh, size_t argc, char** argv) {
    char path[MAX_PATH_LEN];
    uint8_t buf[BUF_CNT];
    uint8_t buf_len;
    int arg_offset;
    struct fs_file_t file;
    off_t offset = -1;
    int err;

    create_abs_path(argv[1], path, sizeof(path));

    if (!strcmp(argv[2], "-o")) {
        if (argc < 4) {
            shell_error(sh, "Missing argument");
            return -EINVAL;
        }

        offset = strtol(argv[3], NULL, 0);

        arg_offset = 4;
    }
    else {
        arg_offset = 2;
    }

    fs_file_t_init(&file);
    err = fs_open(&file, path, FS_O_CREATE | FS_O_WRITE);
    if (err != 0) {
        shell_error(sh, "Failed to open %s (%d)", path, err);
        return -EIO;
    }

    if (offset < 0) {
        err = fs_seek(&file, 0, FS_SEEK_END);
    }
    else {
        err = fs_seek(&file, offset, FS_SEEK_SET);
    }

    if (err != 0) {
        shell_error(sh, "Failed to seek %s (%d)", path, err);
        fs_close(&file);
        return -EIO;
    }

    buf_len = 0U;
    while (arg_offset < argc) {
        buf[buf_len++] = strtol(argv[arg_offset++], NULL, 16);

        if ((buf_len == BUF_CNT) || (arg_offset == argc)) {
            err = fs_write(&file, buf, buf_len);
            if (err < 0) {
                shell_error(sh, "Failed to write %s (%d)", path, err);
                fs_close(&file);
                return -EIO;
            }

            buf_len = 0U;
        }
    }

    fs_close(&file);

    return 0;
}

#ifdef CONFIG_FILE_SYSTEM_SHELL_TEST_COMMANDS
static uint8_t const  speed_types[][4] = {"B", "KiB", "MiB", "GiB"};
static uint32_t const speed_divisor = 1024;

static void file_size_output(const struct shell* sh, double size) {
    uint8_t speed_index = 0;

    while (size >= (double)speed_divisor && speed_index < ARRAY_SIZE(speed_types)) {
        size /= (double)speed_divisor;
        ++speed_index;
    }

    shell_print(sh, "File size: %.1f%s", size, speed_types[speed_index]);
}

static void speed_output(const struct shell* sh, uint64_t total_time, double loops, double size) {
    double  time_per_loop = (double)total_time / loops;
    double  throughput    = size;
    uint8_t speed_index   = 0;

    if (time_per_loop > 0) {
        throughput /= (time_per_loop / 1000.0);
    }

    while (throughput >= (double)speed_divisor && speed_index < ARRAY_SIZE(speed_types)) {
        throughput /= (double)speed_divisor;
        ++speed_index;
    }

    shell_print(sh, "Total: %llums, Per loop: ~%.0fms, Speed: ~%.1f%sps", total_time,
                time_per_loop, throughput, speed_types[speed_index]);
}

static int cmd_read_test(const struct shell* sh, size_t argc, char** argv) {
    char path[MAX_PATH_LEN];
    struct fs_dirent dirent;
    struct fs_file_t file;
    int err;
    uint32_t repeat;
    uint8_t random_data[CONFIG_FILE_SYSTEM_SHELL_BUFFER_SIZE];
    uint32_t i;
    uint64_t start_time;
    uint64_t loop_time;
    uint64_t total_time = 0;
    uint32_t loops = 0;
    uint32_t size;

    if (argc < 3) {
        shell_error(sh, "Missing parameters: read_test <path> <repeat>");
        return -EINVAL;
    }

    create_abs_path(argv[1], path, sizeof(path));
    repeat = strtol(argv[2], NULL, 0);

    if (repeat == 0 || repeat > 10) {
        shell_error(sh, "<repeat> must be between 1 and 10.");
        return -EINVAL;
    }

    err = fs_stat(path, &dirent);

    if (err != 0) {
        shell_error(sh, "File status failed: %d", err);
        return err;
    }

    if (dirent.type != FS_DIR_ENTRY_FILE) {
        shell_error(sh, "Provided path is not a file");
        return -ENOENT;
    }

    /* Store size of file so we can ensure it was fully read */
    size = dirent.size;
    file_size_output(sh, (double)size);

    while (loops < repeat) {
        start_time = k_uptime_get();

        fs_file_t_init(&file);
        err = fs_open(&file, path, FS_O_READ);
        if (err != 0) {
            shell_error(sh, "Failed to open %s (%d)", path, err);
            return -EIO;
        }

        /* Read data in chunk by chunk until the full size has been read */
        i = 0;
        while (true) {
            err = fs_read(&file, random_data, sizeof(random_data));
            if (err < 0) {
                shell_error(sh, "Failed to read %s (%d)", path, err);
                fs_close(&file);
                return -EIO;
            }

            i += err;

            if (err == 0) {
                /* Read finished */
                break;
            }
        }

        /* Ensure file contents is fully read then close file */
        fs_close(&file);

        if (i != size) {
            shell_error(sh, "File read error, expected %d bytes but only read %d", size,
                        i);
            return -EIO;
        }

        ++loops;
        loop_time = k_uptime_delta(&start_time);
        total_time += loop_time;
        shell_print(sh, "Loop #%u done in %llums.", loops, loop_time);
    }

    speed_output(sh, total_time, (double)loops, (double)size);

    return 0;
}

static int cmd_erase_write_test(const struct shell* sh, size_t argc, char** argv) {
    char path[MAX_PATH_LEN];
    struct fs_file_t file;
    int err;
    uint32_t size;
    uint32_t repeat;
    uint8_t random_data[CONFIG_FILE_SYSTEM_SHELL_BUFFER_SIZE];
    uint32_t i;
    uint64_t start_time;
    uint64_t loop_time;
    uint64_t total_time = 0;
    uint32_t loops = 0;

    if (argc < 4) {
        shell_error(sh, "Missing parameters: erase_write_test <path> <size> <repeat>");
        return -EINVAL;
    }

    create_abs_path(argv[1], path, sizeof(path));
    size   = strtol(argv[2], NULL, 0);
    repeat = strtol(argv[3], NULL, 0);

    if (size == 0) {
        shell_error(sh, "<size> must be at least 1.");
        return -EINVAL;
    }

    if (repeat == 0 || repeat > 10) {
        shell_error(sh, "<repeat> must be between 1 and 10.");
        return -EINVAL;
    }

    /* Generate random data, the contents is not important */
    i = 0;
    while (i < sizeof(random_data)) {
        random_data[i] = (uint8_t)(i % 255);
        ++i;
    }

    while (loops < repeat) {
        start_time = k_uptime_get();

        fs_file_t_init(&file);
        err = fs_open(&file, path, FS_O_CREATE | FS_O_WRITE);
        if (err != 0) {
            shell_error(sh, "Failed to open %s (%d)", path, err);
            return -EIO;
        }

        /* Truncate the file size to 0 (if supported, erase if not) */
        err = fs_truncate(&file, 0);

        if (err == -ENOTSUP) {
            fs_close(&file);

            err = fs_unlink(path);
            if (err != 0) {
                shell_error(sh, "Failed to delete %s (%d)", path, err);
                return -EIO;
            }

            err = fs_open(&file, path, FS_O_CREATE | FS_O_WRITE);
            if (err != 0) {
                shell_error(sh, "Failed to open %s (%d)", path, err);
                return -EIO;
            }
        }
        else if (err != 0) {
            shell_error(sh, "Failed to truncate %s (%d)", path, err);
            fs_close(&file);
            return -EIO;
        }

        /* Write data out chunk by chunk until the full size has been written */
        i = 0;
        while (i < size) {
            uint32_t write_size = size - i;

            if (write_size > sizeof(random_data)) {
                write_size = sizeof(random_data);
            }

            err = fs_write(&file, random_data, write_size);
            if (err < 0) {
                shell_error(sh, "Failed to write %s (%d)", path, err);
                fs_close(&file);
                return -EIO;
            }

            i += write_size;
        }

        /* Ensure file contents is fully written then close file */
        fs_sync(&file);
        fs_close(&file);

        ++loops;
        loop_time = k_uptime_delta(&start_time);
        total_time += loop_time;
        shell_print(sh, "Loop #%u done in %llums.", loops, loop_time);
    }

    speed_output(sh, total_time, (double)loops, (double)size);

    return 0;
}
#endif

#ifdef CONFIG_FILE_SYSTEM_SHELL_MOUNT_COMMAND

static char* mntpt_prepare(char* mntpt) {
    char* cpy_mntpt;

    cpy_mntpt = k_malloc(strlen(mntpt) + 1);
    if (cpy_mntpt != NULL) {
        strcpy(cpy_mntpt, mntpt);
    }
    return cpy_mntpt;
}

#if defined(CONFIG_FAT_FILESYSTEM_ELM)
static int cmd_mount_fat(const struct shell* sh, size_t argc, char** argv) {
    char* mntpt;
    int   res;

    mntpt = mntpt_prepare(argv[1]);
    if (mntpt == NULL) {
        shell_error(sh, "Failed to allocate buffer for mount point");
        return -EIO;
    }

    fatfs_mnt.mnt_point = (char const*)mntpt;
    res = fs_mount(&fatfs_mnt);
    if (res != 0) {
        shell_error(sh, "Error mounting FAT fs. Error Code [%d]", res);
        k_free((void*)fatfs_mnt.mnt_point);
        fatfs_mnt.mnt_point = NULL;
        return -EIO;
    }

    shell_print(sh, "Successfully mounted fat fs:%s", fatfs_mnt.mnt_point);

    return 0;
}
#endif

#if defined(CONFIG_FILE_SYSTEM_LITTLEFS)
static int cmd_mount_littlefs(const struct shell* sh, size_t argc, char** argv) {
    if (littlefs_mnt.mnt_point != NULL) {
        return -EBUSY;
    }

    char* mntpt = mntpt_prepare(argv[1]);

    if (mntpt == NULL) {
        shell_error(sh, "Failed to allocate mount point");
        return -EIO;
    }

    littlefs_mnt.mnt_point = mntpt;

    int rc = fs_mount(&littlefs_mnt);

    if (rc != 0) {
        shell_error(sh, "Error mounting as littlefs: %d", rc);
        k_free((void*)littlefs_mnt.mnt_point);
        littlefs_mnt.mnt_point = NULL;
        return -EIO;
    }

    return rc;
}
#endif

SHELL_STATIC_SUBCMD_SET_CREATE(sub_fs_mount,
    #if defined(CONFIG_FAT_FILESYSTEM_ELM)
    SHELL_CMD_ARG(fat, NULL,
                  "Mount fatfs. fs mount fat <mount-point>",
                  cmd_mount_fat, 2, 0),
    #endif

    #if defined(CONFIG_FILE_SYSTEM_LITTLEFS)
    SHELL_CMD_ARG(littlefs, NULL,
                  "Mount littlefs. fs mount littlefs <mount-point>",
                  cmd_mount_littlefs, 2, 0),
    #endif

    SHELL_SUBCMD_SET_END
);
#endif

SHELL_STATIC_SUBCMD_SET_CREATE(sub_fs,
    SHELL_CMD(cd, NULL, "Change working directory", cmd_cd),
    SHELL_CMD(ls, NULL, "List files in current directory", cmd_ls),
    SHELL_CMD_ARG(mkdir, NULL, "Create directory", cmd_mkdir, 2, 0),
    #ifdef CONFIG_FILE_SYSTEM_SHELL_MOUNT_COMMAND
    SHELL_CMD(mount, &sub_fs_mount,
              "<Mount fs, syntax:- fs mount <fs type> <mount-point>", NULL),
    #endif
    SHELL_CMD(pwd, NULL, "Print current working directory", cmd_pwd),
    SHELL_CMD_ARG(read, NULL, "Read from file", cmd_read, 2, 255),
    SHELL_CMD_ARG(cat, NULL,
                  "Concatenate files and print on the standard output",
                  cmd_cat, 2, 255),
    SHELL_CMD_ARG(rm, NULL, "Remove file", cmd_rm, 2, 0),
    SHELL_CMD_ARG(cp, NULL, "Copy file", cmd_cp, 3, 0),
    SHELL_CMD_ARG(statvfs, NULL, "Show file system state", cmd_statvfs, 2, 0),
    SHELL_CMD_ARG(trunc, NULL, "Truncate file", cmd_trunc, 2, 255),
    SHELL_CMD_ARG(write, NULL, "Write file", cmd_write, 3, 255),
    #ifdef CONFIG_FILE_SYSTEM_SHELL_TEST_COMMANDS
    SHELL_CMD_ARG(read_test, NULL, "Read file test", cmd_read_test, 2, 2),
    SHELL_CMD_ARG(erase_write_test, NULL, "Erase/write file test", cmd_erase_write_test, 3, 3),
    #endif
    SHELL_SUBCMD_SET_END
);

SHELL_CMD_REGISTER(fs, &sub_fs, "File system commands", NULL);<|MERGE_RESOLUTION|>--- conflicted
+++ resolved
@@ -191,14 +191,9 @@
         return -EIO;
     }
 
-<<<<<<< HEAD
     while (true) {
         struct fs_dirent entry;
-=======
-	while (1) {
-		struct fs_dirent entry;
-		const char *name_end;
->>>>>>> 7d84a3b6
+        const char* name_end;
 
         err = fs_readdir(&dir, &entry);
         if (err != 0) {
@@ -211,18 +206,14 @@
             break;
         }
 
-<<<<<<< HEAD
-        shell_print(sh, "%s%s", entry.name, (entry.type == FS_DIR_ENTRY_DIR) ? "/" : "");
-    }
-=======
-		name_end = (entry.type == FS_DIR_ENTRY_DIR) ? "/" : "";
-		if (IS_ENABLED(CONFIG_FILE_SYSTEM_SHELL_LS_SIZE)) {
-			shell_print(sh, "%8zu %s%s", entry.size, entry.name, name_end);
-		} else {
-			shell_print(sh, "%s%s", entry.name, name_end);
-		}
-	}
->>>>>>> 7d84a3b6
+        name_end = (entry.type == FS_DIR_ENTRY_DIR) ? "/" : "";
+        if (IS_ENABLED(CONFIG_FILE_SYSTEM_SHELL_LS_SIZE)) {
+            shell_print(sh, "%8zu %s%s", entry.size, entry.name, name_end);
+        }
+        else {
+            shell_print(sh, "%s%s", entry.name, name_end);
+        }
+    }
 
     fs_closedir(&dir);
 
@@ -436,9 +427,6 @@
 
         read = fs_read(&file, buf, MIN(count, sizeof(buf)));
         if (read <= 0) {
-            if (read < 0) {
-                shell_error(sh, "Failed to read from file %s (err: %zd)", path, read);
-            }
             break;
         }
 
@@ -462,6 +450,10 @@
 
         offset += read;
         count -= read;
+    }
+
+    if (read < 0) {
+        shell_error(sh, "Failed to read from file %s (err: %zd)", path, read);
     }
 
     fs_close(&file);
