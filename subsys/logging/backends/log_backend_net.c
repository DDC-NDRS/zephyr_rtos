--- conflicted
+++ resolved
@@ -339,9 +339,6 @@
 	panic_mode = true;
 }
 
-<<<<<<< HEAD
-static const struct log_backend_api log_backend_net_api = {
-=======
 /* After initialization of the logger, this function avoids
  * the logger subsys to enable it.
  */
@@ -350,8 +347,7 @@
 	return log_backend_is_active(backend) ? 0 : -EAGAIN;
 }
 
-const struct log_backend_api log_backend_net_api = {
->>>>>>> a6ab43aa
+static const struct log_backend_api log_backend_net_api = {
 	.panic = panic,
 	.init = init_net,
 	.is_ready = backend_ready,
