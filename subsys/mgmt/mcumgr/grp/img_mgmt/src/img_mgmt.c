/*
 * Copyright (c) 2018-2021 mcumgr authors
 * Copyright (c) 2022-2024 Nordic Semiconductor ASA
 *
 * SPDX-License-Identifier: Apache-2.0
 */

#include <zephyr/sys/util.h>
#include <limits.h>
#include <assert.h>
#include <string.h>
#include <stdlib.h>
#include <zephyr/toolchain.h>
#include <zephyr/logging/log.h>
#include <zephyr/storage/flash_map.h>

#include <zcbor_common.h>
#include <zcbor_decode.h>
#include <zcbor_encode.h>

#include <zephyr/mgmt/mcumgr/mgmt/mgmt.h>
#include <zephyr/mgmt/mcumgr/smp/smp.h>
#include <zephyr/mgmt/mcumgr/mgmt/handlers.h>
#include <zephyr/mgmt/mcumgr/grp/img_mgmt/img_mgmt.h>

#include <mgmt/mcumgr/util/zcbor_bulk.h>
#include <mgmt/mcumgr/grp/img_mgmt/img_mgmt_priv.h>

#ifdef CONFIG_IMG_ENABLE_IMAGE_CHECK
#include <zephyr/dfu/flash_img.h>
#endif

#ifdef CONFIG_MCUMGR_MGMT_NOTIFICATION_HOOKS
#include <zephyr/mgmt/mcumgr/mgmt/callbacks.h>
#include <mgmt/mcumgr/transport/smp_internal.h>
#endif

#if defined(CONFIG_MCUBOOT_BOOTLOADER_MODE_RAM_LOAD)
#include <bootutil/boot_status.h>
#include <zephyr/retention/blinfo.h>
#endif

#if !defined(CONFIG_MCUBOOT_BOOTLOADER_MODE_RAM_LOAD)

#ifndef CONFIG_FLASH_LOAD_OFFSET
#error MCUmgr requires application to be built with CONFIG_FLASH_LOAD_OFFSET set \
       to be able to figure out application running slot.
#endif

#define FIXED_PARTITION_IS_RUNNING_APP_PARTITION(label) \
    (FIXED_PARTITION_OFFSET(label) == CONFIG_FLASH_LOAD_OFFSET)

BUILD_ASSERT(sizeof(struct image_header) == IMAGE_HEADER_SIZE,
             "struct image_header not required size");

#if CONFIG_MCUMGR_GRP_IMG_UPDATABLE_IMAGE_NUMBER >= 2
#if FIXED_PARTITION_EXISTS(slot0_ns_partition) &&               \
    FIXED_PARTITION_IS_RUNNING_APP_PARTITION(slot0_ns_partition)
#define ACTIVE_IMAGE_IS 0
#elif FIXED_PARTITION_EXISTS(slot0_partition) &&                \
      FIXED_PARTITION_IS_RUNNING_APP_PARTITION(slot0_partition)
#define ACTIVE_IMAGE_IS 0
#elif FIXED_PARTITION_EXISTS(slot1_partition) &&                \
      FIXED_PARTITION_IS_RUNNING_APP_PARTITION(slot1_partition)
#define ACTIVE_IMAGE_IS 0
#elif FIXED_PARTITION_EXISTS(slot2_partition) &&                \
      FIXED_PARTITION_IS_RUNNING_APP_PARTITION(slot2_partition)
#define ACTIVE_IMAGE_IS 1
#elif FIXED_PARTITION_EXISTS(slot3_partition) &&                \
      FIXED_PARTITION_IS_RUNNING_APP_PARTITION(slot3_partition)
#define ACTIVE_IMAGE_IS 1
#elif FIXED_PARTITION_EXISTS(slot4_partition) &&                \
      FIXED_PARTITION_IS_RUNNING_APP_PARTITION(slot4_partition)
#define ACTIVE_IMAGE_IS 2
#elif FIXED_PARTITION_EXISTS(slot5_partition) &&                \
      FIXED_PARTITION_IS_RUNNING_APP_PARTITION(slot5_partition)
#define ACTIVE_IMAGE_IS 2
#else
#define ACTIVE_IMAGE_IS 0
#endif
#else
#define ACTIVE_IMAGE_IS 0
#endif

#else
#define ACTIVE_IMAGE_IS 0
#endif

#define SLOTS_PER_IMAGE 2

LOG_MODULE_REGISTER(mcumgr_img_grp, CONFIG_MCUMGR_GRP_IMG_LOG_LEVEL);

struct img_mgmt_state g_img_mgmt_state;

#ifdef CONFIG_MCUMGR_GRP_IMG_MUTEX
static K_MUTEX_DEFINE(img_mgmt_mutex);
#endif

#ifdef CONFIG_MCUMGR_GRP_IMG_VERBOSE_ERR
char const* img_mgmt_err_str_app_reject           = "app reject";
char const* img_mgmt_err_str_hdr_malformed        = "header malformed";
char const* img_mgmt_err_str_magic_mismatch       = "magic mismatch";
char const* img_mgmt_err_str_no_slot              = "no slot";
char const* img_mgmt_err_str_flash_open_failed    = "fa open fail";
char const* img_mgmt_err_str_flash_erase_failed   = "fa erase fail";
char const* img_mgmt_err_str_flash_write_failed   = "fa write fail";
char const* img_mgmt_err_str_downgrade            = "downgrade";
char const* img_mgmt_err_str_image_bad_flash_addr = "img addr mismatch";
char const* img_mgmt_err_str_image_too_large      = "img too large";
char const* img_mgmt_err_str_data_overrun         = "data overrun";
#endif

void img_mgmt_take_lock(void) {
    #ifdef CONFIG_MCUMGR_GRP_IMG_MUTEX
    k_mutex_lock(&img_mgmt_mutex, K_FOREVER);
    #endif
}

void img_mgmt_release_lock(void) {
    #ifdef CONFIG_MCUMGR_GRP_IMG_MUTEX
    k_mutex_unlock(&img_mgmt_mutex);
    #endif
}

#if defined(CONFIG_MCUMGR_GRP_IMG_SLOT_INFO_HOOKS)
static bool img_mgmt_reset_zse(struct smp_streamer* ctxt) {
    zcbor_state_t* zse = ctxt->writer->zs;

    /* Because there is already data in the buffer, it must be cleared first */
    net_buf_reset(ctxt->writer->nb);
    ctxt->writer->nb->len = sizeof(struct smp_hdr);
    zcbor_new_encode_state(zse, ARRAY_SIZE(ctxt->writer->zs),
                           ctxt->writer->nb->data + sizeof(struct smp_hdr),
                           net_buf_tailroom(ctxt->writer->nb), 0);

    return zcbor_map_start_encode(zse, CONFIG_MCUMGR_SMP_CBOR_MAX_MAIN_MAP_ENTRIES);
}

#if defined(CONFIG_MCUMGR_GRP_IMG_TOO_LARGE_SYSBUILD)
static bool img_mgmt_slot_max_size(size_t* area_sizes, zcbor_state_t* zse) {
    bool ok = true;

    if (area_sizes[0] > 0 && area_sizes[1] > 0) {
        /* Calculate maximum image size */
        size_t area_size_difference = (size_t)abs((ssize_t)area_sizes[1] -
                                                  (ssize_t)area_sizes[0]);

        if (CONFIG_MCUBOOT_UPDATE_FOOTER_SIZE >= area_size_difference) {
            ok = zcbor_tstr_put_lit(zse, "max_image_size") &&
                 zcbor_uint32_put(zse, (uint32_t)(area_sizes[0] -
                                  CONFIG_MCUBOOT_UPDATE_FOOTER_SIZE));
        }
    }

    return (ok);
}
#elif defined(CONFIG_MCUMGR_GRP_IMG_TOO_LARGE_BOOTLOADER_INFO)
static bool img_mgmt_slot_max_size(size_t* area_sizes, zcbor_state_t* zse) {
    bool ok = true;
    int rc;
    int max_app_size;

    ARG_UNUSED(area_sizes);

    rc = blinfo_lookup(BLINFO_MAX_APPLICATION_SIZE, &max_app_size, sizeof(max_app_size))

    if (rc < 0) {
        LOG_ERR("Failed to lookup max application size: %d", rc);
    }
    else if (rc > 0) {
        ok = zcbor_tstr_put_lit(zse, "max_image_size") &&
             zcbor_uint32_put(zse, (uint32_t)max_app_size);
    }

    return (ok);
}
#endif
#endif

/**
 * Finds the TLVs in the specified image slot, if any.
 */
static int img_mgmt_find_tlvs(int slot, size_t* start_off, size_t* end_off, uint16_t magic) {
    struct image_tlv_info tlv_info;
    int rc;

    rc = img_mgmt_read(slot, *start_off, &tlv_info, sizeof(tlv_info));
    if (rc != 0) {
        /* Read error. */
        return (rc);
    }

    if (tlv_info.it_magic != magic) {
        /* No TLVs. */
        return (IMG_MGMT_ERR_NO_TLVS);
    }

    *start_off += sizeof(tlv_info);
    *end_off    = *start_off + tlv_info.it_tlv_tot;

    return (IMG_MGMT_ERR_OK);
}

<<<<<<< HEAD
int img_mgmt_active_slot(int image) {
    int slot = 0;

    /* Multi image does not support DirectXIP currently */
    #if CONFIG_MCUMGR_GRP_IMG_UPDATABLE_IMAGE_NUMBER > 1
    slot = (image << 1);
    #else
    /* This covers single image, including DirectXiP */
    if (FIXED_PARTITION_IS_RUNNING_APP_PARTITION(slot1_partition)) {
        slot = 1;
    }
    #endif
    LOG_DBG("(%d) => %d", image, slot);

    return (slot);
=======
int img_mgmt_active_slot(int image)
{
	int slot = 0;

	/* Multi image does not support DirectXIP or RAM load currently */
#if CONFIG_MCUMGR_GRP_IMG_UPDATABLE_IMAGE_NUMBER > 1
	slot = (image << 1);
#elif defined(CONFIG_MCUBOOT_BOOTLOADER_MODE_RAM_LOAD)
	/* RAM load requires querying bootloader */
	int rc;
	uint8_t temp_slot;

	rc = blinfo_lookup(BLINFO_RUNNING_SLOT, &temp_slot, sizeof(temp_slot));

	if (rc <= 0) {
		LOG_ERR("Failed to fetch active slot: %d", rc);

		return 255;
	}

	slot = (int)temp_slot;
#else
	/* This covers single image, including DirectXiP */
	if (FIXED_PARTITION_IS_RUNNING_APP_PARTITION(slot1_partition)) {
		slot = 1;
	}
#endif
	LOG_DBG("(%d) => %d", image, slot);

	return slot;
>>>>>>> 1ec5ce05
}

int img_mgmt_active_image(void) {
    return (ACTIVE_IMAGE_IS);
}

/*
 * Reads the version and build hash from the specified image slot.
 */
int img_mgmt_read_info(int image_slot, struct image_version* ver, uint8_t* hash,
                       uint32_t* flags) {
    struct image_header hdr;
    struct image_tlv tlv;
    size_t data_off;
    size_t data_end;
    bool   hash_found;
    uint8_t  erased_val;
    uint32_t erased_val_32;
    int rc;

    rc = img_mgmt_erased_val(image_slot, &erased_val);
    if (rc != 0) {
        return (IMG_MGMT_ERR_FLASH_CONFIG_QUERY_FAIL);
    }

    rc = img_mgmt_read(image_slot, 0, &hdr, sizeof(hdr));
    if (rc != 0) {
        return (rc);
    }

    if (ver != NULL) {
        (void) memset(ver, erased_val, sizeof(*ver));
    }

    erased_val_32 = ERASED_VAL_32(erased_val);
    if (hdr.ih_magic == IMAGE_MAGIC) {
        if (ver != NULL) {
            (void) memcpy(ver, &hdr.ih_ver, sizeof(*ver));
        }
    }
    else if (hdr.ih_magic == erased_val_32) {
        return (IMG_MGMT_ERR_NO_IMAGE);
    }
    else {
        return (IMG_MGMT_ERR_INVALID_IMAGE_HEADER_MAGIC);
    }

    if (flags != NULL) {
        *flags = hdr.ih_flags;
    }

    /* Read the image's TLVs. We first try to find the protected TLVs, if the protected
     * TLV does not exist, we try to find non-protected TLV which also contains the hash
     * TLV. All images are required to have a hash TLV.  If the hash is missing, the image
     * is considered invalid.
     */
    data_off = hdr.ih_hdr_size + hdr.ih_img_size;

    rc = img_mgmt_find_tlvs(image_slot, &data_off, &data_end, IMAGE_TLV_PROT_INFO_MAGIC);
    if (!rc) {
        /* The data offset should start after the header bytes after the end of
         * the protected TLV, if one exists.
         */
        data_off = data_end - sizeof(struct image_tlv_info);
    }

    rc = img_mgmt_find_tlvs(image_slot, &data_off, &data_end, IMAGE_TLV_INFO_MAGIC);
    if (rc != 0) {
        return (IMG_MGMT_ERR_NO_TLVS);
    }

    hash_found = false;
    while (data_off + sizeof(tlv) <= data_end) {
        rc = img_mgmt_read(image_slot, data_off, &tlv, sizeof(tlv));
        if (rc != 0) {
            return (rc);
        }

        if (tlv.it_type == 0xff && tlv.it_len == 0xffff) {
            return (IMG_MGMT_ERR_INVALID_TLV);
        }

        if (tlv.it_type != IMAGE_TLV_SHA256 || tlv.it_len != IMAGE_HASH_LEN) {
            /* Non-hash TLV.  Skip it. */
            data_off += sizeof(tlv) + tlv.it_len;
            continue;
        }

        if (hash_found) {
            /* More than one hash. */
            return (IMG_MGMT_ERR_TLV_MULTIPLE_HASHES_FOUND);
        }

        hash_found = true;

        data_off += sizeof(tlv);
        if (hash != NULL) {
            if (data_off + IMAGE_HASH_LEN > data_end) {
                return (IMG_MGMT_ERR_TLV_INVALID_SIZE);
            }

            rc = img_mgmt_read(image_slot, data_off, hash, IMAGE_HASH_LEN);
            if (rc != 0) {
                return (rc);
            }
        }
    }

    if (!hash_found) {
        return (IMG_MGMT_ERR_HASH_NOT_FOUND);
    }

    return (0);
}

/*
 * Finds image given version number. Returns the slot number image is in,
 * or -1 if not found.
 */
int img_mgmt_find_by_ver(struct image_version* find, uint8_t* hash) {
    struct image_version ver;
    int i;

    for (i = 0; i < 2 * CONFIG_MCUMGR_GRP_IMG_UPDATABLE_IMAGE_NUMBER; i++) {
        if (img_mgmt_read_info(i, &ver, hash, NULL) != 0) {
            continue;
        }

        if (!memcmp(find, &ver, sizeof(ver))) {
            return (i);
        }
    }

    return (-1);
}

/*
 * Finds image given hash of the image. Returns the slot number image is in,
 * or -1 if not found.
 */
int img_mgmt_find_by_hash(uint8_t* find, struct image_version* ver) {
    uint8_t hash[IMAGE_HASH_LEN];
    int i;

    for (i = 0; i < 2 * CONFIG_MCUMGR_GRP_IMG_UPDATABLE_IMAGE_NUMBER; i++) {
        if (img_mgmt_read_info(i, ver, hash, NULL) != 0) {
            continue;
        }

        if (!memcmp(hash, find, IMAGE_HASH_LEN)) {
            return (i);
        }
    }

    return (-1);
}

/*
 * Resets upload status to defaults (no upload in progress)
 */
#ifdef CONFIG_MCUMGR_GRP_IMG_MUTEX
void img_mgmt_reset_upload(void)
#else
static void img_mgmt_reset_upload(void)
#endif
{
    img_mgmt_take_lock();
    memset(&g_img_mgmt_state, 0, sizeof(g_img_mgmt_state));
    g_img_mgmt_state.area_id = -1;
    img_mgmt_release_lock();
}

/**
 * Command handler: image erase
 */
static int img_mgmt_erase(struct smp_streamer* ctxt) {
    struct image_version ver;
    int rc;
    zcbor_state_t* zse = ctxt->writer->zs;
    zcbor_state_t* zsd = ctxt->reader->zs;
    bool ok;
    uint32_t slot = img_mgmt_get_opposite_slot(img_mgmt_active_slot(img_mgmt_active_image()));
    size_t decoded = 0;

    struct zcbor_map_decode_key_val image_erase_decode[] = {
        ZCBOR_MAP_DECODE_KEY_DECODER("slot", zcbor_uint32_decode, &slot),
    };

    ok = zcbor_map_decode_bulk(zsd, image_erase_decode,
                               ARRAY_SIZE(image_erase_decode), &decoded) == 0;
    if (!ok) {
        return (MGMT_ERR_EINVAL);
    }

    img_mgmt_take_lock();

    /*
     * First check if image info is valid.
     * This check is done incase the flash area has a corrupted image.
     */
    rc = img_mgmt_read_info(slot, &ver, NULL, NULL);
    if (rc == 0) {
        /* Image info is valid. */
        if (img_mgmt_slot_in_use(slot)) {
            /* No free slot. */
            ok = smp_add_cmd_err(zse, MGMT_GROUP_ID_IMAGE,
                                 IMG_MGMT_ERR_NO_FREE_SLOT);
            goto end;
        }
    }

    rc = img_mgmt_erase_slot(slot);
    img_mgmt_reset_upload();

    if (rc != 0) {
        #if defined(CONFIG_MCUMGR_GRP_IMG_STATUS_HOOKS)
        int32_t  err_rc;
        uint16_t err_group;

        (void) mgmt_callback_notify(MGMT_EVT_OP_IMG_MGMT_DFU_STOPPED, NULL, 0, &err_rc,
                                    &err_group);
        #endif
        ok = smp_add_cmd_err(zse, MGMT_GROUP_ID_IMAGE, rc);
        goto end;
    }

    if (IS_ENABLED(CONFIG_MCUMGR_SMP_LEGACY_RC_BEHAVIOUR)) {
        if (!zcbor_tstr_put_lit(zse, "rc") || !zcbor_int32_put(zse, 0)) {
            img_mgmt_release_lock();
            return (MGMT_ERR_EMSGSIZE);
        }
    }

end :
    img_mgmt_release_lock();

    return (MGMT_ERR_EOK);
}

#if defined(CONFIG_MCUMGR_GRP_IMG_SLOT_INFO)
/**
 * Command handler: image slot info
 */
static int img_mgmt_slot_info(struct smp_streamer* ctxt) {
    int rc;
    zcbor_state_t* zse = ctxt->writer->zs;
    bool ok;
    uint8_t i = 0;
    size_t area_sizes[SLOTS_PER_IMAGE];

    #if defined(CONFIG_MCUMGR_GRP_IMG_SLOT_INFO_HOOKS)
    int32_t err_rc;
    uint16_t err_group;
    enum mgmt_cb_return status;
    #endif

    img_mgmt_take_lock();

    ok = zcbor_tstr_put_lit(zse, "images") &&
         zcbor_list_start_encode(zse, 10);

    while (i < CONFIG_MCUMGR_GRP_IMG_UPDATABLE_IMAGE_NUMBER * SLOTS_PER_IMAGE) {
        const struct flash_area *fa;
        int area_id = img_mgmt_flash_area_id(i);

        if ((i % SLOTS_PER_IMAGE) == 0) {
            memset(area_sizes, 0, sizeof(area_sizes));

            ok = zcbor_map_start_encode(zse, 4) &&
                 zcbor_tstr_put_lit(zse, "image") &&
                 zcbor_uint32_put(zse, (uint32_t)(i / SLOTS_PER_IMAGE)) &&
                 zcbor_tstr_put_lit(zse, "slots") &&
                 zcbor_list_start_encode(zse, 4);

            if (!ok) {
                goto finish;
            }
        }

        ok = zcbor_map_start_encode(zse, 4) &&
             zcbor_tstr_put_lit(zse, "slot") &&
             zcbor_uint32_put(zse, (uint32_t)(i % SLOTS_PER_IMAGE));

        if (!ok) {
            goto finish;
        }

        rc = flash_area_open(area_id, &fa);

        if (rc) {
            /* Failed opening slot, mark as error */
            ok = zcbor_tstr_put_lit(zse, "rc") &&
                 zcbor_int32_put(zse, rc);

            LOG_ERR("Failed to open slot %d for information fetching: %d", area_id, rc);
        }
        else {
            #if defined(CONFIG_MCUMGR_GRP_IMG_SLOT_INFO_HOOKS)
            struct img_mgmt_slot_info_slot slot_info_data = {
                .image = (i / SLOTS_PER_IMAGE),
                .slot = (i % SLOTS_PER_IMAGE),
                .fa = fa,
                .zse = zse,
            };
            #endif

            if (sizeof(fa->fa_size) == sizeof(uint64_t)) {
                ok = zcbor_tstr_put_lit(zse, "size") &&
                     zcbor_uint64_put(zse, fa->fa_size);
            }
            else {
                ok = zcbor_tstr_put_lit(zse, "size") &&
                     zcbor_uint32_put(zse, fa->fa_size);
            }

            area_sizes[(i % SLOTS_PER_IMAGE)] = fa->fa_size;

            if (!ok) {
                goto finish;
            }

            /*
             * Check if we support uploading to this slot and if so, return the
             * image ID
             */
            #if defined(CONFIG_MCUMGR_GRP_IMG_DIRECT_UPLOAD)
            ok = zcbor_tstr_put_lit(zse, "upload_image_id") &&
                 zcbor_uint32_put(zse, (i + 1));
            #else
            if (img_mgmt_active_slot((i / SLOTS_PER_IMAGE)) != i) {
                ok = zcbor_tstr_put_lit(zse, "upload_image_id") &&
                     zcbor_uint32_put(zse, (i / SLOTS_PER_IMAGE));
            }
            #endif

            if (!ok) {
                goto finish;
            }

            #if defined(CONFIG_MCUMGR_GRP_IMG_SLOT_INFO_HOOKS)
            status = mgmt_callback_notify(MGMT_EVT_OP_IMG_MGMT_SLOT_INFO_SLOT,
                                          &slot_info_data, sizeof(slot_info_data),
                                          &err_rc, &err_group);
            #endif

            flash_area_close(fa);

            #if defined(CONFIG_MCUMGR_GRP_IMG_SLOT_INFO_HOOKS)
            if (status != MGMT_CB_OK) {
                if (status == MGMT_CB_ERROR_RC) {
                    img_mgmt_release_lock();
                    return (err_rc);
                }

                ok = img_mgmt_reset_zse(ctxt) &&
                     smp_add_cmd_err(zse, err_group, (uint16_t)err_rc);

                goto finish;
            }
            #endif
        }

        ok &= zcbor_map_end_encode(zse, 4);

        if (!ok) {
            goto finish;
        }

        if ((i % SLOTS_PER_IMAGE) == (SLOTS_PER_IMAGE - 1)) {
            #if defined(CONFIG_MCUMGR_GRP_IMG_SLOT_INFO_HOOKS)
            struct img_mgmt_slot_info_image image_info_data = {
                .image = (i / SLOTS_PER_IMAGE),
                .zse = zse,
            };
            #endif

            ok = zcbor_list_end_encode(zse, 4);

            if (!ok) {
                goto finish;
            }

            #if defined(CONFIG_MCUMGR_GRP_IMG_TOO_LARGE_SYSBUILD) || \
                defined(MCUMGR_GRP_IMG_TOO_LARGE_BOOTLOADER_INFO)
            ok = img_mgmt_slot_max_size(area_sizes, zse);

            if (!ok) {
                goto finish;
            }
            #endif

            #if defined(CONFIG_MCUMGR_GRP_IMG_SLOT_INFO_HOOKS)
            status = mgmt_callback_notify(MGMT_EVT_OP_IMG_MGMT_SLOT_INFO_IMAGE,
                                          &image_info_data, sizeof(image_info_data),
                                          &err_rc, &err_group);

            if (status != MGMT_CB_OK) {
                if (status == MGMT_CB_ERROR_RC) {
                    img_mgmt_release_lock();
                    return (err_rc);
                }

                ok = img_mgmt_reset_zse(ctxt) &&
                     smp_add_cmd_err(zse, err_group, (uint16_t)err_rc);

                goto finish;
            }
            #endif

            ok = zcbor_map_end_encode(zse, 4);

            if (!ok) {
                goto finish;
            }
        }

        ++i;
    }

    ok = zcbor_list_end_encode(zse, 10);

finish :
    img_mgmt_release_lock();

    return ok ? MGMT_ERR_EOK : MGMT_ERR_EMSGSIZE;
}
#endif

static int img_mgmt_upload_good_rsp(struct smp_streamer* ctxt) {
    zcbor_state_t* zse = ctxt->writer->zs;
    bool ok = true;

    if (IS_ENABLED(CONFIG_MCUMGR_SMP_LEGACY_RC_BEHAVIOUR)) {
        ok = zcbor_tstr_put_lit(zse, "rc") &&
             zcbor_int32_put(zse, MGMT_ERR_EOK);
    }

    ok = ok && zcbor_tstr_put_lit(zse, "off") &&
               zcbor_size_put(zse, g_img_mgmt_state.off);

    return ok ? MGMT_ERR_EOK : MGMT_ERR_EMSGSIZE;
}

/**
 * Logs an upload request if necessary.
 *
 * @param is_first  Whether the request includes the first chunk of the image.
 * @param is_last   Whether the request includes the last chunk of the image.
 * @param status    The result of processing the upload request (MGMT_ERR code).
 *
 * @return 0 on success; nonzero on failure.
 */
static int img_mgmt_upload_log(bool is_first, bool is_last, int status) {
    uint8_t hash[IMAGE_HASH_LEN];
    uint8_t const* hashp;
    int rc;

    if (is_last || status != 0) {
        /* Log the image hash if we know it. */
        rc = img_mgmt_read_info(1, NULL, hash, NULL);
        if (rc != 0) {
            hashp = NULL;
        }
        else {
            hashp = hash;
        }
    }

    return (0);
}

/**
 * Command handler: image upload
 */
static int img_mgmt_upload(struct smp_streamer* ctxt) {
    zcbor_state_t* zse = ctxt->writer->zs;
    zcbor_state_t* zsd = ctxt->reader->zs;
    bool ok;
    size_t decoded = 0;
    struct img_mgmt_upload_req req = {
        .off      = SIZE_MAX,
        .size     = SIZE_MAX,
        .img_data = {0},
        .data_sha = {0},
        .upgrade  = false,
        .image    = 0,
    };
    int rc;
    struct img_mgmt_upload_action action;
    bool last  = false;
    bool reset = false;

    #ifdef CONFIG_IMG_ENABLE_IMAGE_CHECK
    bool data_match = false;
    #endif

    #if defined(CONFIG_MCUMGR_GRP_IMG_UPLOAD_CHECK_HOOK)
    enum mgmt_cb_return status;
    #endif

    #if defined(CONFIG_MCUMGR_GRP_IMG_UPLOAD_CHECK_HOOK) || \
        defined(CONFIG_MCUMGR_GRP_IMG_STATUS_HOOKS)      || \
        defined(CONFIG_MCUMGR_SMP_COMMAND_STATUS_HOOKS)
    int32_t  err_rc;
    uint16_t err_group;
    #endif

    struct zcbor_map_decode_key_val image_upload_decode[] = {
        ZCBOR_MAP_DECODE_KEY_DECODER("image"  , zcbor_uint32_decode, &req.image),
        ZCBOR_MAP_DECODE_KEY_DECODER("data"   , zcbor_bstr_decode  , &req.img_data),
        ZCBOR_MAP_DECODE_KEY_DECODER("len"    , zcbor_size_decode  , &req.size),
        ZCBOR_MAP_DECODE_KEY_DECODER("off"    , zcbor_size_decode  , &req.off),
        ZCBOR_MAP_DECODE_KEY_DECODER("sha"    , zcbor_bstr_decode  , &req.data_sha),
        ZCBOR_MAP_DECODE_KEY_DECODER("upgrade", zcbor_bool_decode  , &req.upgrade)
    };

    #if defined(CONFIG_MCUMGR_SMP_COMMAND_STATUS_HOOKS)
    struct mgmt_evt_op_cmd_arg cmd_status_arg = {
        .group = MGMT_GROUP_ID_IMAGE,
        .id    = IMG_MGMT_ID_UPLOAD,
    };
    #endif

    #if defined(CONFIG_MCUMGR_GRP_IMG_UPLOAD_CHECK_HOOK)
    struct img_mgmt_upload_check upload_check_data = {
        .action = &action,
        .req    = &req,
    };
    #endif

    ok = (zcbor_map_decode_bulk(zsd, image_upload_decode,
                                ARRAY_SIZE(image_upload_decode), &decoded) == 0);

    IMG_MGMT_UPLOAD_ACTION_SET_RC_RSN(&action, NULL);

    if (!ok) {
        return (MGMT_ERR_EINVAL);
    }

    img_mgmt_take_lock();

    /* Determine what actions to take as a result of this request. */
    rc = img_mgmt_upload_inspect(&req, &action);
    if (rc != 0) {
        #if defined(CONFIG_MCUMGR_GRP_IMG_STATUS_HOOKS)
        (void) mgmt_callback_notify(MGMT_EVT_OP_IMG_MGMT_DFU_STOPPED, NULL, 0, &err_rc,
                                    &err_group);
        #endif

        MGMT_CTXT_SET_RC_RSN(ctxt, IMG_MGMT_UPLOAD_ACTION_RC_RSN(&action));
        LOG_ERR("Image upload inspect failed: %d", rc);
        ok = smp_add_cmd_err(zse, MGMT_GROUP_ID_IMAGE, rc);
        goto end;
    }

    if (!action.proceed) {
        /* Request specifies incorrect offset.  Respond with a success code and
         * the correct offset.
         */
        rc = img_mgmt_upload_good_rsp(ctxt);
        img_mgmt_release_lock();
        return (rc);
    }

    #if defined(CONFIG_MCUMGR_GRP_IMG_UPLOAD_CHECK_HOOK)
    /* Request is valid.  Give the application a chance to reject this upload
     * request.
     */
    status = mgmt_callback_notify(MGMT_EVT_OP_IMG_MGMT_DFU_CHUNK, &upload_check_data,
                                  sizeof(upload_check_data), &err_rc, &err_group);

    if (status != MGMT_CB_OK) {
        IMG_MGMT_UPLOAD_ACTION_SET_RC_RSN(&action, img_mgmt_err_str_app_reject);

        if (status == MGMT_CB_ERROR_RC) {
            rc = err_rc;
            ok = zcbor_tstr_put_lit(zse, "rc") &&
                 zcbor_int32_put(zse, rc);
        }
        else {
            ok = smp_add_cmd_err(zse, err_group, (uint16_t)err_rc);
        }

        goto end;
    }
    #endif

    /* Remember flash area ID and image size for subsequent upload requests. */
    g_img_mgmt_state.area_id = action.area_id;
    g_img_mgmt_state.size    = action.size;

    if (req.off == 0) {
        /*
         * New upload.
         */
        #ifdef CONFIG_IMG_ENABLE_IMAGE_CHECK
        struct flash_img_context ctx;
        struct flash_img_check   fic;
        #endif

        g_img_mgmt_state.off = 0;

        #if defined(CONFIG_MCUMGR_GRP_IMG_STATUS_HOOKS)
        (void) mgmt_callback_notify(MGMT_EVT_OP_IMG_MGMT_DFU_STARTED, NULL, 0, &err_rc,
                                    &err_group);
        #endif

        #if defined(CONFIG_MCUMGR_SMP_COMMAND_STATUS_HOOKS)
        cmd_status_arg.status = IMG_MGMT_ID_UPLOAD_STATUS_START;
        #endif

        /*
         * We accept SHA trimmed to any length by client since it's up to client
         * to make sure provided data are good enough to avoid collisions when
         * resuming upload.
         */
        g_img_mgmt_state.data_sha_len = req.data_sha.len;
        (void) memcpy(g_img_mgmt_state.data_sha, req.data_sha.value, req.data_sha.len);
        (void) memset(&g_img_mgmt_state.data_sha[req.data_sha.len], 0,
                      IMG_MGMT_DATA_SHA_LEN - req.data_sha.len);

        #ifdef CONFIG_IMG_ENABLE_IMAGE_CHECK
        /* Check if the existing image hash matches the hash of the underlying data,
         * this check can only be performed if the provided hash is a full SHA256 hash
         * of the file that is being uploaded, do not attempt the check if the length
         * of the provided hash is less.
         */
        if (g_img_mgmt_state.data_sha_len == IMG_MGMT_DATA_SHA_LEN) {
            fic.match = g_img_mgmt_state.data_sha;
            fic.clen  = g_img_mgmt_state.size;

            if (flash_img_check(&ctx, &fic, g_img_mgmt_state.area_id) == 0) {
                /* Underlying data already matches, no need to upload any more,
                 * set offset to image size so client knows upload has finished.
                 */
                g_img_mgmt_state.off = g_img_mgmt_state.size;
                reset      = true;
                last       = true;
                data_match = true;

                #if defined(CONFIG_MCUMGR_SMP_COMMAND_STATUS_HOOKS)
                cmd_status_arg.status = IMG_MGMT_ID_UPLOAD_STATUS_COMPLETE;
                #endif

                goto end;
            }
        }
        #endif

        #ifndef CONFIG_IMG_ERASE_PROGRESSIVELY
        /* erase the entire req.size all at once */
        if (action.erase) {
            rc = img_mgmt_erase_image_data(0, req.size);
            if (rc != 0) {
                IMG_MGMT_UPLOAD_ACTION_SET_RC_RSN(&action,
                                                  img_mgmt_err_str_flash_erase_failed);
                ok = smp_add_cmd_err(zse, MGMT_GROUP_ID_IMAGE, rc);
                goto end;
            }
        }
        #endif
    }
    else {
        #if defined(CONFIG_MCUMGR_SMP_COMMAND_STATUS_HOOKS)
        cmd_status_arg.status = IMG_MGMT_ID_UPLOAD_STATUS_ONGOING;
        #endif
    }

    /* Write the image data to flash. */
    if (req.img_data.len != 0) {
        /* If this is the last chunk */
        if (g_img_mgmt_state.off + req.img_data.len == g_img_mgmt_state.size) {
            last = true;
        }

        rc = img_mgmt_write_image_data(req.off, req.img_data.value, action.write_bytes,
                                       last);
        if (rc == 0) {
            g_img_mgmt_state.off += action.write_bytes;
        }
        else {
            /* Write failed, currently not able to recover from this */
            #if defined(CONFIG_MCUMGR_SMP_COMMAND_STATUS_HOOKS)
            cmd_status_arg.status = IMG_MGMT_ID_UPLOAD_STATUS_COMPLETE;
            #endif

            IMG_MGMT_UPLOAD_ACTION_SET_RC_RSN(&action,
                                              img_mgmt_err_str_flash_write_failed);
            reset = true;
            IMG_MGMT_UPLOAD_ACTION_SET_RC_RSN(&action,
                                              img_mgmt_err_str_flash_write_failed);

            LOG_ERR("Irrecoverable error: flash write failed: %d", rc);

            ok = smp_add_cmd_err(zse, MGMT_GROUP_ID_IMAGE, rc);
            goto end;
        }

        if (g_img_mgmt_state.off == g_img_mgmt_state.size) {
            /* Done */
            reset = true;

            #ifdef CONFIG_IMG_ENABLE_IMAGE_CHECK
            static struct flash_img_context ctx;

            if (flash_img_init_id(&ctx, g_img_mgmt_state.area_id) == 0) {
                struct flash_img_check fic = {
                    .match = g_img_mgmt_state.data_sha,
                    .clen  = g_img_mgmt_state.size,
                };

                if (flash_img_check(&ctx, &fic, g_img_mgmt_state.area_id) == 0) {
                    data_match = true;
                }
                else {
                    LOG_ERR("Uploaded image sha256 hash verification failed");
                }
            }
            else {
                LOG_ERR("Uploaded image sha256 could not be checked");
            }
            #endif

        #if defined(CONFIG_MCUMGR_GRP_IMG_STATUS_HOOKS)
            (void) mgmt_callback_notify(MGMT_EVT_OP_IMG_MGMT_DFU_PENDING, NULL, 0,
                                        &err_rc, &err_group);
        }
        else {
            /* Notify that the write has completed */
            (void) mgmt_callback_notify(MGMT_EVT_OP_IMG_MGMT_DFU_CHUNK_WRITE_COMPLETE,
                                        NULL, 0, &err_rc, &err_group);
        #endif
        }
    }

end :

    img_mgmt_upload_log(req.off == 0, g_img_mgmt_state.off == g_img_mgmt_state.size, rc);

    #if defined(CONFIG_MCUMGR_SMP_COMMAND_STATUS_HOOKS)
    (void) mgmt_callback_notify(MGMT_EVT_OP_CMD_STATUS, &cmd_status_arg,
                                sizeof(cmd_status_arg), &err_rc, &err_group);
    #endif

    if (rc != 0) {
        #if defined(CONFIG_MCUMGR_GRP_IMG_STATUS_HOOKS)
        (void) mgmt_callback_notify(MGMT_EVT_OP_IMG_MGMT_DFU_STOPPED, NULL, 0, &err_rc,
                                    &err_group);
        #endif

        img_mgmt_reset_upload();
    }
    else {
        rc = img_mgmt_upload_good_rsp(ctxt);

        #ifdef CONFIG_IMG_ENABLE_IMAGE_CHECK
        if (last && rc == MGMT_ERR_EOK) {
            /* Append status to last packet */
            ok = zcbor_tstr_put_lit(zse, "match") &&
                 zcbor_bool_put(zse, data_match);
        }
        #endif

        if (reset) {
            /* Reset the upload state struct back to default */
            img_mgmt_reset_upload();
        }
    }

    img_mgmt_release_lock();

    if (!ok) {
        return (MGMT_ERR_EMSGSIZE);
    }

    return (MGMT_ERR_EOK);
}

int img_mgmt_my_version(struct image_version* ver) {
    return img_mgmt_read_info(img_mgmt_active_slot(img_mgmt_active_image()),
                              ver, NULL, NULL);
}

#ifdef CONFIG_MCUMGR_SMP_SUPPORT_ORIGINAL_PROTOCOL
/*
 * @brief Translate IMG mgmt group error code into MCUmgr error code
 *
 * @param ret #img_mgmt_err_code_t error code
 *
 * @return #mcumgr_err_t error code
 */
static int img_mgmt_translate_error_code(uint16_t err) {
    int rc;

    switch (err) {
        case IMG_MGMT_ERR_NO_IMAGE :
        case IMG_MGMT_ERR_NO_TLVS :
            rc = MGMT_ERR_ENOENT;
            break;

        case IMG_MGMT_ERR_NO_FREE_SLOT :
        case IMG_MGMT_ERR_CURRENT_VERSION_IS_NEWER :
        case IMG_MGMT_ERR_IMAGE_ALREADY_PENDING :
            rc = MGMT_ERR_EBADSTATE;
            break;

        case IMG_MGMT_ERR_NO_FREE_MEMORY :
            rc = MGMT_ERR_ENOMEM;
            break;

        case IMG_MGMT_ERR_INVALID_SLOT :
        case IMG_MGMT_ERR_INVALID_PAGE_OFFSET :
        case IMG_MGMT_ERR_INVALID_OFFSET :
        case IMG_MGMT_ERR_INVALID_LENGTH :
        case IMG_MGMT_ERR_INVALID_IMAGE_HEADER :
        case IMG_MGMT_ERR_INVALID_HASH :
        case IMG_MGMT_ERR_INVALID_FLASH_ADDRESS :
            rc = MGMT_ERR_EINVAL;
            break;

        case IMG_MGMT_ERR_FLASH_CONFIG_QUERY_FAIL :
        case IMG_MGMT_ERR_VERSION_GET_FAILED :
        case IMG_MGMT_ERR_TLV_MULTIPLE_HASHES_FOUND :
        case IMG_MGMT_ERR_TLV_INVALID_SIZE :
        case IMG_MGMT_ERR_HASH_NOT_FOUND :
        case IMG_MGMT_ERR_INVALID_TLV :
        case IMG_MGMT_ERR_FLASH_OPEN_FAILED :
        case IMG_MGMT_ERR_FLASH_READ_FAILED :
        case IMG_MGMT_ERR_FLASH_WRITE_FAILED :
        case IMG_MGMT_ERR_FLASH_ERASE_FAILED :
        case IMG_MGMT_ERR_FLASH_CONTEXT_ALREADY_SET :
        case IMG_MGMT_ERR_FLASH_CONTEXT_NOT_SET :
        case IMG_MGMT_ERR_FLASH_AREA_DEVICE_NULL :
        case IMG_MGMT_ERR_INVALID_IMAGE_HEADER_MAGIC :
        case IMG_MGMT_ERR_INVALID_IMAGE_VECTOR_TABLE :
        case IMG_MGMT_ERR_INVALID_IMAGE_TOO_LARGE :
        case IMG_MGMT_ERR_INVALID_IMAGE_DATA_OVERRUN :
        case IMG_MGMT_ERR_UNKNOWN :
        default :
            rc = MGMT_ERR_EUNKNOWN;
    }

    return (rc);
}
#endif

static const struct mgmt_handler img_mgmt_handlers[] = {
<<<<<<< HEAD
    [IMG_MGMT_ID_STATE] = {
        .mh_read = img_mgmt_state_read,
        #ifdef CONFIG_MCUBOOT_BOOTLOADER_MODE_DIRECT_XIP
        .mh_write = NULL
        #else
        .mh_write = img_mgmt_state_write,
        #endif
    },
    [IMG_MGMT_ID_UPLOAD] = {
        .mh_read  = NULL,
        .mh_write = img_mgmt_upload
    },
    [IMG_MGMT_ID_ERASE]  = {
        .mh_read = NULL,
        .mh_write = img_mgmt_erase
    },

    #if defined(CONFIG_MCUMGR_GRP_IMG_SLOT_INFO)
    [IMG_MGMT_ID_SLOT_INFO] = {
        .mh_read = img_mgmt_slot_info,
        .mh_write = NULL
    },
    #endif
=======
	[IMG_MGMT_ID_STATE] = {
		.mh_read = img_mgmt_state_read,
#if defined(CONFIG_MCUBOOT_BOOTLOADER_MODE_DIRECT_XIP) || \
	defined(CONFIG_MCUBOOT_BOOTLOADER_MODE_RAM_LOAD)
		.mh_write = NULL
#else
		.mh_write = img_mgmt_state_write,
#endif
	},
	[IMG_MGMT_ID_UPLOAD] = {
		.mh_read = NULL,
		.mh_write = img_mgmt_upload
	},
	[IMG_MGMT_ID_ERASE] = {
		.mh_read = NULL,
		.mh_write = img_mgmt_erase
	},
#if defined(CONFIG_MCUMGR_GRP_IMG_SLOT_INFO)
	[IMG_MGMT_ID_SLOT_INFO] = {
		.mh_read = img_mgmt_slot_info,
		.mh_write = NULL
	},
#endif
>>>>>>> 1ec5ce05
};

static const struct mgmt_handler img_mgmt_handlers[];

#define IMG_MGMT_HANDLER_CNT ARRAY_SIZE(img_mgmt_handlers)

static struct mgmt_group img_mgmt_group = {
    .mg_handlers       = (struct mgmt_handler*)img_mgmt_handlers,
    .mg_handlers_count = IMG_MGMT_HANDLER_CNT,
    .mg_group_id       = MGMT_GROUP_ID_IMAGE,
    #ifdef CONFIG_MCUMGR_SMP_SUPPORT_ORIGINAL_PROTOCOL
    .mg_translate_error = img_mgmt_translate_error_code,
    #endif
    #ifdef CONFIG_MCUMGR_GRP_ENUM_DETAILS_NAME
    .mg_group_name = "img mgmt",
    #endif
};

static void img_mgmt_register_group(void) {
    mgmt_register_group(&img_mgmt_group);
}

MCUMGR_HANDLER_DEFINE(img_mgmt, img_mgmt_register_group);<|MERGE_RESOLUTION|>--- conflicted
+++ resolved
@@ -201,13 +201,25 @@
     return (IMG_MGMT_ERR_OK);
 }
 
-<<<<<<< HEAD
 int img_mgmt_active_slot(int image) {
     int slot = 0;
 
-    /* Multi image does not support DirectXIP currently */
+    /* Multi image does not support DirectXIP or RAM load currently */
     #if CONFIG_MCUMGR_GRP_IMG_UPDATABLE_IMAGE_NUMBER > 1
     slot = (image << 1);
+    #elif defined(CONFIG_MCUBOOT_BOOTLOADER_MODE_RAM_LOAD)
+    /* RAM load requires querying bootloader */
+    int rc;
+    uint8_t temp_slot;
+
+    rc = blinfo_lookup(BLINFO_RUNNING_SLOT, &temp_slot, sizeof(temp_slot));
+    if (rc <= 0) {
+        LOG_ERR("Failed to fetch active slot: %d", rc);
+
+        return (255);
+    }
+
+    slot = (int)temp_slot;
     #else
     /* This covers single image, including DirectXiP */
     if (FIXED_PARTITION_IS_RUNNING_APP_PARTITION(slot1_partition)) {
@@ -217,38 +229,6 @@
     LOG_DBG("(%d) => %d", image, slot);
 
     return (slot);
-=======
-int img_mgmt_active_slot(int image)
-{
-	int slot = 0;
-
-	/* Multi image does not support DirectXIP or RAM load currently */
-#if CONFIG_MCUMGR_GRP_IMG_UPDATABLE_IMAGE_NUMBER > 1
-	slot = (image << 1);
-#elif defined(CONFIG_MCUBOOT_BOOTLOADER_MODE_RAM_LOAD)
-	/* RAM load requires querying bootloader */
-	int rc;
-	uint8_t temp_slot;
-
-	rc = blinfo_lookup(BLINFO_RUNNING_SLOT, &temp_slot, sizeof(temp_slot));
-
-	if (rc <= 0) {
-		LOG_ERR("Failed to fetch active slot: %d", rc);
-
-		return 255;
-	}
-
-	slot = (int)temp_slot;
-#else
-	/* This covers single image, including DirectXiP */
-	if (FIXED_PARTITION_IS_RUNNING_APP_PARTITION(slot1_partition)) {
-		slot = 1;
-	}
-#endif
-	LOG_DBG("(%d) => %d", image, slot);
-
-	return slot;
->>>>>>> 1ec5ce05
 }
 
 int img_mgmt_active_image(void) {
@@ -1096,10 +1076,10 @@
 #endif
 
 static const struct mgmt_handler img_mgmt_handlers[] = {
-<<<<<<< HEAD
     [IMG_MGMT_ID_STATE] = {
         .mh_read = img_mgmt_state_read,
-        #ifdef CONFIG_MCUBOOT_BOOTLOADER_MODE_DIRECT_XIP
+        #if defined(CONFIG_MCUBOOT_BOOTLOADER_MODE_DIRECT_XIP) || \
+            defined(CONFIG_MCUBOOT_BOOTLOADER_MODE_RAM_LOAD)
         .mh_write = NULL
         #else
         .mh_write = img_mgmt_state_write,
@@ -1120,31 +1100,6 @@
         .mh_write = NULL
     },
     #endif
-=======
-	[IMG_MGMT_ID_STATE] = {
-		.mh_read = img_mgmt_state_read,
-#if defined(CONFIG_MCUBOOT_BOOTLOADER_MODE_DIRECT_XIP) || \
-	defined(CONFIG_MCUBOOT_BOOTLOADER_MODE_RAM_LOAD)
-		.mh_write = NULL
-#else
-		.mh_write = img_mgmt_state_write,
-#endif
-	},
-	[IMG_MGMT_ID_UPLOAD] = {
-		.mh_read = NULL,
-		.mh_write = img_mgmt_upload
-	},
-	[IMG_MGMT_ID_ERASE] = {
-		.mh_read = NULL,
-		.mh_write = img_mgmt_erase
-	},
-#if defined(CONFIG_MCUMGR_GRP_IMG_SLOT_INFO)
-	[IMG_MGMT_ID_SLOT_INFO] = {
-		.mh_read = img_mgmt_slot_info,
-		.mh_write = NULL
-	},
-#endif
->>>>>>> 1ec5ce05
 };
 
 static const struct mgmt_handler img_mgmt_handlers[];
