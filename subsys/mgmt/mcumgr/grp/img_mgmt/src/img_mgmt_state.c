/*
 * Copyright (c) 2018-2021 mcumgr authors
 * Copyright (c) 2022-2023 Nordic Semiconductor ASA
 *
 * SPDX-License-Identifier: Apache-2.0
 */

#include <zephyr/sys/util_macro.h>
#include <zephyr/toolchain.h>
#include <string.h>
#include <zephyr/logging/log.h>
#include <zephyr/dfu/mcuboot.h>

#include <zcbor_common.h>
#include <zcbor_decode.h>
#include <zcbor_encode.h>

#include <bootutil/bootutil_public.h>

#include <zephyr/mgmt/mcumgr/mgmt/mgmt.h>
#include <zephyr/mgmt/mcumgr/smp/smp.h>
#include <zephyr/mgmt/mcumgr/grp/img_mgmt/img_mgmt.h>

#include <mgmt/mcumgr/util/zcbor_bulk.h>
#include <mgmt/mcumgr/grp/img_mgmt/img_mgmt_priv.h>

#ifdef CONFIG_MCUMGR_MGMT_NOTIFICATION_HOOKS
#include <zephyr/mgmt/mcumgr/mgmt/callbacks.h>
#endif

#ifdef CONFIG_MCUMGR_GRP_IMG_IMAGE_SLOT_STATE_HOOK
#include <mgmt/mcumgr/transport/smp_internal.h>
#endif

LOG_MODULE_DECLARE(mcumgr_img_grp, CONFIG_MCUMGR_GRP_IMG_LOG_LEVEL);

#ifndef CONFIG_MCUMGR_GRP_IMG_FRUGAL_LIST
#define ZCBOR_ENCODE_FLAG(zse, label, value)                    \
        (zcbor_tstr_put_lit(zse, label) && zcbor_bool_put(zse, value))
#else
/* In "frugal" lists flags are added to response only when they evaluate to true */
/* Note that value is evaluated twice! */
#define ZCBOR_ENCODE_FLAG(zse, label, value)                    \
        (!(value) || (zcbor_tstr_put_lit(zse, label) && zcbor_bool_put(zse, (value))))
#endif

/* Flags returned by img_mgmt_state_read() for queried slot */
#define REPORT_SLOT_ACTIVE    BIT(0)
#define REPORT_SLOT_PENDING   BIT(1)
#define REPORT_SLOT_CONFIRMED BIT(2)
#define REPORT_SLOT_PERMANENT BIT(3)

#if defined(CONFIG_MCUBOOT_BOOTLOADER_MODE_DIRECT_XIP_WITH_REVERT)
#define DIRECT_XIP_BOOT_UNSET   0
#define DIRECT_XIP_BOOT_ONCE    1
#define DIRECT_XIP_BOOT_REVERT  2
#define DIRECT_XIP_BOOT_FOREVER 3
#endif

/**
 * Collects information about the specified image slot.
 */
#ifndef CONFIG_MCUBOOT_BOOTLOADER_MODE_DIRECT_XIP
uint8_t img_mgmt_state_flags(int query_slot) {
    uint8_t flags;
    int swap_type;
    int image = (query_slot / 2);           /* We support max 2 images for now */
    int active_slot = img_mgmt_active_slot(image);

    flags = 0;

    /* Determine if this is pending or confirmed (only applicable for
     * unified images and loaders.
     */
    swap_type = img_mgmt_swap_type(query_slot);
    switch (swap_type) {
        case IMG_MGMT_SWAP_TYPE_NONE :
            if (query_slot == active_slot) {
                flags |= IMG_MGMT_STATE_F_CONFIRMED;
            }
            break;

        case IMG_MGMT_SWAP_TYPE_TEST :
            if (query_slot == active_slot) {
                flags |= IMG_MGMT_STATE_F_CONFIRMED;
            }
            else {
                flags |= IMG_MGMT_STATE_F_PENDING;
            }
            break;

        case IMG_MGMT_SWAP_TYPE_PERM :
            if (query_slot == active_slot) {
                flags |= IMG_MGMT_STATE_F_CONFIRMED;
            }
            else {
                flags |= IMG_MGMT_STATE_F_PENDING | IMG_MGMT_STATE_F_PERMANENT;
            }
            break;

        case IMG_MGMT_SWAP_TYPE_REVERT :
            if (query_slot != active_slot) {
                flags |= IMG_MGMT_STATE_F_CONFIRMED;
            }
            break;
    }

    /* Only running application is active */
    if (image == img_mgmt_active_image() && query_slot == active_slot) {
        flags |= IMG_MGMT_STATE_F_ACTIVE;
    }

    return (flags);
}
#else
uint8_t img_mgmt_state_flags(int query_slot) {
    uint8_t flags       = 0;
    int     image       = query_slot / 2; /* We support max 2 images for now */
    int     active_slot = img_mgmt_active_slot(image);

    /* In case when MCUboot is configured for DirectXIP slot may only be
     * active or pending. Slot is marked pending only when version in that slot
     * is higher than version of active slot.
     */
    if (image == img_mgmt_active_image() && query_slot == active_slot) {
        flags = IMG_MGMT_STATE_F_ACTIVE;
    }
    else {
        struct image_version sver;
        struct image_version aver;
        int                  rcs = img_mgmt_read_info(query_slot, &sver, NULL, NULL);
        int                  rca = img_mgmt_read_info(active_slot, &aver, NULL, NULL);

        if (rcs == 0 && rca == 0 && img_mgmt_vercmp(&aver, &sver) < 0) {
            flags = IMG_MGMT_STATE_F_PENDING | IMG_MGMT_STATE_F_PERMANENT;
        }
    }

    return (flags);
}
#endif

#if !defined(CONFIG_MCUBOOT_BOOTLOADER_MODE_DIRECT_XIP) &&                                                             \
    !defined(CONFIG_MCUBOOT_BOOTLOADER_MODE_DIRECT_XIP_WITH_REVERT)
int img_mgmt_get_next_boot_slot(int image, enum img_mgmt_next_boot_type* type) {
    int const active_slot = img_mgmt_active_slot(image);
    int const state = mcuboot_swap_type_multi(image);
    /* All cases except BOOT_SWAP_TYPE_NONE return opposite slot */
    int slot = img_mgmt_get_opposite_slot(active_slot);
    enum img_mgmt_next_boot_type lt = NEXT_BOOT_TYPE_NORMAL;

    switch (state) {
        case BOOT_SWAP_TYPE_NONE :
            /* Booting to the same slot, keeping type to NEXT_BOOT_TYPE_NORMAL */
            slot = active_slot;
            break;

        case BOOT_SWAP_TYPE_PERM :
            /* For BOOT_SWAP_TYPE_PERM reported type will be NEXT_BOOT_TYPE_NORMAL,
             * and only difference between this and BOOT_SWAP_TYPE_NONE is that
             * the later boots to the application in currently active slot while the former
             * to the application in the opposite to active slot.
             * Normal here means that it is ordinary boot and slot has not been marked
             * for revert or pending for test, and will change on reset.
             */
            break;

        case BOOT_SWAP_TYPE_REVERT :
            /* Application is in test mode and has not yet been confirmed,
             * which means that on the next boot the application will revert to
             * the copy from reported slot.
             */
            lt = NEXT_BOOT_TYPE_REVERT;
            break;

        case BOOT_SWAP_TYPE_TEST :
            /* Reported next boot slot is set for one boot only and app needs to
             * confirm itself or it will be reverted.
             */
            lt = NEXT_BOOT_TYPE_TEST;
            break;

        default :
            /* Should never, ever happen */
            LOG_DBG("Unexpected swap state %d", state);
            return (-1);
    }

    LOG_DBG("(%d, *) => slot = %d, type = %d", image, slot, lt);

    if (type != NULL) {
        *type = lt;
    }

    return (slot);
}
#else

#if defined(CONFIG_MCUBOOT_BOOTLOADER_MODE_DIRECT_XIP_WITH_REVERT)

static int read_directxip_state(int slot) {
    struct boot_swap_state bss;
    int fa_id = img_mgmt_flash_area_id(slot);
    const struct flash_area* fa;
    int rc = 0;

    __ASSERT(fa_id != -1, "Could not map slot to area ID");

    rc = flash_area_open(fa_id, &fa);
    if (rc < 0) {
        return (rc);
    }

    rc = boot_read_swap_state(fa, &bss);
    flash_area_close(fa);
    if (rc != 0) {
        LOG_ERR("Failed to read state of slot %d with error %d", slot, rc);
        return (-1);
    }

    if (bss.magic == BOOT_MAGIC_GOOD) {
        if (bss.image_ok == BOOT_FLAG_SET) {
            return (DIRECT_XIP_BOOT_FOREVER);
        }
        else if (bss.copy_done == BOOT_FLAG_SET) {
            return (DIRECT_XIP_BOOT_REVERT);
        }

        return (DIRECT_XIP_BOOT_ONCE);
    }

    return (DIRECT_XIP_BOOT_UNSET);
}
#endif /* defined(CONFIG_MCUBOOT_BOOTLOADER_MODE_DIRECT_XIP_WITH_REVERT) */

<<<<<<< HEAD
int img_mgmt_get_next_boot_slot(int image, enum img_mgmt_next_boot_type* type) {
    struct image_version aver;
    struct image_version over;
    int active_slot = img_mgmt_active_slot(image);
    int other_slot  = img_mgmt_get_opposite_slot(active_slot);
    #if defined(CONFIG_MCUBOOT_BOOTLOADER_MODE_DIRECT_XIP_WITH_REVERT)
    int active_slot_state;
    int other_slot_state;
    #endif /* defined(CONFIG_MCUBOOT_BOOTLOADER_MODE_DIRECT_XIP_WITH_REVERT) */
    enum img_mgmt_next_boot_type lt = NEXT_BOOT_TYPE_NORMAL;
    int return_slot = active_slot;

    int rcs = img_mgmt_read_info(other_slot, &over, NULL, NULL);
    int rca = img_mgmt_read_info(active_slot, &aver, NULL, NULL);

    #if defined(CONFIG_MCUBOOT_BOOTLOADER_MODE_DIRECT_XIP_WITH_REVERT)
    active_slot_state = read_directxip_state(active_slot);
    other_slot_state  = read_directxip_state(other_slot);
    if ((rca != 0) ||
        ((rcs != 0) && (rcs != IMG_MGMT_ERR_NO_IMAGE))) {
        /* We do not really know what will happen, as we can not
         * read states from bootloader.
         */
        LOG_ERR("img_mgmt_read_info_failed rca = %d, rcs = %d",
                rca, rcs);
        goto out;
    }

    if ((other_slot_state < 0) || (active_slot_state < 0)) {
        LOG_ERR("Slot state read failed with status: active %d, other %d",
                active_slot_state, other_slot_state);
        /* We do not really know what will happen, as we can not
         * read states from bootloader.
         */
        goto out;
    }

    /* There is not other image, the active one will boot next time */
    if (rcs == IMG_MGMT_ERR_NO_IMAGE) {
        goto out;
    }

    if (active_slot_state == DIRECT_XIP_BOOT_REVERT) {
        lt = NEXT_BOOT_TYPE_REVERT;
        return_slot = other_slot;
    }
    else if (other_slot_state == DIRECT_XIP_BOOT_UNSET) {
        if (active_slot_state == DIRECT_XIP_BOOT_ONCE) {
            lt = NEXT_BOOT_TYPE_TEST;
        }
    }
    else if (img_mgmt_vercmp(&aver, &over) < 0) {
        if (other_slot_state == DIRECT_XIP_BOOT_FOREVER) {
            return_slot = other_slot;
        }
        else if (other_slot_state == DIRECT_XIP_BOOT_ONCE) {
            lt = NEXT_BOOT_TYPE_TEST;
            return_slot = other_slot;
        }
    }
    #else
    if (rcs == 0 && rca == 0 && img_mgmt_vercmp(&aver, &over) < 0) {
        return_slot = other_slot;
    }
    #endif /* defined(CONFIG_MCUBOOT_BOOTLOADER_MODE_DIRECT_XIP_WITH_REVERT) */

out :
    if (type != NULL) {
        *type = lt;
    }

    return (return_slot);
=======
int img_mgmt_get_next_boot_slot(int image, enum img_mgmt_next_boot_type *type)
{
	struct image_version aver;
	struct image_version over;
	int active_slot = img_mgmt_active_slot(image);
	int other_slot = img_mgmt_get_opposite_slot(active_slot);
#if defined(CONFIG_MCUBOOT_BOOTLOADER_MODE_DIRECT_XIP_WITH_REVERT)
	int active_slot_state;
	int other_slot_state;
#endif /* defined(CONFIG_MCUBOOT_BOOTLOADER_MODE_DIRECT_XIP_WITH_REVERT) */
	enum img_mgmt_next_boot_type lt = NEXT_BOOT_TYPE_NORMAL;
	int return_slot = active_slot;


	int rcs = img_mgmt_read_info(other_slot, &over, NULL, NULL);
	int rca = img_mgmt_read_info(active_slot, &aver, NULL, NULL);

#if defined(CONFIG_MCUBOOT_BOOTLOADER_MODE_DIRECT_XIP_WITH_REVERT)
	active_slot_state = read_directxip_state(active_slot);
	other_slot_state = read_directxip_state(other_slot);
	if (rca != 0 ||
	    (rcs != 0 && rcs != IMG_MGMT_ERR_NO_IMAGE)) {
		/* We do not really know what will happen, as we can not
		 * read states from bootloader.
		 */
		LOG_ERR("img_mgmt_read_info_failed rca = %d, rcs = %d",
			rca, rcs);
		goto out;
	}
	if (other_slot_state < 0 || active_slot_state < 0) {
		LOG_ERR("Slot state read failed with status: active %d, other %d",
			active_slot_state, other_slot_state);
		/* We do not really know what will happen, as we can not
		 * read states from bootloader.
		 */
		goto out;
	}

	/* There is not other image, the active one will boot next time */
	if (rcs == IMG_MGMT_ERR_NO_IMAGE) {
		goto out;
	}

	if (active_slot_state == DIRECT_XIP_BOOT_REVERT) {
		lt = NEXT_BOOT_TYPE_REVERT;
		return_slot = other_slot;
	} else if (other_slot_state == DIRECT_XIP_BOOT_UNSET) {
		if (active_slot_state == DIRECT_XIP_BOOT_ONCE) {
			lt = NEXT_BOOT_TYPE_TEST;
		}
	} else if (img_mgmt_vercmp(&aver, &over) < 0) {
		if (other_slot_state == DIRECT_XIP_BOOT_FOREVER) {
			return_slot = other_slot;
		} else if (other_slot_state == DIRECT_XIP_BOOT_ONCE) {
			lt = NEXT_BOOT_TYPE_TEST;
			return_slot = other_slot;
		}
	}

out:
#else
	if (rcs == 0 && rca == 0 && img_mgmt_vercmp(&aver, &over) < 0) {
		return_slot = other_slot;
	}
#endif /* defined(CONFIG_MCUBOOT_BOOTLOADER_MODE_DIRECT_XIP_WITH_REVERT) */

	if (type != NULL) {
		*type = lt;
	}

	return return_slot;
>>>>>>> 9a236f82
}
#endif /* !defined(CONFIG_MCUBOOT_BOOTLOADER_MODE_DIRECT_XIP) && \
        * !defined(CONFIG_MCUBOOT_BOOTLOADER_MODE_DIRECT_XIP_WITH_REVERT)
        */

/**
 * Indicates whether any image slot is pending (i.e., whether a test swap will
 * happen on the next reboot.
 */
int img_mgmt_state_any_pending(void) {
    return ((img_mgmt_state_flags(0) & IMG_MGMT_STATE_F_PENDING) ||
            (img_mgmt_state_flags(1) & IMG_MGMT_STATE_F_PENDING));
}

/**
 * Indicates whether the specified slot has any flags.  If no flags are set,
 * the slot can be freely erased.
 */
int img_mgmt_slot_in_use(int slot) {
    int image = img_mgmt_slot_to_image(slot);
    int active_slot = img_mgmt_active_slot(image);

    #if !defined(CONFIG_MCUBOOT_BOOTLOADER_MODE_DIRECT_XIP) && \
        !defined(CONFIG_MCUBOOT_BOOTLOADER_MODE_RAM_LOAD)
    enum img_mgmt_next_boot_type type = NEXT_BOOT_TYPE_NORMAL;
    int nbs = img_mgmt_get_next_boot_slot(image, &type);

    if ((slot == nbs) && (type == NEXT_BOOT_TYPE_REVERT)) {
        LOG_DBG("(%d) Refused erase revert", slot);
        return (1);
    }

    if (((slot == nbs) && (type == NEXT_BOOT_TYPE_TEST)) ||
        ((active_slot != nbs) && (type == NEXT_BOOT_TYPE_NORMAL))) {
        #if defined(CONFIG_MCUMGR_GRP_IMG_ALLOW_ERASE_PENDING)
        LOG_DBG("(%d) Allowed erase pending", slot);
        /* Pass through to return (active_slot == slot) */
        #else
        LOG_DBG("(%d) Refused erase pending", slot);
        return (1);
        #endif
    }
    #endif

    return (active_slot == slot);
}

/**
 * Sets the pending flag for the specified image slot.  That is, the system
 * will swap to the specified image on the next reboot.  If the permanent
 * argument is specified, the system doesn't require a confirm after the swap
 * occurs.
 */
int img_mgmt_state_set_pending(int slot, int permanent) {
    uint8_t state_flags;
    int rc;

    state_flags = img_mgmt_state_flags(slot);

    /* Unconfirmed slots are always runnable.  A confirmed slot can only be
     * run if it is a loader in a split image setup.
     */
    if ((state_flags & IMG_MGMT_STATE_F_CONFIRMED) && (slot != 0)) {
        rc = IMG_MGMT_ERR_IMAGE_ALREADY_PENDING;
        goto done;
    }

    rc = img_mgmt_write_pending(slot, permanent);

done :

    return (rc);
}

/**
 * Confirms the current image state.  Prevents a fallback from occurring on the
 * next reboot if the active image is currently being tested.
 */
int img_mgmt_state_confirm(void) {
    int rc;

    #if defined(CONFIG_MCUMGR_GRP_IMG_STATUS_HOOKS)
    int32_t  err_rc;
    uint16_t err_group;
    #endif

    /* Confirm disallowed if a test is pending. */
    if (img_mgmt_state_any_pending()) {
        rc = IMG_MGMT_ERR_IMAGE_ALREADY_PENDING;
        goto err;
    }

    rc = img_mgmt_write_confirmed();

    #if defined(CONFIG_MCUMGR_GRP_IMG_STATUS_HOOKS)
    (void) mgmt_callback_notify(MGMT_EVT_OP_IMG_MGMT_DFU_CONFIRMED, NULL, 0, &err_rc,
                                &err_group);
    #endif

err :

    return (rc);
}

/* Return zcbor encoding result */
static bool img_mgmt_state_encode_slot(struct smp_streamer* ctxt, uint32_t slot, int state_flags) {
    zcbor_state_t* zse = ctxt->writer->zs;
    uint32_t flags;
    char    vers_str[IMG_MGMT_VER_MAX_STR_LEN];
    uint8_t hash[IMAGE_HASH_LEN];           /* SHA256 hash */
    struct zcbor_string zhash = {
        .value = hash,
        .len   = IMAGE_HASH_LEN
    };
    struct image_version ver;
    bool ok;
    int rc = img_mgmt_read_info(slot, &ver, hash, &flags);

    #if defined(CONFIG_MCUMGR_GRP_IMG_IMAGE_SLOT_STATE_HOOK)
    int32_t err_rc;
    uint16_t err_group;
    struct img_mgmt_state_slot_encode slot_encode_data = {
        .ok = &ok,
        .zse = zse,
        .slot = slot,
        .version = vers_str,
        .hash = hash,
        .flags = flags,
    };
#endif

    if (rc != 0) {
        /* zcbor encoding did not fail */
        return (true);
    }

    ok = zcbor_map_start_encode(zse, CONFIG_MCUMGR_GRP_IMG_IMAGE_SLOT_STATE_STATES)	&&
         ((CONFIG_MCUMGR_GRP_IMG_UPDATABLE_IMAGE_NUMBER == 1) ||
           (zcbor_tstr_put_lit(zse, "image")                  &&
           zcbor_uint32_put(zse, slot >> 1)))                       &&
           zcbor_tstr_put_lit(zse, "slot")                          &&
           zcbor_uint32_put(zse, slot % 2 )                         &&
           zcbor_tstr_put_lit(zse, "version");

    if (ok) {
        if (img_mgmt_ver_str(&ver, vers_str) < 0) {
            ok = zcbor_tstr_put_lit(zse, "<\?\?\?>");
        }
        else {
            vers_str[sizeof(vers_str) - 1] = '\0';
            ok = zcbor_tstr_put_term(zse, vers_str, sizeof(vers_str));
        }
    }

    ok = ok && zcbor_tstr_put_lit(zse, "hash")  &&
         zcbor_bstr_encode(zse, &zhash)         &&
         ZCBOR_ENCODE_FLAG(zse, "bootable", !(flags & IMAGE_F_NON_BOOTABLE))      &&
         ZCBOR_ENCODE_FLAG(zse, "pending", state_flags & REPORT_SLOT_PENDING)     &&
         ZCBOR_ENCODE_FLAG(zse, "confirmed", state_flags & REPORT_SLOT_CONFIRMED) &&
         ZCBOR_ENCODE_FLAG(zse, "active", state_flags & REPORT_SLOT_ACTIVE)       &&
         ZCBOR_ENCODE_FLAG(zse, "permanent", state_flags & REPORT_SLOT_PERMANENT);

    if (!ok) {
        goto failed;
    }

    #if defined(CONFIG_MCUMGR_GRP_IMG_IMAGE_SLOT_STATE_HOOK)
    /* Send notification to application to optionally append more fields */
    (void) mgmt_callback_notify(MGMT_EVT_OP_IMG_MGMT_IMAGE_SLOT_STATE, &slot_encode_data,
                                sizeof(slot_encode_data), &err_rc, &err_group);
    #endif

    ok &= zcbor_map_end_encode(zse, CONFIG_MCUMGR_GRP_IMG_IMAGE_SLOT_STATE_STATES);

failed :

    return (ok);
}

/**
 * Command handler: image state read
 */
int img_mgmt_state_read(struct smp_streamer* ctxt) {
    zcbor_state_t* zse = ctxt->writer->zs;
    uint32_t i;
    bool ok;

    ok = zcbor_tstr_put_lit(zse, "images") &&
         zcbor_list_start_encode(zse, 2 * CONFIG_MCUMGR_GRP_IMG_UPDATABLE_IMAGE_NUMBER);

    img_mgmt_take_lock();

    for (i = 0; ok && i < CONFIG_MCUMGR_GRP_IMG_UPDATABLE_IMAGE_NUMBER; i++) {
        /* _a is active slot, _o is opposite slot */
        enum img_mgmt_next_boot_type type = NEXT_BOOT_TYPE_NORMAL;
        int next_boot_slot = img_mgmt_get_next_boot_slot(i, &type);
        int slot_a  = img_mgmt_active_slot(i);
        int slot_o  = img_mgmt_get_opposite_slot(slot_a);
        int flags_a = REPORT_SLOT_ACTIVE;
        int flags_o = 0;

        if (type != NEXT_BOOT_TYPE_REVERT) {
            flags_a |= REPORT_SLOT_CONFIRMED;
        }

        if (next_boot_slot != slot_a) {
            if (type == NEXT_BOOT_TYPE_NORMAL) {
                flags_o = REPORT_SLOT_PENDING | REPORT_SLOT_PERMANENT;
            }
            else if (type == NEXT_BOOT_TYPE_REVERT) {
                flags_o = REPORT_SLOT_CONFIRMED;
            }
            else if (type == NEXT_BOOT_TYPE_TEST) {
                flags_o = REPORT_SLOT_PENDING;
            }
        }

        /* Need to report slots in proper order */
        if (slot_a < slot_o) {
            ok = img_mgmt_state_encode_slot(ctxt, slot_a, flags_a) &&
                 img_mgmt_state_encode_slot(ctxt, slot_o, flags_o);
        }
        else {
            ok = img_mgmt_state_encode_slot(ctxt, slot_o, flags_o) &&
                 img_mgmt_state_encode_slot(ctxt, slot_a, flags_a);
        }
    }

    /* Ending list encoding for two slots per image */
    ok = ok && zcbor_list_end_encode(zse, 2 * CONFIG_MCUMGR_GRP_IMG_UPDATABLE_IMAGE_NUMBER);
    /* splitStatus is always 0 so in frugal list it is not present at all */
    if (!IS_ENABLED(CONFIG_MCUMGR_GRP_IMG_FRUGAL_LIST) && ok) {
        ok = zcbor_tstr_put_lit(zse, "splitStatus") &&
             zcbor_int32_put(zse, 0);
    }

    img_mgmt_release_lock();

    return (ok ? MGMT_ERR_EOK : MGMT_ERR_EMSGSIZE);
}

static int img_mgmt_set_next_boot_slot_common(int slot, int active_slot, bool confirm) {
    const struct flash_area* fa;
    int area_id = img_mgmt_flash_area_id(slot);
    int rc = 0;

    if (flash_area_open(area_id, &fa) != 0) {
        return (IMG_MGMT_ERR_FLASH_OPEN_FAILED);
    }

    rc = boot_set_next(fa, slot == active_slot, confirm);
    if (rc != 0) {
        /* Failed to set next slot for boot as desired */
        LOG_ERR("Faled boot_set_next with code %d, for slot %d,"
                " with active slot %d and confirm %d",
                rc, slot, active_slot, confirm);

        /* Translate from boot util error code to IMG mgmt group error code */
        if (rc == BOOT_EFLASH) {
            rc = IMG_MGMT_ERR_FLASH_WRITE_FAILED;
        }
        else if (rc == BOOT_EBADVECT) {
            rc = IMG_MGMT_ERR_INVALID_IMAGE_VECTOR_TABLE;
        }
        else if (rc == BOOT_EBADIMAGE) {
            rc = IMG_MGMT_ERR_INVALID_IMAGE_HEADER_MAGIC;
        }
        else {
            rc = IMG_MGMT_ERR_UNKNOWN;
        }
    }

    flash_area_close(fa);

    #if defined(CONFIG_MCUMGR_GRP_IMG_STATUS_HOOKS)
    if (rc == 0 && slot == active_slot && confirm) {
        int32_t  err_rc;
        uint16_t err_group;

        /* Confirm event is only sent for active slot */
        (void) mgmt_callback_notify(MGMT_EVT_OP_IMG_MGMT_DFU_CONFIRMED, NULL, 0, &err_rc,
                                    &err_group);
    }
    #endif

    return (rc);
}

#ifndef CONFIG_MCUBOOT_BOOTLOADER_MODE_DIRECT_XIP_WITH_REVERT
int img_mgmt_set_next_boot_slot(int slot, bool confirm) {
    /* image the requested slot is defined within */
    int image = img_mgmt_slot_to_image(slot);
    /* active_slot is slot that is considered active/primary/executing
     * for a given image.
     */
    int active_slot = img_mgmt_active_slot(image);
    enum img_mgmt_next_boot_type type = NEXT_BOOT_TYPE_NORMAL;
    int next_boot_slot = img_mgmt_get_next_boot_slot(image, &type);

    LOG_DBG("(%d, %s)", slot, confirm ? "confirm" : "test");
    LOG_DBG("aimg = %d, img = %d, aslot = %d, slot = %d, nbs = %d",
            img_mgmt_active_image(), image, active_slot, slot, next_boot_slot);

    /* MCUmgr should not allow to confirm non-active image slots to prevent
     * confirming something that might not have been verified to actually be bootable
     * or have stuck in primary slot of other image. Unfortunately there was
     * a bug in logic that always allowed to confirm secondary slot of any
     * image. Now the behaviour is controlled via Kconfig options.
     */
    #ifndef CONFIG_MCUMGR_GRP_IMG_ALLOW_CONFIRM_NON_ACTIVE_IMAGE_ANY
    if (confirm && (image != img_mgmt_active_image()) &&
        (!IS_ENABLED(CONFIG_MCUMGR_GRP_IMG_ALLOW_CONFIRM_NON_ACTIVE_IMAGE_SECONDARY) ||
         (slot == active_slot))) {
        LOG_DBG("Not allowed to confirm non-active images");
        return (IMG_MGMT_ERR_IMAGE_CONFIRMATION_DENIED);
    }
    #endif

    /* Setting test to active slot is not allowed. */
    if (!confirm && (slot == active_slot)) {
        return (IMG_MGMT_ERR_IMAGE_SETTING_TEST_TO_ACTIVE_DENIED);
    }

    if (type == NEXT_BOOT_TYPE_TEST) {
        /* Do nothing when requested to test the slot already set for test. */
        if (!confirm && (slot == next_boot_slot)) {
            return (0);
        }
        /* Changing to other, for test or not, is not allowed/ */
        return (IMG_MGMT_ERR_IMAGE_ALREADY_PENDING);
    }

    /* Normal boot means confirmed boot to either active slot or the opposite slot. */
    if (type == NEXT_BOOT_TYPE_NORMAL) {
        /* Do nothing when attempting to confirm slot that will be boot next time. */
        if (confirm && (slot == next_boot_slot)) {
            return (0);
        }

        /* Can not change slot once other than running has been confirmed. */
        if (((slot == active_slot) && (active_slot != next_boot_slot)) ||
            (!confirm && (slot != active_slot) && (slot == next_boot_slot))) {
            return (IMG_MGMT_ERR_IMAGE_ALREADY_PENDING);
        }
        /* Allow selecting non-active slot for boot */
    }

    if (type == NEXT_BOOT_TYPE_REVERT) {
        /* Nothing to do when requested to confirm the next boot slot,
         * as it is already confirmed in this mode.
         */
        if (confirm && slot == next_boot_slot) {
            return (0);
        }

        /* Trying to set any slot for test is an error */
        if (!confirm) {
            return (IMG_MGMT_ERR_IMAGE_ALREADY_PENDING);
        }
        /* Allow confirming slot == active_slot */
    }

    return img_mgmt_set_next_boot_slot_common(slot, active_slot, confirm);
}
#else
int img_mgmt_set_next_boot_slot(int slot, bool confirm) {
    int active_image = img_mgmt_active_image();
    int active_slot  = img_mgmt_active_slot(active_image);

    LOG_DBG("(%d, %s)", slot, confirm ? "confirm" : "test");
    LOG_DBG("aimg = %d, aslot = %d, slot = %d",
            active_image, active_slot, slot);

    if (slot == active_slot && !confirm) {
        return (IMG_MGMT_ERR_IMAGE_SETTING_TEST_TO_ACTIVE_DENIED);
    }

    return img_mgmt_set_next_boot_slot_common(slot, active_slot, confirm);
}
#endif

/**
 * Command handler: image state write
 */
int img_mgmt_state_write(struct smp_streamer* ctxt) {
    bool confirm = false;
    int slot;
    int rc;
    size_t decoded = 0;
    bool ok;
    struct zcbor_string zhash = {0};

    struct zcbor_map_decode_key_val image_list_decode[] = {
        ZCBOR_MAP_DECODE_KEY_DECODER("hash", zcbor_bstr_decode, &zhash),
        ZCBOR_MAP_DECODE_KEY_DECODER("confirm", zcbor_bool_decode, &confirm)
    };

    zcbor_state_t* zse = ctxt->writer->zs;
    zcbor_state_t* zsd = ctxt->reader->zs;

    ok = zcbor_map_decode_bulk(zsd, image_list_decode,
                               ARRAY_SIZE(image_list_decode), &decoded) == 0;

    if (!ok) {
        return (MGMT_ERR_EINVAL);
    }

    img_mgmt_take_lock();

    /* Determine which slot is being operated on. */
    if (zhash.len == 0) {
        if (confirm) {
            slot = img_mgmt_active_slot(img_mgmt_active_image());
        }
        else {
            /* A 'test' without a hash is invalid. */
            ok = smp_add_cmd_err(zse, MGMT_GROUP_ID_IMAGE,
                                 IMG_MGMT_ERR_INVALID_HASH);
            goto end;
        }
    }
    else if (zhash.len != IMAGE_HASH_LEN) {
        /* The img_mgmt_find_by_hash does exact length compare
         * so just fail here.
         */
        ok = smp_add_cmd_err(zse, MGMT_GROUP_ID_IMAGE, IMG_MGMT_ERR_INVALID_HASH);
        goto end;
    }
    else {
        uint8_t hash[IMAGE_HASH_LEN];

        (void) memcpy(hash, zhash.value, zhash.len);

        slot = img_mgmt_find_by_hash(hash, NULL);
        if (slot < 0) {
            ok = smp_add_cmd_err(zse, MGMT_GROUP_ID_IMAGE,
                                 IMG_MGMT_ERR_HASH_NOT_FOUND);
            goto end;
        }
    }

    rc = img_mgmt_set_next_boot_slot(slot, confirm);
    if (rc != 0) {
        ok = smp_add_cmd_err(zse, MGMT_GROUP_ID_IMAGE, rc);
        goto end;
    }

    /* Send the current image state in the response. */
    rc = img_mgmt_state_read(ctxt);
    if (rc != 0) {
        img_mgmt_release_lock();
        return (rc);
    }

end :
    img_mgmt_release_lock();

    if (!ok) {
        return (MGMT_ERR_EMSGSIZE);
    }

    return (MGMT_ERR_EOK);
}<|MERGE_RESOLUTION|>--- conflicted
+++ resolved
@@ -233,7 +233,6 @@
 }
 #endif /* defined(CONFIG_MCUBOOT_BOOTLOADER_MODE_DIRECT_XIP_WITH_REVERT) */
 
-<<<<<<< HEAD
 int img_mgmt_get_next_boot_slot(int image, enum img_mgmt_next_boot_type* type) {
     struct image_version aver;
     struct image_version over;
@@ -294,91 +293,19 @@
             return_slot = other_slot;
         }
     }
+
+out :
     #else
     if (rcs == 0 && rca == 0 && img_mgmt_vercmp(&aver, &over) < 0) {
         return_slot = other_slot;
     }
     #endif /* defined(CONFIG_MCUBOOT_BOOTLOADER_MODE_DIRECT_XIP_WITH_REVERT) */
 
-out :
     if (type != NULL) {
         *type = lt;
     }
 
     return (return_slot);
-=======
-int img_mgmt_get_next_boot_slot(int image, enum img_mgmt_next_boot_type *type)
-{
-	struct image_version aver;
-	struct image_version over;
-	int active_slot = img_mgmt_active_slot(image);
-	int other_slot = img_mgmt_get_opposite_slot(active_slot);
-#if defined(CONFIG_MCUBOOT_BOOTLOADER_MODE_DIRECT_XIP_WITH_REVERT)
-	int active_slot_state;
-	int other_slot_state;
-#endif /* defined(CONFIG_MCUBOOT_BOOTLOADER_MODE_DIRECT_XIP_WITH_REVERT) */
-	enum img_mgmt_next_boot_type lt = NEXT_BOOT_TYPE_NORMAL;
-	int return_slot = active_slot;
-
-
-	int rcs = img_mgmt_read_info(other_slot, &over, NULL, NULL);
-	int rca = img_mgmt_read_info(active_slot, &aver, NULL, NULL);
-
-#if defined(CONFIG_MCUBOOT_BOOTLOADER_MODE_DIRECT_XIP_WITH_REVERT)
-	active_slot_state = read_directxip_state(active_slot);
-	other_slot_state = read_directxip_state(other_slot);
-	if (rca != 0 ||
-	    (rcs != 0 && rcs != IMG_MGMT_ERR_NO_IMAGE)) {
-		/* We do not really know what will happen, as we can not
-		 * read states from bootloader.
-		 */
-		LOG_ERR("img_mgmt_read_info_failed rca = %d, rcs = %d",
-			rca, rcs);
-		goto out;
-	}
-	if (other_slot_state < 0 || active_slot_state < 0) {
-		LOG_ERR("Slot state read failed with status: active %d, other %d",
-			active_slot_state, other_slot_state);
-		/* We do not really know what will happen, as we can not
-		 * read states from bootloader.
-		 */
-		goto out;
-	}
-
-	/* There is not other image, the active one will boot next time */
-	if (rcs == IMG_MGMT_ERR_NO_IMAGE) {
-		goto out;
-	}
-
-	if (active_slot_state == DIRECT_XIP_BOOT_REVERT) {
-		lt = NEXT_BOOT_TYPE_REVERT;
-		return_slot = other_slot;
-	} else if (other_slot_state == DIRECT_XIP_BOOT_UNSET) {
-		if (active_slot_state == DIRECT_XIP_BOOT_ONCE) {
-			lt = NEXT_BOOT_TYPE_TEST;
-		}
-	} else if (img_mgmt_vercmp(&aver, &over) < 0) {
-		if (other_slot_state == DIRECT_XIP_BOOT_FOREVER) {
-			return_slot = other_slot;
-		} else if (other_slot_state == DIRECT_XIP_BOOT_ONCE) {
-			lt = NEXT_BOOT_TYPE_TEST;
-			return_slot = other_slot;
-		}
-	}
-
-out:
-#else
-	if (rcs == 0 && rca == 0 && img_mgmt_vercmp(&aver, &over) < 0) {
-		return_slot = other_slot;
-	}
-#endif /* defined(CONFIG_MCUBOOT_BOOTLOADER_MODE_DIRECT_XIP_WITH_REVERT) */
-
-	if (type != NULL) {
-		*type = lt;
-	}
-
-	return return_slot;
->>>>>>> 9a236f82
 }
 #endif /* !defined(CONFIG_MCUBOOT_BOOTLOADER_MODE_DIRECT_XIP) && \
         * !defined(CONFIG_MCUBOOT_BOOTLOADER_MODE_DIRECT_XIP_WITH_REVERT)
