--- conflicted
+++ resolved
@@ -653,7 +653,6 @@
 }
 
 #ifndef CONFIG_MCUBOOT_BOOTLOADER_MODE_DIRECT_XIP_WITH_REVERT
-<<<<<<< HEAD
 int img_mgmt_set_next_boot_slot(int slot, bool confirm) {
     /* image the requested slot is defined within */
     int image = img_mgmt_slot_to_image(slot);
@@ -688,7 +687,7 @@
      * verified to actually be bootable, a new policy was introduced,
      * that applies to both active and inactive images.
      */
-    #ifndef MCUMGR_GRP_IMG_ALLOW_CONFIRM_NON_ACTIVE_SLOT
+#ifndef CONFIG_MCUMGR_GRP_IMG_ALLOW_CONFIRM_NON_ACTIVE_SLOT
     if (confirm && slot != active_slot) {
         return IMG_MGMT_ERR_IMAGE_CONFIRMATION_DENIED;
     }
@@ -754,123 +753,13 @@
         return (IMG_MGMT_ERR_IMAGE_SETTING_TEST_TO_ACTIVE_DENIED);
     }
 
-    #ifndef MCUMGR_GRP_IMG_ALLOW_CONFIRM_NON_ACTIVE_SLOT
+#ifndef CONFIG_MCUMGR_GRP_IMG_ALLOW_CONFIRM_NON_ACTIVE_SLOT
     if ((slot != active_slot) && confirm) {
         return IMG_MGMT_ERR_IMAGE_CONFIRMATION_DENIED;
     }
     #endif
 
     return img_mgmt_set_next_boot_slot_common(slot, active_slot, confirm);
-=======
-int img_mgmt_set_next_boot_slot(int slot, bool confirm)
-{
-	/* image the requested slot is defined within */
-	int image = img_mgmt_slot_to_image(slot);
-	/* active_slot is slot that is considered active/primary/executing
-	 * for a given image.
-	 */
-	int active_slot = img_mgmt_active_slot(image);
-	enum img_mgmt_next_boot_type type = NEXT_BOOT_TYPE_NORMAL;
-	int next_boot_slot = img_mgmt_get_next_boot_slot(image, &type);
-
-	LOG_DBG("(%d, %s)", slot, confirm ? "confirm" : "test");
-	LOG_DBG("aimg = %d, img = %d, aslot = %d, slot = %d, nbs = %d",
-		img_mgmt_active_image(), image, active_slot, slot, next_boot_slot);
-
-	/* MCUmgr should not allow to confirm non-active image slots to prevent
-	 * confirming something that might not have been verified to actually be bootable
-	 * or have stuck in primary slot of other image. Unfortunately there was
-	 * a bug in logic that always allowed to confirm secondary slot of any
-	 * image. Now the behaviour is controlled via Kconfig options.
-	 */
-#ifndef CONFIG_MCUMGR_GRP_IMG_ALLOW_CONFIRM_NON_ACTIVE_IMAGE_ANY
-	if (confirm && image != img_mgmt_active_image() &&
-	    (!IS_ENABLED(CONFIG_MCUMGR_GRP_IMG_ALLOW_CONFIRM_NON_ACTIVE_IMAGE_SECONDARY) ||
-	     slot == active_slot)) {
-		LOG_DBG("Not allowed to confirm non-active images");
-		return IMG_MGMT_ERR_IMAGE_CONFIRMATION_DENIED;
-	}
-#endif
-
-	/* The rules above apply only to the inactive image.
-	 * To effectively prevent confirming something that might not have been
-	 * verified to actually be bootable, a new policy was introduced,
-	 * that applies to both active and inactive images.
-	 */
-#ifndef CONFIG_MCUMGR_GRP_IMG_ALLOW_CONFIRM_NON_ACTIVE_SLOT
-	if (confirm && slot != active_slot) {
-		return IMG_MGMT_ERR_IMAGE_CONFIRMATION_DENIED;
-	}
-#endif
-
-	/* Setting test to active slot is not allowed. */
-	if (!confirm && slot == active_slot) {
-		return IMG_MGMT_ERR_IMAGE_SETTING_TEST_TO_ACTIVE_DENIED;
-	}
-
-	if (type == NEXT_BOOT_TYPE_TEST) {
-		/* Do nothing when requested to test the slot already set for test. */
-		if (!confirm && slot == next_boot_slot) {
-			return 0;
-		}
-		/* Changing to other, for test or not, is not allowed/ */
-		return IMG_MGMT_ERR_IMAGE_ALREADY_PENDING;
-	}
-
-	/* Normal boot means confirmed boot to either active slot or the opposite slot. */
-	if (type == NEXT_BOOT_TYPE_NORMAL) {
-		/* Do nothing when attempting to confirm slot that will be boot next time. */
-		if (confirm && slot == next_boot_slot) {
-			return 0;
-		}
-
-		/* Can not change slot once other than running has been confirmed. */
-		if ((slot == active_slot && active_slot != next_boot_slot) ||
-		    (!confirm && slot != active_slot && slot == next_boot_slot)) {
-			return IMG_MGMT_ERR_IMAGE_ALREADY_PENDING;
-		}
-		/* Allow selecting non-active slot for boot */
-	}
-
-	if (type == NEXT_BOOT_TYPE_REVERT) {
-		/* Nothing to do when requested to confirm the next boot slot,
-		 * as it is already confirmed in this mode.
-		 */
-		if (confirm && slot == next_boot_slot) {
-			return 0;
-		}
-		/* Trying to set any slot for test is an error */
-		if (!confirm) {
-			return IMG_MGMT_ERR_IMAGE_ALREADY_PENDING;
-		}
-		/* Allow confirming slot == active_slot */
-	}
-
-	return img_mgmt_set_next_boot_slot_common(slot, active_slot, confirm);
-}
-#else
-int img_mgmt_set_next_boot_slot(int slot, bool confirm)
-{
-	int image = img_mgmt_slot_to_image(slot);
-	int active_slot = img_mgmt_active_slot(image);
-	int active_image = img_mgmt_active_image();
-
-	LOG_DBG("(%d, %s)", slot, confirm ? "confirm" : "test");
-	LOG_DBG("aimg = %d, aslot = %d, slot = %d",
-		active_image, active_slot, slot);
-
-	if (slot == active_slot && !confirm) {
-		return IMG_MGMT_ERR_IMAGE_SETTING_TEST_TO_ACTIVE_DENIED;
-	}
-
-#ifndef CONFIG_MCUMGR_GRP_IMG_ALLOW_CONFIRM_NON_ACTIVE_SLOT
-	if (slot != active_slot && confirm) {
-		return IMG_MGMT_ERR_IMAGE_CONFIRMATION_DENIED;
-	}
-#endif
-
-	return img_mgmt_set_next_boot_slot_common(slot, active_slot, confirm);
->>>>>>> 5ad94948
 }
 #endif
 
