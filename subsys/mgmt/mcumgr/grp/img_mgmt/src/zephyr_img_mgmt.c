/*
 * Copyright (c) 2018-2021 mcumgr authors
 *
 * SPDX-License-Identifier: Apache-2.0
 */

#include <zephyr/kernel.h>
#include <zephyr/init.h>
#include <zephyr/drivers/flash.h>
#include <zephyr/storage/flash_map.h>
#include <zephyr/dfu/mcuboot.h>
#include <zephyr/dfu/flash_img.h>
#include <zephyr/logging/log.h>
#include <bootutil/bootutil_public.h>
#include <assert.h>

#include <zephyr/mgmt/mcumgr/mgmt/mgmt.h>
#include <zephyr/mgmt/mcumgr/grp/img_mgmt/img_mgmt.h>

#include <mgmt/mcumgr/grp/img_mgmt/img_mgmt_priv.h>

#if defined(CONFIG_MCUMGR_GRP_IMG_TOO_LARGE_BOOTLOADER_INFO)
#include <zephyr/retention/retention.h>
#include <zephyr/retention/blinfo.h>
#endif

LOG_MODULE_DECLARE(mcumgr_img_grp, CONFIG_MCUMGR_GRP_IMG_LOG_LEVEL);

#define SLOT0_PARTITION     slot0_partition
#define SLOT1_PARTITION     slot1_partition
#define SLOT2_PARTITION     slot2_partition
#define SLOT3_PARTITION     slot3_partition
#define SLOT4_PARTITION     slot4_partition
#define SLOT5_PARTITION     slot5_partition

/* SLOT0_PARTITION and SLOT1_PARTITION are not checked because
 * there is not conditional code that depends on them. If they do
 * not exist compilation will fail, but in case if some of other
 * partitions do not exist, code will compile and will not work
 * properly.
 */
#if CONFIG_MCUMGR_GRP_IMG_UPDATABLE_IMAGE_NUMBER >= 2
BUILD_ASSERT(FIXED_PARTITION_EXISTS(SLOT2_PARTITION) &&
             FIXED_PARTITION_EXISTS(SLOT3_PARTITION),
             "Missing partitions?");
#endif

#if CONFIG_MCUMGR_GRP_IMG_UPDATABLE_IMAGE_NUMBER == 3
BUILD_ASSERT(FIXED_PARTITION_EXISTS(SLOT4_PARTITION) &&
             FIXED_PARTITION_EXISTS(SLOT5_PARTITION),
             "Missing partitions?");
#endif

/**
 * Determines if the specified area of flash is completely unwritten.
 *
 * @param fa pointer to flash area to scan
 *
 * @return 0 when not empty, 1 when empty, negative errno code on error.
 */
static int img_mgmt_flash_check_empty_inner(const struct flash_area* fa) {
    uint32_t data[16];
    off_t    addr;
    off_t    end;
    int      bytes_to_read;
    int      rc;
    int      i;
    uint8_t  erased_val;
    uint32_t erased_val_32;

    assert(fa->fa_size % 4 == 0);

    erased_val    = flash_area_erased_val(fa);
    erased_val_32 = ERASED_VAL_32(erased_val);

    end = fa->fa_size;
    for (addr = 0; addr < end; addr += sizeof(data)) {
        if ((end - addr) < sizeof(data)) {
            bytes_to_read = (end - addr);
        }
        else {
            bytes_to_read = sizeof(data);
        }

        rc = flash_area_read(fa, addr, data, bytes_to_read);
        if (rc < 0) {
            LOG_ERR("Failed to read data from flash area: %d", rc);
            return (IMG_MGMT_ERR_FLASH_READ_FAILED);
        }

        for (i = 0; i < bytes_to_read / 4; i++) {
            if (data[i] != erased_val_32) {
                return (0);
            }
        }
    }

    return (1);
}

#ifndef CONFIG_IMG_ERASE_PROGRESSIVELY
/* Check if area is empty
 *
 * @param fa_id ID of flash area to scan.
 *
 * @return 0 when not empty, 1 when empty, negative errno code on error.
 */
static int img_mgmt_flash_check_empty(uint8_t fa_id) {
    const struct flash_area* fa;
    int rc;

    rc = flash_area_open(fa_id, &fa);
    if (rc == 0) {
        rc = img_mgmt_flash_check_empty_inner(fa);

        flash_area_close(fa);
    }
    else {
        LOG_ERR("Failed to open flash area ID %u: %d", fa_id, rc);
        rc = IMG_MGMT_ERR_FLASH_OPEN_FAILED;
    }

    return (rc);
}
#endif

/**
 * Get flash_area ID for a image number; actually the slots are images
 * for Zephyr, as slot 0 of image 0 is image_0, slot 0 of image 1 is
 * image_2 and so on. The function treats slot numbers as absolute
 * slot number starting at 0.
 */
<<<<<<< HEAD
int img_mgmt_flash_area_id(int slot) {
    uint8_t fa_id;

    switch (slot) {
        case 0 :
            fa_id = FIXED_PARTITION_ID(SLOT0_PARTITION);
            break;

        case 1 :
            fa_id = FIXED_PARTITION_ID(SLOT1_PARTITION);
            break;

        #if FIXED_PARTITION_EXISTS(SLOT2_PARTITION)
        case 2 :
            fa_id = FIXED_PARTITION_ID(SLOT2_PARTITION);
            break;
        #endif

        #if FIXED_PARTITION_EXISTS(SLOT3_PARTITION)
        case 3 :
            fa_id = FIXED_PARTITION_ID(SLOT3_PARTITION);
            break;
        #endif

        #if FIXED_PARTITION_EXISTS(SLOT4_PARTITION)
        case 4 :
            fa_id = FIXED_PARTITION_ID(SLOT4_PARTITION);
            break;
        #endif

        #if FIXED_PARTITION_EXISTS(SLOT5_PARTITION)
        case 5 :
            fa_id = FIXED_PARTITION_ID(SLOT5_PARTITION);
            break;
        #endif

        default :
            fa_id = -1;
            break;
    }

    return (fa_id);
=======
int
img_mgmt_flash_area_id(int slot)
{
	uint8_t fa_id;

	switch (slot) {
	case 0:
		fa_id = FIXED_PARTITION_ID(SLOT0_PARTITION);
		break;

#if !defined(CONFIG_MCUBOOT_BOOTLOADER_MODE_FIRMWARE_UPDATER)
	case 1:
		fa_id = FIXED_PARTITION_ID(SLOT1_PARTITION);
		break;

#if FIXED_PARTITION_EXISTS(SLOT2_PARTITION)
	case 2:
		fa_id = FIXED_PARTITION_ID(SLOT2_PARTITION);
		break;
#endif

#if FIXED_PARTITION_EXISTS(SLOT3_PARTITION)
	case 3:
		fa_id = FIXED_PARTITION_ID(SLOT3_PARTITION);
		break;
#endif

#if FIXED_PARTITION_EXISTS(SLOT4_PARTITION)
	case 4:
		fa_id = FIXED_PARTITION_ID(SLOT4_PARTITION);
		break;
#endif

#if FIXED_PARTITION_EXISTS(SLOT5_PARTITION)
	case 5:
		fa_id = FIXED_PARTITION_ID(SLOT5_PARTITION);
		break;
#endif
#endif /* !defined(CONFIG_MCUBOOT_BOOTLOADER_MODE_FIRMWARE_UPDATER) */

	default:
		fa_id = -1;
		break;
	}

	return fa_id;
>>>>>>> 6ee55e42
}

#if CONFIG_MCUMGR_GRP_IMG_UPDATABLE_IMAGE_NUMBER == 1
/**
 * In normal operation this function will select between first two slot
 * (in reality it just checks whether second slot can be used), ignoring the
 * slot parameter.
 * When CONFIG_MCUMGR_GRP_IMG_DIRECT_UPLOAD is defined it will check if given
 * slot is available, and allowed, for DFU; providing 0 as a parameter means
 * find any unused and non-active available (auto-select); any other positive
 * value is direct (slot + 1) to be used; if checks are positive, then area
 * ID is returned, -1 is returned otherwise.
 * Note that auto-selection is performed only between the two first slots.
 */
static int img_mgmt_get_unused_slot_area_id(int slot) {
    #if defined(CONFIG_MCUMGR_GRP_IMG_DIRECT_UPLOAD)
    slot--;
    if (slot < -1) {
        return (-1);
    }
    else if (slot == -1) {
    #endif
        /*
         * Auto select slot; note that this is performed only between two first
         * slots, at this point, which will require fix when Direct-XIP, which
         * may support more slots, gets support within Zephyr.
         */
        for (slot = 0; slot < 2; slot++) {
            if (img_mgmt_slot_in_use(slot) == 0) {
                int area_id = img_mgmt_flash_area_id(slot);

                if (area_id >= 0) {
                    return (area_id);
                }
            }
        }
        return (-1);

    #if defined(CONFIG_MCUMGR_GRP_IMG_DIRECT_UPLOAD)
    }
    /*
     * Direct selection; the first two slots are checked for being available
     * and unused; the all other slots are just checked for availability.
     */
    if (slot < 2) {
        slot = img_mgmt_slot_in_use(slot) == 0 ? slot : -1;
    }

    /* Return area ID for the slot or -1 */
    return slot != -1 ? img_mgmt_flash_area_id(slot) : -1;
    #endif
}
#elif (CONFIG_MCUMGR_GRP_IMG_UPDATABLE_IMAGE_NUMBER >= 2)
static int img_mgmt_get_unused_slot_area_id(unsigned int image) {
    int area_id = -1;
    int slot    = 0;

    slot = img_mgmt_get_opposite_slot(img_mgmt_active_slot(image));

    if (!img_mgmt_slot_in_use(slot)) {
        area_id = img_mgmt_flash_area_id(slot);
    }

    return area_id;
}
#else
#error "Unsupported number of images"
#endif

int img_mgmt_vercmp(const struct image_version* a, const struct image_version* b) {
    if (a->iv_major < b->iv_major) {
        return (-1);
    }
    else if (a->iv_major > b->iv_major) {
        return (1);
    }

    if (a->iv_minor < b->iv_minor) {
        return (-1);
    }
    else if (a->iv_minor > b->iv_minor) {
        return (1);
    }

    if (a->iv_revision < b->iv_revision) {
        return (-1);
    }
    else if (a->iv_revision > b->iv_revision) {
        return (1);
    }

    #if defined(CONFIG_MCUMGR_GRP_IMG_VERSION_CMP_USE_BUILD_NUMBER)
    if (a->iv_build_num < b->iv_build_num) {
        return (-1);
    }
    else if (a->iv_build_num > b->iv_build_num) {
        return (1);
    }
    #endif

    return (0);
}

int img_mgmt_erase_slot(int slot) {
    const struct flash_area* fa;
    int rc;
    int area_id;

    area_id = img_mgmt_flash_area_id(slot);
    if (area_id < 0) {
        return (IMG_MGMT_ERR_INVALID_SLOT);
    }

    rc = flash_area_open(area_id, &fa);
    if (rc < 0) {
        LOG_ERR("Failed to open flash area ID %u: %d", area_id, rc);
        return (IMG_MGMT_ERR_FLASH_OPEN_FAILED);
    }

    rc = img_mgmt_flash_check_empty_inner(fa);
    if (rc == 0) {
        rc = flash_area_flatten(fa, 0, fa->fa_size);
        if (rc != 0) {
            LOG_ERR("Failed to erase flash area: %d", rc);
            rc = IMG_MGMT_ERR_FLASH_ERASE_FAILED;
        }
    }
    else if (rc == 1) {
        /* A return value of 1 indicates that the slot is already erased, thus
         * return a success code to the client
         */
        rc = 0;
    }

    flash_area_close(fa);

    return (rc);
}

int img_mgmt_write_pending(int slot, bool permanent) {
    int rc;

    if ((slot != 1) && !((CONFIG_MCUMGR_GRP_IMG_UPDATABLE_IMAGE_NUMBER == 2) && (slot == 3))) {
        return (IMG_MGMT_ERR_INVALID_SLOT);
    }

    rc = boot_request_upgrade_multi(img_mgmt_slot_to_image(slot), permanent);
    if (rc != 0) {
        LOG_ERR("Failed to write pending flag for slot %d: %d", slot, rc);
        return (IMG_MGMT_ERR_FLASH_WRITE_FAILED);
    }

    return (IMG_MGMT_ERR_OK);
}

int img_mgmt_write_confirmed(void) {
    int rc;

    rc = boot_write_img_confirmed();
    if (rc != 0) {
        LOG_ERR("Failed to write confirmed flag: %d", rc);
        return (IMG_MGMT_ERR_FLASH_WRITE_FAILED);
    }

    return (IMG_MGMT_ERR_OK);
}

int img_mgmt_read(int slot, unsigned int offset, void* dst, unsigned int num_bytes) {
    const struct flash_area* fa;
    int rc;
    int area_id;

    area_id = img_mgmt_flash_area_id(slot);
    if (area_id < 0) {
        return (IMG_MGMT_ERR_INVALID_SLOT);
    }

    rc = flash_area_open(area_id, &fa);
    if (rc != 0) {
        LOG_ERR("Failed to open flash area ID %u: %d", area_id, rc);
        return (IMG_MGMT_ERR_FLASH_OPEN_FAILED);
    }

    rc = flash_area_read(fa, offset, dst, num_bytes);
    flash_area_close(fa);

    if (rc != 0) {
        LOG_ERR("Failed to read data from flash: %d", rc);
        return (IMG_MGMT_ERR_FLASH_READ_FAILED);
    }

    return (0);
}

#if defined(CONFIG_MCUMGR_GRP_IMG_USE_HEAP_FOR_FLASH_IMG_CONTEXT)
int img_mgmt_write_image_data(unsigned int offset, void const* data, unsigned int num_bytes,
                              bool last) {
    /* Even if K_HEAP_MEM_POOL_SIZE will be able to match size of the structure,
     * keep in mind that when application will put the heap under pressure, obtaining
     * of a flash image context may not be possible, so plan bigger heap size or
     * make sure to limit application pressure on heap when DFU is expected.
     */
    BUILD_ASSERT(K_HEAP_MEM_POOL_SIZE >= (sizeof(struct flash_img_context)),
                 "Not enough heap mem for flash_img_context.");

    int rc = IMG_MGMT_ERR_OK;
    static struct flash_img_context* ctx;

    if (offset != 0 && ctx == NULL) {
        return (IMG_MGMT_ERR_FLASH_CONTEXT_NOT_SET);
    }

    if (offset == 0) {
        if (ctx != NULL) {
            return (IMG_MGMT_ERR_FLASH_CONTEXT_ALREADY_SET);
        }

        ctx = k_malloc(sizeof(struct flash_img_context));
        if (ctx == NULL) {
            return (IMG_MGMT_ERR_NO_FREE_MEMORY);
        }

        if (flash_img_init_id(ctx, g_img_mgmt_state.area_id) != 0) {
            rc = IMG_MGMT_ERR_FLASH_OPEN_FAILED;
            goto out;
        }
    }

    if (flash_img_buffered_write(ctx, data, num_bytes, last) != 0) {
        rc = IMG_MGMT_ERR_FLASH_WRITE_FAILED;
        goto out;
    }

out :
    if (last || rc != MGMT_ERR_EOK) {
        k_free(ctx);
        ctx = NULL;
    }

    return (rc);
}
#else
int img_mgmt_write_image_data(unsigned int offset, void const* data, unsigned int num_bytes,
                              bool last) {
    static struct flash_img_context ctx;

    if (offset == 0) {
        if (flash_img_init_id(&ctx, g_img_mgmt_state.area_id) != 0) {
            return (IMG_MGMT_ERR_FLASH_OPEN_FAILED);
        }
    }

    if (flash_img_buffered_write(&ctx, data, num_bytes, last) != 0) {
        return (IMG_MGMT_ERR_FLASH_WRITE_FAILED);
    }

    return (IMG_MGMT_ERR_OK);
}
#endif

int img_mgmt_erase_image_data(unsigned int off, unsigned int num_bytes) {
    const struct flash_area* fa;
    int rc;
    const struct device *dev;
    struct flash_pages_info page;
    off_t page_offset;
    size_t erase_size;

    if (off != 0) {
        rc = IMG_MGMT_ERR_INVALID_OFFSET;
        goto end;
    }

    rc = flash_area_open(g_img_mgmt_state.area_id, &fa);
    if (rc != 0) {
        LOG_ERR("Can't bind to the flash area (err %d)", rc);
        rc = IMG_MGMT_ERR_FLASH_OPEN_FAILED;
        goto end;
    }

    /* Align requested erase size to the erase-block-size */
    dev = flash_area_get_device(fa);

    if (dev == NULL) {
        rc = IMG_MGMT_ERR_FLASH_AREA_DEVICE_NULL;
        goto end_fa;
    }

    page_offset = fa->fa_off + num_bytes - 1;
    rc = flash_get_page_info_by_offs(dev, page_offset, &page);
    if (rc != 0) {
        LOG_ERR("bad offset (0x%lx)", (long)page_offset);
        rc = IMG_MGMT_ERR_INVALID_PAGE_OFFSET;
        goto end_fa;
    }

    erase_size = page.start_offset + page.size - fa->fa_off;
    rc = flash_area_flatten(fa, boot_get_image_start_offset(g_img_mgmt_state.area_id),
                            erase_size);
    if (rc != 0) {
        LOG_ERR("image slot erase of 0x%zx bytes failed (err %d)", erase_size,
                rc);
        rc = IMG_MGMT_ERR_FLASH_ERASE_FAILED;
        goto end_fa;
    }

    LOG_INF("Erased 0x%zx bytes of image slot", erase_size);

    #ifdef CONFIG_MCUBOOT_IMG_MANAGER
    /* Right now MCUmgr supports only mcuboot images.
     * Above compilation swich might help to recognize mcuboot related
     * code when supports for anothe bootloader will be introduced.
     */

    /* erase the image trailer area if it was not erased */
    off = boot_get_trailer_status_offset(fa->fa_size);
    if (off >= erase_size) {
        rc = flash_get_page_info_by_offs(dev, fa->fa_off + off, &page);

        off        = page.start_offset - fa->fa_off;
        erase_size = fa->fa_size - off;

        rc = flash_area_flatten(fa, off, erase_size);
        if (rc != 0) {
            LOG_ERR("image slot trailer erase of 0x%zx bytes failed (err %d)",
                    erase_size, rc);
            rc = IMG_MGMT_ERR_FLASH_ERASE_FAILED;
            goto end_fa;
        }

        LOG_INF("Erased 0x%zx bytes of image slot trailer", erase_size);
    }
    #endif
    rc = IMG_MGMT_ERR_OK;

end_fa :
    flash_area_close(fa);

end :

    return (rc);
}

int img_mgmt_swap_type(int slot) {
    int image;

    image = img_mgmt_slot_to_image(slot);
    switch (mcuboot_swap_type_multi(image)) {
        case BOOT_SWAP_TYPE_NONE :
            return (IMG_MGMT_SWAP_TYPE_NONE);

        case BOOT_SWAP_TYPE_TEST :
            return (IMG_MGMT_SWAP_TYPE_TEST);

        case BOOT_SWAP_TYPE_PERM :
            return (IMG_MGMT_SWAP_TYPE_PERM);

        case BOOT_SWAP_TYPE_REVERT :
            return (IMG_MGMT_SWAP_TYPE_REVERT);

        default :
            return (IMG_MGMT_SWAP_TYPE_UNKNOWN);
    }
}

/**
 * Verifies an upload request and indicates the actions that should be taken
 * during processing of the request.  This is a "read only" function in the
 * sense that it doesn't write anything to flash and doesn't modify any global
 * variables.
 *
 * @param req The upload request to inspect.
 * @param action On success, gets populated with information about how to process
 * the request.
 *
 * @return 0 if processing should occur; A MGMT_ERR code if an error response should be sent
 *           instead.
 */
int img_mgmt_upload_inspect(const struct img_mgmt_upload_req* req,
                            struct img_mgmt_upload_action* action) {
    const struct image_header* hdr;
    struct image_version cur_ver;
    int rc;

    (void) memset(action, 0, sizeof(*action));

    if (req->off == SIZE_MAX) {
        /* Request did not include an `off` field. */
        IMG_MGMT_UPLOAD_ACTION_SET_RC_RSN(action, img_mgmt_err_str_hdr_malformed);
        LOG_DBG("Request did not include an `off` field");
        return (IMG_MGMT_ERR_INVALID_OFFSET);
    }

    if (req->off == 0) {
        /* First upload chunk. */
        const struct flash_area* fa;
        #if defined(CONFIG_MCUMGR_GRP_IMG_TOO_LARGE_SYSBUILD) &&                \
            (defined(CONFIG_MCUBOOT_BOOTLOADER_MODE_SWAP_WITHOUT_SCRATCH) ||    \
             defined(CONFIG_MCUBOOT_BOOTLOADER_MODE_SWAP_USING_OFFSET)    ||    \
             defined(CONFIG_MCUBOOT_BOOTLOADER_MODE_SWAP_USING_MOVE)      ||    \
             defined(CONFIG_MCUBOOT_BOOTLOADER_MODE_SWAP_SCRATCH)         ||    \
             defined(CONFIG_MCUBOOT_BOOTLOADER_MODE_OVERWRITE_ONLY)       ||    \
             defined(CONFIG_MCUBOOT_BOOTLOADER_MODE_RAM_LOAD)             ||    \
             defined(CONFIG_MCUBOOT_BOOTLOADER_MODE_DIRECT_XIP)           ||    \
             defined(CONFIG_MCUBOOT_BOOTLOADER_MODE_DIRECT_XIP_WITH_REVERT)) &&	\
            CONFIG_MCUBOOT_UPDATE_FOOTER_SIZE > 0
        const struct flash_area *fa_current;
        int current_img_area;
        #elif defined(CONFIG_MCUMGR_GRP_IMG_TOO_LARGE_BOOTLOADER_INFO)
        int max_image_size;
        #endif

        if (req->img_data.len < sizeof(struct image_header)) {
            /*  Image header is the first thing in the image */
            IMG_MGMT_UPLOAD_ACTION_SET_RC_RSN(action, img_mgmt_err_str_hdr_malformed);
            LOG_DBG("Image data too short: %u < %u", req->img_data.len,
                    sizeof(struct image_header));
            return (IMG_MGMT_ERR_INVALID_IMAGE_HEADER);
        }

        if (req->size == SIZE_MAX) {
            /* Request did not include a `len` field. */
            IMG_MGMT_UPLOAD_ACTION_SET_RC_RSN(action, img_mgmt_err_str_hdr_malformed);
            LOG_DBG("Request did not include a `len` field");
            return (IMG_MGMT_ERR_INVALID_LENGTH);
        }

        action->size = req->size;

        hdr = (struct image_header*)req->img_data.value;
        if (hdr->ih_magic != IMAGE_MAGIC) {
            IMG_MGMT_UPLOAD_ACTION_SET_RC_RSN(action, img_mgmt_err_str_magic_mismatch);
            LOG_DBG("Magic mismatch: %08X != %08X", hdr->ih_magic, IMAGE_MAGIC);
            return (IMG_MGMT_ERR_INVALID_IMAGE_HEADER_MAGIC);
        }

        if (req->data_sha.len > IMG_MGMT_DATA_SHA_LEN) {
            LOG_DBG("Invalid hash length: %u", req->data_sha.len);
            return (IMG_MGMT_ERR_INVALID_HASH);
        }

        /*
         * If request includes proper data hash we can check whether there is
         * upload in progress (interrupted due to e.g. link disconnection) with
         * the same data hash so we can just resume it by simply including
         * current upload offset in response.
         */
        if ((req->data_sha.len > 0) && (g_img_mgmt_state.area_id != -1)) {
            if ((g_img_mgmt_state.data_sha_len == req->data_sha.len) &&
                !memcmp(g_img_mgmt_state.data_sha, req->data_sha.value,
                        req->data_sha.len)) {
                return (IMG_MGMT_ERR_OK);
            }
        }

        action->area_id = img_mgmt_get_unused_slot_area_id(req->image);
        if (action->area_id < 0) {
            /* No slot available to upload to */
            IMG_MGMT_UPLOAD_ACTION_SET_RC_RSN(action, img_mgmt_err_str_no_slot);
            LOG_DBG("No slot available to upload to");
            return (IMG_MGMT_ERR_NO_FREE_SLOT);
        }

        rc = flash_area_open(action->area_id, &fa);
        if (rc) {
            IMG_MGMT_UPLOAD_ACTION_SET_RC_RSN(action,
                                              img_mgmt_err_str_flash_open_failed);
            LOG_ERR("Failed to open flash area ID %u: %d", action->area_id, rc);
            return (IMG_MGMT_ERR_FLASH_OPEN_FAILED);
        }

        /* Check that the area is of sufficient size to store the new image */
        if (req->size > fa->fa_size) {
            IMG_MGMT_UPLOAD_ACTION_SET_RC_RSN(action,
                                              img_mgmt_err_str_image_too_large);
            flash_area_close(fa);
            LOG_DBG("Upload too large for slot: %u > %u", req->size,
                    fa->fa_size);
            return (IMG_MGMT_ERR_INVALID_IMAGE_TOO_LARGE);
        }

        #if defined(CONFIG_MCUMGR_GRP_IMG_TOO_LARGE_SYSBUILD) &&                \
            (defined(CONFIG_MCUBOOT_BOOTLOADER_MODE_SWAP_WITHOUT_SCRATCH) ||    \
             defined(CONFIG_MCUBOOT_BOOTLOADER_MODE_SWAP_USING_OFFSET)    ||    \
             defined(CONFIG_MCUBOOT_BOOTLOADER_MODE_SWAP_USING_MOVE)      ||    \
             defined(CONFIG_MCUBOOT_BOOTLOADER_MODE_SWAP_SCRATCH)         ||    \
             defined(CONFIG_MCUBOOT_BOOTLOADER_MODE_OVERWRITE_ONLY)       ||    \
             defined(CONFIG_MCUBOOT_BOOTLOADER_MODE_RAM_LOAD)             ||    \
             defined(CONFIG_MCUBOOT_BOOTLOADER_MODE_DIRECT_XIP)           ||    \
             defined(CONFIG_MCUBOOT_BOOTLOADER_MODE_DIRECT_XIP_WITH_REVERT)) &&	\
            (CONFIG_MCUBOOT_UPDATE_FOOTER_SIZE > 0)
        /* Check if slot1 is larger than slot0 by the update size, if so then the size
         * check can be skipped because the devicetree partitions are okay
         */
        current_img_area = img_mgmt_flash_area_id(req->image);

        if (current_img_area < 0) {
            /* Current slot cannot be determined */
            LOG_ERR("Failed to determine active slot for image %d: %d", req->image,
                    current_img_area);
            return (IMG_MGMT_ERR_ACTIVE_SLOT_NOT_KNOWN);
        }

        rc = flash_area_open(current_img_area, &fa_current);
        if (rc) {
            IMG_MGMT_UPLOAD_ACTION_SET_RC_RSN(action,
                                              img_mgmt_err_str_flash_open_failed);
            LOG_ERR("Failed to open flash area ID %u: %d", current_img_area, rc);
            flash_area_close(fa);
            return (IMG_MGMT_ERR_FLASH_OPEN_FAILED);
        }

        flash_area_close(fa_current);

        LOG_DBG("Primary size: %d, secondary size: %d, overhead: %d, max update size: %d",
                fa_current->fa_size, fa->fa_size, CONFIG_MCUBOOT_UPDATE_FOOTER_SIZE,
                (fa->fa_size + CONFIG_MCUBOOT_UPDATE_FOOTER_SIZE));

        if (fa_current->fa_size >= (fa->fa_size + CONFIG_MCUBOOT_UPDATE_FOOTER_SIZE)) {
            /* Upgrade slot is of sufficient size, nothing to check */
            LOG_INF("Upgrade slots already sized appropriately, "
                    "CONFIG_MCUMGR_GRP_IMG_TOO_LARGE_SYSBUILD is not needed");
            goto skip_size_check;
        }

        if (req->size > (fa->fa_size - CONFIG_MCUBOOT_UPDATE_FOOTER_SIZE)) {
            IMG_MGMT_UPLOAD_ACTION_SET_RC_RSN(action,
                                              img_mgmt_err_str_image_too_large);
            flash_area_close(fa);
            LOG_DBG("Upload too large for slot (with end offset): %u > %u", req->size,
                    (fa->fa_size - CONFIG_MCUBOOT_UPDATE_FOOTER_SIZE));
            return (IMG_MGMT_ERR_INVALID_IMAGE_TOO_LARGE);
        }

skip_size_check :
        #elif defined(CONFIG_MCUMGR_GRP_IMG_TOO_LARGE_BOOTLOADER_INFO)
        rc = blinfo_lookup(BLINFO_MAX_APPLICATION_SIZE, (char *)&max_image_size,
                           sizeof(max_image_size));

        if (rc == sizeof(max_image_size) && max_image_size > 0 &&
            req->size > max_image_size) {
            IMG_MGMT_UPLOAD_ACTION_SET_RC_RSN(action,
                                              img_mgmt_err_str_image_too_large);
            flash_area_close(fa);
            LOG_DBG("Upload too large for slot (with max image size): %u > %u",
                    req->size, max_image_size);
            return (IMG_MGMT_ERR_INVALID_IMAGE_TOO_LARGE);
        }
        #endif

        #if defined(CONFIG_MCUMGR_GRP_IMG_REJECT_DIRECT_XIP_MISMATCHED_SLOT)
        if (hdr->ih_flags & IMAGE_F_ROM_FIXED) {
            if (fa->fa_off != hdr->ih_load_addr) {
                IMG_MGMT_UPLOAD_ACTION_SET_RC_RSN(action,
                                                  img_mgmt_err_str_image_bad_flash_addr);
                flash_area_close(fa);
                LOG_DBG("Invalid flash address: %08X, expected: %08X",
                        hdr->ih_load_addr, (int)fa->fa_off);
                return (IMG_MGMT_ERR_INVALID_FLASH_ADDRESS);
            }
        }
        #endif

        flash_area_close(fa);

        if (req->upgrade) {
            /* User specified upgrade-only. Make sure new image version is
             * greater than that of the currently running image.
             */
            rc = img_mgmt_my_version(&cur_ver);
            if (rc != 0) {
                LOG_DBG("Version get failed: %d", rc);
                return (IMG_MGMT_ERR_VERSION_GET_FAILED);
            }

            if (img_mgmt_vercmp(&cur_ver, &hdr->ih_ver) >= 0) {
                IMG_MGMT_UPLOAD_ACTION_SET_RC_RSN(action,
                                                  img_mgmt_err_str_downgrade);
                LOG_DBG("Downgrade: %d.%d.%d.%d, expected: %d.%d.%d.%d",
                        cur_ver.iv_major, cur_ver.iv_minor, cur_ver.iv_revision,
                        cur_ver.iv_build_num, hdr->ih_ver.iv_major,
                        hdr->ih_ver.iv_minor, hdr->ih_ver.iv_revision,
                        hdr->ih_ver.iv_build_num);
                return (IMG_MGMT_ERR_CURRENT_VERSION_IS_NEWER);
            }
        }

        #ifndef CONFIG_IMG_ERASE_PROGRESSIVELY
        rc = img_mgmt_flash_check_empty(action->area_id);
        if (rc < 0) {
            LOG_DBG("Flash check empty failed: %d", rc);
            return (rc);
        }

        action->erase = (rc == 0);
        #endif
    }
    else {
        /* Continuation of upload. */
        action->area_id = g_img_mgmt_state.area_id;
        action->size    = g_img_mgmt_state.size;

        if (req->off != g_img_mgmt_state.off) {
            /*
             * Invalid offset. Drop the data, and respond with the offset we're
             * expecting data for.
             */
            LOG_DBG("Invalid offset: %08x, expected: %08x", req->off,
                    g_img_mgmt_state.off);
            return (IMG_MGMT_ERR_OK);
        }

        if ((req->off + req->img_data.len) > action->size) {
            /* Data overrun, the amount of data written would be more than the size
             * of the image that the client originally sent
             */
            IMG_MGMT_UPLOAD_ACTION_SET_RC_RSN(action, img_mgmt_err_str_data_overrun);
            LOG_DBG("Data overrun: %u + %u > %llu", req->off, req->img_data.len,
                    action->size);
            return (IMG_MGMT_ERR_INVALID_IMAGE_DATA_OVERRUN);
        }
    }

    action->write_bytes = req->img_data.len;
    action->proceed     = true;
    IMG_MGMT_UPLOAD_ACTION_SET_RC_RSN(action, NULL);

    return (IMG_MGMT_ERR_OK);
}

int img_mgmt_erased_val(int slot, uint8_t* erased_val) {
    const struct flash_area* fa;
    int rc;
    int area_id;

    area_id = img_mgmt_flash_area_id(slot);
    if (area_id < 0) {
        LOG_DBG("Invalid slot: %d", area_id);
        return (IMG_MGMT_ERR_INVALID_SLOT);
    }

    rc = flash_area_open(area_id, &fa);
    if (rc != 0) {
        LOG_ERR("Failed to open flash area ID %u: %d", area_id, rc);
        return (IMG_MGMT_ERR_FLASH_OPEN_FAILED);
    }

    *erased_val = flash_area_erased_val(fa);
    flash_area_close(fa);

    return (0);
}<|MERGE_RESOLUTION|>--- conflicted
+++ resolved
@@ -130,7 +130,6 @@
  * image_2 and so on. The function treats slot numbers as absolute
  * slot number starting at 0.
  */
-<<<<<<< HEAD
 int img_mgmt_flash_area_id(int slot) {
     uint8_t fa_id;
 
@@ -139,6 +138,7 @@
             fa_id = FIXED_PARTITION_ID(SLOT0_PARTITION);
             break;
 
+        #if !defined(CONFIG_MCUBOOT_BOOTLOADER_MODE_FIRMWARE_UPDATER)
         case 1 :
             fa_id = FIXED_PARTITION_ID(SLOT1_PARTITION);
             break;
@@ -166,6 +166,7 @@
             fa_id = FIXED_PARTITION_ID(SLOT5_PARTITION);
             break;
         #endif
+        #endif /* !defined(CONFIG_MCUBOOT_BOOTLOADER_MODE_FIRMWARE_UPDATER) */
 
         default :
             fa_id = -1;
@@ -173,54 +174,6 @@
     }
 
     return (fa_id);
-=======
-int
-img_mgmt_flash_area_id(int slot)
-{
-	uint8_t fa_id;
-
-	switch (slot) {
-	case 0:
-		fa_id = FIXED_PARTITION_ID(SLOT0_PARTITION);
-		break;
-
-#if !defined(CONFIG_MCUBOOT_BOOTLOADER_MODE_FIRMWARE_UPDATER)
-	case 1:
-		fa_id = FIXED_PARTITION_ID(SLOT1_PARTITION);
-		break;
-
-#if FIXED_PARTITION_EXISTS(SLOT2_PARTITION)
-	case 2:
-		fa_id = FIXED_PARTITION_ID(SLOT2_PARTITION);
-		break;
-#endif
-
-#if FIXED_PARTITION_EXISTS(SLOT3_PARTITION)
-	case 3:
-		fa_id = FIXED_PARTITION_ID(SLOT3_PARTITION);
-		break;
-#endif
-
-#if FIXED_PARTITION_EXISTS(SLOT4_PARTITION)
-	case 4:
-		fa_id = FIXED_PARTITION_ID(SLOT4_PARTITION);
-		break;
-#endif
-
-#if FIXED_PARTITION_EXISTS(SLOT5_PARTITION)
-	case 5:
-		fa_id = FIXED_PARTITION_ID(SLOT5_PARTITION);
-		break;
-#endif
-#endif /* !defined(CONFIG_MCUBOOT_BOOTLOADER_MODE_FIRMWARE_UPDATER) */
-
-	default:
-		fa_id = -1;
-		break;
-	}
-
-	return fa_id;
->>>>>>> 6ee55e42
 }
 
 #if CONFIG_MCUMGR_GRP_IMG_UPDATABLE_IMAGE_NUMBER == 1
