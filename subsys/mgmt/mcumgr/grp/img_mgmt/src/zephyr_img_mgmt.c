/*
 * Copyright (c) 2018-2021 mcumgr authors
 *
 * SPDX-License-Identifier: Apache-2.0
 */

#include <zephyr/kernel.h>
#include <zephyr/init.h>
#include <zephyr/drivers/flash.h>
#include <zephyr/storage/flash_map.h>
#include <zephyr/dfu/mcuboot.h>
#include <zephyr/dfu/flash_img.h>
#include <zephyr/logging/log.h>
#include <bootutil/bootutil_public.h>
#include <assert.h>

#include <zephyr/mgmt/mcumgr/mgmt/mgmt.h>
#include <zephyr/mgmt/mcumgr/grp/img_mgmt/img_mgmt.h>

#include <mgmt/mcumgr/grp/img_mgmt/img_mgmt_priv.h>

#if defined(CONFIG_MCUMGR_GRP_IMG_TOO_LARGE_BOOTLOADER_INFO)
#include <zephyr/retention/retention.h>
#include <zephyr/retention/blinfo.h>
#endif

LOG_MODULE_DECLARE(mcumgr_img_grp, CONFIG_MCUMGR_GRP_IMG_LOG_LEVEL);

#define SLOT0_PARTITION     slot0_partition
#define SLOT1_PARTITION     slot1_partition
#define SLOT2_PARTITION     slot2_partition
#define SLOT3_PARTITION     slot3_partition
#define SLOT4_PARTITION     slot4_partition
#define SLOT5_PARTITION     slot5_partition

/* SLOT0_PARTITION and SLOT1_PARTITION are not checked because
 * there is not conditional code that depends on them. If they do
 * not exist compilation will fail, but in case if some of other
 * partitions do not exist, code will compile and will not work
 * properly.
 */
#if CONFIG_MCUMGR_GRP_IMG_UPDATABLE_IMAGE_NUMBER >= 2
BUILD_ASSERT(FIXED_PARTITION_EXISTS(SLOT2_PARTITION) &&
             FIXED_PARTITION_EXISTS(SLOT3_PARTITION),
             "Missing partitions?");
#endif

#if CONFIG_MCUMGR_GRP_IMG_UPDATABLE_IMAGE_NUMBER == 3
BUILD_ASSERT(FIXED_PARTITION_EXISTS(SLOT4_PARTITION) &&
             FIXED_PARTITION_EXISTS(SLOT5_PARTITION),
             "Missing partitions?");
#endif

/**
 * Determines if the specified area of flash is completely unwritten.
 *
 * @param fa pointer to flash area to scan
 *
 * @return 0 when not empty, 1 when empty, negative errno code on error.
 */
static int img_mgmt_flash_check_empty_inner(const struct flash_area* fa) {
    uint32_t data[16];
    off_t    addr;
    off_t    end;
    int      bytes_to_read;
    int      rc;
    int      i;
    uint8_t  erased_val;
    uint32_t erased_val_32;

    assert(fa->fa_size % 4 == 0);

    erased_val    = flash_area_erased_val(fa);
    erased_val_32 = ERASED_VAL_32(erased_val);

    end = fa->fa_size;
    for (addr = 0; addr < end; addr += sizeof(data)) {
        if ((end - addr) < sizeof(data)) {
            bytes_to_read = (end - addr);
        }
        else {
            bytes_to_read = sizeof(data);
        }

        rc = flash_area_read(fa, addr, data, bytes_to_read);
        if (rc < 0) {
            LOG_ERR("Failed to read data from flash area: %d", rc);
            return (IMG_MGMT_ERR_FLASH_READ_FAILED);
        }

        for (i = 0; i < bytes_to_read / 4; i++) {
            if (data[i] != erased_val_32) {
                return (0);
            }
        }
    }

    return (1);
}

#ifndef CONFIG_IMG_ERASE_PROGRESSIVELY
/* Check if area is empty
 *
 * @param fa_id ID of flash area to scan.
 *
 * @return 0 when not empty, 1 when empty, negative errno code on error.
 */
static int img_mgmt_flash_check_empty(uint8_t fa_id) {
    const struct flash_area* fa;
    int rc;

    rc = flash_area_open(fa_id, &fa);
    if (rc == 0) {
        rc = img_mgmt_flash_check_empty_inner(fa);

        flash_area_close(fa);
    }
    else {
        LOG_ERR("Failed to open flash area ID %u: %d", fa_id, rc);
        rc = IMG_MGMT_ERR_FLASH_OPEN_FAILED;
    }

    return (rc);
}
#endif

/**
 * Get flash_area ID for a image number; actually the slots are images
 * for Zephyr, as slot 0 of image 0 is image_0, slot 0 of image 1 is
 * image_2 and so on. The function treats slot numbers as absolute
 * slot number starting at 0.
 */
int img_mgmt_flash_area_id(int slot) {
    uint8_t fa_id;

    switch (slot) {
        case 0 :
            fa_id = FIXED_PARTITION_ID(SLOT0_PARTITION);
            break;

        case 1 :
            fa_id = FIXED_PARTITION_ID(SLOT1_PARTITION);
            break;

        #if FIXED_PARTITION_EXISTS(SLOT2_PARTITION)
        case 2 :
            fa_id = FIXED_PARTITION_ID(SLOT2_PARTITION);
            break;
        #endif

        #if FIXED_PARTITION_EXISTS(SLOT3_PARTITION)
        case 3 :
            fa_id = FIXED_PARTITION_ID(SLOT3_PARTITION);
            break;
        #endif

        #if FIXED_PARTITION_EXISTS(SLOT4_PARTITION)
        case 4 :
            fa_id = FIXED_PARTITION_ID(SLOT4_PARTITION);
            break;
        #endif

        #if FIXED_PARTITION_EXISTS(SLOT5_PARTITION)
        case 5 :
            fa_id = FIXED_PARTITION_ID(SLOT5_PARTITION);
            break;
        #endif

        default :
            fa_id = -1;
            break;
    }

    return (fa_id);
}

#if CONFIG_MCUMGR_GRP_IMG_UPDATABLE_IMAGE_NUMBER == 1
/**
 * In normal operation this function will select between first two slot
 * (in reality it just checks whether second slot can be used), ignoring the
 * slot parameter.
 * When CONFIG_MCUMGR_GRP_IMG_DIRECT_UPLOAD is defined it will check if given
 * slot is available, and allowed, for DFU; providing 0 as a parameter means
 * find any unused and non-active available (auto-select); any other positive
 * value is direct (slot + 1) to be used; if checks are positive, then area
 * ID is returned, -1 is returned otherwise.
 * Note that auto-selection is performed only between two two first slots.
 */
static int img_mgmt_get_unused_slot_area_id(int slot) {
    #if defined(CONFIG_MCUMGR_GRP_IMG_DIRECT_UPLOAD)
    slot--;
    if (slot < -1) {
        return (-1);
    }
    else if (slot == -1) {
    #endif
        /*
         * Auto select slot; note that this is performed only between two first
         * slots, at this point, which will require fix when Direct-XIP, which
         * may support more slots, gets support within Zephyr.
         */
        for (slot = 0; slot < 2; slot++) {
            if (img_mgmt_slot_in_use(slot) == 0) {
                int area_id = img_mgmt_flash_area_id(slot);

                if (area_id >= 0) {
                    return (area_id);
                }
            }
        }
        return (-1);

    #if defined(CONFIG_MCUMGR_GRP_IMG_DIRECT_UPLOAD)
    }
    /*
     * Direct selection; the first two slots are checked for being available
     * and unused; the all other slots are just checked for availability.
     */
    if (slot < 2) {
        slot = img_mgmt_slot_in_use(slot) == 0 ? slot : -1;
    }

    /* Return area ID for the slot or -1 */
    return slot != -1 ? img_mgmt_flash_area_id(slot) : -1;
    #endif
}
#elif (CONFIG_MCUMGR_GRP_IMG_UPDATABLE_IMAGE_NUMBER >= 2)
static int img_mgmt_get_unused_slot_area_id(unsigned int image) {
    int area_id = -1;
    int slot    = 0;

    slot = img_mgmt_get_opposite_slot(img_mgmt_active_slot(image));

    if (!img_mgmt_slot_in_use(slot)) {
        area_id = img_mgmt_flash_area_id(slot);
    }

    return area_id;
}
#else
#error "Unsupported number of images"
#endif

int img_mgmt_vercmp(const struct image_version* a, const struct image_version* b) {
    if (a->iv_major < b->iv_major) {
        return (-1);
    }
    else if (a->iv_major > b->iv_major) {
        return (1);
    }

    if (a->iv_minor < b->iv_minor) {
        return (-1);
    }
    else if (a->iv_minor > b->iv_minor) {
        return (1);
    }

    if (a->iv_revision < b->iv_revision) {
        return (-1);
    }
    else if (a->iv_revision > b->iv_revision) {
        return (1);
    }

    #if defined(CONFIG_MCUMGR_GRP_IMG_VERSION_CMP_USE_BUILD_NUMBER)
    if (a->iv_build_num < b->iv_build_num) {
        return (-1);
    }
    else if (a->iv_build_num > b->iv_build_num) {
        return (1);
    }
    #endif

    return (0);
}

<<<<<<< HEAD
int img_mgmt_erase_slot(int slot)
{
	const struct flash_area *fa;
	int rc;
	int area_id = img_mgmt_flash_area_id(slot);

	if (area_id < 0) {
		return IMG_MGMT_ERR_INVALID_SLOT;
	}

	rc = flash_area_open(area_id, &fa);

	if (rc < 0) {
		LOG_ERR("Failed to open flash area ID %u: %d", area_id, rc);
		return IMG_MGMT_ERR_FLASH_OPEN_FAILED;
	}

	rc = img_mgmt_flash_check_empty_inner(fa);

	if (rc == 0) {
		rc = flash_area_flatten(fa, 0, fa->fa_size);

		if (rc != 0) {
			LOG_ERR("Failed to erase flash area: %d", rc);
			rc = IMG_MGMT_ERR_FLASH_ERASE_FAILED;
		}
	} else if (rc == 1) {
		/* A return value of 1 indicates that the slot is already erased, thus
		 * return a success code to the client
		 */
		rc = 0;
	}

	flash_area_close(fa);

	return rc;
=======
int img_mgmt_erase_slot(int slot) {
    const struct flash_area* fa;
    int rc;
    int area_id;

    area_id = img_mgmt_flash_area_id(slot);
    if (area_id < 0) {
        return (IMG_MGMT_ERR_INVALID_SLOT);
    }

    rc = flash_area_open(area_id, &fa);
    if (rc < 0) {
        LOG_ERR("Failed to open flash area ID %u: %d", area_id, rc);
        return (IMG_MGMT_ERR_FLASH_OPEN_FAILED);
    }

    rc = img_mgmt_flash_check_empty_inner(fa);
    if (rc == 0) {
        rc = flash_area_erase(fa, 0, fa->fa_size);
        if (rc != 0) {
            LOG_ERR("Failed to erase flash area: %d", rc);
            rc = IMG_MGMT_ERR_FLASH_ERASE_FAILED;
        }
    }
    else if (rc == 1) {
        /* A return value of 1 indicates that the slot is already erased, thus
         * return a success code to the client
         */
        rc = 0;
    }

    flash_area_close(fa);

    return (rc);
>>>>>>> f04b1c3f
}

int img_mgmt_write_pending(int slot, bool permanent) {
    int rc;

    if ((slot != 1) && !((CONFIG_MCUMGR_GRP_IMG_UPDATABLE_IMAGE_NUMBER == 2) && (slot == 3))) {
        return (IMG_MGMT_ERR_INVALID_SLOT);
    }

    rc = boot_request_upgrade_multi(img_mgmt_slot_to_image(slot), permanent);
    if (rc != 0) {
        LOG_ERR("Failed to write pending flag for slot %d: %d", slot, rc);
        return (IMG_MGMT_ERR_FLASH_WRITE_FAILED);
    }

    return (IMG_MGMT_ERR_OK);
}

int img_mgmt_write_confirmed(void) {
    int rc;

    rc = boot_write_img_confirmed();
    if (rc != 0) {
        LOG_ERR("Failed to write confirmed flag: %d", rc);
        return (IMG_MGMT_ERR_FLASH_WRITE_FAILED);
    }

    return (IMG_MGMT_ERR_OK);
}

int img_mgmt_read(int slot, unsigned int offset, void* dst, unsigned int num_bytes) {
    const struct flash_area* fa;
    int rc;
    int area_id;

    area_id = img_mgmt_flash_area_id(slot);
    if (area_id < 0) {
        return (IMG_MGMT_ERR_INVALID_SLOT);
    }

    rc = flash_area_open(area_id, &fa);
    if (rc != 0) {
        LOG_ERR("Failed to open flash area ID %u: %d", area_id, rc);
        return (IMG_MGMT_ERR_FLASH_OPEN_FAILED);
    }

    rc = flash_area_read(fa, offset, dst, num_bytes);
    flash_area_close(fa);

    if (rc != 0) {
        LOG_ERR("Failed to read data from flash: %d", rc);
        return (IMG_MGMT_ERR_FLASH_READ_FAILED);
    }

    return (0);
}

#if defined(CONFIG_MCUMGR_GRP_IMG_USE_HEAP_FOR_FLASH_IMG_CONTEXT)
int img_mgmt_write_image_data(unsigned int offset, void const* data, unsigned int num_bytes,
                              bool last) {
    /* Even if K_HEAP_MEM_POOL_SIZE will be able to match size of the structure,
     * keep in mind that when application will put the heap under pressure, obtaining
     * of a flash image context may not be possible, so plan bigger heap size or
     * make sure to limit application pressure on heap when DFU is expected.
     */
    BUILD_ASSERT(K_HEAP_MEM_POOL_SIZE >= (sizeof(struct flash_img_context)),
                 "Not enough heap mem for flash_img_context.");

    int rc = IMG_MGMT_ERR_OK;
    static struct flash_img_context* ctx;

    if (offset != 0 && ctx == NULL) {
        return (IMG_MGMT_ERR_FLASH_CONTEXT_NOT_SET);
    }

    if (offset == 0) {
        if (ctx != NULL) {
            return (IMG_MGMT_ERR_FLASH_CONTEXT_ALREADY_SET);
        }

        ctx = k_malloc(sizeof(struct flash_img_context));
        if (ctx == NULL) {
            return (IMG_MGMT_ERR_NO_FREE_MEMORY);
        }

        if (flash_img_init_id(ctx, g_img_mgmt_state.area_id) != 0) {
            rc = IMG_MGMT_ERR_FLASH_OPEN_FAILED;
            goto out;
        }
    }

    if (flash_img_buffered_write(ctx, data, num_bytes, last) != 0) {
        rc = IMG_MGMT_ERR_FLASH_WRITE_FAILED;
        goto out;
    }

out :
    if (last || rc != MGMT_ERR_EOK) {
        k_free(ctx);
        ctx = NULL;
    }

    return (rc);
}
#else
int img_mgmt_write_image_data(unsigned int offset, void const* data, unsigned int num_bytes,
                              bool last) {
    static struct flash_img_context ctx;

    if (offset == 0) {
        if (flash_img_init_id(&ctx, g_img_mgmt_state.area_id) != 0) {
            return (IMG_MGMT_ERR_FLASH_OPEN_FAILED);
        }
    }

    if (flash_img_buffered_write(&ctx, data, num_bytes, last) != 0) {
        return (IMG_MGMT_ERR_FLASH_WRITE_FAILED);
    }

<<<<<<< HEAD
int img_mgmt_erase_image_data(unsigned int off, unsigned int num_bytes)
{
	const struct flash_area *fa;
	int rc;

	if (off != 0) {
		rc = IMG_MGMT_ERR_INVALID_OFFSET;
		goto end;
	}

	rc = flash_area_open(g_img_mgmt_state.area_id, &fa);
	if (rc != 0) {
		LOG_ERR("Can't bind to the flash area (err %d)", rc);
		rc = IMG_MGMT_ERR_FLASH_OPEN_FAILED;
		goto end;
	}

	/* align requested erase size to the erase-block-size */
	const struct device *dev = flash_area_get_device(fa);

	if (dev == NULL) {
		rc = IMG_MGMT_ERR_FLASH_AREA_DEVICE_NULL;
		goto end_fa;
	}
	struct flash_pages_info page;
	off_t page_offset = fa->fa_off + num_bytes - 1;

	rc = flash_get_page_info_by_offs(dev, page_offset, &page);
	if (rc != 0) {
		LOG_ERR("bad offset (0x%lx)", (long)page_offset);
		rc = IMG_MGMT_ERR_INVALID_PAGE_OFFSET;
		goto end_fa;
	}

	size_t erase_size = page.start_offset + page.size - fa->fa_off;

	rc = flash_area_flatten(fa, 0, erase_size);

	if (rc != 0) {
		LOG_ERR("image slot erase of 0x%zx bytes failed (err %d)", erase_size,
				rc);
		rc = IMG_MGMT_ERR_FLASH_ERASE_FAILED;
		goto end_fa;
	}

	LOG_INF("Erased 0x%zx bytes of image slot", erase_size);

#ifdef CONFIG_MCUBOOT_IMG_MANAGER
	/* Right now MCUmgr supports only mcuboot images.
	 * Above compilation swich might help to recognize mcuboot related
	 * code when supports for anothe bootloader will be introduced.
	 */

	/* erase the image trailer area if it was not erased */
	off = boot_get_trailer_status_offset(fa->fa_size);
	if (off >= erase_size) {
		rc = flash_get_page_info_by_offs(dev, fa->fa_off + off, &page);

		off = page.start_offset - fa->fa_off;
		erase_size = fa->fa_size - off;

		rc = flash_area_flatten(fa, off, erase_size);
		if (rc != 0) {
			LOG_ERR("image slot trailer erase of 0x%zx bytes failed (err %d)",
					erase_size, rc);
			rc = IMG_MGMT_ERR_FLASH_ERASE_FAILED;
			goto end_fa;
		}

		LOG_INF("Erased 0x%zx bytes of image slot trailer", erase_size);
	}
=======
    return (IMG_MGMT_ERR_OK);
}
>>>>>>> f04b1c3f
#endif

int img_mgmt_erase_image_data(unsigned int off, unsigned int num_bytes) {
    const struct flash_area* fa;
    int rc;

    if (off != 0) {
        rc = IMG_MGMT_ERR_INVALID_OFFSET;
        goto end;
    }

    rc = flash_area_open(g_img_mgmt_state.area_id, &fa);
    if (rc != 0) {
        LOG_ERR("Can't bind to the flash area (err %d)", rc);
        rc = IMG_MGMT_ERR_FLASH_OPEN_FAILED;
        goto end;
    }

    /* align requested erase size to the erase-block-size */
    const struct device* dev = flash_area_get_device(fa);

    if (dev == NULL) {
        rc = IMG_MGMT_ERR_FLASH_AREA_DEVICE_NULL;
        goto end_fa;
    }

    struct flash_pages_info page;
    off_t page_offset = fa->fa_off + num_bytes - 1;

    rc = flash_get_page_info_by_offs(dev, page_offset, &page);
    if (rc != 0) {
        LOG_ERR("bad offset (0x%lx)", (long)page_offset);
        rc = IMG_MGMT_ERR_INVALID_PAGE_OFFSET;
        goto end_fa;
    }

    size_t erase_size = page.start_offset + page.size - fa->fa_off;

    rc = flash_area_erase(fa, 0, erase_size);

    if (rc != 0) {
        LOG_ERR("image slot erase of 0x%zx bytes failed (err %d)", erase_size,
                rc);
        rc = IMG_MGMT_ERR_FLASH_ERASE_FAILED;
        goto end_fa;
    }

    LOG_INF("Erased 0x%zx bytes of image slot", erase_size);

    #ifdef CONFIG_MCUBOOT_IMG_MANAGER
    /* Right now MCUmgr supports only mcuboot images.
     * Above compilation swich might help to recognize mcuboot related
     * code when supports for anothe bootloader will be introduced.
     */

    /* erase the image trailer area if it was not erased */
    off = boot_get_trailer_status_offset(fa->fa_size);
    if (off >= erase_size) {
        rc = flash_get_page_info_by_offs(dev, fa->fa_off + off, &page);

        off        = page.start_offset - fa->fa_off;
        erase_size = fa->fa_size - off;

        rc = flash_area_erase(fa, off, erase_size);
        if (rc != 0) {
            LOG_ERR("image slot trailer erase of 0x%zx bytes failed (err %d)",
                    erase_size, rc);
            rc = IMG_MGMT_ERR_FLASH_ERASE_FAILED;
            goto end_fa;
        }

        LOG_INF("Erased 0x%zx bytes of image slot trailer", erase_size);
    }
    #endif
    rc = IMG_MGMT_ERR_OK;

end_fa :
    flash_area_close(fa);

end :

    return (rc);
}

int img_mgmt_swap_type(int slot) {
    int image;

    image = img_mgmt_slot_to_image(slot);
    switch (mcuboot_swap_type_multi(image)) {
        case BOOT_SWAP_TYPE_NONE :
            return (IMG_MGMT_SWAP_TYPE_NONE);

        case BOOT_SWAP_TYPE_TEST :
            return (IMG_MGMT_SWAP_TYPE_TEST);

        case BOOT_SWAP_TYPE_PERM :
            return (IMG_MGMT_SWAP_TYPE_PERM);

        case BOOT_SWAP_TYPE_REVERT :
            return (IMG_MGMT_SWAP_TYPE_REVERT);

        default :
            return (IMG_MGMT_SWAP_TYPE_UNKNOWN);
    }
}

/**
 * Verifies an upload request and indicates the actions that should be taken
 * during processing of the request.  This is a "read only" function in the
 * sense that it doesn't write anything to flash and doesn't modify any global
 * variables.
 *
 * @param req The upload request to inspect.
 * @param action On success, gets populated with information about how to process
 * the request.
 *
 * @return 0 if processing should occur; A MGMT_ERR code if an error response should be sent
 *           instead.
 */
int img_mgmt_upload_inspect(const struct img_mgmt_upload_req* req,
                            struct img_mgmt_upload_action* action) {
    const struct image_header* hdr;
    struct image_version cur_ver;
    int rc;

    (void) memset(action, 0, sizeof(*action));

    if (req->off == SIZE_MAX) {
        /* Request did not include an `off` field. */
        IMG_MGMT_UPLOAD_ACTION_SET_RC_RSN(action, img_mgmt_err_str_hdr_malformed);
        return (IMG_MGMT_ERR_INVALID_OFFSET);
    }

    if (req->off == 0) {
        /* First upload chunk. */
        const struct flash_area* fa;
        #if defined(CONFIG_MCUMGR_GRP_IMG_TOO_LARGE_SYSBUILD) &&                \
            (defined(CONFIG_MCUBOOT_BOOTLOADER_MODE_SWAP_WITHOUT_SCRATCH) ||    \
             defined(CONFIG_MCUBOOT_BOOTLOADER_MODE_SWAP_SCRATCH)   ||          \
             defined(CONFIG_MCUBOOT_BOOTLOADER_MODE_OVERWRITE_ONLY) ||          \
             defined(CONFIG_MCUBOOT_BOOTLOADER_MODE_DIRECT_XIP)     ||          \
             defined(CONFIG_MCUBOOT_BOOTLOADER_MODE_DIRECT_XIP_WITH_REVERT)) &&	\
            CONFIG_MCUBOOT_UPDATE_FOOTER_SIZE > 0
        const struct flash_area *fa_current;
        int current_img_area;
        #elif defined(CONFIG_MCUMGR_GRP_IMG_TOO_LARGE_BOOTLOADER_INFO)
        int max_image_size;
        #endif

        if (req->img_data.len < sizeof(struct image_header)) {
            /*  Image header is the first thing in the image */
            IMG_MGMT_UPLOAD_ACTION_SET_RC_RSN(action, img_mgmt_err_str_hdr_malformed);
            return (IMG_MGMT_ERR_INVALID_IMAGE_HEADER);
        }

        if (req->size == SIZE_MAX) {
            /* Request did not include a `len` field. */
            IMG_MGMT_UPLOAD_ACTION_SET_RC_RSN(action, img_mgmt_err_str_hdr_malformed);
            return (IMG_MGMT_ERR_INVALID_LENGTH);
        }

        action->size = req->size;

        hdr = (struct image_header*)req->img_data.value;
        if (hdr->ih_magic != IMAGE_MAGIC) {
            IMG_MGMT_UPLOAD_ACTION_SET_RC_RSN(action, img_mgmt_err_str_magic_mismatch);
            return (IMG_MGMT_ERR_INVALID_IMAGE_HEADER_MAGIC);
        }

        if (req->data_sha.len > IMG_MGMT_DATA_SHA_LEN) {
            return (IMG_MGMT_ERR_INVALID_HASH);
        }

        /*
         * If request includes proper data hash we can check whether there is
         * upload in progress (interrupted due to e.g. link disconnection) with
         * the same data hash so we can just resume it by simply including
         * current upload offset in response.
         */
        if ((req->data_sha.len > 0) && (g_img_mgmt_state.area_id != -1)) {
            if ((g_img_mgmt_state.data_sha_len == req->data_sha.len) &&
                !memcmp(g_img_mgmt_state.data_sha, req->data_sha.value,
                        req->data_sha.len)) {
                return (IMG_MGMT_ERR_OK);
            }
        }

        action->area_id = img_mgmt_get_unused_slot_area_id(req->image);
        if (action->area_id < 0) {
            /* No slot where to upload! */
            IMG_MGMT_UPLOAD_ACTION_SET_RC_RSN(action, img_mgmt_err_str_no_slot);
            return (IMG_MGMT_ERR_NO_FREE_SLOT);
        }

        rc = flash_area_open(action->area_id, &fa);
        if (rc) {
            IMG_MGMT_UPLOAD_ACTION_SET_RC_RSN(action,
                                              img_mgmt_err_str_flash_open_failed);
            LOG_ERR("Failed to open flash area ID %u: %d", action->area_id, rc);
            return (IMG_MGMT_ERR_FLASH_OPEN_FAILED);
        }

        /* Check that the area is of sufficient size to store the new image */
        if (req->size > fa->fa_size) {
            IMG_MGMT_UPLOAD_ACTION_SET_RC_RSN(action,
                                              img_mgmt_err_str_image_too_large);
            flash_area_close(fa);
            LOG_ERR("Upload too large for slot: %u > %u", req->size, fa->fa_size);
            return (IMG_MGMT_ERR_INVALID_IMAGE_TOO_LARGE);
        }

        #if defined(CONFIG_MCUMGR_GRP_IMG_TOO_LARGE_SYSBUILD) &&                \
            (defined(CONFIG_MCUBOOT_BOOTLOADER_MODE_SWAP_WITHOUT_SCRATCH) ||    \
             defined(CONFIG_MCUBOOT_BOOTLOADER_MODE_SWAP_SCRATCH)         ||    \
             defined(CONFIG_MCUBOOT_BOOTLOADER_MODE_OVERWRITE_ONLY)       ||    \
             defined(CONFIG_MCUBOOT_BOOTLOADER_MODE_DIRECT_XIP)           ||    \
             defined(CONFIG_MCUBOOT_BOOTLOADER_MODE_DIRECT_XIP_WITH_REVERT)) &&	\
            (CONFIG_MCUBOOT_UPDATE_FOOTER_SIZE > 0)
        /* Check if slot1 is larger than slot0 by the update size, if so then the size
         * check can be skipped because the devicetree partitions are okay
         */
        current_img_area = img_mgmt_flash_area_id(req->image);

        if (current_img_area < 0) {
            /* Current slot cannot be determined */
            LOG_ERR("Failed to determine active slot for image %d: %d", req->image,
                    current_img_area);
            return (IMG_MGMT_ERR_ACTIVE_SLOT_NOT_KNOWN);
        }

        rc = flash_area_open(current_img_area, &fa_current);
        if (rc) {
            IMG_MGMT_UPLOAD_ACTION_SET_RC_RSN(action,
                                              img_mgmt_err_str_flash_open_failed);
            LOG_ERR("Failed to open flash area ID %u: %d", current_img_area, rc);
            flash_area_close(fa);
            return (IMG_MGMT_ERR_FLASH_OPEN_FAILED);
        }

        flash_area_close(fa_current);

        LOG_DBG("Primary size: %d, secondary size: %d, overhead: %d, max update size: %d",
                fa_current->fa_size, fa->fa_size, CONFIG_MCUBOOT_UPDATE_FOOTER_SIZE,
                (fa->fa_size + CONFIG_MCUBOOT_UPDATE_FOOTER_SIZE));

        if (fa_current->fa_size >= (fa->fa_size + CONFIG_MCUBOOT_UPDATE_FOOTER_SIZE)) {
            /* Upgrade slot is of sufficient size, nothing to check */
            LOG_INF("Upgrade slots already sized appropriately, "
                    "CONFIG_MCUMGR_GRP_IMG_TOO_LARGE_SYSBUILD is not needed");
            goto skip_size_check;
        }

        if (req->size > (fa->fa_size - CONFIG_MCUBOOT_UPDATE_FOOTER_SIZE)) {
            IMG_MGMT_UPLOAD_ACTION_SET_RC_RSN(action,
                                              img_mgmt_err_str_image_too_large);
            flash_area_close(fa);
            LOG_ERR("Upload too large for slot (with end offset): %u > %u", req->size,
                    (fa->fa_size - CONFIG_MCUBOOT_UPDATE_FOOTER_SIZE));
            return (IMG_MGMT_ERR_INVALID_IMAGE_TOO_LARGE);
        }

skip_size_check :
        #elif defined(CONFIG_MCUMGR_GRP_IMG_TOO_LARGE_BOOTLOADER_INFO)
        rc = blinfo_lookup(BLINFO_MAX_APPLICATION_SIZE, (char *)&max_image_size,
                           sizeof(max_image_size));

        if (rc == sizeof(max_image_size) && max_image_size > 0 &&
            req->size > max_image_size) {
            IMG_MGMT_UPLOAD_ACTION_SET_RC_RSN(action,
                                              img_mgmt_err_str_image_too_large);
            flash_area_close(fa);
            LOG_ERR("Upload too large for slot (with max image size): %u > %u",
                    req->size, max_image_size);
            return (IMG_MGMT_ERR_INVALID_IMAGE_TOO_LARGE);
        }
        #endif

        #if defined(CONFIG_MCUMGR_GRP_IMG_REJECT_DIRECT_XIP_MISMATCHED_SLOT)
        if (hdr->ih_flags & IMAGE_F_ROM_FIXED) {
            if (fa->fa_off != hdr->ih_load_addr) {
                IMG_MGMT_UPLOAD_ACTION_SET_RC_RSN(action,
                                                  img_mgmt_err_str_image_bad_flash_addr);
                flash_area_close(fa);
                return (IMG_MGMT_ERR_INVALID_FLASH_ADDRESS);
            }
        }
        #endif

        flash_area_close(fa);

        if (req->upgrade) {
            /* User specified upgrade-only. Make sure new image version is
             * greater than that of the currently running image.
             */
            rc = img_mgmt_my_version(&cur_ver);
            if (rc != 0) {
                return (IMG_MGMT_ERR_VERSION_GET_FAILED);
            }

            if (img_mgmt_vercmp(&cur_ver, &hdr->ih_ver) >= 0) {
                IMG_MGMT_UPLOAD_ACTION_SET_RC_RSN(action,
                                                  img_mgmt_err_str_downgrade);
                return (IMG_MGMT_ERR_CURRENT_VERSION_IS_NEWER);
            }
        }

        #ifndef CONFIG_IMG_ERASE_PROGRESSIVELY
        rc = img_mgmt_flash_check_empty(action->area_id);
        if (rc < 0) {
            return (rc);
        }

        action->erase = (rc == 0);
        #endif
    }
    else {
        /* Continuation of upload. */
        action->area_id = g_img_mgmt_state.area_id;
        action->size    = g_img_mgmt_state.size;

        if (req->off != g_img_mgmt_state.off) {
            /*
             * Invalid offset. Drop the data, and respond with the offset we're
             * expecting data for.
             */
            return (IMG_MGMT_ERR_OK);
        }

        if ((req->off + req->img_data.len) > action->size) {
            /* Data overrun, the amount of data written would be more than the size
             * of the image that the client originally sent
             */
            IMG_MGMT_UPLOAD_ACTION_SET_RC_RSN(action, img_mgmt_err_str_data_overrun);
            return (IMG_MGMT_ERR_INVALID_IMAGE_DATA_OVERRUN);
        }
    }

    action->write_bytes = req->img_data.len;
    action->proceed     = true;
    IMG_MGMT_UPLOAD_ACTION_SET_RC_RSN(action, NULL);

    return (IMG_MGMT_ERR_OK);
}

int img_mgmt_erased_val(int slot, uint8_t* erased_val) {
    const struct flash_area* fa;
    int rc;
    int area_id;

    area_id = img_mgmt_flash_area_id(slot);
    if (area_id < 0) {
        return (IMG_MGMT_ERR_INVALID_SLOT);
    }

    rc = flash_area_open(area_id, &fa);
    if (rc != 0) {
        LOG_ERR("Failed to open flash area ID %u: %d", area_id, rc);
        return (IMG_MGMT_ERR_FLASH_OPEN_FAILED);
    }

    *erased_val = flash_area_erased_val(fa);
    flash_area_close(fa);

    return (0);
}<|MERGE_RESOLUTION|>--- conflicted
+++ resolved
@@ -275,44 +275,6 @@
     return (0);
 }
 
-<<<<<<< HEAD
-int img_mgmt_erase_slot(int slot)
-{
-	const struct flash_area *fa;
-	int rc;
-	int area_id = img_mgmt_flash_area_id(slot);
-
-	if (area_id < 0) {
-		return IMG_MGMT_ERR_INVALID_SLOT;
-	}
-
-	rc = flash_area_open(area_id, &fa);
-
-	if (rc < 0) {
-		LOG_ERR("Failed to open flash area ID %u: %d", area_id, rc);
-		return IMG_MGMT_ERR_FLASH_OPEN_FAILED;
-	}
-
-	rc = img_mgmt_flash_check_empty_inner(fa);
-
-	if (rc == 0) {
-		rc = flash_area_flatten(fa, 0, fa->fa_size);
-
-		if (rc != 0) {
-			LOG_ERR("Failed to erase flash area: %d", rc);
-			rc = IMG_MGMT_ERR_FLASH_ERASE_FAILED;
-		}
-	} else if (rc == 1) {
-		/* A return value of 1 indicates that the slot is already erased, thus
-		 * return a success code to the client
-		 */
-		rc = 0;
-	}
-
-	flash_area_close(fa);
-
-	return rc;
-=======
 int img_mgmt_erase_slot(int slot) {
     const struct flash_area* fa;
     int rc;
@@ -331,7 +293,7 @@
 
     rc = img_mgmt_flash_check_empty_inner(fa);
     if (rc == 0) {
-        rc = flash_area_erase(fa, 0, fa->fa_size);
+        rc = flash_area_flatten(fa, 0, fa->fa_size);
         if (rc != 0) {
             LOG_ERR("Failed to erase flash area: %d", rc);
             rc = IMG_MGMT_ERR_FLASH_ERASE_FAILED;
@@ -347,7 +309,6 @@
     flash_area_close(fa);
 
     return (rc);
->>>>>>> f04b1c3f
 }
 
 int img_mgmt_write_pending(int slot, bool permanent) {
@@ -467,82 +428,8 @@
         return (IMG_MGMT_ERR_FLASH_WRITE_FAILED);
     }
 
-<<<<<<< HEAD
-int img_mgmt_erase_image_data(unsigned int off, unsigned int num_bytes)
-{
-	const struct flash_area *fa;
-	int rc;
-
-	if (off != 0) {
-		rc = IMG_MGMT_ERR_INVALID_OFFSET;
-		goto end;
-	}
-
-	rc = flash_area_open(g_img_mgmt_state.area_id, &fa);
-	if (rc != 0) {
-		LOG_ERR("Can't bind to the flash area (err %d)", rc);
-		rc = IMG_MGMT_ERR_FLASH_OPEN_FAILED;
-		goto end;
-	}
-
-	/* align requested erase size to the erase-block-size */
-	const struct device *dev = flash_area_get_device(fa);
-
-	if (dev == NULL) {
-		rc = IMG_MGMT_ERR_FLASH_AREA_DEVICE_NULL;
-		goto end_fa;
-	}
-	struct flash_pages_info page;
-	off_t page_offset = fa->fa_off + num_bytes - 1;
-
-	rc = flash_get_page_info_by_offs(dev, page_offset, &page);
-	if (rc != 0) {
-		LOG_ERR("bad offset (0x%lx)", (long)page_offset);
-		rc = IMG_MGMT_ERR_INVALID_PAGE_OFFSET;
-		goto end_fa;
-	}
-
-	size_t erase_size = page.start_offset + page.size - fa->fa_off;
-
-	rc = flash_area_flatten(fa, 0, erase_size);
-
-	if (rc != 0) {
-		LOG_ERR("image slot erase of 0x%zx bytes failed (err %d)", erase_size,
-				rc);
-		rc = IMG_MGMT_ERR_FLASH_ERASE_FAILED;
-		goto end_fa;
-	}
-
-	LOG_INF("Erased 0x%zx bytes of image slot", erase_size);
-
-#ifdef CONFIG_MCUBOOT_IMG_MANAGER
-	/* Right now MCUmgr supports only mcuboot images.
-	 * Above compilation swich might help to recognize mcuboot related
-	 * code when supports for anothe bootloader will be introduced.
-	 */
-
-	/* erase the image trailer area if it was not erased */
-	off = boot_get_trailer_status_offset(fa->fa_size);
-	if (off >= erase_size) {
-		rc = flash_get_page_info_by_offs(dev, fa->fa_off + off, &page);
-
-		off = page.start_offset - fa->fa_off;
-		erase_size = fa->fa_size - off;
-
-		rc = flash_area_flatten(fa, off, erase_size);
-		if (rc != 0) {
-			LOG_ERR("image slot trailer erase of 0x%zx bytes failed (err %d)",
-					erase_size, rc);
-			rc = IMG_MGMT_ERR_FLASH_ERASE_FAILED;
-			goto end_fa;
-		}
-
-		LOG_INF("Erased 0x%zx bytes of image slot trailer", erase_size);
-	}
-=======
     return (IMG_MGMT_ERR_OK);
 }
->>>>>>> f04b1c3f
 #endif
 
 int img_mgmt_erase_image_data(unsigned int off, unsigned int num_bytes) {
@@ -581,7 +468,7 @@
 
     size_t erase_size = page.start_offset + page.size - fa->fa_off;
 
-    rc = flash_area_erase(fa, 0, erase_size);
+    rc = flash_area_flatten(fa, 0, erase_size);
 
     if (rc != 0) {
         LOG_ERR("image slot erase of 0x%zx bytes failed (err %d)", erase_size,
@@ -606,7 +493,7 @@
         off        = page.start_offset - fa->fa_off;
         erase_size = fa->fa_size - off;
 
-        rc = flash_area_erase(fa, off, erase_size);
+        rc = flash_area_flatten(fa, off, erase_size);
         if (rc != 0) {
             LOG_ERR("image slot trailer erase of 0x%zx bytes failed (err %d)",
                     erase_size, rc);
