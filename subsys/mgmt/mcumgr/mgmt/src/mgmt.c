--- conflicted
+++ resolved
@@ -99,30 +99,7 @@
     return &group->mg_handlers[command_id];
 }
 
-<<<<<<< HEAD
 #if defined(CONFIG_MCUMGR_SMP_SUPPORT_ORIGINAL_PROTOCOL)
-smp_translate_error_fn mgmt_find_error_translation_function(uint16_t group_id)
-{
-	struct mgmt_group *group = NULL;
-	sys_snode_t *snp, *sns;
-
-	/* Find the group with the specified group ID. */
-	SYS_SLIST_FOR_EACH_NODE_SAFE(&mgmt_group_list, snp, sns) {
-		struct mgmt_group *loop_group =
-			CONTAINER_OF(snp, struct mgmt_group, node);
-		if (loop_group->mg_group_id == group_id) {
-			group = loop_group;
-			break;
-		}
-	}
-
-	if (group == NULL) {
-		return NULL;
-	}
-
-	return group->mg_translate_error;
-=======
-#if IS_ENABLED(CONFIG_MCUMGR_SMP_SUPPORT_ORIGINAL_PROTOCOL)
 smp_translate_error_fn mgmt_find_error_translation_function(uint16_t group_id) {
     struct mgmt_group* group = NULL;
     sys_snode_t* snp;
@@ -142,7 +119,6 @@
     }
 
     return (group->mg_translate_error);
->>>>>>> 8b4200b4
 }
 #endif
 
