/*
 * Copyright Runtime.io 2018. All rights reserved.
 * Copyright (c) 2021-2022 Nordic Semiconductor ASA
 *
 * SPDX-License-Identifier: Apache-2.0
 */

#include <assert.h>
#include <zephyr/kernel.h>
#include <zephyr/device.h>
#include <zephyr/net_buf.h>
#include <zephyr/mgmt/mcumgr/mgmt/mgmt.h>
#include <zephyr/mgmt/mcumgr/smp/smp.h>
#include <zephyr/mgmt/mcumgr/transport/smp.h>

#include <mgmt/mcumgr/transport/smp_reassembly.h>

#include <zephyr/logging/log.h>
LOG_MODULE_REGISTER(mcumgr_smp, CONFIG_MCUMGR_TRANSPORT_LOG_LEVEL);

/* To be able to unit test some callers some functions need to be
 * demoted to allow overriding them.
 */
#ifdef CONFIG_ZTEST
#define WEAK __weak
#else
#define WEAK
#endif

K_THREAD_STACK_DEFINE(smp_work_queue_stack, CONFIG_MCUMGR_TRANSPORT_WORKQUEUE_STACK_SIZE);

static struct k_work_q smp_work_queue;

#ifdef CONFIG_SMP_CLIENT
static sys_slist_t smp_transport_clients = SYS_SLIST_STATIC_INIT(&smp_transport_clients);
#endif

static const struct k_work_queue_config smp_work_queue_config = {
    .name = "mcumgr smp"
};

NET_BUF_POOL_DEFINE(pkt_pool, CONFIG_MCUMGR_TRANSPORT_NETBUF_COUNT,
                    CONFIG_MCUMGR_TRANSPORT_NETBUF_SIZE,
                    CONFIG_MCUMGR_TRANSPORT_NETBUF_USER_DATA_SIZE, NULL);

struct net_buf* smp_packet_alloc(void) {
    return net_buf_alloc(&pkt_pool, K_NO_WAIT);
}

void smp_packet_free(struct net_buf* nb) {
    net_buf_unref(nb);
}

/**
 * @brief Allocates a response buffer.
 *
 * If a source buf is provided, its user data is copied into the new buffer.
 *
 * @param req An optional source buffer to copy user data from.
 * @param arg The streamer providing the callback.
 *
 * @return Newly-allocated buffer on success
 *         NULL on failure.
 */
void* smp_alloc_rsp(void const* req, void* arg) {
    const struct net_buf* req_nb;
    struct net_buf* rsp_nb;
    struct smp_transport* smpt = arg;

    req_nb = req;

    rsp_nb = smp_packet_alloc();
    if (rsp_nb == NULL) {
        return (NULL);
    }

    if (smpt->functions.ud_copy) {
        smpt->functions.ud_copy(rsp_nb, req_nb);
    }
    else {
        memcpy(net_buf_user_data(rsp_nb),
               net_buf_user_data((void*)req_nb),
               req_nb->user_data_size);
    }

    return rsp_nb;
}

void smp_free_buf(void* buf, void* arg) {
    struct smp_transport* smpt = arg;

    if (!buf) {
        return;
    }

    if (smpt->functions.ud_free) {
        smpt->functions.ud_free(net_buf_user_data((struct net_buf*)buf));
    }

    smp_packet_free(buf);
}

/**
 * Processes a single SMP packet and sends the corresponding response(s).
 */
static int
smp_process_packet(struct smp_transport* smpt, struct net_buf* nb) {
    struct cbor_nb_reader reader;
    struct cbor_nb_writer writer;
    struct smp_streamer   streamer;
    int                   rc;

    streamer = (struct smp_streamer) {
        .reader = &reader,
        .writer = &writer,
        .smpt   = smpt,
    };

    rc = smp_process_request_packet(&streamer, nb);
    return rc;
}

/**
 * Processes all received SNP request packets.
 */
static void
smp_handle_reqs(struct k_work* work) {
    struct smp_transport* smpt;
    struct net_buf*       nb;

    smpt = (void*)work;

    /* Read and handle received messages */
    while ((nb = k_fifo_get(&smpt->fifo, K_NO_WAIT)) != NULL) {
        smp_process_packet(smpt, nb);
    }
}

int smp_transport_init(struct smp_transport* smpt) {
    __ASSERT((smpt->functions.output != NULL),
             "Required transport output function pointer cannot be NULL");

    if (smpt->functions.output == NULL) {
        return (-EINVAL);
    }

    #ifdef CONFIG_MCUMGR_TRANSPORT_REASSEMBLY
    smp_reassembly_init(smpt);
    #endif

    k_work_init(&smpt->work, smp_handle_reqs);
    k_fifo_init(&smpt->fifo);

    return (0);
}

#ifdef CONFIG_SMP_CLIENT
struct smp_transport* smp_client_transport_get(int smpt_type) {
    struct smp_client_transport_entry* entry;

    SYS_SLIST_FOR_EACH_CONTAINER(&smp_transport_clients, entry, node) {
        if (entry->smpt_type == smpt_type) {
            return entry->smpt;
        }
    }

    return (NULL);
}

void smp_client_transport_register(struct smp_client_transport_entry* entry) {
    if (smp_client_transport_get(entry->smpt_type)) {
        /* Already in list */
        return;
    }

    sys_slist_append(&smp_transport_clients, &entry->node);
}

#endif /* CONFIG_SMP_CLIENT */

/**
 * @brief Enqueues an incoming SMP request packet for processing.
 *
 * This function always consumes the supplied net_buf.
 *
 * @param smpt                  The transport to use to send the corresponding
 *                                  response(s).
 * @param nb                    The request packet to process.
 */
WEAK void
smp_rx_req(struct smp_transport* smpt, struct net_buf* nb) {
    k_fifo_put(&smpt->fifo, nb);
    k_work_submit_to_queue(&smp_work_queue, &smpt->work);
}

#ifdef CONFIG_SMP_CLIENT
struct k_work_q* smp_get_wq(void) {
     return &smp_work_queue;
}
#endif

void smp_rx_remove_invalid(struct smp_transport* zst, void* arg) {
    struct net_buf* nb;
    struct k_fifo   temp_fifo;

    if (zst->functions.query_valid_check == NULL) {
        /* No check check function registered, abort check */
        return;
    }

    /* Cancel current work-queue if ongoing */
    if (k_work_busy_get(&zst->work) & (K_WORK_RUNNING | K_WORK_QUEUED)) {
        k_work_cancel(&zst->work);
    }

    /* Run callback function and remove all buffers that are no longer needed. Store those
     * that are in a temporary FIFO
     */
    k_fifo_init(&temp_fifo);

    while ((nb = k_fifo_get(&zst->fifo, K_NO_WAIT)) != NULL) {
        if (!zst->functions.query_valid_check(nb, arg)) {
            smp_free_buf(nb, zst);
        }
        else {
            k_fifo_put(&temp_fifo, nb);
        }
    }

    /* Re-insert the remaining queued operations into the original FIFO */
    while ((nb = k_fifo_get(&temp_fifo, K_NO_WAIT)) != NULL) {
        k_fifo_put(&zst->fifo, nb);
    }

    /* If at least one entry remains, queue the workqueue for running */
    if (!k_fifo_is_empty(&zst->fifo)) {
        k_work_submit_to_queue(&smp_work_queue, &zst->work);
    }
}

void smp_rx_clear(struct smp_transport* zst) {
    struct net_buf* nb;

    /* Cancel current work-queue if ongoing */
    if (k_work_busy_get(&zst->work) & (K_WORK_RUNNING | K_WORK_QUEUED)) {
        k_work_cancel(&zst->work);
    }

    /* Drain the FIFO of all entries without re-adding any */
    while ((nb = k_fifo_get(&zst->fifo, K_NO_WAIT)) != NULL) {
        smp_free_buf(nb, zst);
    }
}

<<<<<<< HEAD
static int smp_init(void) {
    #ifdef CONFIG_SMP_CLIENT
    sys_slist_init(&smp_transport_clients);
    #endif

    k_work_queue_init(&smp_work_queue);
=======
static int smp_init(void)
{
	k_work_queue_init(&smp_work_queue);
>>>>>>> bea5fc71

    k_work_queue_start(&smp_work_queue, smp_work_queue_stack,
                       K_THREAD_STACK_SIZEOF(smp_work_queue_stack),
                       CONFIG_MCUMGR_TRANSPORT_WORKQUEUE_THREAD_PRIO, &smp_work_queue_config);

    return (0);
}

SYS_INIT(smp_init, APPLICATION, CONFIG_APPLICATION_INIT_PRIORITY);<|MERGE_RESOLUTION|>--- conflicted
+++ resolved
@@ -83,7 +83,7 @@
                req_nb->user_data_size);
     }
 
-    return rsp_nb;
+    return (rsp_nb);
 }
 
 void smp_free_buf(void* buf, void* arg) {
@@ -108,7 +108,7 @@
     struct cbor_nb_reader reader;
     struct cbor_nb_writer writer;
     struct smp_streamer   streamer;
-    int                   rc;
+    int rc;
 
     streamer = (struct smp_streamer) {
         .reader = &reader,
@@ -252,18 +252,8 @@
     }
 }
 
-<<<<<<< HEAD
 static int smp_init(void) {
-    #ifdef CONFIG_SMP_CLIENT
-    sys_slist_init(&smp_transport_clients);
-    #endif
-
     k_work_queue_init(&smp_work_queue);
-=======
-static int smp_init(void)
-{
-	k_work_queue_init(&smp_work_queue);
->>>>>>> bea5fc71
 
     k_work_queue_start(&smp_work_queue, smp_work_queue_stack,
                        K_THREAD_STACK_SIZEOF(smp_work_queue_stack),
