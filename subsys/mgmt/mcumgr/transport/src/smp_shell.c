/*
 * Copyright Runtime.io 2018. All rights reserved.
 *
 * SPDX-License-Identifier: Apache-2.0
 */

/** @file
 * @brief Shell transport for the mcumgr SMP protocol.
 */

#include <zephyr/kernel.h>
#include <zephyr/init.h>
#include <zephyr/net/buf.h>
#include <zephyr/drivers/uart.h>
#include <zephyr/shell/shell.h>
#include <zephyr/shell/shell_uart.h>
#include <zephyr/mgmt/mcumgr/mgmt/mgmt.h>
#include <zephyr/mgmt/mcumgr/smp/smp.h>
#include <zephyr/mgmt/mcumgr/transport/smp.h>
#include <zephyr/mgmt/mcumgr/transport/serial.h>
#include <zephyr/mgmt/mcumgr/transport/smp_shell.h>
#include <syscalls/uart.h>
#include <string.h>

#include <mgmt/mcumgr/transport/smp_internal.h>

#include <zephyr/logging/log.h>
LOG_MODULE_REGISTER(smp_shell);

BUILD_ASSERT(CONFIG_MCUMGR_TRANSPORT_SHELL_MTU != 0,
             "CONFIG_MCUMGR_TRANSPORT_SHELL_MTU must be > 0");

#ifdef CONFIG_MCUMGR_TRANSPORT_SHELL_INPUT_TIMEOUT
BUILD_ASSERT(CONFIG_MCUMGR_TRANSPORT_SHELL_INPUT_TIMEOUT_TIME != 0,
             "CONFIG_MCUMGR_TRANSPORT_SHELL_INPUT_TIMEOUT_TIME must be > 0");
#endif

static struct smp_transport smp_shell_transport;

static struct mcumgr_serial_rx_ctxt smp_shell_rx_ctxt;

#ifdef CONFIG_SMP_CLIENT
static struct smp_client_transport_entry smp_client_transport;
#endif

/** SMP mcumgr frame fragments. */
enum smp_shell_esc_mcumgr {
    ESC_MCUMGR_PKT_1,
    ESC_MCUMGR_PKT_2,
    ESC_MCUMGR_FRAG_1,
    ESC_MCUMGR_FRAG_2
};

/** These states indicate whether an mcumgr frame is being received. */
enum smp_shell_mcumgr_state {
    SMP_SHELL_MCUMGR_STATE_NONE,
    SMP_SHELL_MCUMGR_STATE_HEADER,
    SMP_SHELL_MCUMGR_STATE_PAYLOAD
};

#ifdef CONFIG_MCUMGR_TRANSPORT_SHELL_INPUT_TIMEOUT
static void smp_shell_input_timeout_handler(struct k_timer* timer) {
    ARG_UNUSED(timer);
    struct smp_shell_data* const data = shell_uart_smp_shell_data_get_ptr();

    atomic_clear_bit(&data->esc_state, ESC_MCUMGR_PKT_1);
    atomic_clear_bit(&data->esc_state, ESC_MCUMGR_PKT_2);
    atomic_clear_bit(&data->esc_state, ESC_MCUMGR_FRAG_1);
    atomic_clear_bit(&data->esc_state, ESC_MCUMGR_FRAG_2);

    if (data->buf) {
        net_buf_reset(data->buf);
        net_buf_unref(data->buf);
        data->buf = NULL;
    }
}

K_TIMER_DEFINE(smp_shell_input_timer, smp_shell_input_timeout_handler, NULL);
#endif

static int read_mcumgr_byte(struct smp_shell_data* data, uint8_t byte) {
    bool frag_1;
    bool frag_2;
    bool pkt_1;
    bool pkt_2;

    pkt_1  = atomic_test_bit(&data->esc_state, ESC_MCUMGR_PKT_1);
    pkt_2  = atomic_test_bit(&data->esc_state, ESC_MCUMGR_PKT_2);
    frag_1 = atomic_test_bit(&data->esc_state, ESC_MCUMGR_FRAG_1);
    frag_2 = atomic_test_bit(&data->esc_state, ESC_MCUMGR_FRAG_2);

    if (pkt_2 || frag_2) {
        /* Already fully framed. */
        return (SMP_SHELL_MCUMGR_STATE_PAYLOAD);
    }

    if (pkt_1) {
        if (byte == MCUMGR_SERIAL_HDR_PKT_2) {
            /* Final framing byte received. */
            atomic_set_bit(&data->esc_state, ESC_MCUMGR_PKT_2);
            #ifdef CONFIG_MCUMGR_TRANSPORT_SHELL_INPUT_TIMEOUT
            k_timer_start(&smp_shell_input_timer,
                          K_MSEC(CONFIG_MCUMGR_TRANSPORT_SHELL_INPUT_TIMEOUT_TIME),
                          K_NO_WAIT);
            #endif
            return (SMP_SHELL_MCUMGR_STATE_PAYLOAD);
        }
    }
    else if (frag_1) {
        if (byte == MCUMGR_SERIAL_HDR_FRAG_2) {
            /* Final framing byte received. */
            atomic_set_bit(&data->esc_state, ESC_MCUMGR_FRAG_2);
            #ifdef CONFIG_MCUMGR_TRANSPORT_SHELL_INPUT_TIMEOUT
            k_timer_start(&smp_shell_input_timer,
                          K_MSEC(CONFIG_MCUMGR_TRANSPORT_SHELL_INPUT_TIMEOUT_TIME),
                          K_NO_WAIT);
            #endif
            return (SMP_SHELL_MCUMGR_STATE_PAYLOAD);
        }
    }
    else {
        if (byte == MCUMGR_SERIAL_HDR_PKT_1) {
            /* First framing byte received. */
            atomic_set_bit(&data->esc_state, ESC_MCUMGR_PKT_1);
            return (SMP_SHELL_MCUMGR_STATE_HEADER);
        }
        else if (byte == MCUMGR_SERIAL_HDR_FRAG_1) {
            /* First framing byte received. */
            atomic_set_bit(&data->esc_state, ESC_MCUMGR_FRAG_1);
            return (SMP_SHELL_MCUMGR_STATE_HEADER);
        }
    }

    /* Non-mcumgr byte received. */
    return (SMP_SHELL_MCUMGR_STATE_NONE);
}

size_t smp_shell_rx_bytes(struct smp_shell_data* data, uint8_t const* bytes,
                          size_t size) {
    size_t consumed = 0; /* Number of bytes consumed by SMP */

    /* Process all bytes that are accepted as SMP commands. */
    while (size != consumed) {
        uint8_t byte = bytes[consumed];
        int mcumgr_state = read_mcumgr_byte(data, byte);

        if (mcumgr_state == SMP_SHELL_MCUMGR_STATE_NONE) {
            break;
        }
        else if ((mcumgr_state == SMP_SHELL_MCUMGR_STATE_HEADER) &&
                 !data->buf) {
            data->buf = net_buf_alloc(data->buf_pool, K_NO_WAIT);
            if (!data->buf) {
                LOG_WRN("Failed to alloc SMP buf");
            }
        }

        if (data->buf && (net_buf_tailroom(data->buf) > 0)) {
            net_buf_add_u8(data->buf, byte);
        }

        /* Newline in payload means complete frame */
        if ((mcumgr_state == SMP_SHELL_MCUMGR_STATE_PAYLOAD) &&
            (byte == '\n')) {
            if (data->buf) {
                net_buf_put(&data->buf_ready, data->buf);
                data->buf = NULL;
            }
            atomic_clear_bit(&data->esc_state, ESC_MCUMGR_PKT_1);
            atomic_clear_bit(&data->esc_state, ESC_MCUMGR_PKT_2);
            atomic_clear_bit(&data->esc_state, ESC_MCUMGR_FRAG_1);
            atomic_clear_bit(&data->esc_state, ESC_MCUMGR_FRAG_2);

            #ifdef CONFIG_MCUMGR_TRANSPORT_SHELL_INPUT_TIMEOUT
            k_timer_stop(&smp_shell_input_timer);
            #endif
        }

        ++consumed;
    }

    return (consumed);
}

void smp_shell_process(struct smp_shell_data* data) {
    struct net_buf* buf;
    struct net_buf* nb;

    while (true) {
        buf = net_buf_get(&data->buf_ready, K_NO_WAIT);
        if (!buf) {
            break;
        }

        nb = mcumgr_serial_process_frag(&smp_shell_rx_ctxt,
                                        buf->data,
                                        buf->len);
        if (nb != NULL) {
            smp_rx_req(&smp_shell_transport, nb);
        }

        net_buf_unref(buf);
    }
}

static uint16_t smp_shell_get_mtu(const struct net_buf* nb) {
    return (CONFIG_MCUMGR_TRANSPORT_SHELL_MTU);
}

static int smp_shell_tx_raw(void const* data, int len) {
    static const struct device* const sh_dev = DEVICE_DT_GET(DT_CHOSEN(zephyr_shell_uart));
    const uint8_t* out = data;

    while ((out != NULL) && (len != 0)) {
        uart_poll_out(sh_dev, *out);
        ++out;
        --len;
    }

    return (0);
}

static int smp_shell_tx_pkt(struct net_buf* nb) {
    int rc;

    rc = mcumgr_serial_tx_pkt(nb->data, nb->len, smp_shell_tx_raw);
    smp_packet_free(nb);

    return (rc);
}

int smp_shell_init(void) {
    int rc;

    smp_shell_transport.functions.output  = smp_shell_tx_pkt;
    smp_shell_transport.functions.get_mtu = smp_shell_get_mtu;

<<<<<<< HEAD
	rc = smp_transport_init(&smp_shell_transport);
#ifdef CONFIG_SMP_CLIENT
	if (rc == 0) {
		smp_client_transport.smpt = &smp_shell_transport;
		smp_client_transport.smpt_type = SMP_SHELL_TRANSPORT;
		smp_client_transport_register(&smp_client_transport);
	}
#endif
=======
    rc = smp_transport_init(&smp_shell_transport);
    #ifdef CONFIG_SMP_CLIENT
    if (rc == 0) {
        smp_client_transport.smpt      = &CONFIG_SMP_CLIENT;
        smp_client_transport.smpt_type = SMP_SHELL_TRANSPORT;
        smp_client_transport_register(&smp_client_transport);
    }
    #endif
>>>>>>> 153d5a46

    return (rc);
}<|MERGE_RESOLUTION|>--- conflicted
+++ resolved
@@ -235,25 +235,14 @@
     smp_shell_transport.functions.output  = smp_shell_tx_pkt;
     smp_shell_transport.functions.get_mtu = smp_shell_get_mtu;
 
-<<<<<<< HEAD
-	rc = smp_transport_init(&smp_shell_transport);
-#ifdef CONFIG_SMP_CLIENT
-	if (rc == 0) {
-		smp_client_transport.smpt = &smp_shell_transport;
-		smp_client_transport.smpt_type = SMP_SHELL_TRANSPORT;
-		smp_client_transport_register(&smp_client_transport);
-	}
-#endif
-=======
     rc = smp_transport_init(&smp_shell_transport);
     #ifdef CONFIG_SMP_CLIENT
     if (rc == 0) {
-        smp_client_transport.smpt      = &CONFIG_SMP_CLIENT;
+        smp_client_transport.smpt = &smp_shell_transport;
         smp_client_transport.smpt_type = SMP_SHELL_TRANSPORT;
         smp_client_transport_register(&smp_client_transport);
     }
     #endif
->>>>>>> 153d5a46
 
     return (rc);
 }