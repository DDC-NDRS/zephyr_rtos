/*
 * Copyright Runtime.io 2018. All rights reserved.
 *
 * SPDX-License-Identifier: Apache-2.0
 */

/** @file
 * @brief Shell transport for the mcumgr SMP protocol.
 */

#include <zephyr/kernel.h>
#include <zephyr/init.h>
#include <zephyr/net/buf.h>
#include <zephyr/drivers/uart.h>
#include <zephyr/shell/shell.h>
#include <zephyr/shell/shell_uart.h>
#include <zephyr/mgmt/mcumgr/mgmt/mgmt.h>
#include <zephyr/mgmt/mcumgr/smp/smp.h>
#include <zephyr/mgmt/mcumgr/transport/smp.h>
#include <zephyr/mgmt/mcumgr/transport/serial.h>
#include <zephyr/mgmt/mcumgr/transport/smp_shell.h>
#include <syscalls/uart.h>
#include <string.h>

#include <mgmt/mcumgr/transport/smp_internal.h>

#include <zephyr/logging/log.h>
LOG_MODULE_REGISTER(smp_shell);

BUILD_ASSERT(CONFIG_MCUMGR_TRANSPORT_SHELL_MTU != 0,
             "CONFIG_MCUMGR_TRANSPORT_SHELL_MTU must be > 0");

#ifdef CONFIG_MCUMGR_TRANSPORT_SHELL_INPUT_TIMEOUT
BUILD_ASSERT(CONFIG_MCUMGR_TRANSPORT_SHELL_INPUT_TIMEOUT_TIME != 0,
             "CONFIG_MCUMGR_TRANSPORT_SHELL_INPUT_TIMEOUT_TIME must be > 0");
#endif

static struct smp_transport smp_shell_transport;

static struct mcumgr_serial_rx_ctxt smp_shell_rx_ctxt;

#ifdef CONFIG_SMP_CLIENT
static struct smp_client_transport_entry smp_client_transport;
#endif

/** SMP mcumgr frame fragments. */
enum smp_shell_esc_mcumgr {
    ESC_MCUMGR_PKT_1,
    ESC_MCUMGR_PKT_2,
    ESC_MCUMGR_FRAG_1,
    ESC_MCUMGR_FRAG_2
};

/** These states indicate whether an mcumgr frame is being received. */
enum smp_shell_mcumgr_state {
    SMP_SHELL_MCUMGR_STATE_NONE,
    SMP_SHELL_MCUMGR_STATE_HEADER,
    SMP_SHELL_MCUMGR_STATE_PAYLOAD
};

#ifdef CONFIG_MCUMGR_TRANSPORT_SHELL_INPUT_TIMEOUT
<<<<<<< HEAD
static void smp_shell_input_timeout_handler(struct k_timer *timer)
{
	ARG_UNUSED(timer);
	struct smp_shell_data *const data = shell_uart_smp_shell_data_get_ptr();

	atomic_clear_bit(&data->esc_state, ESC_MCUMGR_PKT_1);
	atomic_clear_bit(&data->esc_state, ESC_MCUMGR_PKT_2);
	atomic_clear_bit(&data->esc_state, ESC_MCUMGR_FRAG_1);
	atomic_clear_bit(&data->esc_state, ESC_MCUMGR_FRAG_2);

	if (data->buf) {
		net_buf_reset(data->buf);
		net_buf_unref(data->buf);
		data->buf = NULL;
	}
=======
extern struct shell_transport shell_transport_uart;

static void smp_shell_input_timeout_handler(struct k_timer* timer) {
    ARG_UNUSED(timer);
    struct shell_uart*           sh_uart = (struct shell_uart*)shell_transport_uart.ctx;
    struct smp_shell_data* const data    = &sh_uart->ctrl_blk->smp;

    atomic_clear_bit(&data->esc_state, ESC_MCUMGR_PKT_1);
    atomic_clear_bit(&data->esc_state, ESC_MCUMGR_PKT_2);
    atomic_clear_bit(&data->esc_state, ESC_MCUMGR_FRAG_1);
    atomic_clear_bit(&data->esc_state, ESC_MCUMGR_FRAG_2);

    if (data->buf) {
        net_buf_reset(data->buf);
        net_buf_unref(data->buf);
        data->buf = NULL;
    }
>>>>>>> 8ec60166
}

K_TIMER_DEFINE(smp_shell_input_timer, smp_shell_input_timeout_handler, NULL);
#endif

static int read_mcumgr_byte(struct smp_shell_data* data, uint8_t byte) {
    bool frag_1;
    bool frag_2;
    bool pkt_1;
    bool pkt_2;

    pkt_1  = atomic_test_bit(&data->esc_state, ESC_MCUMGR_PKT_1);
    pkt_2  = atomic_test_bit(&data->esc_state, ESC_MCUMGR_PKT_2);
    frag_1 = atomic_test_bit(&data->esc_state, ESC_MCUMGR_FRAG_1);
    frag_2 = atomic_test_bit(&data->esc_state, ESC_MCUMGR_FRAG_2);

    if (pkt_2 || frag_2) {
        /* Already fully framed. */
        return (SMP_SHELL_MCUMGR_STATE_PAYLOAD);
    }

    if (pkt_1) {
        if (byte == MCUMGR_SERIAL_HDR_PKT_2) {
            /* Final framing byte received. */
            atomic_set_bit(&data->esc_state, ESC_MCUMGR_PKT_2);
            #ifdef CONFIG_MCUMGR_TRANSPORT_SHELL_INPUT_TIMEOUT
            k_timer_start(&smp_shell_input_timer,
                          K_MSEC(CONFIG_MCUMGR_TRANSPORT_SHELL_INPUT_TIMEOUT_TIME),
                          K_NO_WAIT);
            #endif
            return (SMP_SHELL_MCUMGR_STATE_PAYLOAD);
        }
    }
    else if (frag_1) {
        if (byte == MCUMGR_SERIAL_HDR_FRAG_2) {
            /* Final framing byte received. */
            atomic_set_bit(&data->esc_state, ESC_MCUMGR_FRAG_2);
            #ifdef CONFIG_MCUMGR_TRANSPORT_SHELL_INPUT_TIMEOUT
            k_timer_start(&smp_shell_input_timer,
                          K_MSEC(CONFIG_MCUMGR_TRANSPORT_SHELL_INPUT_TIMEOUT_TIME),
                          K_NO_WAIT);
            #endif
            return (SMP_SHELL_MCUMGR_STATE_PAYLOAD);
        }
    }
    else {
        if (byte == MCUMGR_SERIAL_HDR_PKT_1) {
            /* First framing byte received. */
            atomic_set_bit(&data->esc_state, ESC_MCUMGR_PKT_1);
            return (SMP_SHELL_MCUMGR_STATE_HEADER);
        }
        else if (byte == MCUMGR_SERIAL_HDR_FRAG_1) {
            /* First framing byte received. */
            atomic_set_bit(&data->esc_state, ESC_MCUMGR_FRAG_1);
            return (SMP_SHELL_MCUMGR_STATE_HEADER);
        }
    }

    /* Non-mcumgr byte received. */
    return (SMP_SHELL_MCUMGR_STATE_NONE);
}

size_t smp_shell_rx_bytes(struct smp_shell_data* data, uint8_t const* bytes,
                          size_t size) {
    size_t consumed = 0; /* Number of bytes consumed by SMP */

    /* Process all bytes that are accepted as SMP commands. */
    while (size != consumed) {
        uint8_t byte = bytes[consumed];
        int mcumgr_state = read_mcumgr_byte(data, byte);

        if (mcumgr_state == SMP_SHELL_MCUMGR_STATE_NONE) {
            break;
        }
        else if ((mcumgr_state == SMP_SHELL_MCUMGR_STATE_HEADER) &&
                 !data->buf) {
            data->buf = net_buf_alloc(data->buf_pool, K_NO_WAIT);
            if (!data->buf) {
                LOG_WRN("Failed to alloc SMP buf");
            }
        }

        if (data->buf && (net_buf_tailroom(data->buf) > 0)) {
            net_buf_add_u8(data->buf, byte);
        }

        /* Newline in payload means complete frame */
        if ((mcumgr_state == SMP_SHELL_MCUMGR_STATE_PAYLOAD) &&
            (byte == '\n')) {
            if (data->buf) {
                net_buf_put(&data->buf_ready, data->buf);
                data->buf = NULL;
            }
            atomic_clear_bit(&data->esc_state, ESC_MCUMGR_PKT_1);
            atomic_clear_bit(&data->esc_state, ESC_MCUMGR_PKT_2);
            atomic_clear_bit(&data->esc_state, ESC_MCUMGR_FRAG_1);
            atomic_clear_bit(&data->esc_state, ESC_MCUMGR_FRAG_2);

            #ifdef CONFIG_MCUMGR_TRANSPORT_SHELL_INPUT_TIMEOUT
            k_timer_stop(&smp_shell_input_timer);
            #endif
        }

        ++consumed;
    }

    return (consumed);
}

void smp_shell_process(struct smp_shell_data* data) {
    struct net_buf* buf;
    struct net_buf* nb;

    while (true) {
        buf = net_buf_get(&data->buf_ready, K_NO_WAIT);
        if (!buf) {
            break;
        }

        nb = mcumgr_serial_process_frag(&smp_shell_rx_ctxt,
                                        buf->data,
                                        buf->len);
        if (nb != NULL) {
            smp_rx_req(&smp_shell_transport, nb);
        }

        net_buf_unref(buf);
    }
}

static uint16_t smp_shell_get_mtu(const struct net_buf* nb) {
    return (CONFIG_MCUMGR_TRANSPORT_SHELL_MTU);
}

<<<<<<< HEAD
static int smp_shell_tx_raw(const void *data, int len)
{
	static const struct device *const sh_dev = DEVICE_DT_GET(DT_CHOSEN(zephyr_shell_uart));
	const uint8_t *out = data;

	while ((out != NULL) && (len != 0)) {
		uart_poll_out(sh_dev, *out);
		++out;
		--len;
	}
=======
static int smp_shell_tx_raw(void const* data, int len) {
    const struct shell* const sh = shell_backend_uart_get_ptr();
    const struct shell_uart* const su = sh->iface->ctx;
    const struct shell_uart_ctrl_blk* const scb = su->ctrl_blk;
    uint8_t const* out = data;

    while ((out != NULL) && (len != 0)) {
        uart_poll_out(scb->dev, *out);
        ++out;
        --len;
    }
>>>>>>> 8ec60166

    return (0);
}

static int smp_shell_tx_pkt(struct net_buf* nb) {
    int rc;

    rc = mcumgr_serial_tx_pkt(nb->data, nb->len, smp_shell_tx_raw);
    smp_packet_free(nb);

    return (rc);
}

int smp_shell_init(void) {
    int rc;

    smp_shell_transport.functions.output  = smp_shell_tx_pkt;
    smp_shell_transport.functions.get_mtu = smp_shell_get_mtu;

    rc = smp_transport_init(&smp_shell_transport);
    #ifdef CONFIG_SMP_CLIENT
    if (rc == 0) {
        smp_client_transport.smpt      = &CONFIG_SMP_CLIENT;
        smp_client_transport.smpt_type = SMP_SHELL_TRANSPORT;
        smp_client_transport_register(&smp_client_transport);
    }
    #endif

    return (rc);
}<|MERGE_RESOLUTION|>--- conflicted
+++ resolved
@@ -59,29 +59,9 @@
 };
 
 #ifdef CONFIG_MCUMGR_TRANSPORT_SHELL_INPUT_TIMEOUT
-<<<<<<< HEAD
-static void smp_shell_input_timeout_handler(struct k_timer *timer)
-{
-	ARG_UNUSED(timer);
-	struct smp_shell_data *const data = shell_uart_smp_shell_data_get_ptr();
-
-	atomic_clear_bit(&data->esc_state, ESC_MCUMGR_PKT_1);
-	atomic_clear_bit(&data->esc_state, ESC_MCUMGR_PKT_2);
-	atomic_clear_bit(&data->esc_state, ESC_MCUMGR_FRAG_1);
-	atomic_clear_bit(&data->esc_state, ESC_MCUMGR_FRAG_2);
-
-	if (data->buf) {
-		net_buf_reset(data->buf);
-		net_buf_unref(data->buf);
-		data->buf = NULL;
-	}
-=======
-extern struct shell_transport shell_transport_uart;
-
 static void smp_shell_input_timeout_handler(struct k_timer* timer) {
     ARG_UNUSED(timer);
-    struct shell_uart*           sh_uart = (struct shell_uart*)shell_transport_uart.ctx;
-    struct smp_shell_data* const data    = &sh_uart->ctrl_blk->smp;
+    struct smp_shell_data* const data = shell_uart_smp_shell_data_get_ptr();
 
     atomic_clear_bit(&data->esc_state, ESC_MCUMGR_PKT_1);
     atomic_clear_bit(&data->esc_state, ESC_MCUMGR_PKT_2);
@@ -93,7 +73,6 @@
         net_buf_unref(data->buf);
         data->buf = NULL;
     }
->>>>>>> 8ec60166
 }
 
 K_TIMER_DEFINE(smp_shell_input_timer, smp_shell_input_timeout_handler, NULL);
@@ -228,30 +207,15 @@
     return (CONFIG_MCUMGR_TRANSPORT_SHELL_MTU);
 }
 
-<<<<<<< HEAD
-static int smp_shell_tx_raw(const void *data, int len)
-{
-	static const struct device *const sh_dev = DEVICE_DT_GET(DT_CHOSEN(zephyr_shell_uart));
-	const uint8_t *out = data;
-
-	while ((out != NULL) && (len != 0)) {
-		uart_poll_out(sh_dev, *out);
-		++out;
-		--len;
-	}
-=======
 static int smp_shell_tx_raw(void const* data, int len) {
-    const struct shell* const sh = shell_backend_uart_get_ptr();
-    const struct shell_uart* const su = sh->iface->ctx;
-    const struct shell_uart_ctrl_blk* const scb = su->ctrl_blk;
-    uint8_t const* out = data;
+    static const struct device* const sh_dev = DEVICE_DT_GET(DT_CHOSEN(zephyr_shell_uart));
+    const uint8_t* out = data;
 
     while ((out != NULL) && (len != 0)) {
-        uart_poll_out(scb->dev, *out);
+        uart_poll_out(sh_dev, *out);
         ++out;
         --len;
     }
->>>>>>> 8ec60166
 
     return (0);
 }
