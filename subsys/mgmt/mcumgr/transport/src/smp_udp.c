--- conflicted
+++ resolved
@@ -279,16 +279,9 @@
     }
 }
 
-<<<<<<< HEAD
-static void smp_udp_net_event_handler(struct net_mgmt_event_callback* cb, uint32_t mgmt_event,
+static void smp_udp_net_event_handler(struct net_mgmt_event_callback* cb, uint64_t mgmt_event,
                                       struct net_if* iface) {
     ARG_UNUSED(cb);
-=======
-static void smp_udp_net_event_handler(struct net_mgmt_event_callback *cb, uint64_t mgmt_event,
-				      struct net_if *iface)
-{
-	ARG_UNUSED(cb);
->>>>>>> a626d865
 
     if (mgmt_event == NET_EVENT_IF_UP) {
         smp_udp_open_iface(iface, NULL);
