/*
 * Copyright (c) 2019-2020, Prevas A/S
 * Copyright (c) 2022-2023 Nordic Semiconductor ASA
 *
 * SPDX-License-Identifier: Apache-2.0
 */

/**
 * @file
 * @brief UDP transport for the mcumgr SMP protocol.
 */

#include <assert.h>
#include <zephyr/kernel.h>
#include <zephyr/init.h>
#include <zephyr/net/socket.h>
#include <zephyr/net/net_if.h>
#include <zephyr/mgmt/mcumgr/mgmt/mgmt.h>
#include <zephyr/mgmt/mcumgr/smp/smp.h>
#include <zephyr/mgmt/mcumgr/transport/smp.h>
#include <zephyr/mgmt/mcumgr/transport/smp_udp.h>
#include <zephyr/mgmt/mcumgr/mgmt/handlers.h>
#include <zephyr/net/net_mgmt.h>
#include <zephyr/net/net_event.h>
#include <zephyr/net/conn_mgr_monitor.h>
#include <errno.h>

#include <mgmt/mcumgr/transport/smp_internal.h>

#define LOG_LEVEL CONFIG_MCUMGR_LOG_LEVEL
#include <zephyr/logging/log.h>
LOG_MODULE_REGISTER(smp_udp);

BUILD_ASSERT(CONFIG_MCUMGR_TRANSPORT_UDP_MTU != 0, "CONFIG_MCUMGR_TRANSPORT_UDP_MTU must be > 0");

#if !defined(CONFIG_MCUMGR_TRANSPORT_UDP_IPV4) && !defined(CONFIG_MCUMGR_TRANSPORT_UDP_IPV6)
BUILD_ASSERT(0, "Either IPv4 or IPv6 SMP must be enabled for the MCUmgr UDP SMP transport using "
                "CONFIG_MCUMGR_TRANSPORT_UDP_IPV4 or CONFIG_MCUMGR_TRANSPORT_UDP_IPV6");
#endif

BUILD_ASSERT(sizeof(struct net_sockaddr) <= CONFIG_MCUMGR_TRANSPORT_NETBUF_USER_DATA_SIZE,
             "CONFIG_MCUMGR_TRANSPORT_NETBUF_USER_DATA_SIZE must be >= sizeof(struct net_sockaddr)");

<<<<<<< HEAD
/* FIXME: dangerous logic, use a kernel API for this */
#define IS_THREAD_RUNNING(thread)                    \
    (thread.base.thread_state & (_THREAD_PENDING   | \
                                 _THREAD_SUSPENDED | \
                                 _THREAD_QUEUED) ? true : false)

=======
>>>>>>> 42262e82
enum proto_type {
    PROTOCOL_IPV4 = 0,
    PROTOCOL_IPV6
};

struct config {
    int sock;
    enum proto_type proto;
    struct k_sem network_ready_sem;
    struct smp_transport smp_transport;
    char recv_buffer[CONFIG_MCUMGR_TRANSPORT_UDP_MTU];
    struct k_thread thread;
    K_KERNEL_STACK_MEMBER(stack, CONFIG_MCUMGR_TRANSPORT_UDP_STACK_SIZE);
};

struct configs {
    #ifdef CONFIG_MCUMGR_TRANSPORT_UDP_IPV4
    struct config ipv4;
    #ifdef CONFIG_SMP_CLIENT
    struct smp_client_transport_entry ipv4_transport;
    #endif
    #endif
    #ifdef CONFIG_MCUMGR_TRANSPORT_UDP_IPV6
    struct config ipv6;
    #ifdef CONFIG_SMP_CLIENT
    struct smp_client_transport_entry ipv6_transport;
    #endif
    #endif
};

static bool threads_created;

static struct configs smp_udp_configs;

static struct net_mgmt_event_callback smp_udp_mgmt_cb;

static char const* smp_udp_proto_to_name(enum proto_type proto) {
    #ifdef CONFIG_MCUMGR_TRANSPORT_UDP_IPV4
    if (proto == PROTOCOL_IPV4) {
        return ("IPv4");
    }
    #endif

    #ifdef CONFIG_MCUMGR_TRANSPORT_UDP_IPV6
    if (proto == PROTOCOL_IPV6) {
        return ("IPv6");
    }
    #endif

    return ("??");
}

#ifdef CONFIG_MCUMGR_TRANSPORT_UDP_IPV4
static int smp_udp4_tx(struct net_buf* nb) {
    int ret;
    struct net_sockaddr* addr = net_buf_user_data(nb);

    ret = zsock_sendto(smp_udp_configs.ipv4.sock, nb->data, nb->len, 0, addr, sizeof(*addr));

    if (ret < 0) {
        if (errno == ENOMEM) {
            ret = MGMT_ERR_EMSGSIZE;
        }
        else {
            ret = MGMT_ERR_EINVAL;
        }
    }
    else {
        ret = MGMT_ERR_EOK;
    }

    smp_packet_free(nb);

    return (ret);
}
#endif

#ifdef CONFIG_MCUMGR_TRANSPORT_UDP_IPV6
static int smp_udp6_tx(struct net_buf* nb) {
    int ret;
    struct net_sockaddr* addr = net_buf_user_data(nb);

    ret = zsock_sendto(smp_udp_configs.ipv6.sock, nb->data, nb->len, 0, addr, sizeof(*addr));

    if (ret < 0) {
        if (errno == ENOMEM) {
            ret = MGMT_ERR_EMSGSIZE;
        }
        else {
            ret = MGMT_ERR_EINVAL;
        }
    }
    else {
        ret = MGMT_ERR_EOK;
    }

    smp_packet_free(nb);

    return (ret);
}
#endif

static uint16_t smp_udp_get_mtu(const struct net_buf* nb) {
    ARG_UNUSED(nb);

    return (CONFIG_MCUMGR_TRANSPORT_UDP_MTU);
}

static int smp_udp_ud_copy(struct net_buf* dst, const struct net_buf* src) {
    struct net_sockaddr* src_ud = net_buf_user_data(src);
    struct net_sockaddr* dst_ud = net_buf_user_data(dst);

    net_ipaddr_copy(dst_ud, src_ud);

    return (MGMT_ERR_EOK);
}

static int create_socket(enum proto_type proto, int* sock) {
    int tmp_sock;
    int err;
    struct net_sockaddr* addr;

    #ifdef CONFIG_MCUMGR_TRANSPORT_UDP_IPV4
    struct net_sockaddr_in addr4;
    #endif

    #ifdef CONFIG_MCUMGR_TRANSPORT_UDP_IPV6
    struct net_sockaddr_in6 addr6;
    #endif

    #ifdef CONFIG_MCUMGR_TRANSPORT_UDP_IPV4
    if (proto == PROTOCOL_IPV4) {
        memset(&addr4, 0, sizeof(addr4));
        addr4.sin_family      = NET_AF_INET;
        addr4.sin_port        = htons(CONFIG_MCUMGR_TRANSPORT_UDP_PORT);
        addr4.sin_addr.s_addr_be = htonl(INADDR_ANY);
        addr                  = (struct net_sockaddr*)&addr4;
    }
    #endif

    #ifdef CONFIG_MCUMGR_TRANSPORT_UDP_IPV6
    if (proto == PROTOCOL_IPV6) {
        memset(&addr6, 0, sizeof(addr6));
        addr6.sin6_family = NET_AF_INET6;
        addr6.sin6_port   = htons(CONFIG_MCUMGR_TRANSPORT_UDP_PORT);
        addr6.sin6_addr   = in6addr_any;
        addr              = (struct net_sockaddr*)&addr6;
    }
    #endif

    tmp_sock = zsock_socket(addr->sa_family, NET_SOCK_DGRAM, NET_IPPROTO_UDP);
    err = errno;

    if (tmp_sock < 0) {
        LOG_ERR("Could not open receive socket (%s), err: %i",
                smp_udp_proto_to_name(proto), err);

        return (-err);
    }

    if (zsock_bind(tmp_sock, addr, sizeof(*addr)) < 0) {
        err = errno;
        LOG_ERR("Could not bind to receive socket (%s), err: %i",
                smp_udp_proto_to_name(proto), err);

        zsock_close(tmp_sock);

        return (-err);
    }

    *sock = tmp_sock;

    return (0);
}

static void smp_udp_receive_thread(void* p1, void* p2, void* p3) {
    struct config* conf = (struct config*)p1;
    int rc;

    ARG_UNUSED(p2);
    ARG_UNUSED(p3);

    (void)k_sem_take(&conf->network_ready_sem, K_FOREVER);
    rc = create_socket(conf->proto, &conf->sock);

    if (rc < 0) {
        return;
    }

    __ASSERT(rc >= 0, "Socket is invalid");
    LOG_INF("Started (%s)", smp_udp_proto_to_name(conf->proto));

    while (1) {
        struct net_sockaddr addr;
        socklen_t       addr_len = sizeof(addr);

        int len = zsock_recvfrom(conf->sock, conf->recv_buffer,
                                 CONFIG_MCUMGR_TRANSPORT_UDP_MTU, 0, &addr, &addr_len);

        if (len > 0) {
            struct net_sockaddr* ud;
            struct net_buf*  nb;

            /* Store sender address in user data for reply */
            nb = smp_packet_alloc();
            if (!nb) {
                LOG_ERR("Failed to allocate mcumgr buffer");
                /* No free space, drop SMP frame */
                continue;
            }
            net_buf_add_mem(nb, conf->recv_buffer, len);
            ud = net_buf_user_data(nb);
            net_ipaddr_copy(ud, &addr);

            smp_rx_req(&conf->smp_transport, nb);
        }
        else if (len < 0) {
            LOG_ERR("recvfrom error (%s): %i, %d", smp_udp_proto_to_name(conf->proto),
                    errno, len);
        }
    }
}

<<<<<<< HEAD
static void smp_udp_open_iface(struct net_if* iface, void* user_data) {
    ARG_UNUSED(user_data);

    if (net_if_is_up(iface)) {
        #ifdef CONFIG_MCUMGR_TRANSPORT_UDP_IPV4
        if (net_if_flag_is_set(iface, NET_IF_IPV4) &&
            IS_THREAD_RUNNING(smp_udp_configs.ipv4.thread)) {
            k_sem_give(&smp_udp_configs.ipv4.network_ready_sem);
        }
        #endif

        #ifdef CONFIG_MCUMGR_TRANSPORT_UDP_IPV6
        if (net_if_flag_is_set(iface, NET_IF_IPV6) &&
            IS_THREAD_RUNNING(smp_udp_configs.ipv6.thread)) {
            k_sem_give(&smp_udp_configs.ipv6.network_ready_sem);
        }
        #endif
    }
=======
static void smp_udp_open_iface(struct net_if *iface, void *user_data)
{
	ARG_UNUSED(user_data);

	if (net_if_is_up(iface)) {
#ifdef CONFIG_MCUMGR_TRANSPORT_UDP_IPV4
		if (net_if_flag_is_set(iface, NET_IF_IPV4) &&
		    k_thread_join(&smp_udp_configs.ipv4.thread, K_NO_WAIT) == -EBUSY) {
			k_sem_give(&smp_udp_configs.ipv4.network_ready_sem);
		}
#endif

#ifdef CONFIG_MCUMGR_TRANSPORT_UDP_IPV6
		if (net_if_flag_is_set(iface, NET_IF_IPV6) &&
		    k_thread_join(&smp_udp_configs.ipv6.thread, K_NO_WAIT) == -EBUSY) {
			k_sem_give(&smp_udp_configs.ipv6.network_ready_sem);
		}
#endif
	}
>>>>>>> 42262e82
}

static void smp_udp_net_event_handler(struct net_mgmt_event_callback* cb, uint32_t mgmt_event,
                                      struct net_if* iface) {
    ARG_UNUSED(cb);

    if (mgmt_event == NET_EVENT_IF_UP) {
        smp_udp_open_iface(iface, NULL);
    }
}

static void create_thread(struct config* conf, const char* name) {
    k_thread_create(&(conf->thread), conf->stack,
                    K_KERNEL_STACK_SIZEOF(conf->stack),
                    smp_udp_receive_thread, conf, NULL, NULL,
                    CONFIG_MCUMGR_TRANSPORT_UDP_THREAD_PRIO, 0, K_FOREVER);

    k_thread_name_set(&(conf->thread), name);
    k_thread_start(&(conf->thread));
}

<<<<<<< HEAD
int smp_udp_open(void) {
    bool started = false;

    #ifdef CONFIG_MCUMGR_TRANSPORT_UDP_IPV4
    if (!IS_THREAD_RUNNING(smp_udp_configs.ipv4.thread)) {
        (void)k_sem_reset(&smp_udp_configs.ipv4.network_ready_sem);
        create_thread(&smp_udp_configs.ipv4, "smp_udp4");
        started = true;
    }
    else {
        LOG_ERR("IPv4 UDP MCUmgr thread is already running");
    }
    #endif

    #ifdef CONFIG_MCUMGR_TRANSPORT_UDP_IPV6
    if (!IS_THREAD_RUNNING(smp_udp_configs.ipv6.thread)) {
        (void)k_sem_reset(&smp_udp_configs.ipv6.network_ready_sem);
        create_thread(&smp_udp_configs.ipv6, "smp_udp6");
        started = true;
    }
    else {
        LOG_ERR("IPv6 UDP MCUmgr thread is already running");
    }
    #endif

    if (started) {
        /* One or more threads were started, check existing interfaces */
        net_if_foreach(smp_udp_open_iface, NULL);
    }

    return (0);
}

int smp_udp_close(void) {
    #ifdef CONFIG_MCUMGR_TRANSPORT_UDP_IPV4
    if (IS_THREAD_RUNNING(smp_udp_configs.ipv4.thread)) {
        k_thread_abort(&(smp_udp_configs.ipv4.thread));

        if (smp_udp_configs.ipv4.sock >= 0) {
            zsock_close(smp_udp_configs.ipv4.sock);
            smp_udp_configs.ipv4.sock = -1;
        }
    }
    else {
        LOG_ERR("IPv4 UDP MCUmgr thread is not running");
    }
    #endif

    #ifdef CONFIG_MCUMGR_TRANSPORT_UDP_IPV6
    if (IS_THREAD_RUNNING(smp_udp_configs.ipv6.thread)) {
        k_thread_abort(&(smp_udp_configs.ipv6.thread));

        if (smp_udp_configs.ipv6.sock >= 0) {
            zsock_close(smp_udp_configs.ipv6.sock);
            smp_udp_configs.ipv6.sock = -1;
        }
    }
    else {
        LOG_ERR("IPv6 UDP MCUmgr thread is not running");
    }
    #endif

    return (0);
}

static void smp_udp_start(void) {
    int rc;

    #ifdef CONFIG_MCUMGR_TRANSPORT_UDP_IPV4
    smp_udp_configs.ipv4.proto = PROTOCOL_IPV4;
    smp_udp_configs.ipv4.sock  = -1;

    k_sem_init(&smp_udp_configs.ipv4.network_ready_sem, 0, 1);
    smp_udp_configs.ipv4.smp_transport.functions.output  = smp_udp4_tx;
    smp_udp_configs.ipv4.smp_transport.functions.get_mtu = smp_udp_get_mtu;
    smp_udp_configs.ipv4.smp_transport.functions.ud_copy = smp_udp_ud_copy;

    rc = smp_transport_init(&smp_udp_configs.ipv4.smp_transport);
    #ifdef CONFIG_SMP_CLIENT
    if (rc == 0) {
        smp_udp_configs.ipv4_transport.smpt      = &smp_udp_configs.ipv4.smp_transport;
        smp_udp_configs.ipv4_transport.smpt_type = SMP_UDP_IPV4_TRANSPORT;
        smp_client_transport_register(&smp_udp_configs.ipv4_transport);
    }
    #endif

    if (rc) {
        LOG_ERR("Failed to register IPv4 UDP MCUmgr SMP transport: %d", rc);
    }
    #endif

    #ifdef CONFIG_MCUMGR_TRANSPORT_UDP_IPV6
    smp_udp_configs.ipv6.proto = PROTOCOL_IPV6;
    smp_udp_configs.ipv6.sock  = -1;

    k_sem_init(&smp_udp_configs.ipv6.network_ready_sem, 0, 1);
    smp_udp_configs.ipv6.smp_transport.functions.output  = smp_udp6_tx;
    smp_udp_configs.ipv6.smp_transport.functions.get_mtu = smp_udp_get_mtu;
    smp_udp_configs.ipv6.smp_transport.functions.ud_copy = smp_udp_ud_copy;

    rc = smp_transport_init(&smp_udp_configs.ipv6.smp_transport);
    #ifdef CONFIG_SMP_CLIENT
    if (rc == 0) {
        smp_udp_configs.ipv6_transport.smpt      = &smp_udp_configs.ipv6.smp_transport;
        smp_udp_configs.ipv6_transport.smpt_type = SMP_UDP_IPV6_TRANSPORT;
        smp_client_transport_register(&smp_udp_configs.ipv6_transport);
    }
    #endif

    if (rc) {
        LOG_ERR("Failed to register IPv6 UDP MCUmgr SMP transport: %d", rc);
    }
    #endif

    net_mgmt_init_event_callback(&smp_udp_mgmt_cb, smp_udp_net_event_handler, NET_EVENT_IF_UP);
    net_mgmt_add_event_callback(&smp_udp_mgmt_cb);

    #ifdef CONFIG_MCUMGR_TRANSPORT_UDP_AUTOMATIC_INIT
    smp_udp_open();
    #endif
=======
int smp_udp_open(void)
{
	bool started = false;

#ifdef CONFIG_MCUMGR_TRANSPORT_UDP_IPV4
	if (k_thread_join(&smp_udp_configs.ipv4.thread, K_NO_WAIT) == 0 ||
	    threads_created == false) {
		(void)k_sem_reset(&smp_udp_configs.ipv4.network_ready_sem);
		create_thread(&smp_udp_configs.ipv4, "smp_udp4");
		started = true;
	} else {
		LOG_ERR("IPv4 UDP MCUmgr thread is already running");
	}
#endif

#ifdef CONFIG_MCUMGR_TRANSPORT_UDP_IPV6
	if (k_thread_join(&smp_udp_configs.ipv6.thread, K_NO_WAIT) == 0 ||
	    threads_created == false) {
		(void)k_sem_reset(&smp_udp_configs.ipv6.network_ready_sem);
		create_thread(&smp_udp_configs.ipv6, "smp_udp6");
		started = true;
	} else {
		LOG_ERR("IPv6 UDP MCUmgr thread is already running");
	}
#endif

	if (started) {
		/* One or more threads were started, check existing interfaces */
		threads_created = true;
		net_if_foreach(smp_udp_open_iface, NULL);
	}

	return 0;
}

int smp_udp_close(void)
{
#ifdef CONFIG_MCUMGR_TRANSPORT_UDP_IPV4
	if (k_thread_join(&smp_udp_configs.ipv4.thread, K_NO_WAIT) == -EBUSY) {
		k_thread_abort(&(smp_udp_configs.ipv4.thread));

		if (smp_udp_configs.ipv4.sock >= 0) {
			zsock_close(smp_udp_configs.ipv4.sock);
			smp_udp_configs.ipv4.sock = -1;
		}
	} else {
		LOG_ERR("IPv4 UDP MCUmgr thread is not running");
	}
#endif

#ifdef CONFIG_MCUMGR_TRANSPORT_UDP_IPV6
	if (k_thread_join(&smp_udp_configs.ipv6.thread, K_NO_WAIT) == -EBUSY) {
		k_thread_abort(&(smp_udp_configs.ipv6.thread));

		if (smp_udp_configs.ipv6.sock >= 0) {
			zsock_close(smp_udp_configs.ipv6.sock);
			smp_udp_configs.ipv6.sock = -1;
		}
	} else {
		LOG_ERR("IPv6 UDP MCUmgr thread is not running");
	}
#endif

	return 0;
}

static void smp_udp_start(void)
{
	int rc;

	threads_created = false;

#ifdef CONFIG_MCUMGR_TRANSPORT_UDP_IPV4
	smp_udp_configs.ipv4.proto = PROTOCOL_IPV4;
	smp_udp_configs.ipv4.sock = -1;

	k_sem_init(&smp_udp_configs.ipv4.network_ready_sem, 0, 1);
	smp_udp_configs.ipv4.smp_transport.functions.output = smp_udp4_tx;
	smp_udp_configs.ipv4.smp_transport.functions.get_mtu = smp_udp_get_mtu;
	smp_udp_configs.ipv4.smp_transport.functions.ud_copy = smp_udp_ud_copy;

	rc = smp_transport_init(&smp_udp_configs.ipv4.smp_transport);
#ifdef CONFIG_SMP_CLIENT
	if (rc == 0) {
		smp_udp_configs.ipv4_transport.smpt = &smp_udp_configs.ipv4.smp_transport;
		smp_udp_configs.ipv4_transport.smpt_type = SMP_UDP_IPV4_TRANSPORT;
		smp_client_transport_register(&smp_udp_configs.ipv4_transport);
	}
#endif
	if (rc) {
		LOG_ERR("Failed to register IPv4 UDP MCUmgr SMP transport: %d", rc);
	}
#endif

#ifdef CONFIG_MCUMGR_TRANSPORT_UDP_IPV6
	smp_udp_configs.ipv6.proto = PROTOCOL_IPV6;
	smp_udp_configs.ipv6.sock = -1;

	k_sem_init(&smp_udp_configs.ipv6.network_ready_sem, 0, 1);
	smp_udp_configs.ipv6.smp_transport.functions.output = smp_udp6_tx;
	smp_udp_configs.ipv6.smp_transport.functions.get_mtu = smp_udp_get_mtu;
	smp_udp_configs.ipv6.smp_transport.functions.ud_copy = smp_udp_ud_copy;

	rc = smp_transport_init(&smp_udp_configs.ipv6.smp_transport);
#ifdef CONFIG_SMP_CLIENT
	if (rc == 0) {
		smp_udp_configs.ipv6_transport.smpt = &smp_udp_configs.ipv6.smp_transport;
		smp_udp_configs.ipv6_transport.smpt_type = SMP_UDP_IPV6_TRANSPORT;
		smp_client_transport_register(&smp_udp_configs.ipv6_transport);
	}
#endif

	if (rc) {
		LOG_ERR("Failed to register IPv6 UDP MCUmgr SMP transport: %d", rc);
	}
#endif

	net_mgmt_init_event_callback(&smp_udp_mgmt_cb, smp_udp_net_event_handler, NET_EVENT_IF_UP);
	net_mgmt_add_event_callback(&smp_udp_mgmt_cb);

#ifdef CONFIG_MCUMGR_TRANSPORT_UDP_AUTOMATIC_INIT
	smp_udp_open();
#endif
>>>>>>> 42262e82
}

MCUMGR_HANDLER_DEFINE(smp_udp, smp_udp_start);<|MERGE_RESOLUTION|>--- conflicted
+++ resolved
@@ -41,15 +41,6 @@
 BUILD_ASSERT(sizeof(struct net_sockaddr) <= CONFIG_MCUMGR_TRANSPORT_NETBUF_USER_DATA_SIZE,
              "CONFIG_MCUMGR_TRANSPORT_NETBUF_USER_DATA_SIZE must be >= sizeof(struct net_sockaddr)");
 
-<<<<<<< HEAD
-/* FIXME: dangerous logic, use a kernel API for this */
-#define IS_THREAD_RUNNING(thread)                    \
-    (thread.base.thread_state & (_THREAD_PENDING   | \
-                                 _THREAD_SUSPENDED | \
-                                 _THREAD_QUEUED) ? true : false)
-
-=======
->>>>>>> 42262e82
 enum proto_type {
     PROTOCOL_IPV4 = 0,
     PROTOCOL_IPV6
@@ -273,46 +264,24 @@
     }
 }
 
-<<<<<<< HEAD
 static void smp_udp_open_iface(struct net_if* iface, void* user_data) {
     ARG_UNUSED(user_data);
 
     if (net_if_is_up(iface)) {
         #ifdef CONFIG_MCUMGR_TRANSPORT_UDP_IPV4
         if (net_if_flag_is_set(iface, NET_IF_IPV4) &&
-            IS_THREAD_RUNNING(smp_udp_configs.ipv4.thread)) {
+            k_thread_join(&smp_udp_configs.ipv4.thread, K_NO_WAIT) == -EBUSY) {
             k_sem_give(&smp_udp_configs.ipv4.network_ready_sem);
         }
         #endif
 
         #ifdef CONFIG_MCUMGR_TRANSPORT_UDP_IPV6
         if (net_if_flag_is_set(iface, NET_IF_IPV6) &&
-            IS_THREAD_RUNNING(smp_udp_configs.ipv6.thread)) {
+            k_thread_join(&smp_udp_configs.ipv6.thread, K_NO_WAIT) == -EBUSY) {
             k_sem_give(&smp_udp_configs.ipv6.network_ready_sem);
         }
         #endif
     }
-=======
-static void smp_udp_open_iface(struct net_if *iface, void *user_data)
-{
-	ARG_UNUSED(user_data);
-
-	if (net_if_is_up(iface)) {
-#ifdef CONFIG_MCUMGR_TRANSPORT_UDP_IPV4
-		if (net_if_flag_is_set(iface, NET_IF_IPV4) &&
-		    k_thread_join(&smp_udp_configs.ipv4.thread, K_NO_WAIT) == -EBUSY) {
-			k_sem_give(&smp_udp_configs.ipv4.network_ready_sem);
-		}
-#endif
-
-#ifdef CONFIG_MCUMGR_TRANSPORT_UDP_IPV6
-		if (net_if_flag_is_set(iface, NET_IF_IPV6) &&
-		    k_thread_join(&smp_udp_configs.ipv6.thread, K_NO_WAIT) == -EBUSY) {
-			k_sem_give(&smp_udp_configs.ipv6.network_ready_sem);
-		}
-#endif
-	}
->>>>>>> 42262e82
 }
 
 static void smp_udp_net_event_handler(struct net_mgmt_event_callback* cb, uint32_t mgmt_event,
@@ -334,13 +303,13 @@
     k_thread_start(&(conf->thread));
 }
 
-<<<<<<< HEAD
 int smp_udp_open(void) {
     bool started = false;
 
     #ifdef CONFIG_MCUMGR_TRANSPORT_UDP_IPV4
-    if (!IS_THREAD_RUNNING(smp_udp_configs.ipv4.thread)) {
-        (void)k_sem_reset(&smp_udp_configs.ipv4.network_ready_sem);
+    if (k_thread_join(&smp_udp_configs.ipv4.thread, K_NO_WAIT) == 0 ||
+        threads_created == false) {
+        (void) k_sem_reset(&smp_udp_configs.ipv4.network_ready_sem);
         create_thread(&smp_udp_configs.ipv4, "smp_udp4");
         started = true;
     }
@@ -350,8 +319,9 @@
     #endif
 
     #ifdef CONFIG_MCUMGR_TRANSPORT_UDP_IPV6
-    if (!IS_THREAD_RUNNING(smp_udp_configs.ipv6.thread)) {
-        (void)k_sem_reset(&smp_udp_configs.ipv6.network_ready_sem);
+    if (k_thread_join(&smp_udp_configs.ipv6.thread, K_NO_WAIT) == 0 ||
+        threads_created == false) {
+        (void) k_sem_reset(&smp_udp_configs.ipv6.network_ready_sem);
         create_thread(&smp_udp_configs.ipv6, "smp_udp6");
         started = true;
     }
@@ -362,6 +332,7 @@
 
     if (started) {
         /* One or more threads were started, check existing interfaces */
+        threads_created = true;
         net_if_foreach(smp_udp_open_iface, NULL);
     }
 
@@ -370,7 +341,7 @@
 
 int smp_udp_close(void) {
     #ifdef CONFIG_MCUMGR_TRANSPORT_UDP_IPV4
-    if (IS_THREAD_RUNNING(smp_udp_configs.ipv4.thread)) {
+    if (k_thread_join(&smp_udp_configs.ipv4.thread, K_NO_WAIT) == -EBUSY) {
         k_thread_abort(&(smp_udp_configs.ipv4.thread));
 
         if (smp_udp_configs.ipv4.sock >= 0) {
@@ -384,7 +355,7 @@
     #endif
 
     #ifdef CONFIG_MCUMGR_TRANSPORT_UDP_IPV6
-    if (IS_THREAD_RUNNING(smp_udp_configs.ipv6.thread)) {
+    if (k_thread_join(&smp_udp_configs.ipv6.thread, K_NO_WAIT) == -EBUSY) {
         k_thread_abort(&(smp_udp_configs.ipv6.thread));
 
         if (smp_udp_configs.ipv6.sock >= 0) {
@@ -402,6 +373,8 @@
 
 static void smp_udp_start(void) {
     int rc;
+
+    threads_created = false;
 
     #ifdef CONFIG_MCUMGR_TRANSPORT_UDP_IPV4
     smp_udp_configs.ipv4.proto = PROTOCOL_IPV4;
@@ -455,131 +428,6 @@
     #ifdef CONFIG_MCUMGR_TRANSPORT_UDP_AUTOMATIC_INIT
     smp_udp_open();
     #endif
-=======
-int smp_udp_open(void)
-{
-	bool started = false;
-
-#ifdef CONFIG_MCUMGR_TRANSPORT_UDP_IPV4
-	if (k_thread_join(&smp_udp_configs.ipv4.thread, K_NO_WAIT) == 0 ||
-	    threads_created == false) {
-		(void)k_sem_reset(&smp_udp_configs.ipv4.network_ready_sem);
-		create_thread(&smp_udp_configs.ipv4, "smp_udp4");
-		started = true;
-	} else {
-		LOG_ERR("IPv4 UDP MCUmgr thread is already running");
-	}
-#endif
-
-#ifdef CONFIG_MCUMGR_TRANSPORT_UDP_IPV6
-	if (k_thread_join(&smp_udp_configs.ipv6.thread, K_NO_WAIT) == 0 ||
-	    threads_created == false) {
-		(void)k_sem_reset(&smp_udp_configs.ipv6.network_ready_sem);
-		create_thread(&smp_udp_configs.ipv6, "smp_udp6");
-		started = true;
-	} else {
-		LOG_ERR("IPv6 UDP MCUmgr thread is already running");
-	}
-#endif
-
-	if (started) {
-		/* One or more threads were started, check existing interfaces */
-		threads_created = true;
-		net_if_foreach(smp_udp_open_iface, NULL);
-	}
-
-	return 0;
-}
-
-int smp_udp_close(void)
-{
-#ifdef CONFIG_MCUMGR_TRANSPORT_UDP_IPV4
-	if (k_thread_join(&smp_udp_configs.ipv4.thread, K_NO_WAIT) == -EBUSY) {
-		k_thread_abort(&(smp_udp_configs.ipv4.thread));
-
-		if (smp_udp_configs.ipv4.sock >= 0) {
-			zsock_close(smp_udp_configs.ipv4.sock);
-			smp_udp_configs.ipv4.sock = -1;
-		}
-	} else {
-		LOG_ERR("IPv4 UDP MCUmgr thread is not running");
-	}
-#endif
-
-#ifdef CONFIG_MCUMGR_TRANSPORT_UDP_IPV6
-	if (k_thread_join(&smp_udp_configs.ipv6.thread, K_NO_WAIT) == -EBUSY) {
-		k_thread_abort(&(smp_udp_configs.ipv6.thread));
-
-		if (smp_udp_configs.ipv6.sock >= 0) {
-			zsock_close(smp_udp_configs.ipv6.sock);
-			smp_udp_configs.ipv6.sock = -1;
-		}
-	} else {
-		LOG_ERR("IPv6 UDP MCUmgr thread is not running");
-	}
-#endif
-
-	return 0;
-}
-
-static void smp_udp_start(void)
-{
-	int rc;
-
-	threads_created = false;
-
-#ifdef CONFIG_MCUMGR_TRANSPORT_UDP_IPV4
-	smp_udp_configs.ipv4.proto = PROTOCOL_IPV4;
-	smp_udp_configs.ipv4.sock = -1;
-
-	k_sem_init(&smp_udp_configs.ipv4.network_ready_sem, 0, 1);
-	smp_udp_configs.ipv4.smp_transport.functions.output = smp_udp4_tx;
-	smp_udp_configs.ipv4.smp_transport.functions.get_mtu = smp_udp_get_mtu;
-	smp_udp_configs.ipv4.smp_transport.functions.ud_copy = smp_udp_ud_copy;
-
-	rc = smp_transport_init(&smp_udp_configs.ipv4.smp_transport);
-#ifdef CONFIG_SMP_CLIENT
-	if (rc == 0) {
-		smp_udp_configs.ipv4_transport.smpt = &smp_udp_configs.ipv4.smp_transport;
-		smp_udp_configs.ipv4_transport.smpt_type = SMP_UDP_IPV4_TRANSPORT;
-		smp_client_transport_register(&smp_udp_configs.ipv4_transport);
-	}
-#endif
-	if (rc) {
-		LOG_ERR("Failed to register IPv4 UDP MCUmgr SMP transport: %d", rc);
-	}
-#endif
-
-#ifdef CONFIG_MCUMGR_TRANSPORT_UDP_IPV6
-	smp_udp_configs.ipv6.proto = PROTOCOL_IPV6;
-	smp_udp_configs.ipv6.sock = -1;
-
-	k_sem_init(&smp_udp_configs.ipv6.network_ready_sem, 0, 1);
-	smp_udp_configs.ipv6.smp_transport.functions.output = smp_udp6_tx;
-	smp_udp_configs.ipv6.smp_transport.functions.get_mtu = smp_udp_get_mtu;
-	smp_udp_configs.ipv6.smp_transport.functions.ud_copy = smp_udp_ud_copy;
-
-	rc = smp_transport_init(&smp_udp_configs.ipv6.smp_transport);
-#ifdef CONFIG_SMP_CLIENT
-	if (rc == 0) {
-		smp_udp_configs.ipv6_transport.smpt = &smp_udp_configs.ipv6.smp_transport;
-		smp_udp_configs.ipv6_transport.smpt_type = SMP_UDP_IPV6_TRANSPORT;
-		smp_client_transport_register(&smp_udp_configs.ipv6_transport);
-	}
-#endif
-
-	if (rc) {
-		LOG_ERR("Failed to register IPv6 UDP MCUmgr SMP transport: %d", rc);
-	}
-#endif
-
-	net_mgmt_init_event_callback(&smp_udp_mgmt_cb, smp_udp_net_event_handler, NET_EVENT_IF_UP);
-	net_mgmt_add_event_callback(&smp_udp_mgmt_cb);
-
-#ifdef CONFIG_MCUMGR_TRANSPORT_UDP_AUTOMATIC_INIT
-	smp_udp_open();
-#endif
->>>>>>> 42262e82
 }
 
 MCUMGR_HANDLER_DEFINE(smp_udp, smp_udp_start);