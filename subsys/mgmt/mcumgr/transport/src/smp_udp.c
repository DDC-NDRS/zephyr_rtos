/*
 * Copyright (c) 2019-2020, Prevas A/S
 * Copyright (c) 2022-2023 Nordic Semiconductor ASA
 *
 * SPDX-License-Identifier: Apache-2.0
 */

/**
 * @file
 * @brief UDP transport for the mcumgr SMP protocol.
 */

#include <assert.h>
#include <zephyr/kernel.h>
#include <zephyr/init.h>
#if defined(CONFIG_POSIX_API)
#include <zephyr/posix/unistd.h>
#include <zephyr/posix/sys/socket.h>
#else
#include <zephyr/net/socket.h>
#endif
#include <zephyr/mgmt/mcumgr/mgmt/mgmt.h>
#include <zephyr/mgmt/mcumgr/smp/smp.h>
#include <zephyr/mgmt/mcumgr/transport/smp.h>
#include <zephyr/mgmt/mcumgr/transport/smp_udp.h>
#include <zephyr/mgmt/mcumgr/mgmt/handlers.h>
#include <zephyr/net/net_mgmt.h>
#include <zephyr/net/net_event.h>
#include <zephyr/net/conn_mgr_monitor.h>
#include <errno.h>

#include <mgmt/mcumgr/transport/smp_internal.h>

#define LOG_LEVEL CONFIG_MCUMGR_LOG_LEVEL
#include <zephyr/logging/log.h>
LOG_MODULE_REGISTER(smp_udp);

BUILD_ASSERT(CONFIG_MCUMGR_TRANSPORT_UDP_MTU != 0, "CONFIG_MCUMGR_TRANSPORT_UDP_MTU must be > 0");

#if !defined(CONFIG_MCUMGR_TRANSPORT_UDP_IPV4) && !defined(CONFIG_MCUMGR_TRANSPORT_UDP_IPV6)
BUILD_ASSERT(0, "Either IPv4 or IPv6 SMP must be enabled for the MCUmgr UDP SMP transport using "
                "CONFIG_MCUMGR_TRANSPORT_UDP_IPV4 or CONFIG_MCUMGR_TRANSPORT_UDP_IPV6");
#endif

BUILD_ASSERT(sizeof(struct sockaddr) <= CONFIG_MCUMGR_TRANSPORT_NETBUF_USER_DATA_SIZE,
             "CONFIG_MCUMGR_TRANSPORT_NETBUF_USER_DATA_SIZE must be >= sizeof(struct sockaddr)");

#define IS_THREAD_RUNNING(thread)                    \
    (thread.base.thread_state & (_THREAD_PENDING   | \
                                 _THREAD_PRESTART  | \
                                 _THREAD_SUSPENDED | \
                                 _THREAD_QUEUED) ? true : false)

enum proto_type {
    PROTOCOL_IPV4 = 0,
    PROTOCOL_IPV6
};

struct config {
    int sock;
    enum proto_type proto;
    struct k_sem network_ready_sem;
    struct smp_transport smp_transport;
    char recv_buffer[CONFIG_MCUMGR_TRANSPORT_UDP_MTU];
    struct k_thread thread;
    K_KERNEL_STACK_MEMBER(stack, CONFIG_MCUMGR_TRANSPORT_UDP_STACK_SIZE);
};

struct configs {
    #ifdef CONFIG_MCUMGR_TRANSPORT_UDP_IPV4
    struct config ipv4;
    #ifdef CONFIG_SMP_CLIENT
    struct smp_client_transport_entry ipv4_transport;
    #endif
    #endif
    #ifdef CONFIG_MCUMGR_TRANSPORT_UDP_IPV6
    struct config ipv6;
    #ifdef CONFIG_SMP_CLIENT
    struct smp_client_transport_entry ipv6_transport;
    #endif
    #endif
};

static struct configs smp_udp_configs;

static struct net_mgmt_event_callback smp_udp_mgmt_cb;

static char const* smp_udp_proto_to_name(enum proto_type proto) {
    #ifdef CONFIG_MCUMGR_TRANSPORT_UDP_IPV4
    if (proto == PROTOCOL_IPV4) {
        return ("IPv4");
    }
    #endif

    #ifdef CONFIG_MCUMGR_TRANSPORT_UDP_IPV6
    if (proto == PROTOCOL_IPV6) {
        return ("IPv6");
    }
    #endif

    return ("??");
}

#ifdef CONFIG_MCUMGR_TRANSPORT_UDP_IPV4
static int smp_udp4_tx(struct net_buf* nb) {
    int ret;
    struct sockaddr* addr = net_buf_user_data(nb);

    ret = sendto(smp_udp_configs.ipv4.sock, nb->data, nb->len, 0, addr, sizeof(*addr));

    if (ret < 0) {
        ret = MGMT_ERR_EINVAL;
    }
    else {
        ret = MGMT_ERR_EOK;
    }

    smp_packet_free(nb);

    return (ret);
}
#endif

#ifdef CONFIG_MCUMGR_TRANSPORT_UDP_IPV6
static int smp_udp6_tx(struct net_buf* nb) {
    int ret;
    struct sockaddr* addr = net_buf_user_data(nb);

    ret = sendto(smp_udp_configs.ipv6.sock, nb->data, nb->len, 0, addr, sizeof(*addr));

    if (ret < 0) {
        ret = MGMT_ERR_EINVAL;
    }
    else {
        ret = MGMT_ERR_EOK;
    }

    smp_packet_free(nb);

    return (ret);
}
#endif

static uint16_t smp_udp_get_mtu(const struct net_buf* nb) {
    ARG_UNUSED(nb);

    return (CONFIG_MCUMGR_TRANSPORT_UDP_MTU);
}

static int smp_udp_ud_copy(struct net_buf* dst, const struct net_buf* src) {
    struct sockaddr* src_ud = net_buf_user_data(src);
    struct sockaddr* dst_ud = net_buf_user_data(dst);

    net_ipaddr_copy(dst_ud, src_ud);

    return (MGMT_ERR_EOK);
}

static int create_socket(enum proto_type proto, int* sock) {
    int tmp_sock;
    int err;
    struct sockaddr* addr;

    #ifdef CONFIG_MCUMGR_TRANSPORT_UDP_IPV4
    struct sockaddr_in addr4;
    #endif

    #ifdef CONFIG_MCUMGR_TRANSPORT_UDP_IPV6
    struct sockaddr_in6 addr6;
    #endif

    #ifdef CONFIG_MCUMGR_TRANSPORT_UDP_IPV4
    if (proto == PROTOCOL_IPV4) {
        memset(&addr4, 0, sizeof(addr4));
        addr4.sin_family      = AF_INET;
        addr4.sin_port        = htons(CONFIG_MCUMGR_TRANSPORT_UDP_PORT);
        addr4.sin_addr.s_addr = htonl(INADDR_ANY);
        addr                  = (struct sockaddr*)&addr4;
    }
    #endif

    #ifdef CONFIG_MCUMGR_TRANSPORT_UDP_IPV6
    if (proto == PROTOCOL_IPV6) {
        memset(&addr6, 0, sizeof(addr6));
        addr6.sin6_family = AF_INET6;
        addr6.sin6_port   = htons(CONFIG_MCUMGR_TRANSPORT_UDP_PORT);
        addr6.sin6_addr   = in6addr_any;
        addr              = (struct sockaddr*)&addr6;
    }
    #endif

    tmp_sock = socket(addr->sa_family, SOCK_DGRAM, IPPROTO_UDP);
    err = errno;

    if (tmp_sock < 0) {
        LOG_ERR("Could not open receive socket (%s), err: %i",
                smp_udp_proto_to_name(proto), err);

        return (-err);
    }

    if (bind(tmp_sock, addr, sizeof(*addr)) < 0) {
        err = errno;
        LOG_ERR("Could not bind to receive socket (%s), err: %i",
                smp_udp_proto_to_name(proto), err);

        close(tmp_sock);

        return (-err);
    }

    *sock = tmp_sock;

    return (0);
}

static void smp_udp_receive_thread(void* p1, void* p2, void* p3) {
    struct config* conf = (struct config*)p1;
    int rc;

    ARG_UNUSED(p2);
    ARG_UNUSED(p3);

    (void)k_sem_take(&conf->network_ready_sem, K_FOREVER);
    rc = create_socket(conf->proto, &conf->sock);

    if (rc < 0) {
        return;
    }

    __ASSERT(rc >= 0, "Socket is invalid");
    LOG_INF("Started (%s)", smp_udp_proto_to_name(conf->proto));

    while (1) {
        struct sockaddr addr;
        socklen_t       addr_len = sizeof(addr);

        int len = recvfrom(conf->sock, conf->recv_buffer,
                           CONFIG_MCUMGR_TRANSPORT_UDP_MTU,
                           0, &addr, &addr_len);

        if (len > 0) {
            struct sockaddr* ud;
            struct net_buf*  nb;

            /* Store sender address in user data for reply */
            nb = smp_packet_alloc();
            if (!nb) {
                LOG_ERR("Failed to allocate mcumgr buffer");
                /* No free space, drop SMP frame */
                continue;
            }
            net_buf_add_mem(nb, conf->recv_buffer, len);
            ud = net_buf_user_data(nb);
            net_ipaddr_copy(ud, &addr);

            smp_rx_req(&conf->smp_transport, nb);
        }
        else if (len < 0) {
            LOG_ERR("recvfrom error (%s): %i, %d", smp_udp_proto_to_name(conf->proto),
                    errno, len);
        }
    }
}

<<<<<<< HEAD
static void smp_udp_open_iface(struct net_if *iface, void *user_data)
{
	ARG_UNUSED(user_data);

	if (net_if_is_up(iface)) {
#ifdef CONFIG_MCUMGR_TRANSPORT_UDP_IPV4
		if (net_if_flag_is_set(iface, NET_IF_IPV4) &&
		    IS_THREAD_RUNNING(smp_udp_configs.ipv4.thread)) {
			k_sem_give(&smp_udp_configs.ipv4.network_ready_sem);
		}
#endif

#ifdef CONFIG_MCUMGR_TRANSPORT_UDP_IPV6
		if (net_if_flag_is_set(iface, NET_IF_IPV6) &&
		    IS_THREAD_RUNNING(smp_udp_configs.ipv6.thread)) {
			k_sem_give(&smp_udp_configs.ipv6.network_ready_sem);
		}
#endif
	}
}

static void smp_udp_net_event_handler(struct net_mgmt_event_callback *cb, uint32_t mgmt_event,
				      struct net_if *iface)
{
	ARG_UNUSED(cb);

	if (mgmt_event == NET_EVENT_IF_UP) {
		smp_udp_open_iface(iface, NULL);
	}
=======
static void smp_udp_net_event_handler(struct net_mgmt_event_callback* cb, uint32_t mgmt_event,
                                      struct net_if* iface) {
    ARG_UNUSED(cb);
    ARG_UNUSED(iface);

    if (mgmt_event == NET_EVENT_L4_CONNECTED) {
        LOG_INF("Network connected");
        #ifdef CONFIG_MCUMGR_TRANSPORT_UDP_IPV4
        if (IS_THREAD_RUNNING(smp_udp_configs.ipv4.thread)) {
            k_sem_give(&smp_udp_configs.ipv4.network_ready_sem);
        }
        #endif

        #ifdef CONFIG_MCUMGR_TRANSPORT_UDP_IPV6
        if (IS_THREAD_RUNNING(smp_udp_configs.ipv6.thread)) {
            k_sem_give(&smp_udp_configs.ipv6.network_ready_sem);
        }
        #endif
    }
    else if (mgmt_event == NET_EVENT_L4_DISCONNECTED) {
        LOG_INF("Network disconnected");
    }
>>>>>>> 4c003873
}

static void create_thread(struct config* conf, char const* name) {
    k_thread_create(&(conf->thread), conf->stack,
                    K_KERNEL_STACK_SIZEOF(conf->stack),
                    smp_udp_receive_thread, conf, NULL, NULL,
                    CONFIG_MCUMGR_TRANSPORT_UDP_THREAD_PRIO, 0, K_FOREVER);

    k_thread_name_set(&(conf->thread), name);
    k_thread_start(&(conf->thread));
}

<<<<<<< HEAD
int smp_udp_open(void)
{
	bool started = false;

#ifdef CONFIG_MCUMGR_TRANSPORT_UDP_IPV4
	if (!IS_THREAD_RUNNING(smp_udp_configs.ipv4.thread)) {
		(void)k_sem_reset(&smp_udp_configs.ipv4.network_ready_sem);
		create_thread(&smp_udp_configs.ipv4, "smp_udp4");
		started = true;
	} else {
		LOG_ERR("IPv4 UDP MCUmgr thread is already running");
	}
#endif

#ifdef CONFIG_MCUMGR_TRANSPORT_UDP_IPV6
	if (!IS_THREAD_RUNNING(smp_udp_configs.ipv6.thread)) {
		(void)k_sem_reset(&smp_udp_configs.ipv6.network_ready_sem);
		create_thread(&smp_udp_configs.ipv6, "smp_udp6");
		started = true;
	} else {
		LOG_ERR("IPv6 UDP MCUmgr thread is already running");
	}
#endif

	if (started) {
		/* One or more threads were started, check existing interfaces */
		net_if_foreach(smp_udp_open_iface, NULL);
	}

	return 0;
=======
int smp_udp_open(void) {
    bool started = false;

    #ifdef CONFIG_MCUMGR_TRANSPORT_UDP_IPV4
    if (!IS_THREAD_RUNNING(smp_udp_configs.ipv4.thread)) {
        (void)k_sem_reset(&smp_udp_configs.ipv4.network_ready_sem);
        create_thread(&smp_udp_configs.ipv4, "smp_udp4");
        started = true;
    }
    else {
        LOG_ERR("IPv4 UDP MCUmgr thread is already running");
    }
    #endif

    #ifdef CONFIG_MCUMGR_TRANSPORT_UDP_IPV6
    if (!IS_THREAD_RUNNING(smp_udp_configs.ipv6.thread)) {
        (void)k_sem_reset(&smp_udp_configs.ipv6.network_ready_sem);
        create_thread(&smp_udp_configs.ipv6, "smp_udp6");
        started = true;
    }
    else {
        LOG_ERR("IPv6 UDP MCUmgr thread is already running");
    }
    #endif

    if (started) {
        /* One or more threads were started, send interface notifications */
        conn_mgr_mon_resend_status();
    }

    return (0);
>>>>>>> 4c003873
}

int smp_udp_close(void) {
    #ifdef CONFIG_MCUMGR_TRANSPORT_UDP_IPV4
    if (IS_THREAD_RUNNING(smp_udp_configs.ipv4.thread)) {
        k_thread_abort(&(smp_udp_configs.ipv4.thread));

        if (smp_udp_configs.ipv4.sock >= 0) {
            close(smp_udp_configs.ipv4.sock);
            smp_udp_configs.ipv4.sock = -1;
        }
    }
    else {
        LOG_ERR("IPv4 UDP MCUmgr thread is not running");
    }
    #endif

    #ifdef CONFIG_MCUMGR_TRANSPORT_UDP_IPV6
    if (IS_THREAD_RUNNING(smp_udp_configs.ipv6.thread)) {
        k_thread_abort(&(smp_udp_configs.ipv6.thread));

        if (smp_udp_configs.ipv6.sock >= 0) {
            close(smp_udp_configs.ipv6.sock);
            smp_udp_configs.ipv6.sock = -1;
        }
    }
    else {
        LOG_ERR("IPv6 UDP MCUmgr thread is not running");
    }
    #endif

    return (0);
}

<<<<<<< HEAD
static void smp_udp_start(void)
{
	int rc;

#ifdef CONFIG_MCUMGR_TRANSPORT_UDP_IPV4
	smp_udp_configs.ipv4.proto = PROTOCOL_IPV4;
	smp_udp_configs.ipv4.sock = -1;

	k_sem_init(&smp_udp_configs.ipv4.network_ready_sem, 0, 1);
	smp_udp_configs.ipv4.smp_transport.functions.output = smp_udp4_tx;
	smp_udp_configs.ipv4.smp_transport.functions.get_mtu = smp_udp_get_mtu;
	smp_udp_configs.ipv4.smp_transport.functions.ud_copy = smp_udp_ud_copy;

	rc = smp_transport_init(&smp_udp_configs.ipv4.smp_transport);
#ifdef CONFIG_SMP_CLIENT
	if (rc == 0) {
		smp_udp_configs.ipv4_transport.smpt = &smp_udp_configs.ipv4.smp_transport;
		smp_udp_configs.ipv4_transport.smpt_type = SMP_UDP_IPV4_TRANSPORT;
		smp_client_transport_register(&smp_udp_configs.ipv4_transport);
	}
#endif
	if (rc) {
		LOG_ERR("Failed to register IPv4 UDP MCUmgr SMP transport: %d", rc);
	}
#endif

#ifdef CONFIG_MCUMGR_TRANSPORT_UDP_IPV6
	smp_udp_configs.ipv6.proto = PROTOCOL_IPV6;
	smp_udp_configs.ipv6.sock = -1;

	k_sem_init(&smp_udp_configs.ipv6.network_ready_sem, 0, 1);
	smp_udp_configs.ipv6.smp_transport.functions.output = smp_udp6_tx;
	smp_udp_configs.ipv6.smp_transport.functions.get_mtu = smp_udp_get_mtu;
	smp_udp_configs.ipv6.smp_transport.functions.ud_copy = smp_udp_ud_copy;

	rc = smp_transport_init(&smp_udp_configs.ipv6.smp_transport);
#ifdef CONFIG_SMP_CLIENT
	if (rc == 0) {
		smp_udp_configs.ipv6_transport.smpt = &smp_udp_configs.ipv6.smp_transport;
		smp_udp_configs.ipv6_transport.smpt_type = SMP_UDP_IPV6_TRANSPORT;
		smp_client_transport_register(&smp_udp_configs.ipv6_transport);
	}
#endif

	if (rc) {
		LOG_ERR("Failed to register IPv6 UDP MCUmgr SMP transport: %d", rc);
	}
#endif

	net_mgmt_init_event_callback(&smp_udp_mgmt_cb, smp_udp_net_event_handler, NET_EVENT_IF_UP);
	net_mgmt_add_event_callback(&smp_udp_mgmt_cb);

#ifdef CONFIG_MCUMGR_TRANSPORT_UDP_AUTOMATIC_INIT
	smp_udp_open();
#endif
=======
static void smp_udp_start(void) {
    int rc;

    #ifdef CONFIG_MCUMGR_TRANSPORT_UDP_IPV4
    smp_udp_configs.ipv4.proto = PROTOCOL_IPV4;
    smp_udp_configs.ipv4.sock  = -1;

    k_sem_init(&smp_udp_configs.ipv4.network_ready_sem, 0, 1);
    smp_udp_configs.ipv4.smp_transport.functions.output  = smp_udp4_tx;
    smp_udp_configs.ipv4.smp_transport.functions.get_mtu = smp_udp_get_mtu;
    smp_udp_configs.ipv4.smp_transport.functions.ud_copy = smp_udp_ud_copy;

    rc = smp_transport_init(&smp_udp_configs.ipv4.smp_transport);
    #ifdef CONFIG_SMP_CLIENT
    if (rc == 0) {
        smp_udp_configs.ipv4_transport.smpt      = &smp_udp_configs.ipv4.smp_transport;
        smp_udp_configs.ipv4_transport.smpt_type = SMP_UDP_IPV4_TRANSPORT;
        smp_client_transport_register(&smp_udp_configs.ipv4_transport);
    }
    #endif

    if (rc) {
        LOG_ERR("Failed to register IPv4 UDP MCUmgr SMP transport: %d", rc);
    }
    #endif

    #ifdef CONFIG_MCUMGR_TRANSPORT_UDP_IPV6
    smp_udp_configs.ipv6.proto = PROTOCOL_IPV6;
    smp_udp_configs.ipv6.sock  = -1;

    k_sem_init(&smp_udp_configs.ipv6.network_ready_sem, 0, 1);
    smp_udp_configs.ipv6.smp_transport.functions.output  = smp_udp6_tx;
    smp_udp_configs.ipv6.smp_transport.functions.get_mtu = smp_udp_get_mtu;
    smp_udp_configs.ipv6.smp_transport.functions.ud_copy = smp_udp_ud_copy;

    rc = smp_transport_init(&smp_udp_configs.ipv6.smp_transport);
    #ifdef CONFIG_SMP_CLIENT
    if (rc == 0) {
        smp_udp_configs.ipv6_transport.smpt      = &smp_udp_configs.ipv6.smp_transport;
        smp_udp_configs.ipv6_transport.smpt_type = SMP_UDP_IPV6_TRANSPORT;
        smp_client_transport_register(&smp_udp_configs.ipv6_transport);
    }
    #endif

    if (rc) {
        LOG_ERR("Failed to register IPv6 UDP MCUmgr SMP transport: %d", rc);
    }
    #endif

    net_mgmt_init_event_callback(&smp_udp_mgmt_cb, smp_udp_net_event_handler,
                                 (NET_EVENT_L4_CONNECTED | NET_EVENT_L4_DISCONNECTED));
    net_mgmt_add_event_callback(&smp_udp_mgmt_cb);

    #ifdef CONFIG_MCUMGR_TRANSPORT_UDP_AUTOMATIC_INIT
    smp_udp_open();
    #endif
>>>>>>> 4c003873
}

MCUMGR_HANDLER_DEFINE(smp_udp, smp_udp_start);<|MERGE_RESOLUTION|>--- conflicted
+++ resolved
@@ -263,63 +263,36 @@
     }
 }
 
-<<<<<<< HEAD
-static void smp_udp_open_iface(struct net_if *iface, void *user_data)
-{
-	ARG_UNUSED(user_data);
-
-	if (net_if_is_up(iface)) {
-#ifdef CONFIG_MCUMGR_TRANSPORT_UDP_IPV4
-		if (net_if_flag_is_set(iface, NET_IF_IPV4) &&
-		    IS_THREAD_RUNNING(smp_udp_configs.ipv4.thread)) {
-			k_sem_give(&smp_udp_configs.ipv4.network_ready_sem);
-		}
-#endif
-
-#ifdef CONFIG_MCUMGR_TRANSPORT_UDP_IPV6
-		if (net_if_flag_is_set(iface, NET_IF_IPV6) &&
-		    IS_THREAD_RUNNING(smp_udp_configs.ipv6.thread)) {
-			k_sem_give(&smp_udp_configs.ipv6.network_ready_sem);
-		}
-#endif
-	}
-}
-
-static void smp_udp_net_event_handler(struct net_mgmt_event_callback *cb, uint32_t mgmt_event,
-				      struct net_if *iface)
-{
-	ARG_UNUSED(cb);
-
-	if (mgmt_event == NET_EVENT_IF_UP) {
-		smp_udp_open_iface(iface, NULL);
-	}
-=======
+static void smp_udp_open_iface(struct net_if* iface, void* user_data) {
+    ARG_UNUSED(user_data);
+
+    if (net_if_is_up(iface)) {
+        #ifdef CONFIG_MCUMGR_TRANSPORT_UDP_IPV4
+        if (net_if_flag_is_set(iface, NET_IF_IPV4) &&
+            IS_THREAD_RUNNING(smp_udp_configs.ipv4.thread)) {
+            k_sem_give(&smp_udp_configs.ipv4.network_ready_sem);
+        }
+        #endif
+
+        #ifdef CONFIG_MCUMGR_TRANSPORT_UDP_IPV6
+        if (net_if_flag_is_set(iface, NET_IF_IPV6) &&
+            IS_THREAD_RUNNING(smp_udp_configs.ipv6.thread)) {
+            k_sem_give(&smp_udp_configs.ipv6.network_ready_sem);
+        }
+        #endif
+    }
+}
+
 static void smp_udp_net_event_handler(struct net_mgmt_event_callback* cb, uint32_t mgmt_event,
                                       struct net_if* iface) {
     ARG_UNUSED(cb);
-    ARG_UNUSED(iface);
-
-    if (mgmt_event == NET_EVENT_L4_CONNECTED) {
-        LOG_INF("Network connected");
-        #ifdef CONFIG_MCUMGR_TRANSPORT_UDP_IPV4
-        if (IS_THREAD_RUNNING(smp_udp_configs.ipv4.thread)) {
-            k_sem_give(&smp_udp_configs.ipv4.network_ready_sem);
-        }
-        #endif
-
-        #ifdef CONFIG_MCUMGR_TRANSPORT_UDP_IPV6
-        if (IS_THREAD_RUNNING(smp_udp_configs.ipv6.thread)) {
-            k_sem_give(&smp_udp_configs.ipv6.network_ready_sem);
-        }
-        #endif
-    }
-    else if (mgmt_event == NET_EVENT_L4_DISCONNECTED) {
-        LOG_INF("Network disconnected");
-    }
->>>>>>> 4c003873
-}
-
-static void create_thread(struct config* conf, char const* name) {
+
+    if (mgmt_event == NET_EVENT_IF_UP) {
+        smp_udp_open_iface(iface, NULL);
+    }
+}
+
+static void create_thread(struct config* conf, const char* name) {
     k_thread_create(&(conf->thread), conf->stack,
                     K_KERNEL_STACK_SIZEOF(conf->stack),
                     smp_udp_receive_thread, conf, NULL, NULL,
@@ -329,38 +302,6 @@
     k_thread_start(&(conf->thread));
 }
 
-<<<<<<< HEAD
-int smp_udp_open(void)
-{
-	bool started = false;
-
-#ifdef CONFIG_MCUMGR_TRANSPORT_UDP_IPV4
-	if (!IS_THREAD_RUNNING(smp_udp_configs.ipv4.thread)) {
-		(void)k_sem_reset(&smp_udp_configs.ipv4.network_ready_sem);
-		create_thread(&smp_udp_configs.ipv4, "smp_udp4");
-		started = true;
-	} else {
-		LOG_ERR("IPv4 UDP MCUmgr thread is already running");
-	}
-#endif
-
-#ifdef CONFIG_MCUMGR_TRANSPORT_UDP_IPV6
-	if (!IS_THREAD_RUNNING(smp_udp_configs.ipv6.thread)) {
-		(void)k_sem_reset(&smp_udp_configs.ipv6.network_ready_sem);
-		create_thread(&smp_udp_configs.ipv6, "smp_udp6");
-		started = true;
-	} else {
-		LOG_ERR("IPv6 UDP MCUmgr thread is already running");
-	}
-#endif
-
-	if (started) {
-		/* One or more threads were started, check existing interfaces */
-		net_if_foreach(smp_udp_open_iface, NULL);
-	}
-
-	return 0;
-=======
 int smp_udp_open(void) {
     bool started = false;
 
@@ -387,12 +328,11 @@
     #endif
 
     if (started) {
-        /* One or more threads were started, send interface notifications */
-        conn_mgr_mon_resend_status();
+        /* One or more threads were started, check existing interfaces */
+        net_if_foreach(smp_udp_open_iface, NULL);
     }
 
     return (0);
->>>>>>> 4c003873
 }
 
 int smp_udp_close(void) {
@@ -427,63 +367,6 @@
     return (0);
 }
 
-<<<<<<< HEAD
-static void smp_udp_start(void)
-{
-	int rc;
-
-#ifdef CONFIG_MCUMGR_TRANSPORT_UDP_IPV4
-	smp_udp_configs.ipv4.proto = PROTOCOL_IPV4;
-	smp_udp_configs.ipv4.sock = -1;
-
-	k_sem_init(&smp_udp_configs.ipv4.network_ready_sem, 0, 1);
-	smp_udp_configs.ipv4.smp_transport.functions.output = smp_udp4_tx;
-	smp_udp_configs.ipv4.smp_transport.functions.get_mtu = smp_udp_get_mtu;
-	smp_udp_configs.ipv4.smp_transport.functions.ud_copy = smp_udp_ud_copy;
-
-	rc = smp_transport_init(&smp_udp_configs.ipv4.smp_transport);
-#ifdef CONFIG_SMP_CLIENT
-	if (rc == 0) {
-		smp_udp_configs.ipv4_transport.smpt = &smp_udp_configs.ipv4.smp_transport;
-		smp_udp_configs.ipv4_transport.smpt_type = SMP_UDP_IPV4_TRANSPORT;
-		smp_client_transport_register(&smp_udp_configs.ipv4_transport);
-	}
-#endif
-	if (rc) {
-		LOG_ERR("Failed to register IPv4 UDP MCUmgr SMP transport: %d", rc);
-	}
-#endif
-
-#ifdef CONFIG_MCUMGR_TRANSPORT_UDP_IPV6
-	smp_udp_configs.ipv6.proto = PROTOCOL_IPV6;
-	smp_udp_configs.ipv6.sock = -1;
-
-	k_sem_init(&smp_udp_configs.ipv6.network_ready_sem, 0, 1);
-	smp_udp_configs.ipv6.smp_transport.functions.output = smp_udp6_tx;
-	smp_udp_configs.ipv6.smp_transport.functions.get_mtu = smp_udp_get_mtu;
-	smp_udp_configs.ipv6.smp_transport.functions.ud_copy = smp_udp_ud_copy;
-
-	rc = smp_transport_init(&smp_udp_configs.ipv6.smp_transport);
-#ifdef CONFIG_SMP_CLIENT
-	if (rc == 0) {
-		smp_udp_configs.ipv6_transport.smpt = &smp_udp_configs.ipv6.smp_transport;
-		smp_udp_configs.ipv6_transport.smpt_type = SMP_UDP_IPV6_TRANSPORT;
-		smp_client_transport_register(&smp_udp_configs.ipv6_transport);
-	}
-#endif
-
-	if (rc) {
-		LOG_ERR("Failed to register IPv6 UDP MCUmgr SMP transport: %d", rc);
-	}
-#endif
-
-	net_mgmt_init_event_callback(&smp_udp_mgmt_cb, smp_udp_net_event_handler, NET_EVENT_IF_UP);
-	net_mgmt_add_event_callback(&smp_udp_mgmt_cb);
-
-#ifdef CONFIG_MCUMGR_TRANSPORT_UDP_AUTOMATIC_INIT
-	smp_udp_open();
-#endif
-=======
 static void smp_udp_start(void) {
     int rc;
 
@@ -533,14 +416,12 @@
     }
     #endif
 
-    net_mgmt_init_event_callback(&smp_udp_mgmt_cb, smp_udp_net_event_handler,
-                                 (NET_EVENT_L4_CONNECTED | NET_EVENT_L4_DISCONNECTED));
+    net_mgmt_init_event_callback(&smp_udp_mgmt_cb, smp_udp_net_event_handler, NET_EVENT_IF_UP);
     net_mgmt_add_event_callback(&smp_udp_mgmt_cb);
 
     #ifdef CONFIG_MCUMGR_TRANSPORT_UDP_AUTOMATIC_INIT
     smp_udp_open();
     #endif
->>>>>>> 4c003873
 }
 
 MCUMGR_HANDLER_DEFINE(smp_udp, smp_udp_start);