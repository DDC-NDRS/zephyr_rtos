--- conflicted
+++ resolved
@@ -211,7 +211,6 @@
     return (err);
 }
 
-<<<<<<< HEAD
 static int mbc_validate_wr_response(struct modbus_context const* ctx,
                                     uint8_t const unit_id,
                                     uint8_t fc) {
@@ -234,7 +233,7 @@
         case MODBUS_FC15_COILS_WR :
         case MODBUS_FC16_HOLDING_REGS_WR :
             if (req_addr != resp_addr || req_value != resp_value) {
-                err = ENXIO;
+                err = -EIO;
             }
             else {
                 err = 0;
@@ -248,41 +247,6 @@
     }
 
     return (err);
-=======
-static int mbc_validate_wr_response(struct modbus_context *ctx,
-				    const uint8_t unit_id,
-				    uint8_t fc)
-{
-	int err;
-	uint16_t req_addr;
-	uint16_t req_value;
-	uint16_t resp_addr;
-	uint16_t resp_value;
-
-	req_addr = sys_get_be16(&ctx->tx_adu.data[0]);
-	req_value = sys_get_be16(&ctx->tx_adu.data[2]);
-	resp_addr = sys_get_be16(&ctx->rx_adu.data[0]);
-	resp_value = sys_get_be16(&ctx->rx_adu.data[2]);
-
-	switch (fc) {
-	case MODBUS_FC05_COIL_WR:
-	case MODBUS_FC06_HOLDING_REG_WR:
-	case MODBUS_FC15_COILS_WR:
-	case MODBUS_FC16_HOLDING_REGS_WR:
-		if (req_addr != resp_addr || req_value != resp_value) {
-			err = -EIO;
-		} else {
-			err = 0;
-		}
-		break;
-
-	default:
-		LOG_ERR("Validation not implemented for FC 0x%02x", fc);
-		err = -ENOTSUP;
-	}
-
-	return err;
->>>>>>> c7e7f6be
 }
 
 static int mbc_send_cmd(struct modbus_context* ctx, uint8_t const unit_id,
