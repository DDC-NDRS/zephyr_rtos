--- conflicted
+++ resolved
@@ -48,54 +48,36 @@
     }
 }
 
-<<<<<<< HEAD
-static void modbus_serial_rx_on(struct modbus_context const* ctx) {
-    struct modbus_serial_config const* cfg = ctx->cfg;
-=======
-static void modbus_serial_rx_fifo_drain(struct modbus_context *ctx)
-{
-	struct modbus_serial_config *cfg = ctx->cfg;
-	uint8_t buf[8];
-	int n;
-
-	do {
-		n = uart_fifo_read(cfg->dev, buf, sizeof(buf));
-	} while (n == sizeof(buf));
-}
-
-static void modbus_serial_rx_on(struct modbus_context *ctx)
-{
-	struct modbus_serial_config *cfg = ctx->cfg;
->>>>>>> a4f702b8
+static void modbus_serial_rx_fifo_drain(struct modbus_context* ctx) {
+    struct modbus_serial_config* cfg = ctx->cfg;
+    uint8_t buf[8];
+    int n;
+
+    do {
+        n = uart_fifo_read(cfg->dev, buf, sizeof(buf));
+    } while (n == sizeof(buf));
+}
+
+static void modbus_serial_rx_on(struct modbus_context* ctx) {
+    struct modbus_serial_config const* cfg = ctx->cfg;
 
     if (cfg->re != NULL) {
         gpio_pin_set_dt(cfg->re, 1);
     }
 
-<<<<<<< HEAD
+    atomic_set_bit(&ctx->state, MODBUS_STATE_RX_ENABLED);
     uart_irq_rx_enable(cfg->dev);
-=======
-	atomic_set_bit(&ctx->state, MODBUS_STATE_RX_ENABLED);
-	uart_irq_rx_enable(cfg->dev);
->>>>>>> a4f702b8
-}
-
-static void modbus_serial_rx_off(struct modbus_context const* ctx) {
-    struct modbus_serial_config const* cfg = ctx->cfg;
-
-<<<<<<< HEAD
+}
+
+static void modbus_serial_rx_off(struct modbus_context* ctx) {
+    struct modbus_serial_config const* cfg = ctx->cfg;
+
     uart_irq_rx_disable(cfg->dev);
+    atomic_clear_bit(&ctx->state, MODBUS_STATE_RX_ENABLED);
+
     if (cfg->re != NULL) {
         gpio_pin_set_dt(cfg->re, 0);
     }
-=======
-	uart_irq_rx_disable(cfg->dev);
-	atomic_clear_bit(&ctx->state, MODBUS_STATE_RX_ENABLED);
-
-	if (cfg->re != NULL) {
-		gpio_pin_set(cfg->re->port, cfg->re->pin, 0);
-	}
->>>>>>> a4f702b8
 }
 
 #if defined(CONFIG_MODBUS_ASCII_MODE)
@@ -320,9 +302,13 @@
  * A byte has been received from a serial port. We just store it in the buffer
  * for processing when a complete packet has been received.
  */
-<<<<<<< HEAD
 static void cb_handler_rx(struct modbus_context* ctx) {
     struct modbus_serial_config* cfg = ctx->cfg;
+
+    if (!atomic_test_bit(&ctx->state, MODBUS_STATE_RX_ENABLED)) {
+        modbus_serial_rx_fifo_drain(ctx);
+        return;
+    }
 
     if ((ctx->mode == MODBUS_MODE_ASCII) &&
         IS_ENABLED(CONFIG_MODBUS_ASCII_MODE)) {
@@ -390,89 +376,9 @@
         /* Disable transmission */
         cfg->uart_buf_ptr = &cfg->uart_buf[0];
         modbus_serial_tx_off(ctx);
+        modbus_serial_rx_fifo_drain(ctx);
         modbus_serial_rx_on(ctx);
     }
-=======
-static void cb_handler_rx(struct modbus_context *ctx)
-{
-	struct modbus_serial_config *cfg = ctx->cfg;
-
-	if (!atomic_test_bit(&ctx->state, MODBUS_STATE_RX_ENABLED)) {
-		modbus_serial_rx_fifo_drain(ctx);
-		return;
-	}
-
-	if ((ctx->mode == MODBUS_MODE_ASCII) &&
-	    IS_ENABLED(CONFIG_MODBUS_ASCII_MODE)) {
-		uint8_t c;
-
-		if (uart_fifo_read(cfg->dev, &c, 1) != 1) {
-			LOG_ERR("Failed to read UART");
-			return;
-		}
-
-		if (c == MODBUS_ASCII_START_FRAME_CHAR) {
-			/* Restart a new frame */
-			cfg->uart_buf_ptr = &cfg->uart_buf[0];
-			cfg->uart_buf_ctr = 0;
-		}
-
-		if (cfg->uart_buf_ctr < CONFIG_MODBUS_BUFFER_SIZE) {
-			*cfg->uart_buf_ptr++ = c;
-			cfg->uart_buf_ctr++;
-		}
-
-		if (c == MODBUS_ASCII_END_FRAME_CHAR2) {
-			k_work_submit(&ctx->server_work);
-		}
-
-	} else {
-		int n;
-
-		if (cfg->uart_buf_ctr == CONFIG_MODBUS_BUFFER_SIZE) {
-			/* Buffer full. Disable interrupt until timeout. */
-			modbus_serial_rx_disable(ctx);
-			return;
-		}
-
-		/* Restart timer on a new character */
-		k_timer_start(&cfg->rtu_timer,
-			      K_USEC(cfg->rtu_timeout), K_NO_WAIT);
-
-		n = uart_fifo_read(cfg->dev, cfg->uart_buf_ptr,
-				   (CONFIG_MODBUS_BUFFER_SIZE -
-				    cfg->uart_buf_ctr));
-
-		cfg->uart_buf_ptr += n;
-		cfg->uart_buf_ctr += n;
-	}
-}
-
-static void cb_handler_tx(struct modbus_context *ctx)
-{
-	struct modbus_serial_config *cfg = ctx->cfg;
-	int n;
-
-	if (cfg->uart_buf_ctr > 0) {
-		n = uart_fifo_fill(cfg->dev, cfg->uart_buf_ptr,
-				   cfg->uart_buf_ctr);
-		cfg->uart_buf_ctr -= n;
-		cfg->uart_buf_ptr += n;
-		return;
-	}
-
-	/* Must wait till the transmission is complete or
-	 * RS-485 transceiver could be disabled before all data has
-	 * been transmitted and message will be corrupted.
-	 */
-	if (uart_irq_tx_complete(cfg->dev)) {
-		/* Disable transmission */
-		cfg->uart_buf_ptr = &cfg->uart_buf[0];
-		modbus_serial_tx_off(ctx);
-		modbus_serial_rx_fifo_drain(ctx);
-		modbus_serial_rx_on(ctx);
-	}
->>>>>>> a4f702b8
 }
 
 static void uart_cb_handler(const struct device* dev, void* app_data) {
@@ -585,11 +491,11 @@
     return (0);
 }
 
-void modbus_serial_rx_disable(struct modbus_context const* ctx) {
+void modbus_serial_rx_disable(struct modbus_context* ctx) {
     modbus_serial_rx_off(ctx);
 }
 
-void modbus_serial_rx_enable(struct modbus_context const* ctx) {
+void modbus_serial_rx_enable(struct modbus_context* ctx) {
     modbus_serial_rx_on(ctx);
 }
 
@@ -606,6 +512,7 @@
             if (!IS_ENABLED(CONFIG_MODBUS_ASCII_MODE)) {
                 return (-ENOTSUP);
             }
+
             rc = modbus_ascii_rx_adu(ctx);
             break;
 
