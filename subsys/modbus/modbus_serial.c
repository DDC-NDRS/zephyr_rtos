--- conflicted
+++ resolved
@@ -417,7 +417,6 @@
     return (0);
 }
 
-<<<<<<< HEAD
 static inline int configure_uart(struct modbus_context const* ctx,
                                  struct modbus_iface_param const* param) {
     struct modbus_serial_config const* cfg = ctx->cfg;
@@ -450,14 +449,14 @@
             return (-EINVAL);
     }
 
-    if (ctx->client) {
-        /* Allow custom stop bit settings only in client mode */
-        switch (param->serial.stop_bits_client) {
+    if (IS_ENABLED(CONFIG_MODBUS_NONCOMPLIANT_SERIAL_MODE)) {
+        /* Allow custom stop bit settings only in non-compliant mode */
+        switch (param->serial.stop_bits) {
             case UART_CFG_STOP_BITS_0_5 :
             case UART_CFG_STOP_BITS_1 :
             case UART_CFG_STOP_BITS_1_5 :
             case UART_CFG_STOP_BITS_2 :
-                uart_cfg.stop_bits = (uint8_t)param->serial.stop_bits_client;
+                uart_cfg.stop_bits = (uint8_t)param->serial.stop_bits;
                 break;
 
             default :
@@ -471,58 +470,6 @@
     }
 
     return (0);
-=======
-static inline int configure_uart(struct modbus_context *ctx,
-				 struct modbus_iface_param *param)
-{
-	struct modbus_serial_config *cfg = ctx->cfg;
-	struct uart_config uart_cfg = {
-		.baudrate = param->serial.baud,
-		.flow_ctrl = UART_CFG_FLOW_CTRL_NONE,
-	};
-
-	if (ctx->mode == MODBUS_MODE_ASCII) {
-		uart_cfg.data_bits = UART_CFG_DATA_BITS_7;
-	} else {
-		uart_cfg.data_bits = UART_CFG_DATA_BITS_8;
-	}
-
-	switch (param->serial.parity) {
-	case UART_CFG_PARITY_ODD:
-	case UART_CFG_PARITY_EVEN:
-		uart_cfg.parity = param->serial.parity;
-		uart_cfg.stop_bits = UART_CFG_STOP_BITS_1;
-		break;
-	case UART_CFG_PARITY_NONE:
-		/* Use of no parity requires 2 stop bits */
-		uart_cfg.parity = param->serial.parity;
-		uart_cfg.stop_bits = UART_CFG_STOP_BITS_2;
-		break;
-	default:
-		return -EINVAL;
-	}
-
-	if (IS_ENABLED(CONFIG_MODBUS_NONCOMPLIANT_SERIAL_MODE)) {
-		/* Allow custom stop bit settings only in non-compliant mode */
-		switch (param->serial.stop_bits) {
-		case UART_CFG_STOP_BITS_0_5:
-		case UART_CFG_STOP_BITS_1:
-		case UART_CFG_STOP_BITS_1_5:
-		case UART_CFG_STOP_BITS_2:
-			uart_cfg.stop_bits = param->serial.stop_bits;
-			break;
-		default:
-			return -EINVAL;
-		}
-	}
-
-	if (uart_configure(cfg->dev, &uart_cfg) != 0) {
-		LOG_ERR("Failed to configure UART");
-		return -EINVAL;
-	}
-
-	return 0;
->>>>>>> e82cabb8
 }
 
 void modbus_serial_rx_disable(struct modbus_context const* ctx) {
