--- conflicted
+++ resolved
@@ -288,56 +288,6 @@
  * A byte has been received from a serial port. We just store it in the buffer
  * for processing when a complete packet has been received.
  */
-<<<<<<< HEAD
-static void cb_handler_rx(struct modbus_context *ctx)
-{
-	struct modbus_serial_config *cfg = ctx->cfg;
-
-	if ((ctx->mode == MODBUS_MODE_ASCII) &&
-	    IS_ENABLED(CONFIG_MODBUS_ASCII_MODE)) {
-		uint8_t c;
-
-		if (uart_fifo_read(cfg->dev, &c, 1) != 1) {
-			LOG_ERR("Failed to read UART");
-			return;
-		}
-
-		if (c == MODBUS_ASCII_START_FRAME_CHAR) {
-			/* Restart a new frame */
-			cfg->uart_buf_ptr = &cfg->uart_buf[0];
-			cfg->uart_buf_ctr = 0;
-		}
-
-		if (cfg->uart_buf_ctr < CONFIG_MODBUS_BUFFER_SIZE) {
-			*cfg->uart_buf_ptr++ = c;
-			cfg->uart_buf_ctr++;
-		}
-
-		if (c == MODBUS_ASCII_END_FRAME_CHAR2) {
-			k_work_submit(&ctx->server_work);
-		}
-
-	} else {
-		int n;
-
-		if (cfg->uart_buf_ctr == CONFIG_MODBUS_BUFFER_SIZE) {
-			/* Buffer full. Disable interrupt until timeout. */
-			modbus_serial_rx_disable(ctx);
-			return;
-		}
-
-		/* Restart timer on a new character */
-		k_timer_start(&cfg->rtu_timer,
-			      K_USEC(cfg->rtu_timeout), K_NO_WAIT);
-
-		n = uart_fifo_read(cfg->dev, cfg->uart_buf_ptr,
-				   (CONFIG_MODBUS_BUFFER_SIZE -
-				    cfg->uart_buf_ctr));
-
-		cfg->uart_buf_ptr += n;
-		cfg->uart_buf_ctr += n;
-	}
-=======
 static void cb_handler_rx(struct modbus_context* ctx) {
     struct modbus_serial_config* cfg = ctx->cfg;
 
@@ -368,17 +318,23 @@
     else {
         int n;
 
+        if (cfg->uart_buf_ctr == CONFIG_MODBUS_BUFFER_SIZE) {
+            /* Buffer full. Disable interrupt until timeout. */
+            modbus_serial_rx_disable(ctx);
+            return;
+        }
+
         /* Restart timer on a new character */
         k_timer_start(&cfg->rtu_timer,
                       K_USEC(cfg->rtu_timeout), K_NO_WAIT);
 
         n = uart_fifo_read(cfg->dev, cfg->uart_buf_ptr,
-                           (CONFIG_MODBUS_BUFFER_SIZE - cfg->uart_buf_ctr));
+                           (CONFIG_MODBUS_BUFFER_SIZE -
+                           cfg->uart_buf_ctr));
 
         cfg->uart_buf_ptr += n;
         cfg->uart_buf_ctr += n;
     }
->>>>>>> 2a6bbc5a
 }
 
 static void cb_handler_tx(struct modbus_context* ctx) {
