/*
 * Copyright (c) 2020 PHYTEC Messtechnik GmbH
 * Copyright (c) 2021 Nordic Semiconductor ASA
 *
 * SPDX-License-Identifier: Apache-2.0
 */

/*
 * This file is based on mb.c and mb_util.c from uC/Modbus Stack.
 *
 *                                uC/Modbus
 *                         The Embedded Modbus Stack
 *
 *      Copyright 2003-2020 Silicon Laboratories Inc. www.silabs.com
 *
 *                   SPDX-License-Identifier: Apache-2.0
 *
 * This software is subject to an open source license and is distributed by
 *  Silicon Laboratories Inc. pursuant to the terms of the Apache License,
 *      Version 2.0 available at www.apache.org/licenses/LICENSE-2.0.
 */

#include <zephyr/logging/log.h>
LOG_MODULE_REGISTER(modbus_serial, CONFIG_MODBUS_LOG_LEVEL);

#include <zephyr/kernel.h>
#include <string.h>
#include <zephyr/sys/byteorder.h>
#include <zephyr/sys/crc.h>
#include "modbus_internal.h"

static void modbus_serial_tx_on(struct modbus_context const* ctx) {
    struct modbus_serial_config const* cfg = ctx->cfg;

    if (cfg->de != NULL) {
        gpio_pin_set_dt(cfg->de, 1);
    }

    uart_irq_tx_enable(cfg->dev);
}

static void modbus_serial_tx_off(struct modbus_context const* ctx) {
    struct modbus_serial_config const* cfg = ctx->cfg;

    uart_irq_tx_disable(cfg->dev);
    if (cfg->de != NULL) {
        gpio_pin_set_dt(cfg->de, 0);
    }
}

static void modbus_serial_rx_fifo_drain(struct modbus_context* ctx) {
    struct modbus_serial_config* cfg = ctx->cfg;
    uint8_t buf[8];
    int n;

    do {
        n = uart_fifo_read(cfg->dev, buf, sizeof(buf));
    } while (n == sizeof(buf));
}

static void modbus_serial_rx_on(struct modbus_context* ctx) {
    struct modbus_serial_config const* cfg = ctx->cfg;

    if (cfg->re != NULL) {
        gpio_pin_set_dt(cfg->re, 1);
    }

    atomic_set_bit(&ctx->state, MODBUS_STATE_RX_ENABLED);
    uart_irq_rx_enable(cfg->dev);
}

static void modbus_serial_rx_off(struct modbus_context* ctx) {
    struct modbus_serial_config const* cfg = ctx->cfg;

    uart_irq_rx_disable(cfg->dev);
    atomic_clear_bit(&ctx->state, MODBUS_STATE_RX_ENABLED);

    if (cfg->re != NULL) {
        gpio_pin_set_dt(cfg->re, 0);
    }
}

#if defined(CONFIG_MODBUS_ASCII_MODE)
/* The function calculates an 8-bit Longitudinal Redundancy Check. */
static uint8_t modbus_ascii_get_lrc(uint8_t const* src, size_t length) {
    uint8_t lrc = 0;
    uint8_t tmp;
    uint8_t const* pblock = src;

    while (length-- > 0) {
        /* Add the data byte to LRC, increment data pointer. */
        if (hex2bin(pblock, 2, &tmp, sizeof(tmp)) != sizeof(tmp)) {
            return (0);
        }

        lrc += tmp;
        pblock += 2;
    }

    /* Two complement the binary sum */
    lrc = ~lrc + 1;

    return (lrc);
}

/* Parses and converts an ASCII mode frame into a Modbus RTU frame. */
static int modbus_ascii_rx_adu(struct modbus_context* ctx) {
    struct modbus_serial_config const* cfg = ctx->cfg;
    uint8_t const* pmsg;
    uint8_t* prx_data;
    uint16_t rx_size;
    uint8_t  frame_lrc;
    uint8_t  calc_lrc;

    rx_size  = cfg->uart_buf_ctr;
    prx_data = &ctx->rx_adu.data[0];

    if (!(rx_size & 0x01)) {
        LOG_WRN("Message should have an odd number of bytes");
        return (-EMSGSIZE);
    }

    if (rx_size < MODBUS_ASCII_MIN_MSG_SIZE) {
        LOG_WRN("Frame length error");
        return (-EMSGSIZE);
    }

    if ((cfg->uart_buf[0] != MODBUS_ASCII_START_FRAME_CHAR) ||
        (cfg->uart_buf[rx_size - 2] != MODBUS_ASCII_END_FRAME_CHAR1) ||
        (cfg->uart_buf[rx_size - 1] != MODBUS_ASCII_END_FRAME_CHAR2)) {
        LOG_WRN("Frame character error");
        return (-EMSGSIZE);
    }

    /* Take away for the ':', CR, and LF */
    rx_size -= 3;

    /* Point past the ':' to the address. */
    pmsg = &cfg->uart_buf[1];

    hex2bin(pmsg, 2, &ctx->rx_adu.unit_id, 1);
    pmsg    += 2;
    rx_size -= 2;
    hex2bin(pmsg, 2, &ctx->rx_adu.fc, 1);
    pmsg    += 2;
    rx_size -= 2;

    /* Get the data from the message */
    ctx->rx_adu.length = 0;
    while (rx_size > 2) {
        hex2bin(pmsg, 2, prx_data, 1);
        prx_data++;
        pmsg    += 2;
        rx_size -= 2;
        /* Increment the number of Modbus packets received */
        ctx->rx_adu.length++;
    }

    /* Extract the message's LRC */
    hex2bin(pmsg, 2, &frame_lrc, 1);
    ctx->rx_adu.crc = frame_lrc;

    /*
     * The LRC is calculated on the ADDR, FC and Data fields,
     * not the ':', CR/LF and LRC placed in the message
     * by the sender. We thus need to subtract 5 'ASCII' characters
     * from the received message to exclude these.
     */
    calc_lrc = modbus_ascii_get_lrc(&cfg->uart_buf[1],
                                    (cfg->uart_buf_ctr - 5) / 2);

    if (calc_lrc != frame_lrc) {
        LOG_ERR("Calculated LRC does not match received LRC");
        return (-EIO);
    }

    return (0);
}

static uint8_t* modbus_ascii_bin2hex(uint8_t value, uint8_t* pbuf) {
    uint8_t u_nibble = (value >> 4) & 0x0F;
    uint8_t l_nibble = value & 0x0F;

    hex2char(u_nibble, pbuf);
    pbuf++;
    hex2char(l_nibble, pbuf);
    pbuf++;

    return (pbuf);
}

static void modbus_ascii_tx_adu(struct modbus_context* ctx) {
    struct modbus_serial_config* cfg = ctx->cfg;
    uint16_t tx_bytes;
    uint8_t  lrc;
    uint8_t* pbuf;

    /* Place the start-of-frame character into output buffer */
    cfg->uart_buf[0] = MODBUS_ASCII_START_FRAME_CHAR;
    tx_bytes = 1;

    pbuf = &cfg->uart_buf[1];
    pbuf = modbus_ascii_bin2hex(ctx->tx_adu.unit_id, pbuf);
    tx_bytes += 2;
    pbuf = modbus_ascii_bin2hex(ctx->tx_adu.fc, pbuf);
    tx_bytes += 2;

    for (int i = 0; i < ctx->tx_adu.length; i++) {
        pbuf = modbus_ascii_bin2hex(ctx->tx_adu.data[i], pbuf);
        tx_bytes += 2;
    }

    /*
     * Add the LRC checksum in the packet.
     *
     * The LRC is calculated on the ADDR, FC and Data fields,
     * not the ':' which was inserted in the uart_buf[].
     * Thus we subtract 1 ASCII character from the LRC.
     * The LRC and CR/LF bytes are not YET in the .uart_buf[].
     */
    lrc  = modbus_ascii_get_lrc(&cfg->uart_buf[1], (tx_bytes - 1) / 2);
    pbuf = modbus_ascii_bin2hex(lrc, pbuf);
    tx_bytes += 2;

    *pbuf++ = MODBUS_ASCII_END_FRAME_CHAR1;
    *pbuf++ = MODBUS_ASCII_END_FRAME_CHAR2;
    tx_bytes += 2;

    /* Update the total number of bytes to send */
    cfg->uart_buf_ctr = tx_bytes;
    cfg->uart_buf_ptr = &cfg->uart_buf[0];

    LOG_DBG("Start frame transmission");
    modbus_serial_rx_off(ctx);
    modbus_serial_tx_on(ctx);
}
#else
static int modbus_ascii_rx_adu(struct modbus_context const* ctx) {
    return (0);
}

static void modbus_ascii_tx_adu(struct modbus_context const* ctx) {
    /* pass */
}
#endif

/* Copy Modbus RTU frame and check if the CRC is valid. */
static int modbus_rtu_rx_adu(struct modbus_context* ctx) {
    struct modbus_serial_config const* cfg = ctx->cfg;
    uint16_t calc_crc;
    uint16_t crc_idx;

    /* Is the message long enough? */
    if ((cfg->uart_buf_ctr < MODBUS_RTU_MIN_MSG_SIZE) ||
        (cfg->uart_buf_ctr > CONFIG_MODBUS_BUFFER_SIZE)) {
        LOG_WRN("Frame length error");
        return (-EMSGSIZE);
    }

    /* Payload length without node address, function code, and CRC */
    ctx->rx_adu.length = cfg->uart_buf_ctr - MODBUS_RTU_OVERHEAD;
    /* CRC index */
    crc_idx = cfg->uart_buf_ctr - MODBUS_RTU_CRC_LEN;

    memcpy(&ctx->rx_adu.unit_id, &cfg->uart_buf[0], MODBUS_RTU_HDR_LEN + ctx->rx_adu.length);

    ctx->rx_adu.crc = sys_get_le16(&cfg->uart_buf[crc_idx]);
    /* Calculate CRC over address, function code, and payload */
    calc_crc = crc16_ansi(&cfg->uart_buf[0], cfg->uart_buf_ctr - MODBUS_RTU_CRC_LEN);

    if (ctx->rx_adu.crc != calc_crc) {
        LOG_WRN("Calculated CRC does not match received CRC");
        return (-EIO);
    }

    return (0);
}

<<<<<<< HEAD
static void rtu_tx_adu(struct modbus_context* ctx) {
    struct modbus_serial_config* cfg = ctx->cfg;
    uint16_t adu_len;
=======
static void modbus_rtu_tx_adu(struct modbus_context *ctx)
{
	struct modbus_serial_config *cfg = ctx->cfg;
	uint16_t tx_bytes = 0;
	uint8_t *data_ptr;
>>>>>>> 36f78b52

    /* Since unit_id, fc, and data are contiguous in tx_adu,
     * we can copy them directly in a single memcpy operation
     */
    adu_len = ctx->tx_adu.length;
    memcpy(&cfg->uart_buf[0], &ctx->tx_adu.unit_id, MODBUS_RTU_HDR_LEN + adu_len);

    ctx->tx_adu.crc = crc16_ansi(&cfg->uart_buf[0], MODBUS_RTU_HDR_LEN + adu_len);
    sys_put_le16(ctx->tx_adu.crc, &cfg->uart_buf[MODBUS_RTU_HDR_LEN + adu_len]);

    cfg->uart_buf_ctr = adu_len + MODBUS_RTU_OVERHEAD;
    cfg->uart_buf_ptr = &cfg->uart_buf[0];

    LOG_HEXDUMP_DBG(cfg->uart_buf, cfg->uart_buf_ctr, "uart_buf");
    LOG_DBG("Start frame transmission");
    modbus_serial_rx_off(ctx);
    modbus_serial_tx_on(ctx);
}

/*
 * A byte has been received from a serial port. We just store it in the buffer
 * for processing when a complete packet has been received.
 */
static void cb_handler_rx(struct modbus_context* ctx) {
    struct modbus_serial_config* cfg = ctx->cfg;

    if (!atomic_test_bit(&ctx->state, MODBUS_STATE_RX_ENABLED)) {
        modbus_serial_rx_fifo_drain(ctx);
        return;
    }

    if ((ctx->mode == MODBUS_MODE_ASCII) &&
        IS_ENABLED(CONFIG_MODBUS_ASCII_MODE)) {
        uint8_t c;

        if (uart_fifo_read(cfg->dev, &c, 1) != 1) {
            LOG_ERR("Failed to read UART");
            return;
        }

        if (c == MODBUS_ASCII_START_FRAME_CHAR) {
            /* Restart a new frame */
            cfg->uart_buf_ptr = &cfg->uart_buf[0];
            cfg->uart_buf_ctr = 0;
        }

        if (cfg->uart_buf_ctr < CONFIG_MODBUS_BUFFER_SIZE) {
            *cfg->uart_buf_ptr++ = c;
            cfg->uart_buf_ctr++;
        }

        if (c == MODBUS_ASCII_END_FRAME_CHAR2) {
            k_work_submit(&ctx->server_work);
        }
    }
    else {
        int n;

        if (cfg->uart_buf_ctr == CONFIG_MODBUS_BUFFER_SIZE) {
            /* Buffer full. Disable interrupt until timeout. */
            modbus_serial_rx_disable(ctx);
            return;
        }

        /* Restart timer on a new character */
        k_timer_start(&cfg->rtu_timer,
                      K_USEC(cfg->rtu_timeout), K_NO_WAIT);

        n = uart_fifo_read(cfg->dev, cfg->uart_buf_ptr,
                           (CONFIG_MODBUS_BUFFER_SIZE -
                           cfg->uart_buf_ctr));

        cfg->uart_buf_ptr += n;
        cfg->uart_buf_ctr += n;
    }
}

static void cb_handler_tx(struct modbus_context* ctx) {
    struct modbus_serial_config* cfg = ctx->cfg;
    int n;

    if (cfg->uart_buf_ctr > 0) {
        n = uart_fifo_fill(cfg->dev, cfg->uart_buf_ptr,
                           cfg->uart_buf_ctr);
        cfg->uart_buf_ctr -= n;
        cfg->uart_buf_ptr += n;
        return;
    }

    /* Must wait till the transmission is complete or
     * RS-485 transceiver could be disabled before all data has
     * been transmitted and message will be corrupted.
     */
    if (uart_irq_tx_complete(cfg->dev)) {
        /* Disable transmission */
        cfg->uart_buf_ptr = &cfg->uart_buf[0];
        modbus_serial_tx_off(ctx);
        modbus_serial_rx_fifo_drain(ctx);
        modbus_serial_rx_on(ctx);
    }
}

static void uart_cb_handler(const struct device* dev, void* app_data) {
    struct modbus_context* ctx = (struct modbus_context*)app_data;

    if (uart_irq_update(dev) && uart_irq_is_pending(dev)) {

        if (uart_irq_rx_ready(dev)) {
            cb_handler_rx(ctx);
        }

        if (uart_irq_tx_ready(dev)) {
            cb_handler_tx(ctx);
        }
    }
}

/* This function is called when the RTU framing timer expires. */
static void rtu_tmr_handler(struct k_timer* timer) {
    struct modbus_context* ctx;

    ctx = (struct modbus_context*)k_timer_user_data_get(timer);

    if (ctx == NULL) {
        LOG_ERR("Failed to get Modbus context");
        return;
    }

    k_work_submit(&ctx->server_work);
}

static int configure_gpio(struct modbus_context const* ctx) {
    struct modbus_serial_config const* cfg = ctx->cfg;

    if (cfg->de != NULL) {
        if (!device_is_ready(cfg->de->port)) {
            return (-ENODEV);
        }

        if (gpio_pin_configure_dt(cfg->de, GPIO_OUTPUT_INACTIVE)) {
            return (-EIO);
        }
    }

    if (cfg->re != NULL) {
        if (!device_is_ready(cfg->re->port)) {
            return (-ENODEV);
        }

        if (gpio_pin_configure_dt(cfg->re, GPIO_OUTPUT_INACTIVE)) {
            return (-EIO);
        }
    }

    return (0);
}

static inline int configure_uart(struct modbus_context const* ctx,
                                 struct modbus_iface_param const* param) {
    struct modbus_serial_config const* cfg = ctx->cfg;
    struct uart_config uart_cfg = {
        .baudrate  = param->serial.baud,
        .flow_ctrl = UART_CFG_FLOW_CTRL_NONE,
    };

    if (ctx->mode == MODBUS_MODE_ASCII) {
        uart_cfg.data_bits = UART_CFG_DATA_BITS_7;
    }
    else {
        uart_cfg.data_bits = UART_CFG_DATA_BITS_8;
    }

    switch (param->serial.parity) {
        case UART_CFG_PARITY_ODD :
        case UART_CFG_PARITY_EVEN :
            uart_cfg.parity    = (uint8_t)param->serial.parity;
            uart_cfg.stop_bits = UART_CFG_STOP_BITS_1;
            break;

        case UART_CFG_PARITY_NONE:
            /* Use of no parity requires 2 stop bits */
            uart_cfg.parity    = (uint8_t)param->serial.parity;
            uart_cfg.stop_bits = UART_CFG_STOP_BITS_2;
            break;

        default :
            return (-EINVAL);
    }

    if (IS_ENABLED(CONFIG_MODBUS_NONCOMPLIANT_SERIAL_MODE)) {
        /* Allow custom stop bit settings only in non-compliant mode */
        switch (param->serial.stop_bits) {
            case UART_CFG_STOP_BITS_0_5 :
            case UART_CFG_STOP_BITS_1 :
            case UART_CFG_STOP_BITS_1_5 :
            case UART_CFG_STOP_BITS_2 :
                uart_cfg.stop_bits = (uint8_t)param->serial.stop_bits;
                break;

            default :
                return (-EINVAL);
        }
    }

    if (uart_configure(cfg->dev, &uart_cfg) != 0) {
        LOG_ERR("Failed to configure UART");
        return (-EINVAL);
    }

    return (0);
}

void modbus_serial_rx_disable(struct modbus_context* ctx) {
    modbus_serial_rx_off(ctx);
}

void modbus_serial_rx_enable(struct modbus_context* ctx) {
    modbus_serial_rx_on(ctx);
}

int modbus_serial_rx_adu(struct modbus_context* ctx) {
    struct modbus_serial_config* cfg = ctx->cfg;
    int rc = 0;

    switch (ctx->mode) {
        case MODBUS_MODE_RTU :
            rc = modbus_rtu_rx_adu(ctx);
            break;

        case MODBUS_MODE_ASCII :
            if (!IS_ENABLED(CONFIG_MODBUS_ASCII_MODE)) {
                return (-ENOTSUP);
            }

            rc = modbus_ascii_rx_adu(ctx);
            break;

        default :
            LOG_ERR("Unsupported MODBUS mode");
            return (-ENOTSUP);
    }

    cfg->uart_buf_ctr = 0;
    cfg->uart_buf_ptr = &cfg->uart_buf[0];

    return (rc);
}

<<<<<<< HEAD
int modbus_serial_tx_adu(struct modbus_context* ctx) {
    switch (ctx->mode) {
        case MODBUS_MODE_RTU :
            rtu_tx_adu(ctx);
            return (0);

        case MODBUS_MODE_ASCII :
            if (IS_ENABLED(CONFIG_MODBUS_ASCII_MODE)) {
                modbus_ascii_tx_adu(ctx);
                return (0);
            }
            break;

        default :
            break;
    }

    return (-ENOTSUP);
=======
int modbus_serial_tx_adu(struct modbus_context *ctx)
{
	switch (ctx->mode) {
	case MODBUS_MODE_RTU:
		modbus_rtu_tx_adu(ctx);
		return 0;
	case MODBUS_MODE_ASCII:
		if (IS_ENABLED(CONFIG_MODBUS_ASCII_MODE)) {
			modbus_ascii_tx_adu(ctx);
			return 0;
		}
	default:
		break;
	}

	return -ENOTSUP;
>>>>>>> 36f78b52
}

int modbus_serial_init(struct modbus_context* ctx,
                       struct modbus_iface_param param) {
    struct modbus_serial_config* cfg = ctx->cfg;
    const uint32_t if_delay_max = 3500000;
    const uint32_t numof_bits = 11;
    int err;

    switch (param.mode) {
        case MODBUS_MODE_RTU :
        case MODBUS_MODE_ASCII :
            ctx->mode = param.mode;
            break;

        default :
            return (-ENOTSUP);
    }

    if (!device_is_ready(cfg->dev)) {
        LOG_ERR("Bus device %s is not ready", cfg->dev->name);
        return (-ENODEV);
    }

    if (IS_ENABLED(CONFIG_UART_USE_RUNTIME_CONFIGURE)) {
        if (configure_uart(ctx, &param) != 0) {
            return (-EINVAL);
        }
    }

    if (param.serial.baud == 0) {
        LOG_ERR("Baudrate is 0");
        return (-EINVAL);
    }

    if (param.serial.baud <= 38400) {
        cfg->rtu_timeout = (numof_bits * if_delay_max) /
                            param.serial.baud;
    }
    else {
        cfg->rtu_timeout = (numof_bits * if_delay_max) / 38400;
    }

    if (configure_gpio(ctx) != 0) {
        return (-EIO);
    }

    cfg->uart_buf_ctr = 0;
    cfg->uart_buf_ptr = &cfg->uart_buf[0];

    err = uart_irq_callback_user_data_set(cfg->dev, uart_cb_handler, ctx);
    if (err != 0) {
        return (err);
    }

    k_timer_init(&cfg->rtu_timer, rtu_tmr_handler, NULL);
    k_timer_user_data_set(&cfg->rtu_timer, ctx);

    modbus_serial_rx_on(ctx);
    LOG_INF("RTU timeout %u us", cfg->rtu_timeout);

    return (0);
}

void modbus_serial_disable(struct modbus_context* ctx) {
    modbus_serial_tx_off(ctx);
    modbus_serial_rx_off(ctx);
    k_timer_stop(&ctx->cfg->rtu_timer);
}<|MERGE_RESOLUTION|>--- conflicted
+++ resolved
@@ -276,17 +276,9 @@
     return (0);
 }
 
-<<<<<<< HEAD
-static void rtu_tx_adu(struct modbus_context* ctx) {
+static void modbus_rtu_tx_adu(struct modbus_context* ctx) {
     struct modbus_serial_config* cfg = ctx->cfg;
     uint16_t adu_len;
-=======
-static void modbus_rtu_tx_adu(struct modbus_context *ctx)
-{
-	struct modbus_serial_config *cfg = ctx->cfg;
-	uint16_t tx_bytes = 0;
-	uint8_t *data_ptr;
->>>>>>> 36f78b52
 
     /* Since unit_id, fc, and data are contiguous in tx_adu,
      * we can copy them directly in a single memcpy operation
@@ -535,11 +527,10 @@
     return (rc);
 }
 
-<<<<<<< HEAD
 int modbus_serial_tx_adu(struct modbus_context* ctx) {
     switch (ctx->mode) {
         case MODBUS_MODE_RTU :
-            rtu_tx_adu(ctx);
+            modbus_rtu_tx_adu(ctx);
             return (0);
 
         case MODBUS_MODE_ASCII :
@@ -554,24 +545,6 @@
     }
 
     return (-ENOTSUP);
-=======
-int modbus_serial_tx_adu(struct modbus_context *ctx)
-{
-	switch (ctx->mode) {
-	case MODBUS_MODE_RTU:
-		modbus_rtu_tx_adu(ctx);
-		return 0;
-	case MODBUS_MODE_ASCII:
-		if (IS_ENABLED(CONFIG_MODBUS_ASCII_MODE)) {
-			modbus_ascii_tx_adu(ctx);
-			return 0;
-		}
-	default:
-		break;
-	}
-
-	return -ENOTSUP;
->>>>>>> 36f78b52
 }
 
 int modbus_serial_init(struct modbus_context* ctx,
