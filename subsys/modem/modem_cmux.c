/*
 * Copyright (c) 2022 Trackunit Corporation
 *
 * SPDX-License-Identifier: Apache-2.0
 */

#include <zephyr/logging/log.h>
LOG_MODULE_REGISTER(modem_cmux, CONFIG_MODEM_CMUX_LOG_LEVEL);

#include <zephyr/kernel.h>
#include <zephyr/sys/crc.h>
#include <zephyr/modem/cmux.h>

#include <string.h>

#define MODEM_CMUX_FCS_POLYNOMIAL       (0xE0)
#define MODEM_CMUX_FCS_INIT_VALUE       (0xFF)
#define MODEM_CMUX_EA                   (0x01)
#define MODEM_CMUX_CR                   (0x02)
#define MODEM_CMUX_PF                   (0x10)
#define MODEM_CMUX_FRAME_SIZE_MAX       (0x08)
#define MODEM_CMUX_DATA_SIZE_MIN        (0x08)
#define MODEM_CMUX_DATA_FRAME_SIZE_MIN  (MODEM_CMUX_FRAME_SIZE_MAX + \
                                         MODEM_CMUX_DATA_SIZE_MIN)

#define MODEM_CMUX_CMD_DATA_SIZE_MAX    (0x08)
#define MODEM_CMUX_CMD_FRAME_SIZE_MAX   (MODEM_CMUX_FRAME_SIZE_MAX + \
                                         MODEM_CMUX_CMD_DATA_SIZE_MAX)

#define MODEM_CMUX_T1_TIMEOUT           (K_MSEC(330))
#define MODEM_CMUX_T2_TIMEOUT           (K_MSEC(660))

#define MODEM_CMUX_EVENT_CONNECTED_BIT      (BIT(0))
#define MODEM_CMUX_EVENT_DISCONNECTED_BIT   (BIT(1))

enum modem_cmux_frame_types {
    MODEM_CMUX_FRAME_TYPE_RR   = 0x01,
    MODEM_CMUX_FRAME_TYPE_UI   = 0x03,
    MODEM_CMUX_FRAME_TYPE_RNR  = 0x05,
    MODEM_CMUX_FRAME_TYPE_REJ  = 0x09,
    MODEM_CMUX_FRAME_TYPE_DM   = 0x0F,
    MODEM_CMUX_FRAME_TYPE_SABM = 0x2F,
    MODEM_CMUX_FRAME_TYPE_DISC = 0x43,
    MODEM_CMUX_FRAME_TYPE_UA   = 0x63,
    MODEM_CMUX_FRAME_TYPE_UIH  = 0xEF
};

enum modem_cmux_command_types {
    MODEM_CMUX_COMMAND_NSC   = 0x04,
    MODEM_CMUX_COMMAND_TEST  = 0x08,
    MODEM_CMUX_COMMAND_PSC   = 0x10,
    MODEM_CMUX_COMMAND_RLS   = 0x14,
    MODEM_CMUX_COMMAND_FCOFF = 0x18,
    MODEM_CMUX_COMMAND_PN    = 0x20,
    MODEM_CMUX_COMMAND_RPN   = 0x24,
    MODEM_CMUX_COMMAND_FCON  = 0x28,
    MODEM_CMUX_COMMAND_CLD   = 0x30,
    MODEM_CMUX_COMMAND_SNC   = 0x34,
    MODEM_CMUX_COMMAND_MSC   = 0x38
};

struct modem_cmux_command_type {
    uint8_t ea    : 1;
    uint8_t cr    : 1;
    uint8_t value : 6;
};

struct modem_cmux_command_length {
    uint8_t ea    : 1;
    uint8_t value : 7;
};

struct modem_cmux_command {
    struct modem_cmux_command_type   type;
    struct modem_cmux_command_length length;
    uint8_t value[];
};

static int modem_cmux_wrap_command(struct modem_cmux_command** command, uint8_t const* data,
                                   uint16_t data_len) {
    if ((data == NULL) || (data_len < 2)) {
        return (-EINVAL);
    }

    (*command) = (struct modem_cmux_command*)data;

    if (((*command)->length.ea == 0) || ((*command)->type.ea == 0)) {
        return (-EINVAL);
    }

    if ((*command)->length.value != (data_len - 2)) {
        return (-EINVAL);
    }

    return (0);
}

static struct modem_cmux_command* modem_cmux_command_wrap(uint8_t const* data) {
    return (struct modem_cmux_command*)data;
}

static char const* modem_cmux_frame_type_to_str(enum modem_cmux_frame_types frame_type) {
    switch (frame_type) {
        case MODEM_CMUX_FRAME_TYPE_RR :
            return "RR";

        case MODEM_CMUX_FRAME_TYPE_UI :
            return "UI";

        case MODEM_CMUX_FRAME_TYPE_RNR :
            return "RNR";

        case MODEM_CMUX_FRAME_TYPE_REJ :
            return "REJ";

        case MODEM_CMUX_FRAME_TYPE_DM :
            return "DM";

        case MODEM_CMUX_FRAME_TYPE_SABM :
            return "SABM";

        case MODEM_CMUX_FRAME_TYPE_DISC :
            return "DISC";

        case MODEM_CMUX_FRAME_TYPE_UA :
            return "UA";

        case MODEM_CMUX_FRAME_TYPE_UIH :
            return "UIH";
    }

    return "";
}

static void modem_cmux_log_transmit_frame(const struct modem_cmux_frame* frame) {
    LOG_DBG("ch:%u,cr:%u,pf:%u,type:%s", frame->dlci_address, frame->cr, frame->pf,
            modem_cmux_frame_type_to_str(frame->type));
    LOG_HEXDUMP_DBG(frame->data, frame->data_len, "data:");
}

static void modem_cmux_log_received_frame(const struct modem_cmux_frame* frame) {
    LOG_DBG("ch:%u,cr:%u,pf:%u,type:%s", frame->dlci_address, frame->cr, frame->pf,
            modem_cmux_frame_type_to_str(frame->type));
    LOG_HEXDUMP_DBG(frame->data, frame->data_len, "data:");
}

__maybe_unused static char const* modem_cmux_command_type_to_str(enum modem_cmux_command_types command_type) {
    switch (command_type) {
        case MODEM_CMUX_COMMAND_NSC :
            return "NSC";

        case MODEM_CMUX_COMMAND_TEST :
            return "TEST";

        case MODEM_CMUX_COMMAND_PSC :
            return "PSC";

        case MODEM_CMUX_COMMAND_RLS :
            return "RLS";

        case MODEM_CMUX_COMMAND_FCOFF :
            return "FCOFF";

        case MODEM_CMUX_COMMAND_PN :
            return "PN";

        case MODEM_CMUX_COMMAND_RPN :
            return "RPN";

        case MODEM_CMUX_COMMAND_FCON :
            return "FCON";

        case MODEM_CMUX_COMMAND_CLD :
            return "CLD";

        case MODEM_CMUX_COMMAND_SNC :
            return "SNC";

        case MODEM_CMUX_COMMAND_MSC :
            return "MSC";
    }

    return "";
}

static void modem_cmux_log_transmit_command(const struct modem_cmux_command* command) {
    LOG_DBG("ea:%u,cr:%u,type:%s", command->type.ea, command->type.cr,
            modem_cmux_command_type_to_str(command->type.value));
    LOG_HEXDUMP_DBG(command->value, command->length.value, "data:");
}

static void modem_cmux_log_received_command(const struct modem_cmux_command* command) {
    LOG_DBG("ea:%u,cr:%u,type:%s", command->type.ea, command->type.cr,
            modem_cmux_command_type_to_str(command->type.value));
    LOG_HEXDUMP_DBG(command->value, command->length.value, "data:");
}

static void modem_cmux_raise_event(struct modem_cmux* cmux, enum modem_cmux_event event) {
    if (cmux->callback == NULL) {
        return;
    }

    cmux->callback(cmux, event, cmux->user_data);
}

static void modem_cmux_bus_callback(struct modem_pipe* pipe, enum modem_pipe_event event,
                                    void* user_data) {
    struct modem_cmux* cmux = (struct modem_cmux*)user_data;

    switch (event) {
        case MODEM_PIPE_EVENT_RECEIVE_READY :
            k_work_schedule(&cmux->receive_work, K_NO_WAIT);
            break;

        case MODEM_PIPE_EVENT_TRANSMIT_IDLE :
            k_work_schedule(&cmux->transmit_work, K_NO_WAIT);
            break;

        default :
            break;
    }
}

static uint16_t modem_cmux_transmit_frame(struct modem_cmux* cmux,
                                          const struct modem_cmux_frame* frame) {
    uint8_t  buf[MODEM_CMUX_FRAME_SIZE_MAX];
    uint8_t  fcs;
    uint16_t space;
    uint16_t data_len;
    uint16_t buf_idx;

    space    = (uint16_t)ring_buf_space_get(&cmux->transmit_rb) - MODEM_CMUX_FRAME_SIZE_MAX;
    data_len = (space < frame->data_len) ? space : frame->data_len;

    /* SOF */
    buf[0] = 0xF9;

    /* DLCI Address (Max 63) */
    buf[1] = (uint8_t)(0x01 | ((uint8_t)frame->cr << 1) | (frame->dlci_address << 2));

    /* Frame type and poll/final */
    buf[2] = (uint8_t)(frame->type | ((uint8_t)frame->pf << 4));

    /* Data length */
    if (data_len > 127) {
        buf[3]  = data_len << 1;
        buf[4]  = data_len >> 7;
        buf_idx = 5;
    }
    else {
        buf[3]  = 0x01 | (data_len << 1);
        buf_idx = 4;
    }

    /* Compute FCS for the header (exclude SOF) */
    fcs = crc8_rohc(MODEM_CMUX_FCS_INIT_VALUE, &buf[1], (buf_idx - 1));

    /* FCS final */
    if (frame->type == MODEM_CMUX_FRAME_TYPE_UIH) {
        fcs = 0xFF - fcs;
    }
    else {
        fcs = 0xFF - crc8_rohc(fcs, frame->data, data_len);
    }

    /* Frame header */
    ring_buf_put(&cmux->transmit_rb, buf, buf_idx);

    /* Data */
    ring_buf_put(&cmux->transmit_rb, frame->data, data_len);

    /* FCS and EOF will be put on the same call */
    buf[0] = fcs;
    buf[1] = 0xF9;
    ring_buf_put(&cmux->transmit_rb, buf, 2);

    k_work_schedule(&cmux->transmit_work, K_NO_WAIT);
    return data_len;
}

static bool modem_cmux_transmit_cmd_frame(struct modem_cmux* cmux,
                                          const struct modem_cmux_frame* frame) {
    uint16_t space;
    struct modem_cmux_command* command;

    k_mutex_lock(&cmux->transmit_rb_lock, K_FOREVER);
    space = ring_buf_space_get(&cmux->transmit_rb);

    if (space < MODEM_CMUX_CMD_FRAME_SIZE_MAX) {
        k_mutex_unlock(&cmux->transmit_rb_lock);
        return false;
    }

    modem_cmux_log_transmit_frame(frame);
    if (modem_cmux_wrap_command(&command, frame->data, frame->data_len) == 0) {
        modem_cmux_log_transmit_command(command);
    }

    modem_cmux_transmit_frame(cmux, frame);
    k_mutex_unlock(&cmux->transmit_rb_lock);
    return true;
}

static int16_t modem_cmux_transmit_data_frame(struct modem_cmux* cmux,
                                              const struct modem_cmux_frame* frame) {
    uint16_t space;
    int ret;

    k_mutex_lock(&cmux->transmit_rb_lock, K_FOREVER);

    if (cmux->flow_control_on == false) {
        k_mutex_unlock(&cmux->transmit_rb_lock);
        return (0);
    }

    space = ring_buf_space_get(&cmux->transmit_rb);

    /*
     * Two command frames are reserved for command channel, and we shall prefer
     * waiting for more than MODEM_CMUX_DATA_FRAME_SIZE_MIN bytes available in the
     * transmit buffer rather than transmitting a few bytes at a time. This avoids
     * excessive wrapping overhead, since transmitting a single byte will require 8
     * bytes of wrapping.
     */
    if (space < ((MODEM_CMUX_CMD_FRAME_SIZE_MAX * 2) + MODEM_CMUX_DATA_FRAME_SIZE_MIN)) {
        k_mutex_unlock(&cmux->transmit_rb_lock);
        return -ENOMEM;
    }

    modem_cmux_log_transmit_frame(frame);
    ret = modem_cmux_transmit_frame(cmux, frame);
    k_mutex_unlock(&cmux->transmit_rb_lock);
    return (ret);
}

static void modem_cmux_acknowledge_received_frame(struct modem_cmux* cmux) {
    struct modem_cmux_command* command;
    struct modem_cmux_frame    frame;
    uint8_t                    data[MODEM_CMUX_CMD_DATA_SIZE_MAX];

    if (sizeof(data) < cmux->frame.data_len) {
        LOG_WRN("Command acknowledge buffer overrun");
        return;
    }

    memcpy(&frame, &cmux->frame, sizeof(cmux->frame));
    memcpy(data, cmux->frame.data, cmux->frame.data_len);
    modem_cmux_wrap_command(&command, data, cmux->frame.data_len);
    command->type.cr = 0;
    frame.data       = data;
    frame.data_len   = cmux->frame.data_len;

    if (modem_cmux_transmit_cmd_frame(cmux, &frame) == false) {
        LOG_WRN("Command acknowledge buffer overrun");
    }
}

static void modem_cmux_on_msc_command(struct modem_cmux* cmux, struct modem_cmux_command* command) {
    if (command->type.cr) {
        modem_cmux_acknowledge_received_frame(cmux);
    }
}

static void modem_cmux_on_fcon_command(struct modem_cmux* cmux) {
    k_mutex_lock(&cmux->transmit_rb_lock, K_FOREVER);
    cmux->flow_control_on = true;
    k_mutex_unlock(&cmux->transmit_rb_lock);
    modem_cmux_acknowledge_received_frame(cmux);
}

static void modem_cmux_on_fcoff_command(struct modem_cmux* cmux) {
    k_mutex_lock(&cmux->transmit_rb_lock, K_FOREVER);
    cmux->flow_control_on = false;
    k_mutex_unlock(&cmux->transmit_rb_lock);
    modem_cmux_acknowledge_received_frame(cmux);
}

static void modem_cmux_on_cld_command(struct modem_cmux* cmux, struct modem_cmux_command* command) {
    if (command->type.cr) {
        modem_cmux_acknowledge_received_frame(cmux);
    }

    if ((cmux->state != MODEM_CMUX_STATE_DISCONNECTING) &&
        (cmux->state != MODEM_CMUX_STATE_CONNECTED)) {
        LOG_WRN("Unexpected close down");
        return;
    }

    if (cmux->state == MODEM_CMUX_STATE_DISCONNECTING) {
        k_work_cancel_delayable(&cmux->disconnect_work);
    }

    cmux->state = MODEM_CMUX_STATE_DISCONNECTED;
    k_mutex_lock(&cmux->transmit_rb_lock, K_FOREVER);
    cmux->flow_control_on = false;
    k_mutex_unlock(&cmux->transmit_rb_lock);

    modem_cmux_raise_event(cmux, MODEM_CMUX_EVENT_DISCONNECTED);
    k_event_clear(&cmux->event, MODEM_CMUX_EVENT_CONNECTED_BIT);
    k_event_post(&cmux->event, MODEM_CMUX_EVENT_DISCONNECTED_BIT);
}

static void modem_cmux_on_control_frame_ua(struct modem_cmux* cmux) {
    if (cmux->state != MODEM_CMUX_STATE_CONNECTING) {
        LOG_DBG("Unexpected UA frame");
        return;
    }

    cmux->state = MODEM_CMUX_STATE_CONNECTED;
    k_mutex_lock(&cmux->transmit_rb_lock, K_FOREVER);
    cmux->flow_control_on = true;
    k_mutex_unlock(&cmux->transmit_rb_lock);
    k_work_cancel_delayable(&cmux->connect_work);
    modem_cmux_raise_event(cmux, MODEM_CMUX_EVENT_CONNECTED);
    k_event_clear(&cmux->event, MODEM_CMUX_EVENT_DISCONNECTED_BIT);
    k_event_post(&cmux->event, MODEM_CMUX_EVENT_CONNECTED_BIT);
}

static void modem_cmux_on_control_frame_uih(struct modem_cmux* cmux) {
    struct modem_cmux_command* command;

    if ((cmux->state != MODEM_CMUX_STATE_CONNECTED) &&
        (cmux->state != MODEM_CMUX_STATE_DISCONNECTING)) {
        LOG_DBG("Unexpected UIH frame");
        return;
    }

    if (modem_cmux_wrap_command(&command, cmux->frame.data, cmux->frame.data_len) < 0) {
        LOG_WRN("Invalid command");
        return;
    }

    modem_cmux_log_received_command(command);

    switch (command->type.value) {
        case MODEM_CMUX_COMMAND_CLD :
            modem_cmux_on_cld_command(cmux, command);
            break;

        case MODEM_CMUX_COMMAND_MSC :
            modem_cmux_on_msc_command(cmux, command);
            break;

        case MODEM_CMUX_COMMAND_FCON :
            modem_cmux_on_fcon_command(cmux);
            break;

        case MODEM_CMUX_COMMAND_FCOFF :
            modem_cmux_on_fcoff_command(cmux);
            break;

        default :
            LOG_DBG("Unknown control command");
            break;
    }
}

static void modem_cmux_connect_response_transmit(struct modem_cmux* cmux) {
    if (cmux == NULL) {
        return;
    }

    struct modem_cmux_frame frame = {
        .dlci_address = cmux->frame.dlci_address,
        .cr = cmux->frame.cr,
        .pf = cmux->frame.pf,
        .type = MODEM_CMUX_FRAME_TYPE_UA,
        .data = NULL,
        .data_len = 0,
    };

    LOG_DBG("SABM/DISC request state send ack");
    modem_cmux_transmit_cmd_frame(cmux, &frame);
}

static void modem_cmux_on_control_frame_sabm(struct modem_cmux* cmux) {
    modem_cmux_connect_response_transmit(cmux);

    if ((cmux->state == MODEM_CMUX_STATE_CONNECTED) ||
        (cmux->state == MODEM_CMUX_STATE_DISCONNECTING)) {
        LOG_DBG("Connect request not accepted");
        return;
    }

    cmux->state = MODEM_CMUX_STATE_CONNECTED;
    k_mutex_lock(&cmux->transmit_rb_lock, K_FOREVER);
    cmux->flow_control_on = true;
    k_mutex_unlock(&cmux->transmit_rb_lock);
    modem_cmux_raise_event(cmux, MODEM_CMUX_EVENT_CONNECTED);
    k_event_clear(&cmux->event, MODEM_CMUX_EVENT_DISCONNECTED_BIT);
    k_event_post(&cmux->event, MODEM_CMUX_EVENT_CONNECTED_BIT);
}

static void modem_cmux_on_control_frame(struct modem_cmux* cmux) {
    modem_cmux_log_received_frame(&cmux->frame);

    switch (cmux->frame.type) {
        case MODEM_CMUX_FRAME_TYPE_UA :
            modem_cmux_on_control_frame_ua(cmux);
            break;

        case MODEM_CMUX_FRAME_TYPE_UIH :
            modem_cmux_on_control_frame_uih(cmux);
            break;

        case MODEM_CMUX_FRAME_TYPE_SABM :
            modem_cmux_on_control_frame_sabm(cmux);
            break;

        default :
            LOG_WRN("Unknown %s frame type", "control");
            break;
    }
}

static struct modem_cmux_dlci* modem_cmux_find_dlci(struct modem_cmux* cmux) {
    sys_snode_t* node;
    struct modem_cmux_dlci* dlci;

    SYS_SLIST_FOR_EACH_NODE(&cmux->dlcis, node) {
        dlci = (struct modem_cmux_dlci*)node;

        if (dlci->dlci_address == cmux->frame.dlci_address) {
            return dlci;
        }
    }

    return NULL;
}

static void modem_cmux_on_dlci_frame_ua(struct modem_cmux_dlci* dlci) {
    switch (dlci->state) {
        case MODEM_CMUX_DLCI_STATE_OPENING :
            dlci->state = MODEM_CMUX_DLCI_STATE_OPEN;
            modem_pipe_notify_opened(&dlci->pipe);
            k_work_cancel_delayable(&dlci->open_work);
            k_mutex_lock(&dlci->receive_rb_lock, K_FOREVER);
            ring_buf_reset(&dlci->receive_rb);
            k_mutex_unlock(&dlci->receive_rb_lock);
            break;

        case MODEM_CMUX_DLCI_STATE_CLOSING :
            dlci->state = MODEM_CMUX_DLCI_STATE_CLOSED;
            modem_pipe_notify_closed(&dlci->pipe);
            k_work_cancel_delayable(&dlci->close_work);
            break;

        default :
            LOG_DBG("Unexpected UA frame");
            break;
    }
}

<<<<<<< HEAD
static void modem_cmux_on_dlci_frame_uih(struct modem_cmux_dlci *dlci)
{
	struct modem_cmux *cmux = dlci->cmux;
	uint32_t written;

	if (dlci->state != MODEM_CMUX_DLCI_STATE_OPEN) {
		LOG_DBG("Unexpected UIH frame");
		return;
	}

	k_mutex_lock(&dlci->receive_rb_lock, K_FOREVER);
	written = ring_buf_put(&dlci->receive_rb, cmux->frame.data, cmux->frame.data_len);
	k_mutex_unlock(&dlci->receive_rb_lock);
	if (written != cmux->frame.data_len) {
		LOG_WRN("DLCI %u receive buffer overrun (dropped %u out of %u bytes)",
			dlci->dlci_address, cmux->frame.data_len - written, cmux->frame.data_len);
	}
	modem_pipe_notify_receive_ready(&dlci->pipe);
=======
static void modem_cmux_on_dlci_frame_uih(struct modem_cmux_dlci* dlci) {
    struct modem_cmux* cmux = dlci->cmux;
    uint32_t written;

    if (dlci->state != MODEM_CMUX_DLCI_STATE_OPEN) {
        LOG_DBG("Unexpected UIH frame");
        return;
    }

    k_mutex_lock(&dlci->receive_rb_lock, K_FOREVER);
    written = ring_buf_put(&dlci->receive_rb, cmux->frame.data, cmux->frame.data_len);
    k_mutex_unlock(&dlci->receive_rb_lock);
    if (written != cmux->frame.data_len) {
        LOG_WRN("DLCI %u receive buffer overrun", dlci->dlci_address);
    }
    modem_pipe_notify_receive_ready(&dlci->pipe);
>>>>>>> c1a0697a
}

static void modem_cmux_on_dlci_frame_sabm(struct modem_cmux_dlci* dlci) {
    struct modem_cmux* cmux = dlci->cmux;

    modem_cmux_connect_response_transmit(cmux);

    if (dlci->state == MODEM_CMUX_DLCI_STATE_OPEN) {
        LOG_DBG("Unexpected SABM frame");
        return;
    }

    dlci->state = MODEM_CMUX_DLCI_STATE_OPEN;
    modem_pipe_notify_opened(&dlci->pipe);
    k_mutex_lock(&dlci->receive_rb_lock, K_FOREVER);
    ring_buf_reset(&dlci->receive_rb);
    k_mutex_unlock(&dlci->receive_rb_lock);
}

static void modem_cmux_on_dlci_frame_disc(struct modem_cmux_dlci* dlci) {
    struct modem_cmux* cmux = dlci->cmux;

    modem_cmux_connect_response_transmit(cmux);

    if (dlci->state != MODEM_CMUX_DLCI_STATE_OPEN) {
        LOG_DBG("Unexpected Disc frame");
        return;
    }

    dlci->state = MODEM_CMUX_DLCI_STATE_CLOSED;
    modem_pipe_notify_closed(&dlci->pipe);
}

static void modem_cmux_on_dlci_frame(struct modem_cmux* cmux) {
    struct modem_cmux_dlci* dlci;

<<<<<<< HEAD
	modem_cmux_log_received_frame(&cmux->frame);

	dlci = modem_cmux_find_dlci(cmux);
	if (dlci == NULL) {
		LOG_WRN("Ignoring frame intended for unconfigured DLCI %u.",
			cmux->frame.dlci_address);
		return;
	}

	switch (cmux->frame.type) {
	case MODEM_CMUX_FRAME_TYPE_UA:
		modem_cmux_on_dlci_frame_ua(dlci);
		break;
=======
    dlci = modem_cmux_find_dlci(cmux);

    if (dlci == NULL) {
        LOG_WRN("Could not find DLCI: %u", cmux->frame.dlci_address);

        return;
    }

    modem_cmux_log_received_frame(&cmux->frame);

    switch (cmux->frame.type) {
        case MODEM_CMUX_FRAME_TYPE_UA :
            modem_cmux_on_dlci_frame_ua(dlci);
            break;
>>>>>>> c1a0697a

        case MODEM_CMUX_FRAME_TYPE_UIH :
            modem_cmux_on_dlci_frame_uih(dlci);
            break;

        case MODEM_CMUX_FRAME_TYPE_SABM :
            modem_cmux_on_dlci_frame_sabm(dlci);
            break;

        case MODEM_CMUX_FRAME_TYPE_DISC :
            modem_cmux_on_dlci_frame_disc(dlci);
            break;

        default :
            LOG_WRN("Unknown %s frame type", "DLCI");
            break;
    }
}

<<<<<<< HEAD
static void modem_cmux_on_frame(struct modem_cmux *cmux)
{
	if (cmux->frame.dlci_address == 0) {
		modem_cmux_on_control_frame(cmux);
	} else {
		modem_cmux_on_dlci_frame(cmux);
	}
=======
static void modem_cmux_on_frame(struct modem_cmux* cmux) {
    if (cmux->frame.dlci_address == 0) {
        modem_cmux_on_control_frame(cmux);
        return;
    }

    modem_cmux_on_dlci_frame(cmux);
>>>>>>> c1a0697a
}

static void modem_cmux_process_received_byte(struct modem_cmux* cmux, uint8_t byte) {
    uint8_t fcs;

    switch (cmux->receive_state) {
        case MODEM_CMUX_RECEIVE_STATE_SOF:
            if (byte == 0xF9) {
                cmux->receive_state = MODEM_CMUX_RECEIVE_STATE_RESYNC;
                break;
            }

            break;

        case MODEM_CMUX_RECEIVE_STATE_RESYNC:
            /*
             * Allow any number of consequtive flags (0xF9).
             * 0xF9 could also be a valid address field for DLCI 62.
             */
            if (byte == 0xF9) {
                break;
            }

            __fallthrough;

        case MODEM_CMUX_RECEIVE_STATE_ADDRESS :
            /* Initialize */
            cmux->receive_buf_len  = 0;
            cmux->frame_header_len = 0;

            /* Store header for FCS */
            cmux->frame_header[cmux->frame_header_len] = byte;
            cmux->frame_header_len++;

            /* Get CR */
            cmux->frame.cr = (byte & 0x02) ? true : false;

            /* Get DLCI address */
            cmux->frame.dlci_address = (byte >> 2) & 0x3F;

            /* Await control */
            cmux->receive_state = MODEM_CMUX_RECEIVE_STATE_CONTROL;
            break;

        case MODEM_CMUX_RECEIVE_STATE_CONTROL :
            /* Store header for FCS */
            cmux->frame_header[cmux->frame_header_len] = byte;
            cmux->frame_header_len++;

            /* Get PF */
            cmux->frame.pf = (byte & MODEM_CMUX_PF) ? true : false;

            /* Get frame type */
            cmux->frame.type = byte & (~MODEM_CMUX_PF);

            /* Await data length */
            cmux->receive_state = MODEM_CMUX_RECEIVE_STATE_LENGTH;
            break;

        case MODEM_CMUX_RECEIVE_STATE_LENGTH :
            /* Store header for FCS */
            cmux->frame_header[cmux->frame_header_len] = byte;
            cmux->frame_header_len++;

            /* Get first 7 bits of data length */
            cmux->frame.data_len = (byte >> 1);

            /* Check if length field continues */
            if ((byte & MODEM_CMUX_EA) == 0) {
                /* Await continued length field */
                cmux->receive_state = MODEM_CMUX_RECEIVE_STATE_LENGTH_CONT;
                break;
            }

            /* Check if no data field */
            if (cmux->frame.data_len == 0) {
                /* Await FCS */
                cmux->receive_state = MODEM_CMUX_RECEIVE_STATE_FCS;
                break;
            }

            /* Await data */
            cmux->receive_state = MODEM_CMUX_RECEIVE_STATE_DATA;
            break;

        case MODEM_CMUX_RECEIVE_STATE_LENGTH_CONT :
            /* Store header for FCS */
            cmux->frame_header[cmux->frame_header_len] = byte;
            cmux->frame_header_len++;

            /* Get last 8 bits of data length */
            cmux->frame.data_len |= ((uint16_t)byte) << 7;

            /* Await data */
            cmux->receive_state = MODEM_CMUX_RECEIVE_STATE_DATA;
            break;

        case MODEM_CMUX_RECEIVE_STATE_DATA :
            /* Copy byte to data */
            cmux->receive_buf[cmux->receive_buf_len] = byte;
            cmux->receive_buf_len++;

            /* Check if datalen reached */
            if (cmux->frame.data_len == cmux->receive_buf_len) {
                /* Await FCS */
                cmux->receive_state = MODEM_CMUX_RECEIVE_STATE_FCS;
                break;
            }

            /* Check if receive buffer overrun */
            if (cmux->receive_buf_len == cmux->receive_buf_size) {
                LOG_WRN("Receive buf overrun");

                /* Drop frame */
                cmux->receive_state = MODEM_CMUX_RECEIVE_STATE_EOF;
                break;
            }

            break;

        case MODEM_CMUX_RECEIVE_STATE_FCS :
            /* Compute FCS */
            fcs = crc8_rohc(MODEM_CMUX_FCS_INIT_VALUE, cmux->frame_header, cmux->frame_header_len);
            if (cmux->frame.type == MODEM_CMUX_FRAME_TYPE_UIH) {
                fcs = 0xFF - fcs;
            }
            else {
                fcs = 0xFF - crc8_rohc(fcs, cmux->frame.data, cmux->frame.data_len);
            }

            /* Validate FCS */
            if (fcs != byte) {
                LOG_WRN("Frame FCS error");

                /* Drop frame */
                cmux->receive_state = MODEM_CMUX_RECEIVE_STATE_DROP;
                break;
            }

            cmux->receive_state = MODEM_CMUX_RECEIVE_STATE_EOF;
            break;

        case MODEM_CMUX_RECEIVE_STATE_DROP :
            LOG_WRN("Dropped frame");
            cmux->receive_state = MODEM_CMUX_RECEIVE_STATE_SOF;
            break;

        case MODEM_CMUX_RECEIVE_STATE_EOF :
            /* Validate byte is EOF */
            if (byte != 0xF9) {
                /* Unexpected byte */
                cmux->receive_state = MODEM_CMUX_RECEIVE_STATE_SOF;
                break;
            }

            /* Process frame */
            cmux->frame.data = cmux->receive_buf;
            modem_cmux_on_frame(cmux);

            /* Await start of next frame */
            cmux->receive_state = MODEM_CMUX_RECEIVE_STATE_SOF;
            break;

        default :
            break;
    }
}

<<<<<<< HEAD
static void modem_cmux_receive_handler(struct k_work *item)
{
	struct k_work_delayable *dwork = k_work_delayable_from_work(item);
	struct modem_cmux *cmux = CONTAINER_OF(dwork, struct modem_cmux, receive_work);
	uint8_t buf[16];
	int ret;

	/* Receive data from pipe */
	ret = modem_pipe_receive(cmux->pipe, buf, sizeof(buf));
	if (ret < 1) {
		if (ret < 0) {
			LOG_ERR("Pipe receiving error: %d", ret);
		}
		return;
	}

	/* Process received data */
	for (uint16_t i = 0; i < (uint16_t)ret; i++) {
		modem_cmux_process_received_byte(cmux, buf[i]);
	}

	/* Reschedule received work */
	k_work_schedule(&cmux->receive_work, K_NO_WAIT);
=======
static void modem_cmux_receive_handler(struct k_work* item) {
    struct k_work_delayable* dwork = k_work_delayable_from_work(item);
    struct modem_cmux* cmux = CONTAINER_OF(dwork, struct modem_cmux, receive_work);
    uint8_t buf[16];
    int ret;

    /* Receive data from pipe */
    ret = modem_pipe_receive(cmux->pipe, buf, sizeof(buf));
    if (ret < 1) {
        return;
    }

    /* Process received data */
    for (uint16_t i = 0; i < (uint16_t)ret; i++) {
        modem_cmux_process_received_byte(cmux, buf[i]);
    }

    /* Reschedule received work */
    k_work_schedule(&cmux->receive_work, K_NO_WAIT);
>>>>>>> c1a0697a
}

static void modem_cmux_dlci_notify_transmit_idle(struct modem_cmux* cmux) {
    sys_snode_t* node;
    struct modem_cmux_dlci* dlci;

    SYS_SLIST_FOR_EACH_NODE(&cmux->dlcis, node) {
        dlci = (struct modem_cmux_dlci*)node;
        modem_pipe_notify_transmit_idle(&dlci->pipe);
    }
}

static void modem_cmux_transmit_handler(struct k_work* item) {
    struct k_work_delayable* dwork = k_work_delayable_from_work(item);
    struct modem_cmux* cmux = CONTAINER_OF(dwork, struct modem_cmux, transmit_work);
    uint8_t* reserved;
    uint32_t reserved_size;
    int ret;
    bool transmit_rb_empty;

    k_mutex_lock(&cmux->transmit_rb_lock, K_FOREVER);

    while (true) {
        transmit_rb_empty = ring_buf_is_empty(&cmux->transmit_rb);

        if (transmit_rb_empty) {
            break;
        }

        reserved_size = ring_buf_get_claim(&cmux->transmit_rb, &reserved, UINT32_MAX);

<<<<<<< HEAD
		ret = modem_pipe_transmit(cmux->pipe, reserved, reserved_size);
		if (ret < 0) {
			ring_buf_get_finish(&cmux->transmit_rb, 0);
			if (ret != -EPERM) {
				LOG_ERR("Failed to %s %u bytes. (%d)",
					"transmit", reserved_size, ret);
			}
			break;
		}
=======
        ret = modem_pipe_transmit(cmux->pipe, reserved, reserved_size);
        if (ret < 0) {
            ring_buf_get_finish(&cmux->transmit_rb, 0);
            break;
        }
>>>>>>> c1a0697a

        ring_buf_get_finish(&cmux->transmit_rb, (uint32_t)ret);

<<<<<<< HEAD
		if (ret < reserved_size) {
			LOG_DBG("Transmitted only %u out of %u bytes at once.", ret, reserved_size);
			break;
		}
	}
=======
        if (ret < reserved_size) {
            break;
        }
    }
>>>>>>> c1a0697a

    k_mutex_unlock(&cmux->transmit_rb_lock);

    if (transmit_rb_empty) {
        modem_cmux_dlci_notify_transmit_idle(cmux);
    }
}

static void modem_cmux_connect_handler(struct k_work* item) {
    struct k_work_delayable* dwork;
    struct modem_cmux* cmux;

    if (item == NULL) {
        return;
    }

    dwork = k_work_delayable_from_work(item);
    cmux = CONTAINER_OF(dwork, struct modem_cmux, connect_work);

    cmux->state = MODEM_CMUX_STATE_CONNECTING;

    struct modem_cmux_frame frame = {
        .dlci_address = 0,
        .cr           = true,
        .pf           = true,
        .type         = MODEM_CMUX_FRAME_TYPE_SABM,
        .data         = NULL,
        .data_len     = 0
    };

    modem_cmux_transmit_cmd_frame(cmux, &frame);
    k_work_schedule(&cmux->connect_work, MODEM_CMUX_T1_TIMEOUT);
}

static void modem_cmux_disconnect_handler(struct k_work* item) {
    struct k_work_delayable* dwork = k_work_delayable_from_work(item);
    struct modem_cmux* cmux = CONTAINER_OF(dwork, struct modem_cmux, disconnect_work);
    struct modem_cmux_command* command;
    uint8_t data[2];

    cmux->state = MODEM_CMUX_STATE_DISCONNECTING;

    command               = modem_cmux_command_wrap(data);
    command->type.ea      = 1;
    command->type.cr      = 1;
    command->type.value   = MODEM_CMUX_COMMAND_CLD;
    command->length.ea    = 1;
    command->length.value = 0;

    struct modem_cmux_frame frame = {
        .dlci_address = 0,
        .cr           = true,
        .pf           = false,
        .type         = MODEM_CMUX_FRAME_TYPE_UIH,
        .data         = data,
        .data_len     = sizeof(data)
    };

    /* Transmit close down command */
    modem_cmux_transmit_cmd_frame(cmux, &frame);
    k_work_schedule(&cmux->disconnect_work, MODEM_CMUX_T1_TIMEOUT);
}

static int modem_cmux_dlci_pipe_api_open(void* data) {
    struct modem_cmux_dlci* dlci = (struct modem_cmux_dlci*)data;

    if (k_work_delayable_is_pending(&dlci->open_work) == true) {
        return (-EBUSY);
    }

    k_work_schedule(&dlci->open_work, K_NO_WAIT);
    return (0);
}

static int modem_cmux_dlci_pipe_api_transmit(void* data, uint8_t const* buf, size_t size) {
    struct modem_cmux_dlci* dlci = (struct modem_cmux_dlci*)data;
    struct modem_cmux*      cmux = dlci->cmux;

    struct modem_cmux_frame frame = {
        .dlci_address = dlci->dlci_address,
        .cr           = true,
        .pf           = false,
        .type         = MODEM_CMUX_FRAME_TYPE_UIH,
        .data         = buf,
        .data_len     = (uint16_t)size,
    };

    return modem_cmux_transmit_data_frame(cmux, &frame);
}

static int modem_cmux_dlci_pipe_api_receive(void* data, uint8_t* buf, size_t size) {
    struct modem_cmux_dlci* dlci = (struct modem_cmux_dlci*)data;
    uint32_t                ret;

    k_mutex_lock(&dlci->receive_rb_lock, K_FOREVER);
    ret = ring_buf_get(&dlci->receive_rb, buf, size);
    k_mutex_unlock(&dlci->receive_rb_lock);
    return (ret);
}

static int modem_cmux_dlci_pipe_api_close(void* data) {
    struct modem_cmux_dlci* dlci = (struct modem_cmux_dlci*)data;

    if (k_work_delayable_is_pending(&dlci->close_work) == true) {
        return (-EBUSY);
    }

    k_work_schedule(&dlci->close_work, K_NO_WAIT);
    return (0);
}

static struct modem_pipe_api const modem_cmux_dlci_pipe_api = {
    .open     = modem_cmux_dlci_pipe_api_open,
    .transmit = modem_cmux_dlci_pipe_api_transmit,
    .receive  = modem_cmux_dlci_pipe_api_receive,
    .close    = modem_cmux_dlci_pipe_api_close
};

static void modem_cmux_dlci_open_handler(struct k_work *item) {
    struct k_work_delayable* dwork;
    struct modem_cmux_dlci* dlci;

    if (item == NULL) {
        return;
    }

    dwork = k_work_delayable_from_work(item);
    dlci = CONTAINER_OF(dwork, struct modem_cmux_dlci, open_work);

    dlci->state = MODEM_CMUX_DLCI_STATE_OPENING;

    struct modem_cmux_frame frame = {
        .dlci_address = dlci->dlci_address,
        .cr           = true,
        .pf           = true,
        .type         = MODEM_CMUX_FRAME_TYPE_SABM,
        .data         = NULL,
        .data_len     = 0
    };

    modem_cmux_transmit_cmd_frame(dlci->cmux, &frame);
    k_work_schedule(&dlci->open_work, MODEM_CMUX_T1_TIMEOUT);
}

static void modem_cmux_dlci_close_handler(struct k_work* item) {
    struct k_work_delayable* dwork;
    struct modem_cmux_dlci* dlci;
    struct modem_cmux* cmux;

    if (item == NULL) {
        return;
    }

    dwork = k_work_delayable_from_work(item);
    dlci = CONTAINER_OF(dwork, struct modem_cmux_dlci, close_work);
    cmux = dlci->cmux;

    dlci->state = MODEM_CMUX_DLCI_STATE_CLOSING;

    struct modem_cmux_frame frame = {
        .dlci_address = dlci->dlci_address,
        .cr           = true,
        .pf           = true,
        .type         = MODEM_CMUX_FRAME_TYPE_DISC,
        .data         = NULL,
        .data_len     = 0
    };

    modem_cmux_transmit_cmd_frame(cmux, &frame);
    k_work_schedule(&dlci->close_work, MODEM_CMUX_T1_TIMEOUT);
}

static void modem_cmux_dlci_pipes_notify_closed(struct modem_cmux* cmux) {
    sys_snode_t* node;
    struct modem_cmux_dlci* dlci;

    SYS_SLIST_FOR_EACH_NODE(&cmux->dlcis, node) {
        dlci = (struct modem_cmux_dlci*)node;
        modem_pipe_notify_closed(&dlci->pipe);
    }
}

void modem_cmux_init(struct modem_cmux* cmux, const struct modem_cmux_config* config) {
    __ASSERT_NO_MSG(cmux != NULL);
    __ASSERT_NO_MSG(config != NULL);
    __ASSERT_NO_MSG(config->receive_buf != NULL);
    __ASSERT_NO_MSG(config->receive_buf_size >= 126);
    __ASSERT_NO_MSG(config->transmit_buf != NULL);
    __ASSERT_NO_MSG(config->transmit_buf_size >= 148);

    memset(cmux, 0x00, sizeof(*cmux));
    cmux->callback         = config->callback;
    cmux->user_data        = config->user_data;
    cmux->receive_buf      = config->receive_buf;
    cmux->receive_buf_size = config->receive_buf_size;
    sys_slist_init(&cmux->dlcis);
    cmux->state = MODEM_CMUX_STATE_DISCONNECTED;
    ring_buf_init(&cmux->transmit_rb, config->transmit_buf_size, config->transmit_buf);
    k_mutex_init(&cmux->transmit_rb_lock);
    k_work_init_delayable(&cmux->receive_work, modem_cmux_receive_handler);
    k_work_init_delayable(&cmux->transmit_work, modem_cmux_transmit_handler);
    k_work_init_delayable(&cmux->connect_work, modem_cmux_connect_handler);
    k_work_init_delayable(&cmux->disconnect_work, modem_cmux_disconnect_handler);
    k_event_init(&cmux->event);
    k_event_clear(&cmux->event, MODEM_CMUX_EVENT_CONNECTED_BIT);
    k_event_post(&cmux->event, MODEM_CMUX_EVENT_DISCONNECTED_BIT);
}

struct modem_pipe* modem_cmux_dlci_init(struct modem_cmux* cmux, struct modem_cmux_dlci* dlci,
                                        const struct modem_cmux_dlci_config* config) {
    __ASSERT_NO_MSG(cmux != NULL);
    __ASSERT_NO_MSG(dlci != NULL);
    __ASSERT_NO_MSG(config != NULL);
    __ASSERT_NO_MSG(config->dlci_address < 64);
    __ASSERT_NO_MSG(config->receive_buf != NULL);
    __ASSERT_NO_MSG(config->receive_buf_size >= 126);

    memset(dlci, 0x00, sizeof(*dlci));
    dlci->cmux = cmux;
    dlci->dlci_address = config->dlci_address;
    ring_buf_init(&dlci->receive_rb, config->receive_buf_size, config->receive_buf);
    k_mutex_init(&dlci->receive_rb_lock);
    modem_pipe_init(&dlci->pipe, dlci, &modem_cmux_dlci_pipe_api);
    k_work_init_delayable(&dlci->open_work, modem_cmux_dlci_open_handler);
    k_work_init_delayable(&dlci->close_work, modem_cmux_dlci_close_handler);
    dlci->state = MODEM_CMUX_DLCI_STATE_CLOSED;
    sys_slist_append(&dlci->cmux->dlcis, &dlci->node);
    return (&dlci->pipe);
}

int modem_cmux_attach(struct modem_cmux* cmux, struct modem_pipe* pipe) {
    cmux->pipe = pipe;
    ring_buf_reset(&cmux->transmit_rb);
    cmux->receive_state = MODEM_CMUX_RECEIVE_STATE_SOF;
    modem_pipe_attach(cmux->pipe, modem_cmux_bus_callback, cmux);
    return (0);
}

int modem_cmux_connect(struct modem_cmux* cmux) {
    int ret;

    ret = modem_cmux_connect_async(cmux);
    if (ret < 0) {
        return (ret);
    }

    if (k_event_wait(&cmux->event, MODEM_CMUX_EVENT_CONNECTED_BIT, false,
                     MODEM_CMUX_T2_TIMEOUT) == 0) {
        return (-EAGAIN);
    }

    return (0);
}

int modem_cmux_connect_async(struct modem_cmux* cmux) {
    __ASSERT_NO_MSG(cmux->pipe != NULL);

    if (k_event_test(&cmux->event, MODEM_CMUX_EVENT_CONNECTED_BIT)) {
        return (-EALREADY);
    }

    if (k_work_delayable_is_pending(&cmux->connect_work) == false) {
        k_work_schedule(&cmux->connect_work, K_NO_WAIT);
    }

    return (0);
}

int modem_cmux_disconnect(struct modem_cmux* cmux) {
    int ret;

    ret = modem_cmux_disconnect_async(cmux);
    if (ret < 0) {
        return (ret);
    }

    if (k_event_wait(&cmux->event, MODEM_CMUX_EVENT_DISCONNECTED_BIT, false,
                     MODEM_CMUX_T2_TIMEOUT) == 0) {
        return (-EAGAIN);
    }

    return (0);
}

int modem_cmux_disconnect_async(struct modem_cmux* cmux) {
    __ASSERT_NO_MSG(cmux->pipe != NULL);

    if (k_event_test(&cmux->event, MODEM_CMUX_EVENT_DISCONNECTED_BIT)) {
        return (-EALREADY);
    }

    if (k_work_delayable_is_pending(&cmux->disconnect_work) == false) {
        k_work_schedule(&cmux->disconnect_work, K_NO_WAIT);
    }

    return (0);
}

void modem_cmux_release(struct modem_cmux* cmux) {
    struct k_work_sync sync;

    /* Close DLCI pipes */
    modem_cmux_dlci_pipes_notify_closed(cmux);

    /* Release bus pipe */
    if (cmux->pipe) {
        modem_pipe_release(cmux->pipe);
    }

    /* Cancel all work */
    k_work_cancel_delayable_sync(&cmux->connect_work, &sync);
    k_work_cancel_delayable_sync(&cmux->disconnect_work, &sync);
    k_work_cancel_delayable_sync(&cmux->transmit_work, &sync);
    k_work_cancel_delayable_sync(&cmux->receive_work, &sync);

    /* Unreference pipe */
    cmux->pipe = NULL;

    /* Reset events */
    k_event_clear(&cmux->event, MODEM_CMUX_EVENT_CONNECTED_BIT);
    k_event_post(&cmux->event, MODEM_CMUX_EVENT_DISCONNECTED_BIT);
}<|MERGE_RESOLUTION|>--- conflicted
+++ resolved
@@ -551,26 +551,6 @@
     }
 }
 
-<<<<<<< HEAD
-static void modem_cmux_on_dlci_frame_uih(struct modem_cmux_dlci *dlci)
-{
-	struct modem_cmux *cmux = dlci->cmux;
-	uint32_t written;
-
-	if (dlci->state != MODEM_CMUX_DLCI_STATE_OPEN) {
-		LOG_DBG("Unexpected UIH frame");
-		return;
-	}
-
-	k_mutex_lock(&dlci->receive_rb_lock, K_FOREVER);
-	written = ring_buf_put(&dlci->receive_rb, cmux->frame.data, cmux->frame.data_len);
-	k_mutex_unlock(&dlci->receive_rb_lock);
-	if (written != cmux->frame.data_len) {
-		LOG_WRN("DLCI %u receive buffer overrun (dropped %u out of %u bytes)",
-			dlci->dlci_address, cmux->frame.data_len - written, cmux->frame.data_len);
-	}
-	modem_pipe_notify_receive_ready(&dlci->pipe);
-=======
 static void modem_cmux_on_dlci_frame_uih(struct modem_cmux_dlci* dlci) {
     struct modem_cmux* cmux = dlci->cmux;
     uint32_t written;
@@ -584,10 +564,10 @@
     written = ring_buf_put(&dlci->receive_rb, cmux->frame.data, cmux->frame.data_len);
     k_mutex_unlock(&dlci->receive_rb_lock);
     if (written != cmux->frame.data_len) {
-        LOG_WRN("DLCI %u receive buffer overrun", dlci->dlci_address);
+        LOG_WRN("DLCI %u receive buffer overrun (dropped %u out of %u bytes)",
+                dlci->dlci_address, cmux->frame.data_len - written, cmux->frame.data_len);
     }
     modem_pipe_notify_receive_ready(&dlci->pipe);
->>>>>>> c1a0697a
 }
 
 static void modem_cmux_on_dlci_frame_sabm(struct modem_cmux_dlci* dlci) {
@@ -624,36 +604,19 @@
 static void modem_cmux_on_dlci_frame(struct modem_cmux* cmux) {
     struct modem_cmux_dlci* dlci;
 
-<<<<<<< HEAD
-	modem_cmux_log_received_frame(&cmux->frame);
-
-	dlci = modem_cmux_find_dlci(cmux);
-	if (dlci == NULL) {
-		LOG_WRN("Ignoring frame intended for unconfigured DLCI %u.",
-			cmux->frame.dlci_address);
-		return;
-	}
-
-	switch (cmux->frame.type) {
-	case MODEM_CMUX_FRAME_TYPE_UA:
-		modem_cmux_on_dlci_frame_ua(dlci);
-		break;
-=======
+    modem_cmux_log_received_frame(&cmux->frame);
+
     dlci = modem_cmux_find_dlci(cmux);
-
     if (dlci == NULL) {
-        LOG_WRN("Could not find DLCI: %u", cmux->frame.dlci_address);
-
-        return;
-    }
-
-    modem_cmux_log_received_frame(&cmux->frame);
+        LOG_WRN("Ignoring frame intended for unconfigured DLCI %u.",
+                cmux->frame.dlci_address);
+        return;
+    }
 
     switch (cmux->frame.type) {
         case MODEM_CMUX_FRAME_TYPE_UA :
             modem_cmux_on_dlci_frame_ua(dlci);
             break;
->>>>>>> c1a0697a
 
         case MODEM_CMUX_FRAME_TYPE_UIH :
             modem_cmux_on_dlci_frame_uih(dlci);
@@ -673,23 +636,13 @@
     }
 }
 
-<<<<<<< HEAD
-static void modem_cmux_on_frame(struct modem_cmux *cmux)
-{
-	if (cmux->frame.dlci_address == 0) {
-		modem_cmux_on_control_frame(cmux);
-	} else {
-		modem_cmux_on_dlci_frame(cmux);
-	}
-=======
 static void modem_cmux_on_frame(struct modem_cmux* cmux) {
     if (cmux->frame.dlci_address == 0) {
         modem_cmux_on_control_frame(cmux);
-        return;
-    }
-
-    modem_cmux_on_dlci_frame(cmux);
->>>>>>> c1a0697a
+    }
+    else {
+        modem_cmux_on_dlci_frame(cmux);
+    }
 }
 
 static void modem_cmux_process_received_byte(struct modem_cmux* cmux, uint8_t byte) {
@@ -858,31 +811,6 @@
     }
 }
 
-<<<<<<< HEAD
-static void modem_cmux_receive_handler(struct k_work *item)
-{
-	struct k_work_delayable *dwork = k_work_delayable_from_work(item);
-	struct modem_cmux *cmux = CONTAINER_OF(dwork, struct modem_cmux, receive_work);
-	uint8_t buf[16];
-	int ret;
-
-	/* Receive data from pipe */
-	ret = modem_pipe_receive(cmux->pipe, buf, sizeof(buf));
-	if (ret < 1) {
-		if (ret < 0) {
-			LOG_ERR("Pipe receiving error: %d", ret);
-		}
-		return;
-	}
-
-	/* Process received data */
-	for (uint16_t i = 0; i < (uint16_t)ret; i++) {
-		modem_cmux_process_received_byte(cmux, buf[i]);
-	}
-
-	/* Reschedule received work */
-	k_work_schedule(&cmux->receive_work, K_NO_WAIT);
-=======
 static void modem_cmux_receive_handler(struct k_work* item) {
     struct k_work_delayable* dwork = k_work_delayable_from_work(item);
     struct modem_cmux* cmux = CONTAINER_OF(dwork, struct modem_cmux, receive_work);
@@ -892,6 +820,10 @@
     /* Receive data from pipe */
     ret = modem_pipe_receive(cmux->pipe, buf, sizeof(buf));
     if (ret < 1) {
+        if (ret < 0) {
+            LOG_ERR("Pipe receiving error: %d", ret);
+        }
+
         return;
     }
 
@@ -902,7 +834,6 @@
 
     /* Reschedule received work */
     k_work_schedule(&cmux->receive_work, K_NO_WAIT);
->>>>>>> c1a0697a
 }
 
 static void modem_cmux_dlci_notify_transmit_idle(struct modem_cmux* cmux) {
@@ -934,38 +865,23 @@
 
         reserved_size = ring_buf_get_claim(&cmux->transmit_rb, &reserved, UINT32_MAX);
 
-<<<<<<< HEAD
-		ret = modem_pipe_transmit(cmux->pipe, reserved, reserved_size);
-		if (ret < 0) {
-			ring_buf_get_finish(&cmux->transmit_rb, 0);
-			if (ret != -EPERM) {
-				LOG_ERR("Failed to %s %u bytes. (%d)",
-					"transmit", reserved_size, ret);
-			}
-			break;
-		}
-=======
         ret = modem_pipe_transmit(cmux->pipe, reserved, reserved_size);
         if (ret < 0) {
             ring_buf_get_finish(&cmux->transmit_rb, 0);
+            if (ret != -EPERM) {
+                LOG_ERR("Failed to %s %u bytes. (%d)",
+                        "transmit", reserved_size, ret);
+            }
             break;
         }
->>>>>>> c1a0697a
 
         ring_buf_get_finish(&cmux->transmit_rb, (uint32_t)ret);
 
-<<<<<<< HEAD
-		if (ret < reserved_size) {
-			LOG_DBG("Transmitted only %u out of %u bytes at once.", ret, reserved_size);
-			break;
-		}
-	}
-=======
         if (ret < reserved_size) {
+            LOG_DBG("Transmitted only %u out of %u bytes at once.", ret, reserved_size);
             break;
         }
     }
->>>>>>> c1a0697a
 
     k_mutex_unlock(&cmux->transmit_rb_lock);
 
