/*
 * Copyright (c) 2022 Trackunit Corporation
 *
 * SPDX-License-Identifier: Apache-2.0
 */

#include <zephyr/logging/log.h>
LOG_MODULE_REGISTER(modem_cmux, CONFIG_MODEM_CMUX_LOG_LEVEL);

#include <zephyr/kernel.h>
#include <zephyr/sys/crc.h>
#include <zephyr/modem/cmux.h>

#include <string.h>

#define MODEM_CMUX_FCS_POLYNOMIAL       (0xE0)
#define MODEM_CMUX_FCS_INIT_VALUE       (0xFF)
#define MODEM_CMUX_EA                   (0x01)
#define MODEM_CMUX_CR                   (0x02)
#define MODEM_CMUX_PF                   (0x10)
#define MODEM_CMUX_FRAME_SIZE_MAX       (0x08)
#define MODEM_CMUX_DATA_SIZE_MIN        (0x08)
#define MODEM_CMUX_DATA_FRAME_SIZE_MIN  (MODEM_CMUX_FRAME_SIZE_MAX + \
                                         MODEM_CMUX_DATA_SIZE_MIN)

#define MODEM_CMUX_CMD_DATA_SIZE_MAX    (0x08)
#define MODEM_CMUX_CMD_FRAME_SIZE_MAX   (MODEM_CMUX_FRAME_SIZE_MAX + \
                                         MODEM_CMUX_CMD_DATA_SIZE_MAX)

#define MODEM_CMUX_T1_TIMEOUT           (K_MSEC(330))
#define MODEM_CMUX_T2_TIMEOUT           (K_MSEC(660))

#define MODEM_CMUX_EVENT_CONNECTED_BIT      (BIT(0))
#define MODEM_CMUX_EVENT_DISCONNECTED_BIT   (BIT(1))

enum modem_cmux_frame_types {
    MODEM_CMUX_FRAME_TYPE_RR   = 0x01,
    MODEM_CMUX_FRAME_TYPE_UI   = 0x03,
    MODEM_CMUX_FRAME_TYPE_RNR  = 0x05,
    MODEM_CMUX_FRAME_TYPE_REJ  = 0x09,
    MODEM_CMUX_FRAME_TYPE_DM   = 0x0F,
    MODEM_CMUX_FRAME_TYPE_SABM = 0x2F,
    MODEM_CMUX_FRAME_TYPE_DISC = 0x43,
    MODEM_CMUX_FRAME_TYPE_UA   = 0x63,
    MODEM_CMUX_FRAME_TYPE_UIH  = 0xEF
};

enum modem_cmux_command_types {
    MODEM_CMUX_COMMAND_NSC   = 0x04,
    MODEM_CMUX_COMMAND_TEST  = 0x08,
    MODEM_CMUX_COMMAND_PSC   = 0x10,
    MODEM_CMUX_COMMAND_RLS   = 0x14,
    MODEM_CMUX_COMMAND_FCOFF = 0x18,
    MODEM_CMUX_COMMAND_PN    = 0x20,
    MODEM_CMUX_COMMAND_RPN   = 0x24,
    MODEM_CMUX_COMMAND_FCON  = 0x28,
    MODEM_CMUX_COMMAND_CLD   = 0x30,
    MODEM_CMUX_COMMAND_SNC   = 0x34,
    MODEM_CMUX_COMMAND_MSC   = 0x38
};

struct modem_cmux_command_type {
    uint8_t ea    : 1;
    uint8_t cr    : 1;
    uint8_t value : 6;
};

struct modem_cmux_command_length {
    uint8_t ea    : 1;
    uint8_t value : 7;
};

struct modem_cmux_command {
    struct modem_cmux_command_type   type;
    struct modem_cmux_command_length length;
    uint8_t value[];
};

static int modem_cmux_wrap_command(struct modem_cmux_command** command, uint8_t const* data,
                                   uint16_t data_len) {
    if ((data == NULL) || (data_len < 2)) {
        return (-EINVAL);
    }

    (*command) = (struct modem_cmux_command*)data;

    if (((*command)->length.ea == 0) || ((*command)->type.ea == 0)) {
        return (-EINVAL);
    }

    if ((*command)->length.value != (data_len - 2)) {
        return (-EINVAL);
    }

    return (0);
}

static struct modem_cmux_command* modem_cmux_command_wrap(uint8_t const* data) {
    return (struct modem_cmux_command*)data;
}

static char const* modem_cmux_frame_type_to_str(enum modem_cmux_frame_types frame_type) {
    switch (frame_type) {
        case MODEM_CMUX_FRAME_TYPE_RR :
            return "RR";

        case MODEM_CMUX_FRAME_TYPE_UI :
            return "UI";

        case MODEM_CMUX_FRAME_TYPE_RNR :
            return "RNR";

        case MODEM_CMUX_FRAME_TYPE_REJ :
            return "REJ";

        case MODEM_CMUX_FRAME_TYPE_DM :
            return "DM";

        case MODEM_CMUX_FRAME_TYPE_SABM :
            return "SABM";

        case MODEM_CMUX_FRAME_TYPE_DISC :
            return "DISC";

        case MODEM_CMUX_FRAME_TYPE_UA :
            return "UA";

        case MODEM_CMUX_FRAME_TYPE_UIH :
            return "UIH";
    }

    return "";
}

static void modem_cmux_log_transmit_frame(const struct modem_cmux_frame* frame) {
    LOG_DBG("ch:%u,cr:%u,pf:%u,type:%s", frame->dlci_address, frame->cr, frame->pf,
            modem_cmux_frame_type_to_str(frame->type));
    LOG_HEXDUMP_DBG(frame->data, frame->data_len, "data:");
}

static void modem_cmux_log_received_frame(const struct modem_cmux_frame* frame) {
    LOG_DBG("ch:%u,cr:%u,pf:%u,type:%s", frame->dlci_address, frame->cr, frame->pf,
            modem_cmux_frame_type_to_str(frame->type));
    LOG_HEXDUMP_DBG(frame->data, frame->data_len, "data:");
}

__maybe_unused static char const* modem_cmux_command_type_to_str(enum modem_cmux_command_types command_type) {
    switch (command_type) {
        case MODEM_CMUX_COMMAND_NSC :
            return "NSC";

        case MODEM_CMUX_COMMAND_TEST :
            return "TEST";

        case MODEM_CMUX_COMMAND_PSC :
            return "PSC";

        case MODEM_CMUX_COMMAND_RLS :
            return "RLS";

        case MODEM_CMUX_COMMAND_FCOFF :
            return "FCOFF";

        case MODEM_CMUX_COMMAND_PN :
            return "PN";

        case MODEM_CMUX_COMMAND_RPN :
            return "RPN";

        case MODEM_CMUX_COMMAND_FCON :
            return "FCON";

        case MODEM_CMUX_COMMAND_CLD :
            return "CLD";

        case MODEM_CMUX_COMMAND_SNC :
            return "SNC";

        case MODEM_CMUX_COMMAND_MSC :
            return "MSC";
    }

    return "";
}

static void modem_cmux_log_transmit_command(const struct modem_cmux_command* command) {
    LOG_DBG("ea:%u,cr:%u,type:%s", command->type.ea, command->type.cr,
            modem_cmux_command_type_to_str(command->type.value));
    LOG_HEXDUMP_DBG(command->value, command->length.value, "data:");
}

static void modem_cmux_log_received_command(const struct modem_cmux_command* command) {
    LOG_DBG("ea:%u,cr:%u,type:%s", command->type.ea, command->type.cr,
            modem_cmux_command_type_to_str(command->type.value));
    LOG_HEXDUMP_DBG(command->value, command->length.value, "data:");
}

static void modem_cmux_raise_event(struct modem_cmux* cmux, enum modem_cmux_event event) {
    if (cmux->callback == NULL) {
        return;
    }

    cmux->callback(cmux, event, cmux->user_data);
}

static void modem_cmux_bus_callback(struct modem_pipe* pipe, enum modem_pipe_event event,
                                    void* user_data) {
    struct modem_cmux* cmux = (struct modem_cmux*)user_data;

<<<<<<< HEAD
	switch (event) {
	case MODEM_PIPE_EVENT_RECEIVE_READY:
		k_work_schedule(&cmux->receive_work, K_NO_WAIT);
		break;

	case MODEM_PIPE_EVENT_TRANSMIT_IDLE:
		k_work_schedule(&cmux->transmit_work, K_NO_WAIT);
		break;

	default:
		break;
	}
=======
    if (event == MODEM_PIPE_EVENT_RECEIVE_READY) {
        k_work_schedule(&cmux->receive_work, K_NO_WAIT);
    }
>>>>>>> 95184082
}

static uint16_t modem_cmux_transmit_frame(struct modem_cmux* cmux,
                                          const struct modem_cmux_frame* frame) {
    uint8_t  buf[MODEM_CMUX_FRAME_SIZE_MAX];
    uint8_t  fcs;
    uint16_t space;
    uint16_t data_len;
    uint16_t buf_idx;

    space    = (uint16_t)ring_buf_space_get(&cmux->transmit_rb) - MODEM_CMUX_FRAME_SIZE_MAX;
    data_len = (space < frame->data_len) ? space : frame->data_len;

    /* SOF */
    buf[0] = 0xF9;

    /* DLCI Address (Max 63) */
    buf[1] = (uint8_t)(0x01 | ((uint8_t)frame->cr << 1) | (frame->dlci_address << 2));

    /* Frame type and poll/final */
    buf[2] = (uint8_t)(frame->type | ((uint8_t)frame->pf << 4));

    /* Data length */
    if (data_len > 127) {
        buf[3]  = data_len << 1;
        buf[4]  = data_len >> 7;
        buf_idx = 5;
    }
    else {
        buf[3]  = 0x01 | (data_len << 1);
        buf_idx = 4;
    }

    /* Compute FCS for the header (exclude SOF) */
    fcs = crc8_rohc(MODEM_CMUX_FCS_INIT_VALUE, &buf[1], (buf_idx - 1));

    /* FCS final */
    if (frame->type == MODEM_CMUX_FRAME_TYPE_UIH) {
        fcs = 0xFF - fcs;
    }
    else {
        fcs = 0xFF - crc8_rohc(fcs, frame->data, data_len);
    }

    /* Frame header */
    ring_buf_put(&cmux->transmit_rb, buf, buf_idx);

    /* Data */
    ring_buf_put(&cmux->transmit_rb, frame->data, data_len);

    /* FCS and EOF will be put on the same call */
    buf[0] = fcs;
    buf[1] = 0xF9;
    ring_buf_put(&cmux->transmit_rb, buf, 2);

    k_work_schedule(&cmux->transmit_work, K_NO_WAIT);
    return data_len;
}

static bool modem_cmux_transmit_cmd_frame(struct modem_cmux* cmux,
                                          const struct modem_cmux_frame* frame) {
    uint16_t space;
    struct modem_cmux_command* command;

    k_mutex_lock(&cmux->transmit_rb_lock, K_FOREVER);
    space = ring_buf_space_get(&cmux->transmit_rb);

    if (space < MODEM_CMUX_CMD_FRAME_SIZE_MAX) {
        k_mutex_unlock(&cmux->transmit_rb_lock);
        return false;
    }

    modem_cmux_log_transmit_frame(frame);
    if (modem_cmux_wrap_command(&command, frame->data, frame->data_len) == 0) {
        modem_cmux_log_transmit_command(command);
    }

    modem_cmux_transmit_frame(cmux, frame);
    k_mutex_unlock(&cmux->transmit_rb_lock);
    return true;
}

static int16_t modem_cmux_transmit_data_frame(struct modem_cmux* cmux,
                                              const struct modem_cmux_frame* frame) {
    uint16_t space;
    int ret;

    k_mutex_lock(&cmux->transmit_rb_lock, K_FOREVER);

    if (cmux->flow_control_on == false) {
        k_mutex_unlock(&cmux->transmit_rb_lock);
        return (0);
    }

    space = ring_buf_space_get(&cmux->transmit_rb);

    /*
     * Two command frames are reserved for command channel, and we shall prefer
     * waiting for more than MODEM_CMUX_DATA_FRAME_SIZE_MIN bytes available in the
     * transmit buffer rather than transmitting a few bytes at a time. This avoids
     * excessive wrapping overhead, since transmitting a single byte will require 8
     * bytes of wrapping.
     */
    if (space < ((MODEM_CMUX_CMD_FRAME_SIZE_MAX * 2) + MODEM_CMUX_DATA_FRAME_SIZE_MIN)) {
        k_mutex_unlock(&cmux->transmit_rb_lock);
        return -ENOMEM;
    }

    modem_cmux_log_transmit_frame(frame);
    ret = modem_cmux_transmit_frame(cmux, frame);
    k_mutex_unlock(&cmux->transmit_rb_lock);
    return (ret);
}

static void modem_cmux_acknowledge_received_frame(struct modem_cmux* cmux) {
    struct modem_cmux_command* command;
    struct modem_cmux_frame    frame;
    uint8_t                    data[MODEM_CMUX_CMD_DATA_SIZE_MAX];

    if (sizeof(data) < cmux->frame.data_len) {
        LOG_WRN("Command acknowledge buffer overrun");
        return;
    }

    memcpy(&frame, &cmux->frame, sizeof(cmux->frame));
    memcpy(data, cmux->frame.data, cmux->frame.data_len);
    modem_cmux_wrap_command(&command, data, cmux->frame.data_len);
    command->type.cr = 0;
    frame.data       = data;
    frame.data_len   = cmux->frame.data_len;

    if (modem_cmux_transmit_cmd_frame(cmux, &frame) == false) {
        LOG_WRN("Command acknowledge buffer overrun");
    }
}

static void modem_cmux_on_msc_command(struct modem_cmux* cmux, struct modem_cmux_command* command) {
    if (command->type.cr) {
        modem_cmux_acknowledge_received_frame(cmux);
    }
}

static void modem_cmux_on_fcon_command(struct modem_cmux* cmux) {
    k_mutex_lock(&cmux->transmit_rb_lock, K_FOREVER);
    cmux->flow_control_on = true;
    k_mutex_unlock(&cmux->transmit_rb_lock);
    modem_cmux_acknowledge_received_frame(cmux);
}

static void modem_cmux_on_fcoff_command(struct modem_cmux* cmux) {
    k_mutex_lock(&cmux->transmit_rb_lock, K_FOREVER);
    cmux->flow_control_on = false;
    k_mutex_unlock(&cmux->transmit_rb_lock);
    modem_cmux_acknowledge_received_frame(cmux);
}

static void modem_cmux_on_cld_command(struct modem_cmux* cmux, struct modem_cmux_command* command) {
    if (command->type.cr) {
        modem_cmux_acknowledge_received_frame(cmux);
    }

    if ((cmux->state != MODEM_CMUX_STATE_DISCONNECTING) &&
        (cmux->state != MODEM_CMUX_STATE_CONNECTED)) {
        LOG_WRN("Unexpected close down");
        return;
    }

    if (cmux->state == MODEM_CMUX_STATE_DISCONNECTING) {
        k_work_cancel_delayable(&cmux->disconnect_work);
    }

    cmux->state = MODEM_CMUX_STATE_DISCONNECTED;
    k_mutex_lock(&cmux->transmit_rb_lock, K_FOREVER);
    cmux->flow_control_on = false;
    k_mutex_unlock(&cmux->transmit_rb_lock);

    modem_cmux_raise_event(cmux, MODEM_CMUX_EVENT_DISCONNECTED);
    k_event_clear(&cmux->event, MODEM_CMUX_EVENT_CONNECTED_BIT);
    k_event_post(&cmux->event, MODEM_CMUX_EVENT_DISCONNECTED_BIT);
}

static void modem_cmux_on_control_frame_ua(struct modem_cmux* cmux) {
    if (cmux->state != MODEM_CMUX_STATE_CONNECTING) {
        LOG_DBG("Unexpected UA frame");
        return;
    }

    cmux->state = MODEM_CMUX_STATE_CONNECTED;
    k_mutex_lock(&cmux->transmit_rb_lock, K_FOREVER);
    cmux->flow_control_on = true;
    k_mutex_unlock(&cmux->transmit_rb_lock);
    k_work_cancel_delayable(&cmux->connect_work);
    modem_cmux_raise_event(cmux, MODEM_CMUX_EVENT_CONNECTED);
    k_event_clear(&cmux->event, MODEM_CMUX_EVENT_DISCONNECTED_BIT);
    k_event_post(&cmux->event, MODEM_CMUX_EVENT_CONNECTED_BIT);
}

static void modem_cmux_on_control_frame_uih(struct modem_cmux* cmux) {
    struct modem_cmux_command* command;

    if ((cmux->state != MODEM_CMUX_STATE_CONNECTED) &&
        (cmux->state != MODEM_CMUX_STATE_DISCONNECTING)) {
        LOG_DBG("Unexpected UIH frame");
        return;
    }

    if (modem_cmux_wrap_command(&command, cmux->frame.data, cmux->frame.data_len) < 0) {
        LOG_WRN("Invalid command");
        return;
    }

    modem_cmux_log_received_command(command);

    switch (command->type.value) {
        case MODEM_CMUX_COMMAND_CLD :
            modem_cmux_on_cld_command(cmux, command);
            break;

        case MODEM_CMUX_COMMAND_MSC :
            modem_cmux_on_msc_command(cmux, command);
            break;

        case MODEM_CMUX_COMMAND_FCON :
            modem_cmux_on_fcon_command(cmux);
            break;

        case MODEM_CMUX_COMMAND_FCOFF :
            modem_cmux_on_fcoff_command(cmux);
            break;

        default :
            LOG_DBG("Unknown control command");
            break;
    }
}

static void modem_cmux_connect_response_transmit(struct modem_cmux* cmux) {
    struct modem_cmux_frame frame = {
        .dlci_address = cmux->frame.dlci_address,
        .cr           = cmux->frame.cr,
        .pf           = cmux->frame.pf,
        .type         = MODEM_CMUX_FRAME_TYPE_UA,
        .data         = NULL,
        .data_len     = 0,
    };

    LOG_DBG("SABM/DISC request state send ack");
    modem_cmux_transmit_cmd_frame(cmux, &frame);
}

static void modem_cmux_on_control_frame_sabm(struct modem_cmux* cmux) {
    modem_cmux_connect_response_transmit(cmux);

    if ((cmux->state == MODEM_CMUX_STATE_CONNECTED) ||
        (cmux->state == MODEM_CMUX_STATE_DISCONNECTING)) {
        LOG_DBG("Connect request not accepted");
        return;
    }

    cmux->state = MODEM_CMUX_STATE_CONNECTED;
    k_mutex_lock(&cmux->transmit_rb_lock, K_FOREVER);
    cmux->flow_control_on = true;
    k_mutex_unlock(&cmux->transmit_rb_lock);
    modem_cmux_raise_event(cmux, MODEM_CMUX_EVENT_CONNECTED);
    k_event_clear(&cmux->event, MODEM_CMUX_EVENT_DISCONNECTED_BIT);
    k_event_post(&cmux->event, MODEM_CMUX_EVENT_CONNECTED_BIT);
}

static void modem_cmux_on_control_frame(struct modem_cmux* cmux) {
    modem_cmux_log_received_frame(&cmux->frame);

    switch (cmux->frame.type) {
        case MODEM_CMUX_FRAME_TYPE_UA :
            modem_cmux_on_control_frame_ua(cmux);
            break;

        case MODEM_CMUX_FRAME_TYPE_UIH :
            modem_cmux_on_control_frame_uih(cmux);
            break;

        case MODEM_CMUX_FRAME_TYPE_SABM :
            modem_cmux_on_control_frame_sabm(cmux);
            break;

        default :
            LOG_WRN("Unknown %s frame type", "control");
            break;
    }
}

static struct modem_cmux_dlci* modem_cmux_find_dlci(struct modem_cmux* cmux) {
    sys_snode_t* node;
    struct modem_cmux_dlci* dlci;

    SYS_SLIST_FOR_EACH_NODE(&cmux->dlcis, node) {
        dlci = (struct modem_cmux_dlci*)node;

        if (dlci->dlci_address == cmux->frame.dlci_address) {
            return dlci;
        }
    }

    return NULL;
}

static void modem_cmux_on_dlci_frame_ua(struct modem_cmux_dlci* dlci) {
    switch (dlci->state) {
        case MODEM_CMUX_DLCI_STATE_OPENING :
            dlci->state = MODEM_CMUX_DLCI_STATE_OPEN;
            modem_pipe_notify_opened(&dlci->pipe);
            k_work_cancel_delayable(&dlci->open_work);
            k_mutex_lock(&dlci->receive_rb_lock, K_FOREVER);
            ring_buf_reset(&dlci->receive_rb);
            k_mutex_unlock(&dlci->receive_rb_lock);
            break;

        case MODEM_CMUX_DLCI_STATE_CLOSING :
            dlci->state = MODEM_CMUX_DLCI_STATE_CLOSED;
            modem_pipe_notify_closed(&dlci->pipe);
            k_work_cancel_delayable(&dlci->close_work);
            break;

        default :
            LOG_DBG("Unexpected UA frame");
            break;
    }
}

static void modem_cmux_on_dlci_frame_uih(struct modem_cmux_dlci* dlci) {
    struct modem_cmux* cmux = dlci->cmux;
    uint32_t written;

    if (dlci->state != MODEM_CMUX_DLCI_STATE_OPEN) {
        LOG_DBG("Unexpected UIH frame");
        return;
    }

    k_mutex_lock(&dlci->receive_rb_lock, K_FOREVER);
    written = ring_buf_put(&dlci->receive_rb, cmux->frame.data, cmux->frame.data_len);
    k_mutex_unlock(&dlci->receive_rb_lock);
    if (written != cmux->frame.data_len) {
        LOG_WRN("DLCI %u receive buffer overrun", dlci->dlci_address);
    }
    modem_pipe_notify_receive_ready(&dlci->pipe);
}

static void modem_cmux_on_dlci_frame_sabm(struct modem_cmux_dlci* dlci) {
    struct modem_cmux* cmux = dlci->cmux;

    modem_cmux_connect_response_transmit(cmux);

    if (dlci->state == MODEM_CMUX_DLCI_STATE_OPEN) {
        LOG_DBG("Unexpected SABM frame");
        return;
    }

    dlci->state = MODEM_CMUX_DLCI_STATE_OPEN;
    modem_pipe_notify_opened(&dlci->pipe);
    k_mutex_lock(&dlci->receive_rb_lock, K_FOREVER);
    ring_buf_reset(&dlci->receive_rb);
    k_mutex_unlock(&dlci->receive_rb_lock);
}

static void modem_cmux_on_dlci_frame_disc(struct modem_cmux_dlci* dlci) {
    struct modem_cmux* cmux = dlci->cmux;

    modem_cmux_connect_response_transmit(cmux);

    if (dlci->state != MODEM_CMUX_DLCI_STATE_OPEN) {
        LOG_DBG("Unexpected Disc frame");
        return;
    }

    dlci->state = MODEM_CMUX_DLCI_STATE_CLOSED;
    modem_pipe_notify_closed(&dlci->pipe);
}

static void modem_cmux_on_dlci_frame(struct modem_cmux* cmux) {
    struct modem_cmux_dlci* dlci;

    dlci = modem_cmux_find_dlci(cmux);

    if (dlci == NULL) {
        LOG_WRN("Could not find DLCI: %u", cmux->frame.dlci_address);

        return;
    }

    modem_cmux_log_received_frame(&cmux->frame);

    switch (cmux->frame.type) {
        case MODEM_CMUX_FRAME_TYPE_UA :
            modem_cmux_on_dlci_frame_ua(dlci);
            break;

        case MODEM_CMUX_FRAME_TYPE_UIH :
            modem_cmux_on_dlci_frame_uih(dlci);
            break;

        case MODEM_CMUX_FRAME_TYPE_SABM :
            modem_cmux_on_dlci_frame_sabm(dlci);
            break;

        case MODEM_CMUX_FRAME_TYPE_DISC :
            modem_cmux_on_dlci_frame_disc(dlci);
            break;

        default :
            LOG_WRN("Unknown %s frame type", "DLCI");
            break;
    }
}

static void modem_cmux_on_frame(struct modem_cmux* cmux) {
    if (cmux->frame.dlci_address == 0) {
        modem_cmux_on_control_frame(cmux);
        return;
    }

    modem_cmux_on_dlci_frame(cmux);
}

static void modem_cmux_process_received_byte(struct modem_cmux* cmux, uint8_t byte) {
    uint8_t fcs;

    switch (cmux->receive_state) {
        case MODEM_CMUX_RECEIVE_STATE_SOF:
            if (byte == 0xF9) {
                cmux->receive_state = MODEM_CMUX_RECEIVE_STATE_RESYNC;
                break;
            }

            break;

        case MODEM_CMUX_RECEIVE_STATE_RESYNC:
            /*
             * Allow any number of consequtive flags (0xF9).
             * 0xF9 could also be a valid address field for DLCI 62.
             */
            if (byte == 0xF9) {
                break;
            }

            __fallthrough;

        case MODEM_CMUX_RECEIVE_STATE_ADDRESS :
            /* Initialize */
            cmux->receive_buf_len  = 0;
            cmux->frame_header_len = 0;

            /* Store header for FCS */
            cmux->frame_header[cmux->frame_header_len] = byte;
            cmux->frame_header_len++;

            /* Get CR */
            cmux->frame.cr = (byte & 0x02) ? true : false;

            /* Get DLCI address */
            cmux->frame.dlci_address = (byte >> 2) & 0x3F;

            /* Await control */
            cmux->receive_state = MODEM_CMUX_RECEIVE_STATE_CONTROL;
            break;

        case MODEM_CMUX_RECEIVE_STATE_CONTROL :
            /* Store header for FCS */
            cmux->frame_header[cmux->frame_header_len] = byte;
            cmux->frame_header_len++;

            /* Get PF */
            cmux->frame.pf = (byte & MODEM_CMUX_PF) ? true : false;

            /* Get frame type */
            cmux->frame.type = byte & (~MODEM_CMUX_PF);

            /* Await data length */
            cmux->receive_state = MODEM_CMUX_RECEIVE_STATE_LENGTH;
            break;

        case MODEM_CMUX_RECEIVE_STATE_LENGTH :
            /* Store header for FCS */
            cmux->frame_header[cmux->frame_header_len] = byte;
            cmux->frame_header_len++;

            /* Get first 7 bits of data length */
            cmux->frame.data_len = (byte >> 1);

            /* Check if length field continues */
            if ((byte & MODEM_CMUX_EA) == 0) {
                /* Await continued length field */
                cmux->receive_state = MODEM_CMUX_RECEIVE_STATE_LENGTH_CONT;
                break;
            }

            /* Check if no data field */
            if (cmux->frame.data_len == 0) {
                /* Await FCS */
                cmux->receive_state = MODEM_CMUX_RECEIVE_STATE_FCS;
                break;
            }

            /* Await data */
            cmux->receive_state = MODEM_CMUX_RECEIVE_STATE_DATA;
            break;

        case MODEM_CMUX_RECEIVE_STATE_LENGTH_CONT :
            /* Store header for FCS */
            cmux->frame_header[cmux->frame_header_len] = byte;
            cmux->frame_header_len++;

            /* Get last 8 bits of data length */
            cmux->frame.data_len |= ((uint16_t)byte) << 7;

            /* Await data */
            cmux->receive_state = MODEM_CMUX_RECEIVE_STATE_DATA;
            break;

        case MODEM_CMUX_RECEIVE_STATE_DATA :
            /* Copy byte to data */
            cmux->receive_buf[cmux->receive_buf_len] = byte;
            cmux->receive_buf_len++;

            /* Check if datalen reached */
            if (cmux->frame.data_len == cmux->receive_buf_len) {
                /* Await FCS */
                cmux->receive_state = MODEM_CMUX_RECEIVE_STATE_FCS;
                break;
            }

            /* Check if receive buffer overrun */
            if (cmux->receive_buf_len == cmux->receive_buf_size) {
                LOG_WRN("Receive buf overrun");

                /* Drop frame */
                cmux->receive_state = MODEM_CMUX_RECEIVE_STATE_EOF;
                break;
            }

            break;

        case MODEM_CMUX_RECEIVE_STATE_FCS :
            /* Compute FCS */
            fcs = crc8_rohc(MODEM_CMUX_FCS_INIT_VALUE, cmux->frame_header, cmux->frame_header_len);
            if (cmux->frame.type == MODEM_CMUX_FRAME_TYPE_UIH) {
                fcs = 0xFF - fcs;
            }
            else {
                fcs = 0xFF - crc8_rohc(fcs, cmux->frame.data, cmux->frame.data_len);
            }

            /* Validate FCS */
            if (fcs != byte) {
                LOG_WRN("Frame FCS error");

                /* Drop frame */
                cmux->receive_state = MODEM_CMUX_RECEIVE_STATE_DROP;
                break;
            }

            cmux->receive_state = MODEM_CMUX_RECEIVE_STATE_EOF;
            break;

        case MODEM_CMUX_RECEIVE_STATE_DROP :
            LOG_WRN("Dropped frame");
            cmux->receive_state = MODEM_CMUX_RECEIVE_STATE_SOF;
            break;

        case MODEM_CMUX_RECEIVE_STATE_EOF :
            /* Validate byte is EOF */
            if (byte != 0xF9) {
                /* Unexpected byte */
                cmux->receive_state = MODEM_CMUX_RECEIVE_STATE_SOF;
                break;
            }

            /* Process frame */
            cmux->frame.data = cmux->receive_buf;
            modem_cmux_on_frame(cmux);

            /* Await start of next frame */
            cmux->receive_state = MODEM_CMUX_RECEIVE_STATE_SOF;
            break;

        default :
            break;
    }
}

static void modem_cmux_receive_handler(struct k_work* item) {
    struct k_work_delayable* dwork = k_work_delayable_from_work(item);
    struct modem_cmux* cmux = CONTAINER_OF(dwork, struct modem_cmux, receive_work);
    uint8_t buf[16];
    int ret;

    /* Receive data from pipe */
    ret = modem_pipe_receive(cmux->pipe, buf, sizeof(buf));
    if (ret < 1) {
        return;
    }

    /* Process received data */
    for (uint16_t i = 0; i < (uint16_t)ret; i++) {
        modem_cmux_process_received_byte(cmux, buf[i]);
    }

    /* Reschedule received work */
    k_work_schedule(&cmux->receive_work, K_NO_WAIT);
}

<<<<<<< HEAD
static void modem_cmux_dlci_notify_transmit_idle(struct modem_cmux *cmux)
{
	sys_snode_t *node;
	struct modem_cmux_dlci *dlci;

	SYS_SLIST_FOR_EACH_NODE(&cmux->dlcis, node) {
		dlci = (struct modem_cmux_dlci *)node;
		modem_pipe_notify_transmit_idle(&dlci->pipe);
	}
}

static void modem_cmux_transmit_handler(struct k_work *item)
{
	struct k_work_delayable *dwork = k_work_delayable_from_work(item);
	struct modem_cmux *cmux = CONTAINER_OF(dwork, struct modem_cmux, transmit_work);
	uint8_t *reserved;
	uint32_t reserved_size;
	int ret;
	bool transmit_rb_empty;
=======
static void modem_cmux_transmit_handler(struct k_work* item) {
    struct k_work_delayable* dwork = k_work_delayable_from_work(item);
    struct modem_cmux* cmux = CONTAINER_OF(dwork, struct modem_cmux, transmit_work);
    uint8_t* reserved;
    uint32_t reserved_size;
    int ret;
>>>>>>> 95184082

    k_mutex_lock(&cmux->transmit_rb_lock, K_FOREVER);

<<<<<<< HEAD
	while (true) {
		transmit_rb_empty = ring_buf_is_empty(&cmux->transmit_rb);

		if (transmit_rb_empty) {
			break;
		}

		reserved_size = ring_buf_get_claim(&cmux->transmit_rb, &reserved, UINT32_MAX);

		ret = modem_pipe_transmit(cmux->pipe, reserved, reserved_size);
		if (ret < 0) {
			ring_buf_get_finish(&cmux->transmit_rb, 0);
			break;
		}

		ring_buf_get_finish(&cmux->transmit_rb, (uint32_t)ret);

		if (ret < reserved_size) {
			break;
		}
	}

	k_mutex_unlock(&cmux->transmit_rb_lock);

	if (transmit_rb_empty) {
		modem_cmux_dlci_notify_transmit_idle(cmux);
	}
=======
    /* Reserve data to transmit from transmit ring buffer */
    reserved_size = ring_buf_get_claim(&cmux->transmit_rb, &reserved, UINT32_MAX);

    /* Transmit reserved data */
    ret = modem_pipe_transmit(cmux->pipe, reserved, reserved_size);
    if (ret < 1) {
        ring_buf_get_finish(&cmux->transmit_rb, 0);
        k_mutex_unlock(&cmux->transmit_rb_lock);
        k_work_schedule(&cmux->transmit_work, K_NO_WAIT);

        return;
    }

    /* Release remaining reserved data */
    ring_buf_get_finish(&cmux->transmit_rb, ret);

    /* Resubmit transmit work if data remains */
    if (ring_buf_is_empty(&cmux->transmit_rb) == false) {
        k_work_schedule(&cmux->transmit_work, K_NO_WAIT);
    }

    k_mutex_unlock(&cmux->transmit_rb_lock);
>>>>>>> 95184082
}

static void modem_cmux_connect_handler(struct k_work* item) {
    struct k_work_delayable* dwork = k_work_delayable_from_work(item);
    struct modem_cmux* cmux = CONTAINER_OF(dwork, struct modem_cmux, connect_work);

    if (cmux == NULL) {
        return;
    }

    cmux->state = MODEM_CMUX_STATE_CONNECTING;

    struct modem_cmux_frame frame = {
        .dlci_address = 0,
        .cr           = true,
        .pf           = true,
        .type         = MODEM_CMUX_FRAME_TYPE_SABM,
        .data         = NULL,
        .data_len     = 0
    };

    modem_cmux_transmit_cmd_frame(cmux, &frame);
    k_work_schedule(&cmux->connect_work, MODEM_CMUX_T1_TIMEOUT);
}

static void modem_cmux_disconnect_handler(struct k_work* item) {
    struct k_work_delayable* dwork = k_work_delayable_from_work(item);
    struct modem_cmux* cmux = CONTAINER_OF(dwork, struct modem_cmux, disconnect_work);
    struct modem_cmux_command* command;
    uint8_t data[2];

    cmux->state = MODEM_CMUX_STATE_DISCONNECTING;

    command               = modem_cmux_command_wrap(data);
    command->type.ea      = 1;
    command->type.cr      = 1;
    command->type.value   = MODEM_CMUX_COMMAND_CLD;
    command->length.ea    = 1;
    command->length.value = 0;

    struct modem_cmux_frame frame = {
        .dlci_address = 0,
        .cr           = true,
        .pf           = false,
        .type         = MODEM_CMUX_FRAME_TYPE_UIH,
        .data         = data,
        .data_len     = sizeof(data)
    };

    /* Transmit close down command */
    modem_cmux_transmit_cmd_frame(cmux, &frame);
    k_work_schedule(&cmux->disconnect_work, MODEM_CMUX_T1_TIMEOUT);
}

static int modem_cmux_dlci_pipe_api_open(void* data) {
    struct modem_cmux_dlci* dlci = (struct modem_cmux_dlci*)data;

    if (k_work_delayable_is_pending(&dlci->open_work) == true) {
        return (-EBUSY);
    }

    k_work_schedule(&dlci->open_work, K_NO_WAIT);
    return (0);
}

static int modem_cmux_dlci_pipe_api_transmit(void* data, uint8_t const* buf, size_t size) {
    struct modem_cmux_dlci* dlci = (struct modem_cmux_dlci*)data;
    struct modem_cmux*      cmux = dlci->cmux;

    struct modem_cmux_frame frame = {
        .dlci_address = dlci->dlci_address,
        .cr           = true,
        .pf           = false,
        .type         = MODEM_CMUX_FRAME_TYPE_UIH,
        .data         = buf,
        .data_len     = (uint16_t)size,
    };

    return modem_cmux_transmit_data_frame(cmux, &frame);
}

static int modem_cmux_dlci_pipe_api_receive(void* data, uint8_t* buf, size_t size) {
    struct modem_cmux_dlci* dlci = (struct modem_cmux_dlci*)data;
    uint32_t                ret;

    k_mutex_lock(&dlci->receive_rb_lock, K_FOREVER);
    ret = ring_buf_get(&dlci->receive_rb, buf, size);
    k_mutex_unlock(&dlci->receive_rb_lock);
    return (ret);
}

static int modem_cmux_dlci_pipe_api_close(void* data) {
    struct modem_cmux_dlci* dlci = (struct modem_cmux_dlci*)data;

    if (k_work_delayable_is_pending(&dlci->close_work) == true) {
        return (-EBUSY);
    }

    k_work_schedule(&dlci->close_work, K_NO_WAIT);
    return (0);
}

static struct modem_pipe_api const modem_cmux_dlci_pipe_api = {
    .open     = modem_cmux_dlci_pipe_api_open,
    .transmit = modem_cmux_dlci_pipe_api_transmit,
    .receive  = modem_cmux_dlci_pipe_api_receive,
    .close    = modem_cmux_dlci_pipe_api_close
};

static void modem_cmux_dlci_open_handler(struct k_work* item) {
    struct k_work_delayable* dwork = k_work_delayable_from_work(item);
    struct modem_cmux_dlci*  dlci  = CONTAINER_OF(dwork, struct modem_cmux_dlci, open_work);

    if (dlci == NULL) {
        return;
    }

    dlci->state = MODEM_CMUX_DLCI_STATE_OPENING;

    struct modem_cmux_frame frame = {
        .dlci_address = dlci->dlci_address,
        .cr           = true,
        .pf           = true,
        .type         = MODEM_CMUX_FRAME_TYPE_SABM,
        .data         = NULL,
        .data_len     = 0
    };

    modem_cmux_transmit_cmd_frame(dlci->cmux, &frame);
    k_work_schedule(&dlci->open_work, MODEM_CMUX_T1_TIMEOUT);
}

static void modem_cmux_dlci_close_handler(struct k_work* item) {
    struct k_work_delayable* dwork = k_work_delayable_from_work(item);
    struct modem_cmux_dlci* dlci = CONTAINER_OF(dwork, struct modem_cmux_dlci, close_work);
    struct modem_cmux* cmux = dlci->cmux;

    if (cmux == NULL) {
        return;
    }

    dlci->state = MODEM_CMUX_DLCI_STATE_CLOSING;

    struct modem_cmux_frame frame = {
        .dlci_address = dlci->dlci_address,
        .cr           = true,
        .pf           = true,
        .type         = MODEM_CMUX_FRAME_TYPE_DISC,
        .data         = NULL,
        .data_len     = 0
    };

    modem_cmux_transmit_cmd_frame(cmux, &frame);
    k_work_schedule(&dlci->close_work, MODEM_CMUX_T1_TIMEOUT);
}

static void modem_cmux_dlci_pipes_notify_closed(struct modem_cmux* cmux) {
    sys_snode_t* node;
    struct modem_cmux_dlci* dlci;

    SYS_SLIST_FOR_EACH_NODE(&cmux->dlcis, node) {
        dlci = (struct modem_cmux_dlci*)node;
        modem_pipe_notify_closed(&dlci->pipe);
    }
}

void modem_cmux_init(struct modem_cmux* cmux, const struct modem_cmux_config* config) {
    __ASSERT_NO_MSG(cmux != NULL);
    __ASSERT_NO_MSG(config != NULL);
    __ASSERT_NO_MSG(config->receive_buf != NULL);
    __ASSERT_NO_MSG(config->receive_buf_size >= 126);
    __ASSERT_NO_MSG(config->transmit_buf != NULL);
    __ASSERT_NO_MSG(config->transmit_buf_size >= 148);

    memset(cmux, 0x00, sizeof(*cmux));
    cmux->callback         = config->callback;
    cmux->user_data        = config->user_data;
    cmux->receive_buf      = config->receive_buf;
    cmux->receive_buf_size = config->receive_buf_size;
    sys_slist_init(&cmux->dlcis);
    cmux->state = MODEM_CMUX_STATE_DISCONNECTED;
    ring_buf_init(&cmux->transmit_rb, config->transmit_buf_size, config->transmit_buf);
    k_mutex_init(&cmux->transmit_rb_lock);
    k_work_init_delayable(&cmux->receive_work, modem_cmux_receive_handler);
    k_work_init_delayable(&cmux->transmit_work, modem_cmux_transmit_handler);
    k_work_init_delayable(&cmux->connect_work, modem_cmux_connect_handler);
    k_work_init_delayable(&cmux->disconnect_work, modem_cmux_disconnect_handler);
    k_event_init(&cmux->event);
    k_event_clear(&cmux->event, MODEM_CMUX_EVENT_CONNECTED_BIT);
    k_event_post(&cmux->event, MODEM_CMUX_EVENT_DISCONNECTED_BIT);
}

struct modem_pipe* modem_cmux_dlci_init(struct modem_cmux* cmux, struct modem_cmux_dlci* dlci,
                                        const struct modem_cmux_dlci_config* config) {
    __ASSERT_NO_MSG(cmux != NULL);
    __ASSERT_NO_MSG(dlci != NULL);
    __ASSERT_NO_MSG(config != NULL);
    __ASSERT_NO_MSG(config->dlci_address < 64);
    __ASSERT_NO_MSG(config->receive_buf != NULL);
    __ASSERT_NO_MSG(config->receive_buf_size >= 126);

    memset(dlci, 0x00, sizeof(*dlci));
    dlci->cmux = cmux;
    dlci->dlci_address = config->dlci_address;
    ring_buf_init(&dlci->receive_rb, config->receive_buf_size, config->receive_buf);
    k_mutex_init(&dlci->receive_rb_lock);
    modem_pipe_init(&dlci->pipe, dlci, &modem_cmux_dlci_pipe_api);
    k_work_init_delayable(&dlci->open_work, modem_cmux_dlci_open_handler);
    k_work_init_delayable(&dlci->close_work, modem_cmux_dlci_close_handler);
    dlci->state = MODEM_CMUX_DLCI_STATE_CLOSED;
    sys_slist_append(&dlci->cmux->dlcis, &dlci->node);
    return (&dlci->pipe);
}

int modem_cmux_attach(struct modem_cmux* cmux, struct modem_pipe* pipe) {
    cmux->pipe = pipe;
    ring_buf_reset(&cmux->transmit_rb);
    cmux->receive_state = MODEM_CMUX_RECEIVE_STATE_SOF;
    modem_pipe_attach(cmux->pipe, modem_cmux_bus_callback, cmux);
    return (0);
}

int modem_cmux_connect(struct modem_cmux* cmux) {
    int ret;

    ret = modem_cmux_connect_async(cmux);
    if (ret < 0) {
        return (ret);
    }

    if (k_event_wait(&cmux->event, MODEM_CMUX_EVENT_CONNECTED_BIT, false,
                     MODEM_CMUX_T2_TIMEOUT) == 0) {
        return (-EAGAIN);
    }

    return (0);
}

int modem_cmux_connect_async(struct modem_cmux* cmux) {
    __ASSERT_NO_MSG(cmux->pipe != NULL);

    if (k_event_test(&cmux->event, MODEM_CMUX_EVENT_CONNECTED_BIT)) {
        return (-EALREADY);
    }

    if (k_work_delayable_is_pending(&cmux->connect_work) == false) {
        k_work_schedule(&cmux->connect_work, K_NO_WAIT);
    }

    return (0);
}

int modem_cmux_disconnect(struct modem_cmux* cmux) {
    int ret;

    ret = modem_cmux_disconnect_async(cmux);
    if (ret < 0) {
        return (ret);
    }

    if (k_event_wait(&cmux->event, MODEM_CMUX_EVENT_DISCONNECTED_BIT, false,
                     MODEM_CMUX_T2_TIMEOUT) == 0) {
        return (-EAGAIN);
    }

    return (0);
}

int modem_cmux_disconnect_async(struct modem_cmux* cmux) {
    __ASSERT_NO_MSG(cmux->pipe != NULL);

    if (k_event_test(&cmux->event, MODEM_CMUX_EVENT_DISCONNECTED_BIT)) {
        return (-EALREADY);
    }

    if (k_work_delayable_is_pending(&cmux->disconnect_work) == false) {
        k_work_schedule(&cmux->disconnect_work, K_NO_WAIT);
    }

    return (0);
}

void modem_cmux_release(struct modem_cmux* cmux) {
    struct k_work_sync sync;

    /* Close DLCI pipes */
    modem_cmux_dlci_pipes_notify_closed(cmux);

    /* Release bus pipe */
    if (cmux->pipe) {
        modem_pipe_release(cmux->pipe);
    }

    /* Cancel all work */
    k_work_cancel_delayable_sync(&cmux->connect_work, &sync);
    k_work_cancel_delayable_sync(&cmux->disconnect_work, &sync);
    k_work_cancel_delayable_sync(&cmux->transmit_work, &sync);
    k_work_cancel_delayable_sync(&cmux->receive_work, &sync);

    /* Unreference pipe */
    cmux->pipe = NULL;

    /* Reset events */
    k_event_clear(&cmux->event, MODEM_CMUX_EVENT_CONNECTED_BIT);
    k_event_post(&cmux->event, MODEM_CMUX_EVENT_DISCONNECTED_BIT);
}<|MERGE_RESOLUTION|>--- conflicted
+++ resolved
@@ -207,24 +207,18 @@
                                     void* user_data) {
     struct modem_cmux* cmux = (struct modem_cmux*)user_data;
 
-<<<<<<< HEAD
-	switch (event) {
-	case MODEM_PIPE_EVENT_RECEIVE_READY:
-		k_work_schedule(&cmux->receive_work, K_NO_WAIT);
-		break;
-
-	case MODEM_PIPE_EVENT_TRANSMIT_IDLE:
-		k_work_schedule(&cmux->transmit_work, K_NO_WAIT);
-		break;
-
-	default:
-		break;
-	}
-=======
-    if (event == MODEM_PIPE_EVENT_RECEIVE_READY) {
-        k_work_schedule(&cmux->receive_work, K_NO_WAIT);
-    }
->>>>>>> 95184082
+    switch (event) {
+        case MODEM_PIPE_EVENT_RECEIVE_READY :
+            k_work_schedule(&cmux->receive_work, K_NO_WAIT);
+            break;
+
+        case MODEM_PIPE_EVENT_TRANSMIT_IDLE :
+            k_work_schedule(&cmux->transmit_work, K_NO_WAIT);
+            break;
+
+        default :
+            break;
+    }
 }
 
 static uint16_t modem_cmux_transmit_frame(struct modem_cmux* cmux,
@@ -834,89 +828,53 @@
     k_work_schedule(&cmux->receive_work, K_NO_WAIT);
 }
 
-<<<<<<< HEAD
-static void modem_cmux_dlci_notify_transmit_idle(struct modem_cmux *cmux)
-{
-	sys_snode_t *node;
-	struct modem_cmux_dlci *dlci;
-
-	SYS_SLIST_FOR_EACH_NODE(&cmux->dlcis, node) {
-		dlci = (struct modem_cmux_dlci *)node;
-		modem_pipe_notify_transmit_idle(&dlci->pipe);
-	}
-}
-
-static void modem_cmux_transmit_handler(struct k_work *item)
-{
-	struct k_work_delayable *dwork = k_work_delayable_from_work(item);
-	struct modem_cmux *cmux = CONTAINER_OF(dwork, struct modem_cmux, transmit_work);
-	uint8_t *reserved;
-	uint32_t reserved_size;
-	int ret;
-	bool transmit_rb_empty;
-=======
+static void modem_cmux_dlci_notify_transmit_idle(struct modem_cmux* cmux) {
+    sys_snode_t* node;
+    struct modem_cmux_dlci* dlci;
+
+    SYS_SLIST_FOR_EACH_NODE(&cmux->dlcis, node) {
+        dlci = (struct modem_cmux_dlci*)node;
+        modem_pipe_notify_transmit_idle(&dlci->pipe);
+    }
+}
+
 static void modem_cmux_transmit_handler(struct k_work* item) {
     struct k_work_delayable* dwork = k_work_delayable_from_work(item);
     struct modem_cmux* cmux = CONTAINER_OF(dwork, struct modem_cmux, transmit_work);
     uint8_t* reserved;
     uint32_t reserved_size;
     int ret;
->>>>>>> 95184082
+    bool transmit_rb_empty;
 
     k_mutex_lock(&cmux->transmit_rb_lock, K_FOREVER);
 
-<<<<<<< HEAD
-	while (true) {
-		transmit_rb_empty = ring_buf_is_empty(&cmux->transmit_rb);
-
-		if (transmit_rb_empty) {
-			break;
-		}
-
-		reserved_size = ring_buf_get_claim(&cmux->transmit_rb, &reserved, UINT32_MAX);
-
-		ret = modem_pipe_transmit(cmux->pipe, reserved, reserved_size);
-		if (ret < 0) {
-			ring_buf_get_finish(&cmux->transmit_rb, 0);
-			break;
-		}
-
-		ring_buf_get_finish(&cmux->transmit_rb, (uint32_t)ret);
-
-		if (ret < reserved_size) {
-			break;
-		}
-	}
-
-	k_mutex_unlock(&cmux->transmit_rb_lock);
-
-	if (transmit_rb_empty) {
-		modem_cmux_dlci_notify_transmit_idle(cmux);
-	}
-=======
-    /* Reserve data to transmit from transmit ring buffer */
-    reserved_size = ring_buf_get_claim(&cmux->transmit_rb, &reserved, UINT32_MAX);
-
-    /* Transmit reserved data */
-    ret = modem_pipe_transmit(cmux->pipe, reserved, reserved_size);
-    if (ret < 1) {
-        ring_buf_get_finish(&cmux->transmit_rb, 0);
-        k_mutex_unlock(&cmux->transmit_rb_lock);
-        k_work_schedule(&cmux->transmit_work, K_NO_WAIT);
-
-        return;
-    }
-
-    /* Release remaining reserved data */
-    ring_buf_get_finish(&cmux->transmit_rb, ret);
-
-    /* Resubmit transmit work if data remains */
-    if (ring_buf_is_empty(&cmux->transmit_rb) == false) {
-        k_work_schedule(&cmux->transmit_work, K_NO_WAIT);
+    while (true) {
+        transmit_rb_empty = ring_buf_is_empty(&cmux->transmit_rb);
+
+        if (transmit_rb_empty) {
+            break;
+        }
+
+        reserved_size = ring_buf_get_claim(&cmux->transmit_rb, &reserved, UINT32_MAX);
+
+        ret = modem_pipe_transmit(cmux->pipe, reserved, reserved_size);
+        if (ret < 0) {
+            ring_buf_get_finish(&cmux->transmit_rb, 0);
+            break;
+        }
+
+        ring_buf_get_finish(&cmux->transmit_rb, (uint32_t)ret);
+
+        if (ret < reserved_size) {
+            break;
+        }
     }
 
     k_mutex_unlock(&cmux->transmit_rb_lock);
->>>>>>> 95184082
+
+    if (transmit_rb_empty) {
+        modem_cmux_dlci_notify_transmit_idle(cmux);
+    }
 }
 
 static void modem_cmux_connect_handler(struct k_work* item) {
