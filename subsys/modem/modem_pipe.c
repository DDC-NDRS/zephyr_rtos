/*
 * Copyright (c) 2022 Trackunit Corporation
 *
 * SPDX-License-Identifier: Apache-2.0
 */

#include <zephyr/modem/pipe.h>

#define PIPE_EVENT_OPENED_BIT        BIT(0)
#define PIPE_EVENT_CLOSED_BIT        BIT(1)
#define PIPE_EVENT_RECEIVE_READY_BIT BIT(2)
#define PIPE_EVENT_TRANSMIT_IDLE_BIT BIT(3)

static void pipe_set_callback(struct modem_pipe* pipe,
                              modem_pipe_api_callback callback,
                              void* user_data) {
    K_SPINLOCK(&pipe->spinlock) {
        pipe->callback  = callback;
        pipe->user_data = user_data;
    }
}

static void pipe_call_callback(struct modem_pipe* pipe, enum modem_pipe_event event) {
    K_SPINLOCK(&pipe->spinlock) {
        if (pipe->callback != NULL) {
            pipe->callback(pipe, event, pipe->user_data);
        }
    }
}

static uint32_t pipe_test_events(struct modem_pipe* pipe, uint32_t events) {
    return k_event_test(&pipe->event, events);
}

<<<<<<< HEAD
static uint32_t pipe_await_events(struct modem_pipe *pipe,
				  uint32_t events,
				  k_timeout_t timeout)
{
	return k_event_wait(&pipe->event, events, false, timeout);
=======
static uint32_t pipe_await_events(struct modem_pipe* pipe, uint32_t events) {
    return k_event_wait(&pipe->event, events, false, K_MSEC(10000));
>>>>>>> f2e902c5
}

static void pipe_post_events(struct modem_pipe* pipe, uint32_t events) {
    k_event_post(&pipe->event, events);
}

static void pipe_clear_events(struct modem_pipe* pipe, uint32_t events) {
    k_event_clear(&pipe->event, events);
}

static void pipe_set_events(struct modem_pipe* pipe, uint32_t events) {
    k_event_set(&pipe->event, events);
}

static int pipe_call_open(struct modem_pipe* pipe) {
    return pipe->api->open(pipe->data);
}

static int pipe_call_transmit(struct modem_pipe* pipe, uint8_t const* buf, size_t size) {
    return pipe->api->transmit(pipe->data, buf, size);
}

static int pipe_call_receive(struct modem_pipe* pipe, uint8_t* buf, size_t size) {
    return pipe->api->receive(pipe->data, buf, size);
}

static int pipe_call_close(struct modem_pipe* pipe) {
    return pipe->api->close(pipe->data);
}

void modem_pipe_init(struct modem_pipe* pipe, void* data, struct modem_pipe_api const* api) {
    __ASSERT_NO_MSG(pipe != NULL);
    __ASSERT_NO_MSG(data != NULL);
    __ASSERT_NO_MSG(api != NULL);

    pipe->data      = data;
    pipe->api       = api;
    pipe->callback  = NULL;
    pipe->user_data = NULL;
    k_event_init(&pipe->event);
}

<<<<<<< HEAD
int modem_pipe_open(struct modem_pipe *pipe, k_timeout_t timeout)
{
	int ret;
=======
int modem_pipe_open(struct modem_pipe* pipe) {
    int ret;
>>>>>>> f2e902c5

    if (pipe_test_events(pipe, PIPE_EVENT_OPENED_BIT)) {
        return 0;
    }

    ret = pipe_call_open(pipe);
    if (ret < 0) {
        return ret;
    }

<<<<<<< HEAD
	if (!pipe_await_events(pipe, PIPE_EVENT_OPENED_BIT, timeout)) {
		return -EAGAIN;
	}
=======
    if (!pipe_await_events(pipe, PIPE_EVENT_OPENED_BIT)) {
        return -EAGAIN;
    }
>>>>>>> f2e902c5

    return 0;
}

int modem_pipe_open_async(struct modem_pipe* pipe) {
    if (pipe_test_events(pipe, PIPE_EVENT_OPENED_BIT)) {
        pipe_call_callback(pipe, MODEM_PIPE_EVENT_OPENED);
        return 0;
    }

    return pipe_call_open(pipe);
}

void modem_pipe_attach(struct modem_pipe* pipe, modem_pipe_api_callback callback, void* user_data) {
    pipe_set_callback(pipe, callback, user_data);

    if (pipe_test_events(pipe, PIPE_EVENT_RECEIVE_READY_BIT)) {
        pipe_call_callback(pipe, MODEM_PIPE_EVENT_RECEIVE_READY);
    }

    if (pipe_test_events(pipe, PIPE_EVENT_TRANSMIT_IDLE_BIT)) {
        pipe_call_callback(pipe, MODEM_PIPE_EVENT_TRANSMIT_IDLE);
    }
}

int modem_pipe_transmit(struct modem_pipe* pipe, uint8_t const* buf, size_t size) {
    if (!pipe_test_events(pipe, PIPE_EVENT_OPENED_BIT)) {
        return -EPERM;
    }

    pipe_clear_events(pipe, PIPE_EVENT_TRANSMIT_IDLE_BIT);
    return pipe_call_transmit(pipe, buf, size);
}

int modem_pipe_receive(struct modem_pipe* pipe, uint8_t* buf, size_t size) {
    if (!pipe_test_events(pipe, PIPE_EVENT_OPENED_BIT)) {
        return -EPERM;
    }

    pipe_clear_events(pipe, PIPE_EVENT_RECEIVE_READY_BIT);
    return pipe_call_receive(pipe, buf, size);
}

void modem_pipe_release(struct modem_pipe* pipe) {
    pipe_set_callback(pipe, NULL, NULL);
}

<<<<<<< HEAD
int modem_pipe_close(struct modem_pipe *pipe, k_timeout_t timeout)
{
	int ret;
=======
int modem_pipe_close(struct modem_pipe* pipe) {
    int ret;
>>>>>>> f2e902c5

    if (pipe_test_events(pipe, PIPE_EVENT_CLOSED_BIT)) {
        return 0;
    }

    ret = pipe_call_close(pipe);
    if (ret < 0) {
        return ret;
    }

<<<<<<< HEAD
	if (!pipe_await_events(pipe, PIPE_EVENT_CLOSED_BIT, timeout)) {
		return -EAGAIN;
	}
=======
    if (!pipe_await_events(pipe, PIPE_EVENT_CLOSED_BIT)) {
        return -EAGAIN;
    }
>>>>>>> f2e902c5

    return 0;
}

int modem_pipe_close_async(struct modem_pipe* pipe) {
    if (pipe_test_events(pipe, PIPE_EVENT_CLOSED_BIT)) {
        pipe_call_callback(pipe, MODEM_PIPE_EVENT_CLOSED);
        return 0;
    }

    return pipe_call_close(pipe);
}

void modem_pipe_notify_opened(struct modem_pipe* pipe) {
    pipe_set_events(pipe, PIPE_EVENT_OPENED_BIT | PIPE_EVENT_TRANSMIT_IDLE_BIT);
    pipe_call_callback(pipe, MODEM_PIPE_EVENT_OPENED);
    pipe_call_callback(pipe, MODEM_PIPE_EVENT_TRANSMIT_IDLE);
}

void modem_pipe_notify_closed(struct modem_pipe* pipe) {
    pipe_set_events(pipe, PIPE_EVENT_TRANSMIT_IDLE_BIT | PIPE_EVENT_CLOSED_BIT);
    pipe_call_callback(pipe, MODEM_PIPE_EVENT_CLOSED);
}

void modem_pipe_notify_receive_ready(struct modem_pipe* pipe) {
    pipe_post_events(pipe, PIPE_EVENT_RECEIVE_READY_BIT);
    pipe_call_callback(pipe, MODEM_PIPE_EVENT_RECEIVE_READY);
}

void modem_pipe_notify_transmit_idle(struct modem_pipe* pipe) {
    pipe_post_events(pipe, PIPE_EVENT_TRANSMIT_IDLE_BIT);
    pipe_call_callback(pipe, MODEM_PIPE_EVENT_TRANSMIT_IDLE);
}<|MERGE_RESOLUTION|>--- conflicted
+++ resolved
@@ -32,16 +32,10 @@
     return k_event_test(&pipe->event, events);
 }
 
-<<<<<<< HEAD
-static uint32_t pipe_await_events(struct modem_pipe *pipe,
-				  uint32_t events,
-				  k_timeout_t timeout)
-{
-	return k_event_wait(&pipe->event, events, false, timeout);
-=======
-static uint32_t pipe_await_events(struct modem_pipe* pipe, uint32_t events) {
-    return k_event_wait(&pipe->event, events, false, K_MSEC(10000));
->>>>>>> f2e902c5
+static uint32_t pipe_await_events(struct modem_pipe* pipe,
+                                  uint32_t events,
+                                  k_timeout_t timeout) {
+    return k_event_wait(&pipe->event, events, false, timeout);
 }
 
 static void pipe_post_events(struct modem_pipe* pipe, uint32_t events) {
@@ -84,41 +78,29 @@
     k_event_init(&pipe->event);
 }
 
-<<<<<<< HEAD
-int modem_pipe_open(struct modem_pipe *pipe, k_timeout_t timeout)
-{
-	int ret;
-=======
-int modem_pipe_open(struct modem_pipe* pipe) {
+int modem_pipe_open(struct modem_pipe* pipe, k_timeout_t timeout) {
     int ret;
->>>>>>> f2e902c5
 
     if (pipe_test_events(pipe, PIPE_EVENT_OPENED_BIT)) {
-        return 0;
+        return (0);
     }
 
     ret = pipe_call_open(pipe);
     if (ret < 0) {
-        return ret;
+        return (ret);
     }
 
-<<<<<<< HEAD
-	if (!pipe_await_events(pipe, PIPE_EVENT_OPENED_BIT, timeout)) {
-		return -EAGAIN;
-	}
-=======
-    if (!pipe_await_events(pipe, PIPE_EVENT_OPENED_BIT)) {
-        return -EAGAIN;
+    if (!pipe_await_events(pipe, PIPE_EVENT_OPENED_BIT, timeout)) {
+        return (-EAGAIN);
     }
->>>>>>> f2e902c5
 
-    return 0;
+    return (0);
 }
 
 int modem_pipe_open_async(struct modem_pipe* pipe) {
     if (pipe_test_events(pipe, PIPE_EVENT_OPENED_BIT)) {
         pipe_call_callback(pipe, MODEM_PIPE_EVENT_OPENED);
-        return 0;
+        return (0);
     }
 
     return pipe_call_open(pipe);
@@ -138,7 +120,7 @@
 
 int modem_pipe_transmit(struct modem_pipe* pipe, uint8_t const* buf, size_t size) {
     if (!pipe_test_events(pipe, PIPE_EVENT_OPENED_BIT)) {
-        return -EPERM;
+        return (-EPERM);
     }
 
     pipe_clear_events(pipe, PIPE_EVENT_TRANSMIT_IDLE_BIT);
@@ -147,7 +129,7 @@
 
 int modem_pipe_receive(struct modem_pipe* pipe, uint8_t* buf, size_t size) {
     if (!pipe_test_events(pipe, PIPE_EVENT_OPENED_BIT)) {
-        return -EPERM;
+        return (-EPERM);
     }
 
     pipe_clear_events(pipe, PIPE_EVENT_RECEIVE_READY_BIT);
@@ -158,41 +140,29 @@
     pipe_set_callback(pipe, NULL, NULL);
 }
 
-<<<<<<< HEAD
-int modem_pipe_close(struct modem_pipe *pipe, k_timeout_t timeout)
-{
-	int ret;
-=======
-int modem_pipe_close(struct modem_pipe* pipe) {
+int modem_pipe_close(struct modem_pipe* pipe, k_timeout_t timeout) {
     int ret;
->>>>>>> f2e902c5
 
     if (pipe_test_events(pipe, PIPE_EVENT_CLOSED_BIT)) {
-        return 0;
+        return (0);
     }
 
     ret = pipe_call_close(pipe);
     if (ret < 0) {
-        return ret;
+        return (ret);
     }
 
-<<<<<<< HEAD
-	if (!pipe_await_events(pipe, PIPE_EVENT_CLOSED_BIT, timeout)) {
-		return -EAGAIN;
-	}
-=======
-    if (!pipe_await_events(pipe, PIPE_EVENT_CLOSED_BIT)) {
-        return -EAGAIN;
+    if (!pipe_await_events(pipe, PIPE_EVENT_CLOSED_BIT, timeout)) {
+        return (-EAGAIN);
     }
->>>>>>> f2e902c5
 
-    return 0;
+    return (0);
 }
 
 int modem_pipe_close_async(struct modem_pipe* pipe) {
     if (pipe_test_events(pipe, PIPE_EVENT_CLOSED_BIT)) {
         pipe_call_callback(pipe, MODEM_PIPE_EVENT_CLOSED);
-        return 0;
+        return (0);
     }
 
     return pipe_call_close(pipe);
