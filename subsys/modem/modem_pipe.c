--- conflicted
+++ resolved
@@ -11,207 +11,60 @@
 #define PIPE_EVENT_RECEIVE_READY_BIT BIT(2)
 #define PIPE_EVENT_TRANSMIT_IDLE_BIT BIT(3)
 
-static void pipe_set_callback(struct modem_pipe *pipe,
-			      modem_pipe_api_callback callback,
-			      void *user_data)
-{
-	K_SPINLOCK(&pipe->spinlock) {
-		pipe->callback = callback;
-		pipe->user_data = user_data;
-	}
+static void pipe_set_callback(struct modem_pipe* pipe,
+                              modem_pipe_api_callback callback,
+                              void* user_data) {
+    K_SPINLOCK(&pipe->spinlock) {
+        pipe->callback  = callback;
+        pipe->user_data = user_data;
+    }
 }
 
-static void pipe_call_callback(struct modem_pipe *pipe, enum modem_pipe_event event)
-{
-	K_SPINLOCK(&pipe->spinlock) {
-		if (pipe->callback != NULL) {
-			pipe->callback(pipe, event, pipe->user_data);
-		}
-	}
+static void pipe_call_callback(struct modem_pipe* pipe, enum modem_pipe_event event) {
+    K_SPINLOCK(&pipe->spinlock) {
+        if (pipe->callback != NULL) {
+            pipe->callback(pipe, event, pipe->user_data);
+        }
+    }
 }
 
-static uint32_t pipe_test_events(struct modem_pipe *pipe, uint32_t events)
-{
-	return k_event_test(&pipe->event, events);
+static uint32_t pipe_test_events(struct modem_pipe* pipe, uint32_t events) {
+    return k_event_test(&pipe->event, events);
 }
 
-static uint32_t pipe_await_events(struct modem_pipe *pipe, uint32_t events)
-{
-	return k_event_wait(&pipe->event, events, false, K_MSEC(10000));
+static uint32_t pipe_await_events(struct modem_pipe* pipe, uint32_t events) {
+    return k_event_wait(&pipe->event, events, false, K_MSEC(10000));
 }
 
-static void pipe_post_events(struct modem_pipe *pipe, uint32_t events)
-{
-	k_event_post(&pipe->event, events);
+static void pipe_post_events(struct modem_pipe* pipe, uint32_t events) {
+    k_event_post(&pipe->event, events);
 }
 
-static void pipe_clear_events(struct modem_pipe *pipe, uint32_t events)
-{
-	k_event_clear(&pipe->event, events);
+static void pipe_clear_events(struct modem_pipe* pipe, uint32_t events) {
+    k_event_clear(&pipe->event, events);
 }
 
-static void pipe_set_events(struct modem_pipe *pipe, uint32_t events)
-{
-	k_event_set(&pipe->event, events);
+static void pipe_set_events(struct modem_pipe* pipe, uint32_t events) {
+    k_event_set(&pipe->event, events);
 }
 
-static int pipe_call_open(struct modem_pipe *pipe)
-{
-	return pipe->api->open(pipe->data);
+static int pipe_call_open(struct modem_pipe* pipe) {
+    return pipe->api->open(pipe->data);
 }
 
-static int pipe_call_transmit(struct modem_pipe *pipe, const uint8_t *buf, size_t size)
-{
-	return pipe->api->transmit(pipe->data, buf, size);
+static int pipe_call_transmit(struct modem_pipe* pipe, uint8_t const* buf, size_t size) {
+    return pipe->api->transmit(pipe->data, buf, size);
 }
 
-static int pipe_call_receive(struct modem_pipe *pipe, uint8_t *buf, size_t size)
-{
-	return pipe->api->receive(pipe->data, buf, size);
+static int pipe_call_receive(struct modem_pipe* pipe, uint8_t* buf, size_t size) {
+    return pipe->api->receive(pipe->data, buf, size);
 }
 
-static int pipe_call_close(struct modem_pipe *pipe)
-{
-	return pipe->api->close(pipe->data);
+static int pipe_call_close(struct modem_pipe* pipe) {
+    return pipe->api->close(pipe->data);
 }
 
-<<<<<<< HEAD
-void modem_pipe_init(struct modem_pipe *pipe, void *data, struct modem_pipe_api *api)
-{
-	__ASSERT_NO_MSG(pipe != NULL);
-	__ASSERT_NO_MSG(data != NULL);
-	__ASSERT_NO_MSG(api != NULL);
-
-	pipe->data = data;
-	pipe->api = api;
-	pipe->callback = NULL;
-	pipe->user_data = NULL;
-	k_event_init(&pipe->event);
-}
-
-int modem_pipe_open(struct modem_pipe *pipe)
-{
-	int ret;
-
-	if (pipe_test_events(pipe, PIPE_EVENT_OPENED_BIT)) {
-		return 0;
-	}
-
-	ret = pipe_call_open(pipe);
-	if (ret < 0) {
-		return ret;
-	}
-
-	if (!pipe_await_events(pipe, PIPE_EVENT_OPENED_BIT)) {
-		return -EAGAIN;
-	}
-
-	return 0;
-}
-
-int modem_pipe_open_async(struct modem_pipe *pipe)
-{
-	if (pipe_test_events(pipe, PIPE_EVENT_OPENED_BIT)) {
-		pipe_call_callback(pipe, MODEM_PIPE_EVENT_OPENED);
-		return 0;
-	}
-
-	return pipe_call_open(pipe);
-}
-
-void modem_pipe_attach(struct modem_pipe *pipe, modem_pipe_api_callback callback, void *user_data)
-{
-	pipe_set_callback(pipe, callback, user_data);
-
-	if (pipe_test_events(pipe, PIPE_EVENT_RECEIVE_READY_BIT)) {
-		pipe_call_callback(pipe, MODEM_PIPE_EVENT_RECEIVE_READY);
-	}
-
-	if (pipe_test_events(pipe, PIPE_EVENT_TRANSMIT_IDLE_BIT)) {
-		pipe_call_callback(pipe, MODEM_PIPE_EVENT_TRANSMIT_IDLE);
-	}
-}
-
-int modem_pipe_transmit(struct modem_pipe *pipe, const uint8_t *buf, size_t size)
-{
-	if (!pipe_test_events(pipe, PIPE_EVENT_OPENED_BIT)) {
-		return -EPERM;
-	}
-
-	pipe_clear_events(pipe, PIPE_EVENT_TRANSMIT_IDLE_BIT);
-	return pipe_call_transmit(pipe, buf, size);
-}
-
-int modem_pipe_receive(struct modem_pipe *pipe, uint8_t *buf, size_t size)
-{
-	if (!pipe_test_events(pipe, PIPE_EVENT_OPENED_BIT)) {
-		return -EPERM;
-	}
-
-	pipe_clear_events(pipe, PIPE_EVENT_RECEIVE_READY_BIT);
-	return pipe_call_receive(pipe, buf, size);
-}
-
-void modem_pipe_release(struct modem_pipe *pipe)
-{
-	pipe_set_callback(pipe, NULL, NULL);
-}
-
-int modem_pipe_close(struct modem_pipe *pipe)
-{
-	int ret;
-
-	if (pipe_test_events(pipe, PIPE_EVENT_CLOSED_BIT)) {
-		return 0;
-	}
-
-	ret = pipe_call_close(pipe);
-	if (ret < 0) {
-		return ret;
-	}
-
-	if (!pipe_await_events(pipe, PIPE_EVENT_CLOSED_BIT)) {
-		return -EAGAIN;
-	}
-
-	return 0;
-}
-
-int modem_pipe_close_async(struct modem_pipe *pipe)
-{
-	if (pipe_test_events(pipe, PIPE_EVENT_CLOSED_BIT)) {
-		pipe_call_callback(pipe, MODEM_PIPE_EVENT_CLOSED);
-		return 0;
-	}
-
-	return pipe_call_close(pipe);
-}
-
-void modem_pipe_notify_opened(struct modem_pipe *pipe)
-{
-	pipe_set_events(pipe, PIPE_EVENT_OPENED_BIT | PIPE_EVENT_TRANSMIT_IDLE_BIT);
-	pipe_call_callback(pipe, MODEM_PIPE_EVENT_OPENED);
-	pipe_call_callback(pipe, MODEM_PIPE_EVENT_TRANSMIT_IDLE);
-}
-
-void modem_pipe_notify_closed(struct modem_pipe *pipe)
-{
-	pipe_set_events(pipe, PIPE_EVENT_TRANSMIT_IDLE_BIT | PIPE_EVENT_CLOSED_BIT);
-	pipe_call_callback(pipe, MODEM_PIPE_EVENT_CLOSED);
-}
-
-void modem_pipe_notify_receive_ready(struct modem_pipe *pipe)
-{
-	pipe_post_events(pipe, PIPE_EVENT_RECEIVE_READY_BIT);
-	pipe_call_callback(pipe, MODEM_PIPE_EVENT_RECEIVE_READY);
-}
-
-void modem_pipe_notify_transmit_idle(struct modem_pipe *pipe)
-{
-	pipe_post_events(pipe, PIPE_EVENT_TRANSMIT_IDLE_BIT);
-	pipe_call_callback(pipe, MODEM_PIPE_EVENT_TRANSMIT_IDLE);
-=======
-void modem_pipe_init(struct modem_pipe* pipe, void* data, struct modem_pipe_api const* api) {
+void modem_pipe_init(struct modem_pipe* pipe, void* data, struct modem_pipe_api* api) {
     __ASSERT_NO_MSG(pipe != NULL);
     __ASSERT_NO_MSG(data != NULL);
     __ASSERT_NO_MSG(api != NULL);
@@ -220,197 +73,116 @@
     pipe->api       = api;
     pipe->callback  = NULL;
     pipe->user_data = NULL;
-    pipe->state     = MODEM_PIPE_STATE_CLOSED;
-    pipe->receive_ready_pending = false;
-    pipe->transmit_idle_pending = true;
-
-    k_mutex_init(&pipe->lock);
-    k_condvar_init(&pipe->condvar);
+    k_event_init(&pipe->event);
 }
 
 int modem_pipe_open(struct modem_pipe* pipe) {
     int ret;
 
-    k_mutex_lock(&pipe->lock, K_FOREVER);
-    if (pipe->state == MODEM_PIPE_STATE_OPEN) {
-        ret = 0;
+    if (pipe_test_events(pipe, PIPE_EVENT_OPENED_BIT)) {
+        return 0;
     }
-    else {
-        ret = pipe->api->open(pipe->data);
-        if (ret >= 0) {
-            if (pipe->state != MODEM_PIPE_STATE_OPEN) {
-                k_condvar_wait(&pipe->condvar, &pipe->lock, K_MSEC(10000));
-            }
-            ret = (pipe->state == MODEM_PIPE_STATE_OPEN) ? 0 : -EAGAIN;
-        }
+
+    ret = pipe_call_open(pipe);
+    if (ret < 0) {
+        return ret;
     }
-    k_mutex_unlock(&pipe->lock);
 
-    return (ret);
+    if (!pipe_await_events(pipe, PIPE_EVENT_OPENED_BIT)) {
+        return -EAGAIN;
+    }
+
+    return 0;
 }
 
 int modem_pipe_open_async(struct modem_pipe* pipe) {
-    int ret;
+    if (pipe_test_events(pipe, PIPE_EVENT_OPENED_BIT)) {
+        pipe_call_callback(pipe, MODEM_PIPE_EVENT_OPENED);
+        return 0;
+    }
 
-    k_mutex_lock(&pipe->lock, K_FOREVER);
-    if (pipe->state == MODEM_PIPE_STATE_OPEN) {
-        if (pipe->callback != NULL) {
-            pipe->callback(pipe, MODEM_PIPE_EVENT_OPENED, pipe->user_data);
-        }
-
-        ret = 0;
-    }
-    else {
-        ret = pipe->api->open(pipe->data);
-    }
-    k_mutex_unlock(&pipe->lock);
-
-    return (ret);
+    return pipe_call_open(pipe);
 }
 
 void modem_pipe_attach(struct modem_pipe* pipe, modem_pipe_api_callback callback, void* user_data) {
-    k_mutex_lock(&pipe->lock, K_FOREVER);
-    pipe->callback  = callback;
-    pipe->user_data = user_data;
+    pipe_set_callback(pipe, callback, user_data);
 
-    if (pipe->receive_ready_pending && (pipe->callback != NULL)) {
-        pipe->callback(pipe, MODEM_PIPE_EVENT_RECEIVE_READY, pipe->user_data);
+    if (pipe_test_events(pipe, PIPE_EVENT_RECEIVE_READY_BIT)) {
+        pipe_call_callback(pipe, MODEM_PIPE_EVENT_RECEIVE_READY);
     }
 
-    if (pipe->transmit_idle_pending && (pipe->callback != NULL)) {
-        pipe->callback(pipe, MODEM_PIPE_EVENT_TRANSMIT_IDLE, pipe->user_data);
+    if (pipe_test_events(pipe, PIPE_EVENT_TRANSMIT_IDLE_BIT)) {
+        pipe_call_callback(pipe, MODEM_PIPE_EVENT_TRANSMIT_IDLE);
     }
-
-    k_mutex_unlock(&pipe->lock);
 }
 
 int modem_pipe_transmit(struct modem_pipe* pipe, uint8_t const* buf, size_t size) {
-    int ret;
+    if (!pipe_test_events(pipe, PIPE_EVENT_OPENED_BIT)) {
+        return -EPERM;
+    }
 
-    k_mutex_lock(&pipe->lock, K_FOREVER);
-    if (pipe->state == MODEM_PIPE_STATE_CLOSED) {
-        ret = -EPERM;
-    }
-    else {
-        ret = pipe->api->transmit(pipe->data, buf, size);
-    }
-    k_mutex_unlock(&pipe->lock);
-
-    return (ret);
+    pipe_clear_events(pipe, PIPE_EVENT_TRANSMIT_IDLE_BIT);
+    return pipe_call_transmit(pipe, buf, size);
 }
 
 int modem_pipe_receive(struct modem_pipe* pipe, uint8_t* buf, size_t size) {
-    int ret;
+    if (!pipe_test_events(pipe, PIPE_EVENT_OPENED_BIT)) {
+        return -EPERM;
+    }
 
-    k_mutex_lock(&pipe->lock, K_FOREVER);
-    if (pipe->state == MODEM_PIPE_STATE_CLOSED) {
-        ret = -EPERM;
-    }
-    else {
-        ret = pipe->api->receive(pipe->data, buf, size);
-        pipe->receive_ready_pending = false;
-    }
-    k_mutex_unlock(&pipe->lock);
-
-    return (ret);
+    pipe_clear_events(pipe, PIPE_EVENT_RECEIVE_READY_BIT);
+    return pipe_call_receive(pipe, buf, size);
 }
 
 void modem_pipe_release(struct modem_pipe* pipe) {
-    k_mutex_lock(&pipe->lock, K_FOREVER);
-    pipe->callback  = NULL;
-    pipe->user_data = NULL;
-    k_mutex_unlock(&pipe->lock);
+    pipe_set_callback(pipe, NULL, NULL);
 }
 
 int modem_pipe_close(struct modem_pipe* pipe) {
     int ret;
 
-    k_mutex_lock(&pipe->lock, K_FOREVER);
-    if (pipe->state == MODEM_PIPE_STATE_CLOSED) {
-        ret = 0;
+    if (pipe_test_events(pipe, PIPE_EVENT_CLOSED_BIT)) {
+        return 0;
     }
-    else {
-        ret = pipe->api->close(pipe->data);
-        if (ret >= 0) {
-            if (pipe->state != MODEM_PIPE_STATE_CLOSED) {
-                k_condvar_wait(&pipe->condvar, &pipe->lock, K_MSEC(10000));
-            }
 
-            ret = (pipe->state == MODEM_PIPE_STATE_CLOSED) ? 0 : -EAGAIN;
-        }
+    ret = pipe_call_close(pipe);
+    if (ret < 0) {
+        return ret;
     }
-    k_mutex_unlock(&pipe->lock);
 
-    return (ret);
+    if (!pipe_await_events(pipe, PIPE_EVENT_CLOSED_BIT)) {
+        return -EAGAIN;
+    }
+
+    return 0;
 }
 
 int modem_pipe_close_async(struct modem_pipe* pipe) {
-    int ret;
+    if (pipe_test_events(pipe, PIPE_EVENT_CLOSED_BIT)) {
+        pipe_call_callback(pipe, MODEM_PIPE_EVENT_CLOSED);
+        return 0;
+    }
 
-    k_mutex_lock(&pipe->lock, K_FOREVER);
-    if (pipe->state == MODEM_PIPE_STATE_CLOSED) {
-        if (pipe->callback != NULL) {
-            pipe->callback(pipe, MODEM_PIPE_EVENT_CLOSED, pipe->user_data);
-        }
-
-        ret = 0;
-    }
-    else {
-        ret = pipe->api->close(pipe->data);
-    }
-    k_mutex_unlock(&pipe->lock);
-
-    return (ret);
+    return pipe_call_close(pipe);
 }
 
 void modem_pipe_notify_opened(struct modem_pipe* pipe) {
-    k_mutex_lock(&pipe->lock, K_FOREVER);
-    pipe->state = MODEM_PIPE_STATE_OPEN;
-
-    if (pipe->callback != NULL) {
-        pipe->callback(pipe, MODEM_PIPE_EVENT_OPENED, pipe->user_data);
-        pipe->callback(pipe, MODEM_PIPE_EVENT_TRANSMIT_IDLE, pipe->user_data);
-    }
-
-    k_condvar_signal(&pipe->condvar);
-    k_mutex_unlock(&pipe->lock);
+    pipe_set_events(pipe, PIPE_EVENT_OPENED_BIT | PIPE_EVENT_TRANSMIT_IDLE_BIT);
+    pipe_call_callback(pipe, MODEM_PIPE_EVENT_OPENED);
+    pipe_call_callback(pipe, MODEM_PIPE_EVENT_TRANSMIT_IDLE);
 }
 
 void modem_pipe_notify_closed(struct modem_pipe* pipe) {
-    k_mutex_lock(&pipe->lock, K_FOREVER);
-    pipe->state = MODEM_PIPE_STATE_CLOSED;
-    pipe->receive_ready_pending = false;
-    pipe->transmit_idle_pending = true;
-
-    if (pipe->callback != NULL) {
-        pipe->callback(pipe, MODEM_PIPE_EVENT_CLOSED, pipe->user_data);
-    }
-
-    k_condvar_signal(&pipe->condvar);
-    k_mutex_unlock(&pipe->lock);
+    pipe_set_events(pipe, PIPE_EVENT_TRANSMIT_IDLE_BIT | PIPE_EVENT_CLOSED_BIT);
+    pipe_call_callback(pipe, MODEM_PIPE_EVENT_CLOSED);
 }
 
 void modem_pipe_notify_receive_ready(struct modem_pipe* pipe) {
-    k_mutex_lock(&pipe->lock, K_FOREVER);
-
-    pipe->receive_ready_pending = true;
-
-    if (pipe->callback != NULL) {
-        pipe->callback(pipe, MODEM_PIPE_EVENT_RECEIVE_READY, pipe->user_data);
-    }
-
-    k_mutex_unlock(&pipe->lock);
+    pipe_post_events(pipe, PIPE_EVENT_RECEIVE_READY_BIT);
+    pipe_call_callback(pipe, MODEM_PIPE_EVENT_RECEIVE_READY);
 }
 
 void modem_pipe_notify_transmit_idle(struct modem_pipe* pipe) {
-    k_mutex_lock(&pipe->lock, K_FOREVER);
-
-    pipe->transmit_idle_pending = true;
-
-    if (pipe->callback != NULL) {
-        pipe->callback(pipe, MODEM_PIPE_EVENT_TRANSMIT_IDLE, pipe->user_data);
-    }
-
-    k_mutex_unlock(&pipe->lock);
->>>>>>> 2a6bbc5a
+    pipe_post_events(pipe, PIPE_EVENT_TRANSMIT_IDLE_BIT);
+    pipe_call_callback(pipe, MODEM_PIPE_EVENT_TRANSMIT_IDLE);
 }