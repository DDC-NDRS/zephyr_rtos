--- conflicted
+++ resolved
@@ -199,7 +199,7 @@
 
 static void modem_ppp_process_received_byte(struct modem_ppp* ppp, uint8_t byte) {
     switch (ppp->receive_state) {
-        case MODEM_PPP_RECEIVE_STATE_HDR_SOF:
+        case MODEM_PPP_RECEIVE_STATE_HDR_SOF :
             if (modem_ppp_is_byte_expected(byte, MODEM_PPP_CODE_DELIMITER)) {
                 ppp->receive_state = MODEM_PPP_RECEIVE_STATE_HDR_FF;
             }
@@ -268,7 +268,7 @@
 
             if (net_pkt_available_buffer(ppp->rx_pkt) == 1) {
                 if (net_pkt_alloc_buffer(ppp->rx_pkt, CONFIG_MODEM_PPP_NET_BUF_FRAG_SIZE,
-                                         AF_INET, K_NO_WAIT) < 0) {
+                                         NET_AF_INET, K_NO_WAIT) < 0) {
                     LOG_WRN("Failed to alloc buffer");
                     net_pkt_unref(ppp->rx_pkt);
                     ppp->rx_pkt = NULL;
@@ -311,36 +311,26 @@
     }
 }
 
-<<<<<<< HEAD
 #if CONFIG_MODEM_STATS
-static uint32_t get_transmit_buf_length(struct modem_ppp *ppp)
-{
-	return ring_buf_size_get(&ppp->transmit_rb);
-}
-
-static void advertise_transmit_buf_stats(struct modem_ppp *ppp)
-{
-	uint32_t length;
-
-	length = get_transmit_buf_length(ppp);
-	modem_stats_buffer_advertise_length(&ppp->transmit_buf_stats, length);
-}
-
-static void advertise_receive_buf_stats(struct modem_ppp *ppp, uint32_t length)
-{
-	modem_stats_buffer_advertise_length(&ppp->receive_buf_stats, length);
+static uint32_t get_transmit_buf_length(struct modem_ppp* ppp) {
+    return ring_buf_size_get(&ppp->transmit_rb);
+}
+
+static void advertise_transmit_buf_stats(struct modem_ppp* ppp) {
+    uint32_t length;
+
+    length = get_transmit_buf_length(ppp);
+    modem_stats_buffer_advertise_length(&ppp->transmit_buf_stats, length);
+}
+
+static void advertise_receive_buf_stats(struct modem_ppp* ppp, uint32_t length) {
+    modem_stats_buffer_advertise_length(&ppp->receive_buf_stats, length);
 }
 #endif
 
-static void modem_ppp_pipe_callback(struct modem_pipe *pipe, enum modem_pipe_event event,
-				    void *user_data)
-{
-	struct modem_ppp *ppp = (struct modem_ppp *)user_data;
-=======
 static void modem_ppp_pipe_callback(struct modem_pipe* pipe, enum modem_pipe_event event,
                                     void* user_data) {
     struct modem_ppp* ppp = (struct modem_ppp*)user_data;
->>>>>>> 3c1b4db2
 
     switch (event) {
         case MODEM_PIPE_EVENT_RECEIVE_READY :
@@ -357,59 +347,6 @@
     }
 }
 
-<<<<<<< HEAD
-static void modem_ppp_send_handler(struct k_work *item)
-{
-	struct modem_ppp *ppp = CONTAINER_OF(item, struct modem_ppp, send_work);
-	uint8_t byte;
-	uint8_t *reserved;
-	uint32_t reserved_size;
-	int ret;
-
-	if (ppp->tx_pkt == NULL) {
-		ppp->tx_pkt = k_fifo_get(&ppp->tx_pkt_fifo, K_NO_WAIT);
-	}
-
-	if (ppp->tx_pkt != NULL) {
-		/* Initialize wrap */
-		if (ppp->transmit_state == MODEM_PPP_TRANSMIT_STATE_IDLE) {
-			ppp->transmit_state = MODEM_PPP_TRANSMIT_STATE_SOF;
-		}
-
-		/* Fill transmit ring buffer */
-		while (ring_buf_space_get(&ppp->transmit_rb) > 0) {
-			byte = modem_ppp_wrap_net_pkt_byte(ppp);
-
-			ring_buf_put(&ppp->transmit_rb, &byte, 1);
-
-			if (ppp->transmit_state == MODEM_PPP_TRANSMIT_STATE_IDLE) {
-				net_pkt_unref(ppp->tx_pkt);
-				ppp->tx_pkt = k_fifo_get(&ppp->tx_pkt_fifo, K_NO_WAIT);
-				break;
-			}
-		}
-	}
-
-#if CONFIG_MODEM_STATS
-	advertise_transmit_buf_stats(ppp);
-#endif
-
-	while (!ring_buf_is_empty(&ppp->transmit_rb)) {
-		reserved_size = ring_buf_get_claim(&ppp->transmit_rb, &reserved, UINT32_MAX);
-
-		ret = modem_pipe_transmit(ppp->pipe, reserved, reserved_size);
-		if (ret < 0) {
-			ring_buf_get_finish(&ppp->transmit_rb, 0);
-			break;
-		}
-
-		ring_buf_get_finish(&ppp->transmit_rb, (uint32_t)ret);
-
-		if (ret < reserved_size) {
-			break;
-		}
-	}
-=======
 static void modem_ppp_send_handler(struct k_work* item) {
     struct modem_ppp* ppp = CONTAINER_OF(item, struct modem_ppp, send_work);
     uint8_t           byte;
@@ -441,6 +378,10 @@
         }
     }
 
+    #if CONFIG_MODEM_STATS
+    advertise_transmit_buf_stats(ppp);
+    #endif
+
     while (!ring_buf_is_empty(&ppp->transmit_rb)) {
         reserved_size = ring_buf_get_claim(&ppp->transmit_rb, &reserved, UINT32_MAX);
 
@@ -456,7 +397,6 @@
             break;
         }
     }
->>>>>>> 3c1b4db2
 }
 
 static void modem_ppp_process_handler(struct k_work* item) {
@@ -468,19 +408,13 @@
         return;
     }
 
-<<<<<<< HEAD
-#if CONFIG_MODEM_STATS
-	advertise_receive_buf_stats(ppp, ret);
-#endif
-
-	for (int i = 0; i < ret; i++) {
-		modem_ppp_process_received_byte(ppp, ppp->receive_buf[i]);
-	}
-=======
+    #if CONFIG_MODEM_STATS
+    advertise_receive_buf_stats(ppp, ret);
+    #endif
+
     for (int i = 0; i < ret; i++) {
         modem_ppp_process_received_byte(ppp, ppp->receive_buf[i]);
     }
->>>>>>> 3c1b4db2
 
     k_work_submit(&ppp->process_work);
 }
@@ -542,28 +476,26 @@
 #endif
 
 #if CONFIG_MODEM_STATS
-static uint32_t get_buf_size(struct modem_ppp *ppp)
-{
-	return ppp->buf_size;
-}
-
-static void init_buf_stats(struct modem_ppp *ppp)
-{
-	char iface_name[CONFIG_MODEM_STATS_BUFFER_NAME_SIZE - sizeof("_xx")];
-	char name[CONFIG_MODEM_STATS_BUFFER_NAME_SIZE];
-	int ret;
-	uint32_t size;
-
-	ret = net_if_get_name(ppp->iface, iface_name, sizeof(iface_name));
-	if (ret < 0) {
-		snprintk(iface_name, sizeof(iface_name), "ppp");
-	}
-
-	size = get_buf_size(ppp);
-	snprintk(name, sizeof(name), "%s_rx", iface_name);
-	modem_stats_buffer_init(&ppp->receive_buf_stats, name, size);
-	snprintk(name, sizeof(name), "%s_tx", iface_name);
-	modem_stats_buffer_init(&ppp->transmit_buf_stats, name, size);
+static uint32_t get_buf_size(struct modem_ppp* ppp) {
+    return ppp->buf_size;
+}
+
+static void init_buf_stats(struct modem_ppp* ppp) {
+    char iface_name[CONFIG_MODEM_STATS_BUFFER_NAME_SIZE - sizeof("_xx")];
+    char name[CONFIG_MODEM_STATS_BUFFER_NAME_SIZE];
+    int ret;
+    uint32_t size;
+
+    ret = net_if_get_name(ppp->iface, iface_name, sizeof(iface_name));
+    if (ret < 0) {
+        snprintk(iface_name, sizeof(iface_name), "ppp");
+    }
+
+    size = get_buf_size(ppp);
+    snprintk(name, sizeof(name), "%s_rx", iface_name);
+    modem_stats_buffer_init(&ppp->receive_buf_stats, name, size);
+    snprintk(name, sizeof(name), "%s_tx", iface_name);
+    modem_stats_buffer_init(&ppp->transmit_buf_stats, name, size);
 }
 #endif
 
@@ -639,12 +571,9 @@
     k_work_init(&ppp->process_work, modem_ppp_process_handler);
     k_fifo_init(&ppp->tx_pkt_fifo);
 
-<<<<<<< HEAD
-#if CONFIG_MODEM_STATS
-	init_buf_stats(ppp);
-#endif
-	return 0;
-=======
-    return (0);
->>>>>>> 3c1b4db2
+    #if CONFIG_MODEM_STATS
+    init_buf_stats(ppp);
+    #endif
+
+    return (0);
 }