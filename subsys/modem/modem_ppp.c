--- conflicted
+++ resolved
@@ -41,7 +41,7 @@
     }
 
     LOG_WRN("Unsupported protocol");
-    return 0;
+    return (0);
 }
 
 static uint8_t modem_ppp_wrap_net_pkt_byte(struct modem_ppp* ppp) {
@@ -50,7 +50,7 @@
     switch (ppp->transmit_state) {
         case MODEM_PPP_TRANSMIT_STATE_IDLE :
             LOG_WRN("Invalid transmit state");
-            return 0;
+            return (0);
 
         /* Writing header */
         case MODEM_PPP_TRANSMIT_STATE_SOF :
@@ -186,115 +186,23 @@
             return MODEM_PPP_CODE_DELIMITER;
     }
 
-    return 0;
-}
-
-<<<<<<< HEAD
-static bool modem_ppp_is_byte_expected(uint8_t byte, uint8_t expected_byte)
-{
-	if (byte == expected_byte) {
-		return true;
-	}
-	LOG_DBG("Dropping byte 0x%02hhx because 0x%02hhx was expected.", byte, expected_byte);
-	return false;
-}
-
-static void modem_ppp_process_received_byte(struct modem_ppp *ppp, uint8_t byte)
-{
-	switch (ppp->receive_state) {
-	case MODEM_PPP_RECEIVE_STATE_HDR_SOF:
-		if (modem_ppp_is_byte_expected(byte, MODEM_PPP_CODE_DELIMITER)) {
-			ppp->receive_state = MODEM_PPP_RECEIVE_STATE_HDR_FF;
-		}
-		break;
-
-	case MODEM_PPP_RECEIVE_STATE_HDR_FF:
-		if (byte == MODEM_PPP_CODE_DELIMITER) {
-			break;
-		}
-		if (modem_ppp_is_byte_expected(byte, 0xFF)) {
-			ppp->receive_state = MODEM_PPP_RECEIVE_STATE_HDR_7D;
-		} else {
-			ppp->receive_state = MODEM_PPP_RECEIVE_STATE_HDR_SOF;
-		}
-		break;
-
-	case MODEM_PPP_RECEIVE_STATE_HDR_7D:
-		if (modem_ppp_is_byte_expected(byte, MODEM_PPP_CODE_ESCAPE)) {
-			ppp->receive_state = MODEM_PPP_RECEIVE_STATE_HDR_23;
-		} else {
-			ppp->receive_state = MODEM_PPP_RECEIVE_STATE_HDR_SOF;
-		}
-		break;
-
-	case MODEM_PPP_RECEIVE_STATE_HDR_23:
-		if (modem_ppp_is_byte_expected(byte, 0x23)) {
-			ppp->rx_pkt = net_pkt_rx_alloc_with_buffer(ppp->iface,
-				CONFIG_MODEM_PPP_NET_BUF_FRAG_SIZE, AF_UNSPEC, 0, K_NO_WAIT);
-
-			if (ppp->rx_pkt == NULL) {
-				LOG_WRN("Dropped frame, no net_pkt available");
-				ppp->receive_state = MODEM_PPP_RECEIVE_STATE_HDR_SOF;
-				break;
-			}
-
-			LOG_DBG("Receiving PPP frame");
-			ppp->receive_state = MODEM_PPP_RECEIVE_STATE_WRITING;
-			net_pkt_cursor_init(ppp->rx_pkt);
-		} else {
-			ppp->receive_state = MODEM_PPP_RECEIVE_STATE_HDR_SOF;
-		}
-
-		break;
-
-	case MODEM_PPP_RECEIVE_STATE_WRITING:
-		if (byte == MODEM_PPP_CODE_DELIMITER) {
-			LOG_DBG("Received PPP frame (len %zu)", net_pkt_get_len(ppp->rx_pkt));
-
-			/* Remove FCS */
-			net_pkt_remove_tail(ppp->rx_pkt, MODEM_PPP_FRAME_TAIL_SIZE);
-			net_pkt_set_ppp(ppp->rx_pkt, true);
-
-			if (net_recv_data(ppp->iface, ppp->rx_pkt) < 0) {
-				LOG_WRN("Net pkt could not be processed");
-				net_pkt_unref(ppp->rx_pkt);
-			}
-
-			ppp->rx_pkt = NULL;
-			/* Skip SOF because the delimiter may be omitted for successive frames. */
-			ppp->receive_state = MODEM_PPP_RECEIVE_STATE_HDR_FF;
-			break;
-		}
-
-		if (net_pkt_available_buffer(ppp->rx_pkt) == 1) {
-			if (net_pkt_alloc_buffer(ppp->rx_pkt, CONFIG_MODEM_PPP_NET_BUF_FRAG_SIZE,
-						 AF_INET, K_NO_WAIT) < 0) {
-				LOG_WRN("Failed to alloc buffer");
-				net_pkt_unref(ppp->rx_pkt);
-				ppp->rx_pkt = NULL;
-				ppp->receive_state = MODEM_PPP_RECEIVE_STATE_HDR_SOF;
-				break;
-			}
-		}
-
-		if (byte == MODEM_PPP_CODE_ESCAPE) {
-			ppp->receive_state = MODEM_PPP_RECEIVE_STATE_UNESCAPING;
-			break;
-		}
-
-		if (net_pkt_write_u8(ppp->rx_pkt, byte) < 0) {
-			LOG_WRN("Dropped PPP frame");
-			net_pkt_unref(ppp->rx_pkt);
-			ppp->rx_pkt = NULL;
-			ppp->receive_state = MODEM_PPP_RECEIVE_STATE_HDR_SOF;
-=======
+    return (0);
+}
+
+static bool modem_ppp_is_byte_expected(uint8_t byte, uint8_t expected_byte) {
+    if (byte == expected_byte) {
+        return (true);
+    }
+    LOG_DBG("Dropping byte 0x%02hhx because 0x%02hhx was expected.", byte, expected_byte);
+    return (false);
+}
+
 static void modem_ppp_process_received_byte(struct modem_ppp* ppp, uint8_t byte) {
     switch (ppp->receive_state) {
-        case MODEM_PPP_RECEIVE_STATE_HDR_SOF :
-            if (byte == MODEM_PPP_CODE_DELIMITER) {
+        case MODEM_PPP_RECEIVE_STATE_HDR_SOF:
+            if (modem_ppp_is_byte_expected(byte, MODEM_PPP_CODE_DELIMITER)) {
                 ppp->receive_state = MODEM_PPP_RECEIVE_STATE_HDR_FF;
             }
-
             break;
 
         case MODEM_PPP_RECEIVE_STATE_HDR_FF :
@@ -302,27 +210,25 @@
                 break;
             }
 
-            if (byte == 0xFF) {
+            if (modem_ppp_is_byte_expected(byte, 0xFF)) {
                 ppp->receive_state = MODEM_PPP_RECEIVE_STATE_HDR_7D;
             }
             else {
                 ppp->receive_state = MODEM_PPP_RECEIVE_STATE_HDR_SOF;
             }
-
             break;
 
         case MODEM_PPP_RECEIVE_STATE_HDR_7D :
-            if (byte == MODEM_PPP_CODE_ESCAPE) {
+            if (modem_ppp_is_byte_expected(byte, MODEM_PPP_CODE_ESCAPE)) {
                 ppp->receive_state = MODEM_PPP_RECEIVE_STATE_HDR_23;
             }
             else {
                 ppp->receive_state = MODEM_PPP_RECEIVE_STATE_HDR_SOF;
             }
-
             break;
 
         case MODEM_PPP_RECEIVE_STATE_HDR_23 :
-            if (byte == 0x23) {
+            if (modem_ppp_is_byte_expected(byte, 0x23)) {
                 ppp->rx_pkt = net_pkt_rx_alloc_with_buffer(ppp->iface,
                         CONFIG_MODEM_PPP_NET_BUF_FRAG_SIZE, AF_UNSPEC, 0, K_NO_WAIT);
 
@@ -339,16 +245,14 @@
             else {
                 ppp->receive_state = MODEM_PPP_RECEIVE_STATE_HDR_SOF;
             }
-
             break;
 
         case MODEM_PPP_RECEIVE_STATE_WRITING :
             if (byte == MODEM_PPP_CODE_DELIMITER) {
-                LOG_DBG("Received PPP frame");
+                LOG_DBG("Received PPP frame (len %zu)", net_pkt_get_len(ppp->rx_pkt));
 
                 /* Remove FCS */
                 net_pkt_remove_tail(ppp->rx_pkt, MODEM_PPP_FRAME_TAIL_SIZE);
-                net_pkt_cursor_init(ppp->rx_pkt);
                 net_pkt_set_ppp(ppp->rx_pkt, true);
 
                 if (net_recv_data(ppp->iface, ppp->rx_pkt) < 0) {
@@ -356,8 +260,9 @@
                     net_pkt_unref(ppp->rx_pkt);
                 }
 
-                ppp->rx_pkt        = NULL;
-                ppp->receive_state = MODEM_PPP_RECEIVE_STATE_HDR_SOF;
+                ppp->rx_pkt = NULL;
+                /* Skip SOF because the delimiter may be omitted for successive frames. */
+                ppp->receive_state = MODEM_PPP_RECEIVE_STATE_HDR_FF;
                 break;
             }
 
@@ -366,7 +271,7 @@
                                          AF_INET, K_NO_WAIT) < 0) {
                     LOG_WRN("Failed to alloc buffer");
                     net_pkt_unref(ppp->rx_pkt);
-                    ppp->rx_pkt        = NULL;
+                    ppp->rx_pkt = NULL;
                     ppp->receive_state = MODEM_PPP_RECEIVE_STATE_HDR_SOF;
                     break;
                 }
@@ -395,10 +300,9 @@
                 net_pkt_unref(ppp->rx_pkt);
                 ppp->rx_pkt        = NULL;
                 ppp->receive_state = MODEM_PPP_RECEIVE_STATE_HDR_SOF;
->>>>>>> 6c7f7484
-#if defined(CONFIG_NET_STATISTICS_PPP)
+                #if defined(CONFIG_NET_STATISTICS_PPP)
                 ppp->stats.drop++;
-#endif
+                #endif
                 break;
             }
 
@@ -416,16 +320,10 @@
             k_work_submit(&ppp->process_work);
             break;
 
-<<<<<<< HEAD
-	case MODEM_PIPE_EVENT_OPENED:
-	case MODEM_PIPE_EVENT_TRANSMIT_IDLE:
-		k_work_submit(&ppp->send_work);
-		break;
-=======
+        case MODEM_PIPE_EVENT_OPENED :
         case MODEM_PIPE_EVENT_TRANSMIT_IDLE :
             k_work_submit(&ppp->send_work);
             break;
->>>>>>> 6c7f7484
 
         default :
             break;
@@ -512,11 +410,11 @@
 }
 
 static int modem_ppp_ppp_api_start(const struct device* dev) {
-    return 0;
+    return (0);
 }
 
 static int modem_ppp_ppp_api_stop(const struct device* dev) {
-    return 0;
+    return (0);
 }
 
 static int modem_ppp_ppp_api_send(const struct device* dev, struct net_pkt* pkt) {
@@ -541,7 +439,7 @@
     net_pkt_ref(pkt);
     k_fifo_put(&ppp->tx_pkt_fifo, pkt);
     k_work_submit(&ppp->send_work);
-    return 0;
+    return (0);
 }
 
 #if defined(CONFIG_NET_STATISTICS_PPP)
@@ -554,36 +452,25 @@
 
 const struct ppp_api modem_ppp_ppp_api = {
     .iface_api.init = modem_ppp_ppp_api_init,
-    .start          = modem_ppp_ppp_api_start,
-    .stop           = modem_ppp_ppp_api_stop,
-    .send           = modem_ppp_ppp_api_send,
-#if defined(CONFIG_NET_STATISTICS_PPP)
+    .start = modem_ppp_ppp_api_start,
+    .stop  = modem_ppp_ppp_api_stop,
+    .send  = modem_ppp_ppp_api_send,
+    #if defined(CONFIG_NET_STATISTICS_PPP)
     .get_stats = modem_ppp_ppp_get_stats,
-#endif
+    #endif
 };
 
-<<<<<<< HEAD
-int modem_ppp_attach(struct modem_ppp *ppp, struct modem_pipe *pipe)
-{
-	if (atomic_test_bit(&ppp->state, MODEM_PPP_STATE_ATTACHED_BIT) == true) {
-		return 0;
-	}
-
-	ppp->pipe = pipe;
-	modem_pipe_attach(pipe, modem_ppp_pipe_callback, ppp);
-
-	atomic_set_bit(&ppp->state, MODEM_PPP_STATE_ATTACHED_BIT);
-	return 0;
-=======
 int modem_ppp_attach(struct modem_ppp* ppp, struct modem_pipe* pipe) {
-    if (atomic_test_and_set_bit(&ppp->state, MODEM_PPP_STATE_ATTACHED_BIT) == true) {
-        return 0;
-    }
-
+    if (atomic_test_bit(&ppp->state, MODEM_PPP_STATE_ATTACHED_BIT) == true) {
+        return (0);
+    }
+
+    ppp->pipe = pipe;
     modem_pipe_attach(pipe, modem_ppp_pipe_callback, ppp);
-    ppp->pipe = pipe;
-    return 0;
->>>>>>> 6c7f7484
+
+    atomic_set_bit(&ppp->state, MODEM_PPP_STATE_ATTACHED_BIT);
+
+    return (0);
 }
 
 struct net_if* modem_ppp_get_iface(struct modem_ppp* ppp) {
@@ -601,7 +488,7 @@
     modem_pipe_release(ppp->pipe);
     k_work_cancel_sync(&ppp->send_work, &sync);
     k_work_cancel_sync(&ppp->process_work, &sync);
-    ppp->pipe          = NULL;
+    ppp->pipe = NULL;
     ppp->receive_state = MODEM_PPP_RECEIVE_STATE_HDR_SOF;
 
     if (ppp->rx_pkt != NULL) {
@@ -635,5 +522,5 @@
     k_work_init(&ppp->process_work, modem_ppp_process_handler);
     k_fifo_init(&ppp->tx_pkt_fifo);
 
-    return 0;
+    return (0);
 }