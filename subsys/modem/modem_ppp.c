/*
 * Copyright (c) 2022 Trackunit Corporation
 *
 * SPDX-License-Identifier: Apache-2.0
 */

#include <zephyr/net/ppp.h>
#include <zephyr/sys/crc.h>
#include <zephyr/modem/ppp.h>
#include <zephyr/pm/device_runtime.h>
#include <string.h>

#include "modem_workqueue.h"

#include <zephyr/logging/log.h>
LOG_MODULE_REGISTER(modem_ppp, CONFIG_MODEM_MODULES_LOG_LEVEL);

#define MODEM_PPP_STATE_ATTACHED_BIT (0)
#define MODEM_PPP_FRAME_TAIL_SIZE    (2)

#define MODEM_PPP_CODE_DELIMITER (0x7E)
#define MODEM_PPP_CODE_ESCAPE    (0x7D)
#define MODEM_PPP_VALUE_ESCAPE   (0x20)

static uint16_t modem_ppp_fcs_init(uint8_t byte) {
    return crc16_ccitt(0xFFFF, &byte, 1);
}

static uint16_t modem_ppp_fcs_update(uint16_t fcs, uint8_t byte) {
    return crc16_ccitt(fcs, &byte, 1);
}

static uint16_t modem_ppp_fcs_final(uint16_t fcs) {
    return (fcs ^ 0xFFFF);
}

static uint16_t modem_ppp_ppp_protocol(struct net_pkt* pkt) {
    uint8_t family;

    family = net_pkt_family(pkt);
    if (family == NET_AF_INET) {
        return (PPP_IP);
    }

    if (family == NET_AF_INET6) {
        return (PPP_IPV6);
    }

<<<<<<< HEAD
    LOG_WRN("Unsupported protocol");
    return (0);
=======
static bool modem_ppp_needs_escape(uint8_t byte)
{
	return (byte == MODEM_PPP_CODE_DELIMITER) || (byte == MODEM_PPP_CODE_ESCAPE) ||
	       (byte < MODEM_PPP_VALUE_ESCAPE);
}

static uint32_t modem_ppp_wrap(struct modem_ppp *ppp, uint8_t *buffer, uint32_t available)
{
	uint32_t offset = 0;
	uint32_t remaining;
	uint16_t protocol;
	uint8_t upper;
	uint8_t lower;
	uint8_t byte;

	while (offset < available) {
		remaining = available - offset;

		switch (ppp->transmit_state) {
		case MODEM_PPP_TRANSMIT_STATE_SOF:
			if (remaining < 4) {
				/* Insufficient space for constant header prefix */
				goto end;
			}
			/* Init cursor for later phases */
			net_pkt_cursor_init(ppp->tx_pkt);
			/* 3 byte common header */
			buffer[offset++] = MODEM_PPP_CODE_DELIMITER;
			buffer[offset++] = 0xFF;
			buffer[offset++] = MODEM_PPP_CODE_ESCAPE;
			buffer[offset++] = 0x23;
			/* Initialise the FCS.
			 * This value is always the same at this point, so use the constant value.
			 * Equivelent to:
			 *   ppp->tx_pkt_fcs = modem_ppp_fcs_init(0xFF);
			 *   ppp->tx_pkt_fcs = modem_ppp_fcs_update(ppp->tx_pkt_fcs, 0x03);
			 */
			ARG_UNUSED(modem_ppp_fcs_init);
			ppp->tx_pkt_fcs = 0x3DE3;
			/* Next state */
			if (net_pkt_is_ppp(ppp->tx_pkt)) {
				ppp->transmit_state = MODEM_PPP_TRANSMIT_STATE_DATA;
			} else {
				ppp->transmit_state = MODEM_PPP_TRANSMIT_STATE_PROTOCOL;
			}
			break;
		case MODEM_PPP_TRANSMIT_STATE_PROTOCOL:
			/* If both protocol bytes need escaping, it could be 4 bytes */
			if (remaining < 4) {
				/* Insufficient space for protocol bytes */
				goto end;
			}
			/* Extract protocol bytes */
			protocol = modem_ppp_ppp_protocol(ppp->tx_pkt);
			upper = (protocol >> 8) & 0xFF;
			lower = (protocol >> 0) & 0xFF;
			/* FCS is computed without the escape/modification */
			ppp->tx_pkt_fcs = modem_ppp_fcs_update(ppp->tx_pkt_fcs, upper);
			ppp->tx_pkt_fcs = modem_ppp_fcs_update(ppp->tx_pkt_fcs, lower);
			/* Push protocol bytes (with required escaping) */
			if (modem_ppp_needs_escape(upper)) {
				buffer[offset++] = MODEM_PPP_CODE_ESCAPE;
				upper ^= MODEM_PPP_VALUE_ESCAPE;
			}
			buffer[offset++] = upper;
			if (modem_ppp_needs_escape(lower)) {
				buffer[offset++] = MODEM_PPP_CODE_ESCAPE;
				lower ^= MODEM_PPP_VALUE_ESCAPE;
			}
			buffer[offset++] = lower;
			/* Next state */
			ppp->transmit_state = MODEM_PPP_TRANSMIT_STATE_DATA;
			break;
		case MODEM_PPP_TRANSMIT_STATE_DATA:
			/* Push all data bytes into the buffer */
			while (net_pkt_remaining_data(ppp->tx_pkt) > 0) {
				/* Space available, taking into account possible escapes */
				if (remaining < 2) {
					goto end;
				}
				/* Pull next byte we're sending */
				(void)net_pkt_read_u8(ppp->tx_pkt, &byte);
				/* FCS is computed without the escape/modification */
				ppp->tx_pkt_fcs = modem_ppp_fcs_update(ppp->tx_pkt_fcs, byte);
				/* Push encoded bytes into buffer */
				if (modem_ppp_needs_escape(byte)) {
					buffer[offset++] = MODEM_PPP_CODE_ESCAPE;
					byte ^= MODEM_PPP_VALUE_ESCAPE;
					remaining--;
				}
				buffer[offset++] = byte;
				remaining--;
			}
			/* Data phase finished */
			ppp->transmit_state = MODEM_PPP_TRANSMIT_STATE_EOF;
			break;
		case MODEM_PPP_TRANSMIT_STATE_EOF:
			/* If both FCS bytes need escaping, it could be 5 bytes */
			if (remaining < 5) {
				/* Insufficient space for protocol bytes */
				goto end;
			}
			/* Push FCS (order is [lower, upper] unlike the protocol) */
			ppp->tx_pkt_fcs = modem_ppp_fcs_final(ppp->tx_pkt_fcs);
			lower = (ppp->tx_pkt_fcs >> 0) & 0xFF;
			upper = (ppp->tx_pkt_fcs >> 8) & 0xFF;
			if (modem_ppp_needs_escape(lower)) {
				buffer[offset++] = MODEM_PPP_CODE_ESCAPE;
				lower ^= MODEM_PPP_VALUE_ESCAPE;
			}
			buffer[offset++] = lower;
			if (modem_ppp_needs_escape(upper)) {
				buffer[offset++] = MODEM_PPP_CODE_ESCAPE;
				upper ^= MODEM_PPP_VALUE_ESCAPE;
			}
			buffer[offset++] = upper;
			buffer[offset++] = MODEM_PPP_CODE_DELIMITER;

			/* Packet has finished */
			ppp->transmit_state = MODEM_PPP_TRANSMIT_STATE_IDLE;
			goto end;
		default:
			LOG_DBG("Invalid transmit state (%d)", ppp->transmit_state);
			goto end;
		}
	}
end:
	return offset;
>>>>>>> 7f6937da
}

static uint8_t modem_ppp_wrap_net_pkt_byte(struct modem_ppp* ppp) {
    uint8_t byte;

    switch (ppp->transmit_state) {
        case MODEM_PPP_TRANSMIT_STATE_IDLE :
            LOG_WRN("Invalid transmit state");
            return (0);

        /* Writing header */
        case MODEM_PPP_TRANSMIT_STATE_SOF :
            ppp->transmit_state = MODEM_PPP_TRANSMIT_STATE_HDR_FF;
            return (MODEM_PPP_CODE_DELIMITER);

        case MODEM_PPP_TRANSMIT_STATE_HDR_FF :
            net_pkt_cursor_init(ppp->tx_pkt);
            ppp->tx_pkt_fcs     = modem_ppp_fcs_init(0xFF);
            ppp->transmit_state = MODEM_PPP_TRANSMIT_STATE_HDR_7D;
            return (0xFF);

        case MODEM_PPP_TRANSMIT_STATE_HDR_7D :
            ppp->tx_pkt_fcs     = modem_ppp_fcs_update(ppp->tx_pkt_fcs, 0x03);
            ppp->transmit_state = MODEM_PPP_TRANSMIT_STATE_HDR_23;
            return (MODEM_PPP_CODE_ESCAPE);

        case MODEM_PPP_TRANSMIT_STATE_HDR_23 :
            if (net_pkt_is_ppp(ppp->tx_pkt) == true) {
                ppp->transmit_state = MODEM_PPP_TRANSMIT_STATE_DATA;
            }
            else {
                ppp->tx_pkt_protocol = modem_ppp_ppp_protocol(ppp->tx_pkt);
                ppp->transmit_state  = MODEM_PPP_TRANSMIT_STATE_PROTOCOL_HIGH;
            }
            return (0x23);

        /* Writing protocol */
        case MODEM_PPP_TRANSMIT_STATE_PROTOCOL_HIGH :
            byte = (ppp->tx_pkt_protocol >> 8) & 0xFF;
            ppp->tx_pkt_fcs = modem_ppp_fcs_update(ppp->tx_pkt_fcs, byte);

            if ((byte == MODEM_PPP_CODE_DELIMITER) || (byte == MODEM_PPP_CODE_ESCAPE) ||
                (byte < MODEM_PPP_VALUE_ESCAPE)) {
                ppp->tx_pkt_escaped = byte ^ MODEM_PPP_VALUE_ESCAPE;
                ppp->transmit_state = MODEM_PPP_TRANSMIT_STATE_ESCAPING_PROTOCOL_HIGH;
                return MODEM_PPP_CODE_ESCAPE;
            }

            ppp->transmit_state = MODEM_PPP_TRANSMIT_STATE_PROTOCOL_LOW;
            return (byte);

        case MODEM_PPP_TRANSMIT_STATE_ESCAPING_PROTOCOL_HIGH :
            ppp->transmit_state = MODEM_PPP_TRANSMIT_STATE_PROTOCOL_LOW;
            return (ppp->tx_pkt_escaped);

        case MODEM_PPP_TRANSMIT_STATE_PROTOCOL_LOW :
            byte = ppp->tx_pkt_protocol & 0xFF;
            ppp->tx_pkt_fcs = modem_ppp_fcs_update(ppp->tx_pkt_fcs, byte);

            if ((byte == MODEM_PPP_CODE_DELIMITER) || (byte == MODEM_PPP_CODE_ESCAPE) ||
                (byte < MODEM_PPP_VALUE_ESCAPE)) {
                ppp->tx_pkt_escaped = byte ^ MODEM_PPP_VALUE_ESCAPE;
                ppp->transmit_state = MODEM_PPP_TRANSMIT_STATE_ESCAPING_PROTOCOL_LOW;
                return MODEM_PPP_CODE_ESCAPE;
            }

            ppp->transmit_state = MODEM_PPP_TRANSMIT_STATE_DATA;
            return (byte);

        case MODEM_PPP_TRANSMIT_STATE_ESCAPING_PROTOCOL_LOW :
            ppp->transmit_state = MODEM_PPP_TRANSMIT_STATE_DATA;
            return (ppp->tx_pkt_escaped);

        /* Writing data */
        case MODEM_PPP_TRANSMIT_STATE_DATA :
            (void) net_pkt_read_u8(ppp->tx_pkt, &byte);
            ppp->tx_pkt_fcs = modem_ppp_fcs_update(ppp->tx_pkt_fcs, byte);

            if ((byte == MODEM_PPP_CODE_DELIMITER) || (byte == MODEM_PPP_CODE_ESCAPE) ||
                (byte < MODEM_PPP_VALUE_ESCAPE)) {
                ppp->tx_pkt_escaped = byte ^ MODEM_PPP_VALUE_ESCAPE;
                ppp->transmit_state = MODEM_PPP_TRANSMIT_STATE_ESCAPING_DATA;
                return MODEM_PPP_CODE_ESCAPE;
            }

            if (net_pkt_remaining_data(ppp->tx_pkt) == 0) {
                ppp->transmit_state = MODEM_PPP_TRANSMIT_STATE_FCS_LOW;
            }
            return (byte);

        case MODEM_PPP_TRANSMIT_STATE_ESCAPING_DATA :
            if (net_pkt_remaining_data(ppp->tx_pkt) == 0) {
                ppp->transmit_state = MODEM_PPP_TRANSMIT_STATE_FCS_LOW;
            }
            else {
                ppp->transmit_state = MODEM_PPP_TRANSMIT_STATE_DATA;
            }
            return (ppp->tx_pkt_escaped);

        /* Writing FCS */
        case MODEM_PPP_TRANSMIT_STATE_FCS_LOW :
            ppp->tx_pkt_fcs = modem_ppp_fcs_final(ppp->tx_pkt_fcs);
            byte = (ppp->tx_pkt_fcs & 0xFF);

            if ((byte == MODEM_PPP_CODE_DELIMITER) || (byte == MODEM_PPP_CODE_ESCAPE) ||
                (byte < MODEM_PPP_VALUE_ESCAPE)) {
                ppp->tx_pkt_escaped = byte ^ MODEM_PPP_VALUE_ESCAPE;
                ppp->transmit_state = MODEM_PPP_TRANSMIT_STATE_ESCAPING_FCS_LOW;
                return MODEM_PPP_CODE_ESCAPE;
            }

            ppp->transmit_state = MODEM_PPP_TRANSMIT_STATE_FCS_HIGH;
            return (byte);

        case MODEM_PPP_TRANSMIT_STATE_ESCAPING_FCS_LOW :
            ppp->transmit_state = MODEM_PPP_TRANSMIT_STATE_FCS_HIGH;
            return (ppp->tx_pkt_escaped);

        case MODEM_PPP_TRANSMIT_STATE_FCS_HIGH :
            byte = (ppp->tx_pkt_fcs >> 8) & 0xFF;

            if ((byte == MODEM_PPP_CODE_DELIMITER) || (byte == MODEM_PPP_CODE_ESCAPE) ||
                (byte < MODEM_PPP_VALUE_ESCAPE)) {
                ppp->tx_pkt_escaped = byte ^ MODEM_PPP_VALUE_ESCAPE;
                ppp->transmit_state = MODEM_PPP_TRANSMIT_STATE_ESCAPING_FCS_HIGH;
                return (MODEM_PPP_CODE_ESCAPE);
            }

            ppp->transmit_state = MODEM_PPP_TRANSMIT_STATE_EOF;
            return (byte);

        case MODEM_PPP_TRANSMIT_STATE_ESCAPING_FCS_HIGH :
            ppp->transmit_state = MODEM_PPP_TRANSMIT_STATE_EOF;
            return (ppp->tx_pkt_escaped);

        /* Writing end of frame */
        case MODEM_PPP_TRANSMIT_STATE_EOF :
            ppp->transmit_state = MODEM_PPP_TRANSMIT_STATE_IDLE;
            return (MODEM_PPP_CODE_DELIMITER);
    }

    return (0);
}

static bool modem_ppp_is_byte_expected(uint8_t byte, uint8_t expected_byte) {
    if (byte == expected_byte) {
        return (true);
    }
    LOG_DBG("Dropping byte 0x%02hhx because 0x%02hhx was expected.", byte, expected_byte);
    return (false);
}

static void modem_ppp_process_received_byte(struct modem_ppp* ppp, uint8_t byte) {
    switch (ppp->receive_state) {
        case MODEM_PPP_RECEIVE_STATE_HDR_SOF :
            if (modem_ppp_is_byte_expected(byte, MODEM_PPP_CODE_DELIMITER)) {
                ppp->receive_state = MODEM_PPP_RECEIVE_STATE_HDR_FF;
            }
            break;

        case MODEM_PPP_RECEIVE_STATE_HDR_FF :
            if (byte == MODEM_PPP_CODE_DELIMITER) {
                break;
            }

            if (modem_ppp_is_byte_expected(byte, 0xFF)) {
                ppp->receive_state = MODEM_PPP_RECEIVE_STATE_HDR_7D;
            }
            else {
                ppp->receive_state = MODEM_PPP_RECEIVE_STATE_HDR_SOF;
            }
            break;

        case MODEM_PPP_RECEIVE_STATE_HDR_7D :
            if (modem_ppp_is_byte_expected(byte, MODEM_PPP_CODE_ESCAPE)) {
                ppp->receive_state = MODEM_PPP_RECEIVE_STATE_HDR_23;
            }
            else {
                ppp->receive_state = MODEM_PPP_RECEIVE_STATE_HDR_SOF;
            }
            break;

        case MODEM_PPP_RECEIVE_STATE_HDR_23 :
            if (modem_ppp_is_byte_expected(byte, 0x23)) {
                ppp->rx_pkt = net_pkt_rx_alloc_with_buffer(ppp->iface,
                        CONFIG_MODEM_PPP_NET_BUF_FRAG_SIZE, NET_AF_UNSPEC, 0, K_NO_WAIT);

                if (ppp->rx_pkt == NULL) {
                    LOG_WRN("Dropped frame, no net_pkt available");
                    ppp->receive_state = MODEM_PPP_RECEIVE_STATE_HDR_SOF;
                    break;
                }

                LOG_DBG("Receiving PPP frame");
                ppp->receive_state = MODEM_PPP_RECEIVE_STATE_WRITING;
                net_pkt_cursor_init(ppp->rx_pkt);
            }
            else {
                ppp->receive_state = MODEM_PPP_RECEIVE_STATE_HDR_SOF;
            }
            break;

        case MODEM_PPP_RECEIVE_STATE_WRITING :
            if (byte == MODEM_PPP_CODE_DELIMITER) {
                LOG_DBG("Received PPP frame (len %zu)", net_pkt_get_len(ppp->rx_pkt));

                /* Remove FCS */
                net_pkt_remove_tail(ppp->rx_pkt, MODEM_PPP_FRAME_TAIL_SIZE);
                net_pkt_set_ppp(ppp->rx_pkt, true);

                if (net_recv_data(ppp->iface, ppp->rx_pkt) < 0) {
                    LOG_WRN("Net pkt could not be processed");
                    net_pkt_unref(ppp->rx_pkt);
                }

                ppp->rx_pkt = NULL;
                /* Skip SOF because the delimiter may be omitted for successive frames. */
                ppp->receive_state = MODEM_PPP_RECEIVE_STATE_HDR_FF;
                break;
            }

            if (net_pkt_available_buffer(ppp->rx_pkt) == 1) {
                if (net_pkt_alloc_buffer(ppp->rx_pkt, CONFIG_MODEM_PPP_NET_BUF_FRAG_SIZE,
                                         NET_AF_INET, K_NO_WAIT) < 0) {
                    LOG_WRN("Failed to alloc buffer");
                    net_pkt_unref(ppp->rx_pkt);
                    ppp->rx_pkt = NULL;
                    ppp->receive_state = MODEM_PPP_RECEIVE_STATE_HDR_SOF;
                    break;
                }
            }

            if (byte == MODEM_PPP_CODE_ESCAPE) {
                ppp->receive_state = MODEM_PPP_RECEIVE_STATE_UNESCAPING;
                break;
            }

            if (net_pkt_write_u8(ppp->rx_pkt, byte) < 0) {
                LOG_WRN("Dropped PPP frame");
                net_pkt_unref(ppp->rx_pkt);
                ppp->rx_pkt        = NULL;
                ppp->receive_state = MODEM_PPP_RECEIVE_STATE_HDR_SOF;
                #if defined(CONFIG_NET_STATISTICS_PPP)
                ppp->stats.drop++;
                #endif
            }
            break;

        case MODEM_PPP_RECEIVE_STATE_UNESCAPING :
            if (net_pkt_write_u8(ppp->rx_pkt, (byte ^ MODEM_PPP_VALUE_ESCAPE)) < 0) {
                LOG_WRN("Dropped PPP frame");
                net_pkt_unref(ppp->rx_pkt);
                ppp->rx_pkt        = NULL;
                ppp->receive_state = MODEM_PPP_RECEIVE_STATE_HDR_SOF;
                #if defined(CONFIG_NET_STATISTICS_PPP)
                ppp->stats.drop++;
                #endif
                break;
            }

            ppp->receive_state = MODEM_PPP_RECEIVE_STATE_WRITING;
            break;
    }
}

#if CONFIG_MODEM_STATS
static uint32_t get_transmit_buf_length(struct modem_ppp* ppp) {
    return ring_buf_size_get(&ppp->transmit_rb);
}

static void advertise_transmit_buf_stats(struct modem_ppp* ppp) {
    uint32_t length;

    length = get_transmit_buf_length(ppp);
    modem_stats_buffer_advertise_length(&ppp->transmit_buf_stats, length);
}

static void advertise_receive_buf_stats(struct modem_ppp* ppp, uint32_t length) {
    modem_stats_buffer_advertise_length(&ppp->receive_buf_stats, length);
}
#endif

static void modem_ppp_pipe_callback(struct modem_pipe const* pipe, enum modem_pipe_event event,
                                    void* user_data) {
    struct modem_ppp* ppp = (struct modem_ppp*)user_data;
    ARG_UNUSED(pipe);

    switch (event) {
        case MODEM_PIPE_EVENT_RECEIVE_READY :
            modem_work_submit(&ppp->process_work);
            break;

        case MODEM_PIPE_EVENT_OPENED :
        case MODEM_PIPE_EVENT_TRANSMIT_IDLE :
            modem_work_submit(&ppp->send_work);
            break;

        default :
            break;
    }
}

<<<<<<< HEAD
static void modem_ppp_send_handler(struct k_work* item) {
    struct modem_ppp* ppp = CONTAINER_OF(item, struct modem_ppp, send_work);
    uint8_t byte;
    uint8_t* reserved;
    uint32_t reserved_size;
    int ret;

    if (ppp->tx_pkt == NULL) {
        ppp->tx_pkt = k_fifo_get(&ppp->tx_pkt_fifo, K_NO_WAIT);
    }

    if (ppp->tx_pkt != NULL) {
        /* Initialize wrap */
        if (ppp->transmit_state == MODEM_PPP_TRANSMIT_STATE_IDLE) {
            ppp->transmit_state = MODEM_PPP_TRANSMIT_STATE_SOF;
        }

        /* Fill transmit ring buffer */
        while (ring_buf_space_get(&ppp->transmit_rb) > 0) {
            byte = modem_ppp_wrap_net_pkt_byte(ppp);

            ring_buf_put(&ppp->transmit_rb, &byte, 1);

            if (ppp->transmit_state == MODEM_PPP_TRANSMIT_STATE_IDLE) {
                net_pkt_unref(ppp->tx_pkt);
                ppp->tx_pkt = k_fifo_get(&ppp->tx_pkt_fifo, K_NO_WAIT);
                break;
            }
        }
    }

    #if CONFIG_MODEM_STATS
    advertise_transmit_buf_stats(ppp);
    #endif

    while (!ring_buf_is_empty(&ppp->transmit_rb)) {
        reserved_size = ring_buf_get_claim(&ppp->transmit_rb, &reserved, UINT32_MAX);

        ret = modem_pipe_transmit(ppp->pipe, reserved, reserved_size);
        if (ret < 0) {
            ring_buf_get_finish(&ppp->transmit_rb, 0);
            break;
        }

        ring_buf_get_finish(&ppp->transmit_rb, (uint32_t)ret);

        if (ret < (int)reserved_size) {
            break;
        }
    }
}
=======
static void modem_ppp_send_handler(struct k_work *item)
{
	struct modem_ppp *ppp = CONTAINER_OF(item, struct modem_ppp, send_work);
	uint8_t *reserved;
	uint32_t reserved_size;
	uint32_t pushed;
	int ret;

	if (ppp->tx_pkt == NULL) {
		ppp->tx_pkt = k_fifo_get(&ppp->tx_pkt_fifo, K_NO_WAIT);
	}

	if (ring_buf_is_empty(&ppp->transmit_rb)) {
		/* Reset to initial state to maximise contiguous claim */
		ring_buf_reset(&ppp->transmit_rb);
	}

	if (ppp->tx_pkt != NULL) {
		/* Initialize wrap */
		if (ppp->transmit_state == MODEM_PPP_TRANSMIT_STATE_IDLE) {
			ppp->transmit_state = MODEM_PPP_TRANSMIT_STATE_SOF;
		}

		/* Claim as much space as possible */
		reserved_size = ring_buf_put_claim(&ppp->transmit_rb, &reserved, UINT32_MAX);
		/* Push wrapped data into claimed buffer */
		pushed = modem_ppp_wrap(ppp, reserved, reserved_size);
		/* Limit claimed data to what was actually pushed */
		ring_buf_put_finish(&ppp->transmit_rb, pushed);

		if (ppp->transmit_state == MODEM_PPP_TRANSMIT_STATE_IDLE) {
			net_pkt_unref(ppp->tx_pkt);
			ppp->tx_pkt = k_fifo_get(&ppp->tx_pkt_fifo, K_NO_WAIT);
		}
	}
>>>>>>> 7f6937da

static void modem_ppp_process_handler(struct k_work* item) {
    struct modem_ppp* ppp = CONTAINER_OF(item, struct modem_ppp, process_work);
    int ret;

    ret = modem_pipe_receive(ppp->pipe, ppp->receive_buf, ppp->buf_size);
    if (ret < 1) {
        return;
    }

    #if CONFIG_MODEM_STATS
    advertise_receive_buf_stats(ppp, ret);
    #endif

    for (int i = 0; i < ret; i++) {
        modem_ppp_process_received_byte(ppp, ppp->receive_buf[i]);
    }

    modem_work_submit(&ppp->process_work);
}

static void modem_ppp_ppp_api_init(struct net_if* iface) {
    const struct device* dev = net_if_get_device(iface);
    struct modem_ppp* ppp = (struct modem_ppp*)dev->data;

    net_ppp_init(iface);
    net_if_flag_set(iface, NET_IF_NO_AUTO_START);
    net_if_carrier_off(iface);

    if (ppp->init_iface != NULL) {
        ppp->init_iface(iface);
    }

    ppp->iface = iface;
}

static int modem_ppp_ppp_api_start(const struct device* dev) {
    const struct modem_ppp_config* config = (const struct modem_ppp_config*)dev->config;

    if ((config == NULL) || (config->dev == NULL)) {
        return (0);
    }

    return pm_device_runtime_get(config->dev);
}

static int modem_ppp_ppp_api_stop(const struct device* dev) {
    const struct modem_ppp_config* config = (const struct modem_ppp_config*)dev->config;

    if ((config == NULL) || (config->dev == NULL)) {
        return (0);
    }

    return pm_device_runtime_put_async(config->dev, K_NO_WAIT);
}

static int modem_ppp_ppp_api_send(const struct device* dev, struct net_pkt* pkt) {
    struct modem_ppp* ppp = (struct modem_ppp*)dev->data;

    if (atomic_test_bit(&ppp->state, MODEM_PPP_STATE_ATTACHED_BIT) == false) {
        return (-EPERM);
    }

    /* Validate packet protocol */
    if ((net_pkt_is_ppp(pkt) == false) && (net_pkt_family(pkt) != NET_AF_INET) &&
        (net_pkt_family(pkt) != NET_AF_INET6)) {
        return (-EPROTONOSUPPORT);
    }

    /* Validate packet data length */
    if (((net_pkt_get_len(pkt) < 2) && (net_pkt_is_ppp(pkt) == true)) ||
        ((net_pkt_get_len(pkt) < 1))) {
        return (-ENODATA);
    }

    net_pkt_ref(pkt);
    k_fifo_put(&ppp->tx_pkt_fifo, pkt);
    modem_work_submit(&ppp->send_work);

    return (0);
}

#if defined(CONFIG_NET_STATISTICS_PPP)
static struct net_stats_ppp* modem_ppp_ppp_get_stats(const struct device* dev) {
    struct modem_ppp* ppp = (struct modem_ppp*)dev->data;

    return &ppp->stats;
}
#endif

#if CONFIG_MODEM_STATS
static uint32_t get_buf_size(struct modem_ppp* ppp) {
    return (ppp->buf_size);
}

static void init_buf_stats(struct modem_ppp* ppp) {
    char iface_name[CONFIG_MODEM_STATS_BUFFER_NAME_SIZE - sizeof("_xx")];
    char name[CONFIG_MODEM_STATS_BUFFER_NAME_SIZE];
    int ret;
    uint32_t size;

    ret = net_if_get_name(ppp->iface, iface_name, sizeof(iface_name));
    if (ret < 0) {
        snprintk(iface_name, sizeof(iface_name), "ppp");
    }

    size = get_buf_size(ppp);
    snprintk(name, sizeof(name), "%s_rx", iface_name);
    modem_stats_buffer_init(&ppp->receive_buf_stats, name, size);
    snprintk(name, sizeof(name), "%s_tx", iface_name);
    modem_stats_buffer_init(&ppp->transmit_buf_stats, name, size);
}
#endif

struct ppp_api const modem_ppp_ppp_api = {
    .iface_api.init = modem_ppp_ppp_api_init,
    .start = modem_ppp_ppp_api_start,
    .stop  = modem_ppp_ppp_api_stop,
    .send  = modem_ppp_ppp_api_send,
    #if defined(CONFIG_NET_STATISTICS_PPP)
    .get_stats = modem_ppp_ppp_get_stats,
    #endif
};

int modem_ppp_attach(struct modem_ppp* ppp, struct modem_pipe* pipe) {
    if (atomic_test_bit(&ppp->state, MODEM_PPP_STATE_ATTACHED_BIT) == true) {
        return (0);
    }

    ppp->pipe = pipe;
    modem_pipe_attach(pipe, modem_ppp_pipe_callback, ppp);

    atomic_set_bit(&ppp->state, MODEM_PPP_STATE_ATTACHED_BIT);

    return (0);
}

struct net_if* modem_ppp_get_iface(struct modem_ppp* ppp) {
    return (ppp->iface);
}

void modem_ppp_release(struct modem_ppp* ppp) {
    struct k_work_sync sync;
    struct net_pkt* pkt;

    if (atomic_test_and_clear_bit(&ppp->state, MODEM_PPP_STATE_ATTACHED_BIT) == false) {
        return;
    }

    modem_pipe_release(ppp->pipe);
    k_work_cancel_sync(&ppp->send_work, &sync);
    k_work_cancel_sync(&ppp->process_work, &sync);
    ppp->pipe = NULL;
    ppp->receive_state = MODEM_PPP_RECEIVE_STATE_HDR_SOF;

    if (ppp->rx_pkt != NULL) {
        net_pkt_unref(ppp->rx_pkt);
        ppp->rx_pkt = NULL;
    }

    ppp->transmit_state = MODEM_PPP_TRANSMIT_STATE_IDLE;

    if (ppp->tx_pkt != NULL) {
        net_pkt_unref(ppp->tx_pkt);
        ppp->tx_pkt = NULL;
    }

    while (true) {
        pkt = k_fifo_get(&ppp->tx_pkt_fifo, K_NO_WAIT);
        if (pkt == NULL) {
            break;
        }

        net_pkt_unref(pkt);
    }
}

int modem_ppp_init_internal(const struct device* dev) {
    struct modem_ppp* ppp = (struct modem_ppp*)dev->data;

    atomic_set(&ppp->state, 0);
    ring_buf_init(&ppp->transmit_rb, ppp->buf_size, ppp->transmit_buf);
    k_work_init(&ppp->send_work, modem_ppp_send_handler);
    k_work_init(&ppp->process_work, modem_ppp_process_handler);
    k_fifo_init(&ppp->tx_pkt_fifo);

    #if CONFIG_MODEM_STATS
    init_buf_stats(ppp);
    #endif

    return (0);
}<|MERGE_RESOLUTION|>--- conflicted
+++ resolved
@@ -46,281 +46,158 @@
         return (PPP_IPV6);
     }
 
-<<<<<<< HEAD
     LOG_WRN("Unsupported protocol");
     return (0);
-=======
-static bool modem_ppp_needs_escape(uint8_t byte)
-{
-	return (byte == MODEM_PPP_CODE_DELIMITER) || (byte == MODEM_PPP_CODE_ESCAPE) ||
-	       (byte < MODEM_PPP_VALUE_ESCAPE);
-}
-
-static uint32_t modem_ppp_wrap(struct modem_ppp *ppp, uint8_t *buffer, uint32_t available)
-{
-	uint32_t offset = 0;
-	uint32_t remaining;
-	uint16_t protocol;
-	uint8_t upper;
-	uint8_t lower;
-	uint8_t byte;
-
-	while (offset < available) {
-		remaining = available - offset;
-
-		switch (ppp->transmit_state) {
-		case MODEM_PPP_TRANSMIT_STATE_SOF:
-			if (remaining < 4) {
-				/* Insufficient space for constant header prefix */
-				goto end;
-			}
-			/* Init cursor for later phases */
-			net_pkt_cursor_init(ppp->tx_pkt);
-			/* 3 byte common header */
-			buffer[offset++] = MODEM_PPP_CODE_DELIMITER;
-			buffer[offset++] = 0xFF;
-			buffer[offset++] = MODEM_PPP_CODE_ESCAPE;
-			buffer[offset++] = 0x23;
-			/* Initialise the FCS.
-			 * This value is always the same at this point, so use the constant value.
-			 * Equivelent to:
-			 *   ppp->tx_pkt_fcs = modem_ppp_fcs_init(0xFF);
-			 *   ppp->tx_pkt_fcs = modem_ppp_fcs_update(ppp->tx_pkt_fcs, 0x03);
-			 */
-			ARG_UNUSED(modem_ppp_fcs_init);
-			ppp->tx_pkt_fcs = 0x3DE3;
-			/* Next state */
-			if (net_pkt_is_ppp(ppp->tx_pkt)) {
-				ppp->transmit_state = MODEM_PPP_TRANSMIT_STATE_DATA;
-			} else {
-				ppp->transmit_state = MODEM_PPP_TRANSMIT_STATE_PROTOCOL;
-			}
-			break;
-		case MODEM_PPP_TRANSMIT_STATE_PROTOCOL:
-			/* If both protocol bytes need escaping, it could be 4 bytes */
-			if (remaining < 4) {
-				/* Insufficient space for protocol bytes */
-				goto end;
-			}
-			/* Extract protocol bytes */
-			protocol = modem_ppp_ppp_protocol(ppp->tx_pkt);
-			upper = (protocol >> 8) & 0xFF;
-			lower = (protocol >> 0) & 0xFF;
-			/* FCS is computed without the escape/modification */
-			ppp->tx_pkt_fcs = modem_ppp_fcs_update(ppp->tx_pkt_fcs, upper);
-			ppp->tx_pkt_fcs = modem_ppp_fcs_update(ppp->tx_pkt_fcs, lower);
-			/* Push protocol bytes (with required escaping) */
-			if (modem_ppp_needs_escape(upper)) {
-				buffer[offset++] = MODEM_PPP_CODE_ESCAPE;
-				upper ^= MODEM_PPP_VALUE_ESCAPE;
-			}
-			buffer[offset++] = upper;
-			if (modem_ppp_needs_escape(lower)) {
-				buffer[offset++] = MODEM_PPP_CODE_ESCAPE;
-				lower ^= MODEM_PPP_VALUE_ESCAPE;
-			}
-			buffer[offset++] = lower;
-			/* Next state */
-			ppp->transmit_state = MODEM_PPP_TRANSMIT_STATE_DATA;
-			break;
-		case MODEM_PPP_TRANSMIT_STATE_DATA:
-			/* Push all data bytes into the buffer */
-			while (net_pkt_remaining_data(ppp->tx_pkt) > 0) {
-				/* Space available, taking into account possible escapes */
-				if (remaining < 2) {
-					goto end;
-				}
-				/* Pull next byte we're sending */
-				(void)net_pkt_read_u8(ppp->tx_pkt, &byte);
-				/* FCS is computed without the escape/modification */
-				ppp->tx_pkt_fcs = modem_ppp_fcs_update(ppp->tx_pkt_fcs, byte);
-				/* Push encoded bytes into buffer */
-				if (modem_ppp_needs_escape(byte)) {
-					buffer[offset++] = MODEM_PPP_CODE_ESCAPE;
-					byte ^= MODEM_PPP_VALUE_ESCAPE;
-					remaining--;
-				}
-				buffer[offset++] = byte;
-				remaining--;
-			}
-			/* Data phase finished */
-			ppp->transmit_state = MODEM_PPP_TRANSMIT_STATE_EOF;
-			break;
-		case MODEM_PPP_TRANSMIT_STATE_EOF:
-			/* If both FCS bytes need escaping, it could be 5 bytes */
-			if (remaining < 5) {
-				/* Insufficient space for protocol bytes */
-				goto end;
-			}
-			/* Push FCS (order is [lower, upper] unlike the protocol) */
-			ppp->tx_pkt_fcs = modem_ppp_fcs_final(ppp->tx_pkt_fcs);
-			lower = (ppp->tx_pkt_fcs >> 0) & 0xFF;
-			upper = (ppp->tx_pkt_fcs >> 8) & 0xFF;
-			if (modem_ppp_needs_escape(lower)) {
-				buffer[offset++] = MODEM_PPP_CODE_ESCAPE;
-				lower ^= MODEM_PPP_VALUE_ESCAPE;
-			}
-			buffer[offset++] = lower;
-			if (modem_ppp_needs_escape(upper)) {
-				buffer[offset++] = MODEM_PPP_CODE_ESCAPE;
-				upper ^= MODEM_PPP_VALUE_ESCAPE;
-			}
-			buffer[offset++] = upper;
-			buffer[offset++] = MODEM_PPP_CODE_DELIMITER;
-
-			/* Packet has finished */
-			ppp->transmit_state = MODEM_PPP_TRANSMIT_STATE_IDLE;
-			goto end;
-		default:
-			LOG_DBG("Invalid transmit state (%d)", ppp->transmit_state);
-			goto end;
-		}
-	}
-end:
-	return offset;
->>>>>>> 7f6937da
-}
-
-static uint8_t modem_ppp_wrap_net_pkt_byte(struct modem_ppp* ppp) {
+}
+
+static bool modem_ppp_needs_escape(uint8_t byte) {
+    return ((byte == MODEM_PPP_CODE_DELIMITER) || (byte == MODEM_PPP_CODE_ESCAPE) ||
+            (byte < MODEM_PPP_VALUE_ESCAPE));
+}
+
+static uint32_t modem_ppp_wrap(struct modem_ppp* ppp, uint8_t* buffer, uint32_t available) {
+    uint32_t offset = 0;
+    uint32_t remaining;
+    uint16_t protocol;
+    uint8_t upper;
+    uint8_t lower;
     uint8_t byte;
 
-    switch (ppp->transmit_state) {
-        case MODEM_PPP_TRANSMIT_STATE_IDLE :
-            LOG_WRN("Invalid transmit state");
-            return (0);
-
-        /* Writing header */
-        case MODEM_PPP_TRANSMIT_STATE_SOF :
-            ppp->transmit_state = MODEM_PPP_TRANSMIT_STATE_HDR_FF;
-            return (MODEM_PPP_CODE_DELIMITER);
-
-        case MODEM_PPP_TRANSMIT_STATE_HDR_FF :
-            net_pkt_cursor_init(ppp->tx_pkt);
-            ppp->tx_pkt_fcs     = modem_ppp_fcs_init(0xFF);
-            ppp->transmit_state = MODEM_PPP_TRANSMIT_STATE_HDR_7D;
-            return (0xFF);
-
-        case MODEM_PPP_TRANSMIT_STATE_HDR_7D :
-            ppp->tx_pkt_fcs     = modem_ppp_fcs_update(ppp->tx_pkt_fcs, 0x03);
-            ppp->transmit_state = MODEM_PPP_TRANSMIT_STATE_HDR_23;
-            return (MODEM_PPP_CODE_ESCAPE);
-
-        case MODEM_PPP_TRANSMIT_STATE_HDR_23 :
-            if (net_pkt_is_ppp(ppp->tx_pkt) == true) {
+    while (offset < available) {
+        remaining = available - offset;
+
+        switch (ppp->transmit_state) {
+            case MODEM_PPP_TRANSMIT_STATE_SOF :
+                if (remaining < 4) {
+                    /* Insufficient space for constant header prefix */
+                    goto end;
+                }
+
+                /* Init cursor for later phases */
+                net_pkt_cursor_init(ppp->tx_pkt);
+
+                /* 3 byte common header */
+                buffer[offset++] = MODEM_PPP_CODE_DELIMITER;
+                buffer[offset++] = 0xFF;
+                buffer[offset++] = MODEM_PPP_CODE_ESCAPE;
+                buffer[offset++] = 0x23;
+
+                /* Initialise the FCS.
+                 * This value is always the same at this point, so use the constant value.
+                 * Equivelent to:
+                 *   ppp->tx_pkt_fcs = modem_ppp_fcs_init(0xFF);
+                 *   ppp->tx_pkt_fcs = modem_ppp_fcs_update(ppp->tx_pkt_fcs, 0x03);
+                 */
+                ARG_UNUSED(modem_ppp_fcs_init);
+                ppp->tx_pkt_fcs = 0x3DE3;
+
+                /* Next state */
+                if (net_pkt_is_ppp(ppp->tx_pkt)) {
+                    ppp->transmit_state = MODEM_PPP_TRANSMIT_STATE_DATA;
+                }
+                else {
+                    ppp->transmit_state = MODEM_PPP_TRANSMIT_STATE_PROTOCOL;
+                }
+                break;
+
+            case MODEM_PPP_TRANSMIT_STATE_PROTOCOL :
+                /* If both protocol bytes need escaping, it could be 4 bytes */
+                if (remaining < 4) {
+                    /* Insufficient space for protocol bytes */
+                    goto end;
+                }
+
+                /* Extract protocol bytes */
+                protocol = modem_ppp_ppp_protocol(ppp->tx_pkt);
+                upper = (protocol >> 8) & 0xFF;
+                lower = (protocol >> 0) & 0xFF;
+
+                /* FCS is computed without the escape/modification */
+                ppp->tx_pkt_fcs = modem_ppp_fcs_update(ppp->tx_pkt_fcs, upper);
+                ppp->tx_pkt_fcs = modem_ppp_fcs_update(ppp->tx_pkt_fcs, lower);
+
+                /* Push protocol bytes (with required escaping) */
+                if (modem_ppp_needs_escape(upper)) {
+                    buffer[offset++] = MODEM_PPP_CODE_ESCAPE;
+                    upper ^= MODEM_PPP_VALUE_ESCAPE;
+                }
+
+                buffer[offset++] = upper;
+                if (modem_ppp_needs_escape(lower)) {
+                    buffer[offset++] = MODEM_PPP_CODE_ESCAPE;
+                    lower ^= MODEM_PPP_VALUE_ESCAPE;
+                }
+
+                buffer[offset++] = lower;
+
+                /* Next state */
                 ppp->transmit_state = MODEM_PPP_TRANSMIT_STATE_DATA;
-            }
-            else {
-                ppp->tx_pkt_protocol = modem_ppp_ppp_protocol(ppp->tx_pkt);
-                ppp->transmit_state  = MODEM_PPP_TRANSMIT_STATE_PROTOCOL_HIGH;
-            }
-            return (0x23);
-
-        /* Writing protocol */
-        case MODEM_PPP_TRANSMIT_STATE_PROTOCOL_HIGH :
-            byte = (ppp->tx_pkt_protocol >> 8) & 0xFF;
-            ppp->tx_pkt_fcs = modem_ppp_fcs_update(ppp->tx_pkt_fcs, byte);
-
-            if ((byte == MODEM_PPP_CODE_DELIMITER) || (byte == MODEM_PPP_CODE_ESCAPE) ||
-                (byte < MODEM_PPP_VALUE_ESCAPE)) {
-                ppp->tx_pkt_escaped = byte ^ MODEM_PPP_VALUE_ESCAPE;
-                ppp->transmit_state = MODEM_PPP_TRANSMIT_STATE_ESCAPING_PROTOCOL_HIGH;
-                return MODEM_PPP_CODE_ESCAPE;
-            }
-
-            ppp->transmit_state = MODEM_PPP_TRANSMIT_STATE_PROTOCOL_LOW;
-            return (byte);
-
-        case MODEM_PPP_TRANSMIT_STATE_ESCAPING_PROTOCOL_HIGH :
-            ppp->transmit_state = MODEM_PPP_TRANSMIT_STATE_PROTOCOL_LOW;
-            return (ppp->tx_pkt_escaped);
-
-        case MODEM_PPP_TRANSMIT_STATE_PROTOCOL_LOW :
-            byte = ppp->tx_pkt_protocol & 0xFF;
-            ppp->tx_pkt_fcs = modem_ppp_fcs_update(ppp->tx_pkt_fcs, byte);
-
-            if ((byte == MODEM_PPP_CODE_DELIMITER) || (byte == MODEM_PPP_CODE_ESCAPE) ||
-                (byte < MODEM_PPP_VALUE_ESCAPE)) {
-                ppp->tx_pkt_escaped = byte ^ MODEM_PPP_VALUE_ESCAPE;
-                ppp->transmit_state = MODEM_PPP_TRANSMIT_STATE_ESCAPING_PROTOCOL_LOW;
-                return MODEM_PPP_CODE_ESCAPE;
-            }
-
-            ppp->transmit_state = MODEM_PPP_TRANSMIT_STATE_DATA;
-            return (byte);
-
-        case MODEM_PPP_TRANSMIT_STATE_ESCAPING_PROTOCOL_LOW :
-            ppp->transmit_state = MODEM_PPP_TRANSMIT_STATE_DATA;
-            return (ppp->tx_pkt_escaped);
-
-        /* Writing data */
-        case MODEM_PPP_TRANSMIT_STATE_DATA :
-            (void) net_pkt_read_u8(ppp->tx_pkt, &byte);
-            ppp->tx_pkt_fcs = modem_ppp_fcs_update(ppp->tx_pkt_fcs, byte);
-
-            if ((byte == MODEM_PPP_CODE_DELIMITER) || (byte == MODEM_PPP_CODE_ESCAPE) ||
-                (byte < MODEM_PPP_VALUE_ESCAPE)) {
-                ppp->tx_pkt_escaped = byte ^ MODEM_PPP_VALUE_ESCAPE;
-                ppp->transmit_state = MODEM_PPP_TRANSMIT_STATE_ESCAPING_DATA;
-                return MODEM_PPP_CODE_ESCAPE;
-            }
-
-            if (net_pkt_remaining_data(ppp->tx_pkt) == 0) {
-                ppp->transmit_state = MODEM_PPP_TRANSMIT_STATE_FCS_LOW;
-            }
-            return (byte);
-
-        case MODEM_PPP_TRANSMIT_STATE_ESCAPING_DATA :
-            if (net_pkt_remaining_data(ppp->tx_pkt) == 0) {
-                ppp->transmit_state = MODEM_PPP_TRANSMIT_STATE_FCS_LOW;
-            }
-            else {
-                ppp->transmit_state = MODEM_PPP_TRANSMIT_STATE_DATA;
-            }
-            return (ppp->tx_pkt_escaped);
-
-        /* Writing FCS */
-        case MODEM_PPP_TRANSMIT_STATE_FCS_LOW :
-            ppp->tx_pkt_fcs = modem_ppp_fcs_final(ppp->tx_pkt_fcs);
-            byte = (ppp->tx_pkt_fcs & 0xFF);
-
-            if ((byte == MODEM_PPP_CODE_DELIMITER) || (byte == MODEM_PPP_CODE_ESCAPE) ||
-                (byte < MODEM_PPP_VALUE_ESCAPE)) {
-                ppp->tx_pkt_escaped = byte ^ MODEM_PPP_VALUE_ESCAPE;
-                ppp->transmit_state = MODEM_PPP_TRANSMIT_STATE_ESCAPING_FCS_LOW;
-                return MODEM_PPP_CODE_ESCAPE;
-            }
-
-            ppp->transmit_state = MODEM_PPP_TRANSMIT_STATE_FCS_HIGH;
-            return (byte);
-
-        case MODEM_PPP_TRANSMIT_STATE_ESCAPING_FCS_LOW :
-            ppp->transmit_state = MODEM_PPP_TRANSMIT_STATE_FCS_HIGH;
-            return (ppp->tx_pkt_escaped);
-
-        case MODEM_PPP_TRANSMIT_STATE_FCS_HIGH :
-            byte = (ppp->tx_pkt_fcs >> 8) & 0xFF;
-
-            if ((byte == MODEM_PPP_CODE_DELIMITER) || (byte == MODEM_PPP_CODE_ESCAPE) ||
-                (byte < MODEM_PPP_VALUE_ESCAPE)) {
-                ppp->tx_pkt_escaped = byte ^ MODEM_PPP_VALUE_ESCAPE;
-                ppp->transmit_state = MODEM_PPP_TRANSMIT_STATE_ESCAPING_FCS_HIGH;
-                return (MODEM_PPP_CODE_ESCAPE);
-            }
-
-            ppp->transmit_state = MODEM_PPP_TRANSMIT_STATE_EOF;
-            return (byte);
-
-        case MODEM_PPP_TRANSMIT_STATE_ESCAPING_FCS_HIGH :
-            ppp->transmit_state = MODEM_PPP_TRANSMIT_STATE_EOF;
-            return (ppp->tx_pkt_escaped);
-
-        /* Writing end of frame */
-        case MODEM_PPP_TRANSMIT_STATE_EOF :
-            ppp->transmit_state = MODEM_PPP_TRANSMIT_STATE_IDLE;
-            return (MODEM_PPP_CODE_DELIMITER);
-    }
-
-    return (0);
+                break;
+
+            case MODEM_PPP_TRANSMIT_STATE_DATA :
+                /* Push all data bytes into the buffer */
+                while (net_pkt_remaining_data(ppp->tx_pkt) > 0) {
+                    /* Space available, taking into account possible escapes */
+                    if (remaining < 2) {
+                        goto end;
+                    }
+
+                    /* Pull next byte we're sending */
+                    (void) net_pkt_read_u8(ppp->tx_pkt, &byte);
+
+                    /* FCS is computed without the escape/modification */
+                    ppp->tx_pkt_fcs = modem_ppp_fcs_update(ppp->tx_pkt_fcs, byte);
+                    /* Push encoded bytes into buffer */
+                    if (modem_ppp_needs_escape(byte)) {
+                        buffer[offset++] = MODEM_PPP_CODE_ESCAPE;
+                        byte ^= MODEM_PPP_VALUE_ESCAPE;
+                        remaining--;
+                    }
+                    buffer[offset++] = byte;
+                    remaining--;
+                }
+
+                /* Data phase finished */
+                ppp->transmit_state = MODEM_PPP_TRANSMIT_STATE_EOF;
+                break;
+
+            case MODEM_PPP_TRANSMIT_STATE_EOF :
+                /* If both FCS bytes need escaping, it could be 5 bytes */
+                if (remaining < 5) {
+                    /* Insufficient space for protocol bytes */
+                    goto end;
+                }
+
+                /* Push FCS (order is [lower, upper] unlike the protocol) */
+                ppp->tx_pkt_fcs = modem_ppp_fcs_final(ppp->tx_pkt_fcs);
+                lower = (ppp->tx_pkt_fcs >> 0) & 0xFF;
+                upper = (ppp->tx_pkt_fcs >> 8) & 0xFF;
+                if (modem_ppp_needs_escape(lower)) {
+                    buffer[offset++] = MODEM_PPP_CODE_ESCAPE;
+                    lower ^= MODEM_PPP_VALUE_ESCAPE;
+                }
+
+                buffer[offset++] = lower;
+                if (modem_ppp_needs_escape(upper)) {
+                    buffer[offset++] = MODEM_PPP_CODE_ESCAPE;
+                    upper ^= MODEM_PPP_VALUE_ESCAPE;
+                }
+
+                buffer[offset++] = upper;
+                buffer[offset++] = MODEM_PPP_CODE_DELIMITER;
+
+                /* Packet has finished */
+                ppp->transmit_state = MODEM_PPP_TRANSMIT_STATE_IDLE;
+                goto end;
+
+            default :
+                LOG_DBG("Invalid transmit state (%d)", ppp->transmit_state);
+                goto end;
+            }
+    }
+
+end :
+    return (offset);
 }
 
 static bool modem_ppp_is_byte_expected(uint8_t byte, uint8_t expected_byte) {
@@ -481,16 +358,20 @@
     }
 }
 
-<<<<<<< HEAD
 static void modem_ppp_send_handler(struct k_work* item) {
     struct modem_ppp* ppp = CONTAINER_OF(item, struct modem_ppp, send_work);
-    uint8_t byte;
     uint8_t* reserved;
     uint32_t reserved_size;
+    uint32_t pushed;
     int ret;
 
     if (ppp->tx_pkt == NULL) {
         ppp->tx_pkt = k_fifo_get(&ppp->tx_pkt_fifo, K_NO_WAIT);
+    }
+
+    if (ring_buf_is_empty(&ppp->transmit_rb)) {
+        /* Reset to initial state to maximise contiguous claim */
+        ring_buf_reset(&ppp->transmit_rb);
     }
 
     if (ppp->tx_pkt != NULL) {
@@ -499,17 +380,18 @@
             ppp->transmit_state = MODEM_PPP_TRANSMIT_STATE_SOF;
         }
 
-        /* Fill transmit ring buffer */
-        while (ring_buf_space_get(&ppp->transmit_rb) > 0) {
-            byte = modem_ppp_wrap_net_pkt_byte(ppp);
-
-            ring_buf_put(&ppp->transmit_rb, &byte, 1);
-
-            if (ppp->transmit_state == MODEM_PPP_TRANSMIT_STATE_IDLE) {
-                net_pkt_unref(ppp->tx_pkt);
-                ppp->tx_pkt = k_fifo_get(&ppp->tx_pkt_fifo, K_NO_WAIT);
-                break;
-            }
+        /* Claim as much space as possible */
+        reserved_size = ring_buf_put_claim(&ppp->transmit_rb, &reserved, UINT32_MAX);
+
+        /* Push wrapped data into claimed buffer */
+        pushed = modem_ppp_wrap(ppp, reserved, reserved_size);
+
+        /* Limit claimed data to what was actually pushed */
+        ring_buf_put_finish(&ppp->transmit_rb, pushed);
+
+        if (ppp->transmit_state == MODEM_PPP_TRANSMIT_STATE_IDLE) {
+            net_pkt_unref(ppp->tx_pkt);
+            ppp->tx_pkt = k_fifo_get(&ppp->tx_pkt_fifo, K_NO_WAIT);
         }
     }
 
@@ -533,43 +415,6 @@
         }
     }
 }
-=======
-static void modem_ppp_send_handler(struct k_work *item)
-{
-	struct modem_ppp *ppp = CONTAINER_OF(item, struct modem_ppp, send_work);
-	uint8_t *reserved;
-	uint32_t reserved_size;
-	uint32_t pushed;
-	int ret;
-
-	if (ppp->tx_pkt == NULL) {
-		ppp->tx_pkt = k_fifo_get(&ppp->tx_pkt_fifo, K_NO_WAIT);
-	}
-
-	if (ring_buf_is_empty(&ppp->transmit_rb)) {
-		/* Reset to initial state to maximise contiguous claim */
-		ring_buf_reset(&ppp->transmit_rb);
-	}
-
-	if (ppp->tx_pkt != NULL) {
-		/* Initialize wrap */
-		if (ppp->transmit_state == MODEM_PPP_TRANSMIT_STATE_IDLE) {
-			ppp->transmit_state = MODEM_PPP_TRANSMIT_STATE_SOF;
-		}
-
-		/* Claim as much space as possible */
-		reserved_size = ring_buf_put_claim(&ppp->transmit_rb, &reserved, UINT32_MAX);
-		/* Push wrapped data into claimed buffer */
-		pushed = modem_ppp_wrap(ppp, reserved, reserved_size);
-		/* Limit claimed data to what was actually pushed */
-		ring_buf_put_finish(&ppp->transmit_rb, pushed);
-
-		if (ppp->transmit_state == MODEM_PPP_TRANSMIT_STATE_IDLE) {
-			net_pkt_unref(ppp->tx_pkt);
-			ppp->tx_pkt = k_fifo_get(&ppp->tx_pkt_fifo, K_NO_WAIT);
-		}
-	}
->>>>>>> 7f6937da
 
 static void modem_ppp_process_handler(struct k_work* item) {
     struct modem_ppp* ppp = CONTAINER_OF(item, struct modem_ppp, process_work);
