--- conflicted
+++ resolved
@@ -119,32 +119,20 @@
  *       Mesh header compression
  */
 
-<<<<<<< HEAD
-static inline bool net_6lo_ll_prefix_padded_with_zeros(struct net_in6_addr *addr)
-=======
 static inline bool net_6lo_ll_prefix_padded_with_zeros(const uint8_t *addr)
->>>>>>> 7da64e7b
 {
 	return (net_ipv6_is_ll_addr_raw(addr) &&
 		(UNALIGNED_GET((uint16_t *)addr + 1) == 0x00) &&
 		(UNALIGNED_GET((uint32_t *)addr + 1) == 0x00));
 }
 
-<<<<<<< HEAD
-static inline bool net_6lo_addr_16_bit_compressible(struct net_in6_addr *addr)
-=======
 static inline bool net_6lo_addr_16_bit_compressible(const uint8_t *addr)
->>>>>>> 7da64e7b
 {
 	return ((UNALIGNED_GET((uint32_t *)addr + 2) == htonl(0xFFu)) &&
 		(UNALIGNED_GET((uint16_t *)addr + 6) == htons(0xFE00u)));
 }
 
-<<<<<<< HEAD
-static inline bool net_6lo_maddr_8_bit_compressible(struct net_in6_addr *addr)
-=======
 static inline bool net_6lo_maddr_8_bit_compressible(const uint8_t *addr)
->>>>>>> 7da64e7b
 {
 	return ((addr[1] == 0x02) &&
 		(UNALIGNED_GET((uint16_t *)addr + 1) == 0x00) &&
@@ -154,11 +142,7 @@
 
 }
 
-<<<<<<< HEAD
-static inline bool net_6lo_maddr_32_bit_compressible(struct net_in6_addr *addr)
-=======
 static inline bool net_6lo_maddr_32_bit_compressible(const uint8_t *addr)
->>>>>>> 7da64e7b
 {
 	return ((UNALIGNED_GET((uint32_t *)addr + 1) == 0x00) &&
 		(UNALIGNED_GET((uint32_t *)addr + 2) == 0x00) &&
@@ -166,11 +150,7 @@
 
 }
 
-<<<<<<< HEAD
-static inline bool net_6lo_maddr_48_bit_compressible(struct net_in6_addr *addr)
-=======
 static inline bool net_6lo_maddr_48_bit_compressible(const uint8_t *addr)
->>>>>>> 7da64e7b
 {
 	return ((UNALIGNED_GET((uint32_t *)addr + 1) == 0x00) &&
 		(UNALIGNED_GET((uint16_t *)addr + 4) == 0x00) &&
@@ -388,12 +368,7 @@
 			 uint8_t *inline_ptr, uint16_t *iphc)
 {
 	/* Address is fully elided */
-<<<<<<< HEAD
-	if (net_ipv6_addr_based_on_ll((struct net_in6_addr *)ipv6->src,
-				      net_pkt_lladdr_src(pkt))) {
-=======
 	if (net_ipv6_addr_based_on_ll_raw(ipv6->src, net_pkt_lladdr_src(pkt))) {
->>>>>>> 7da64e7b
 		NET_DBG("SAM_11 src address is fully elided");
 
 		*iphc |= NET_6LO_IPHC_SAM_11;
@@ -401,11 +376,7 @@
 	}
 
 	/* Following 64 bits are 0000:00ff:fe00:XXXX */
-<<<<<<< HEAD
-	if (net_6lo_addr_16_bit_compressible((struct net_in6_addr *)ipv6->src)) {
-=======
 	if (net_6lo_addr_16_bit_compressible(ipv6->src)) {
->>>>>>> 7da64e7b
 		NET_DBG("SAM_10 src addr 16 bit compressible");
 		*iphc |= NET_6LO_IPHC_SAM_10;
 
@@ -442,12 +413,7 @@
 	NET_DBG("SAC_1 src address context based");
 	*iphc |= NET_6LO_IPHC_SAC_1;
 
-<<<<<<< HEAD
-	if (net_ipv6_addr_based_on_ll((struct net_in6_addr *)ipv6->src,
-				      net_pkt_lladdr_src(pkt))) {
-=======
 	if (net_ipv6_addr_based_on_ll_raw(ipv6->src, net_pkt_lladdr_src(pkt))) {
->>>>>>> 7da64e7b
 		NET_DBG("SAM_11 src address is fully elided");
 
 		/* Address is fully elided */
@@ -456,11 +422,7 @@
 	}
 
 	/* Following 64 bits are 0000:00ff:fe00:XXXX */
-<<<<<<< HEAD
-	if (net_6lo_addr_16_bit_compressible((struct net_in6_addr *)ipv6->src)) {
-=======
 	if (net_6lo_addr_16_bit_compressible(ipv6->src)) {
->>>>>>> 7da64e7b
 		NET_DBG("SAM_10 src addr 16 bit compressible");
 
 		*iphc |= NET_6LO_IPHC_SAM_10;
@@ -490,11 +452,7 @@
 
 	NET_DBG("M_1 dst is mcast");
 
-<<<<<<< HEAD
-	if (net_6lo_maddr_8_bit_compressible((struct net_in6_addr *)ipv6->dst)) {
-=======
 	if (net_6lo_maddr_8_bit_compressible(ipv6->dst)) {
->>>>>>> 7da64e7b
 		NET_DBG("DAM_11 dst maddr 8 bit compressible");
 
 		/* last byte */
@@ -506,11 +464,7 @@
 		return inline_ptr;
 	}
 
-<<<<<<< HEAD
-	if (net_6lo_maddr_32_bit_compressible((struct net_in6_addr *)ipv6->dst)) {
-=======
 	if (net_6lo_maddr_32_bit_compressible(ipv6->dst)) {
->>>>>>> 7da64e7b
 		NET_DBG("DAM_10 4 bytes: 2nd byte + last three bytes");
 
 		/* 4 bytes: 2nd byte + last three bytes */
@@ -525,11 +479,7 @@
 		return inline_ptr;
 	}
 
-<<<<<<< HEAD
-	if (net_6lo_maddr_48_bit_compressible((struct net_in6_addr *)ipv6->dst)) {
-=======
 	if (net_6lo_maddr_48_bit_compressible(ipv6->dst)) {
->>>>>>> 7da64e7b
 		NET_DBG("DAM_01 6 bytes: 2nd byte + last five bytes");
 
 		/* 6 bytes: 2nd byte + last five bytes */
@@ -557,12 +507,7 @@
 			 uint8_t *inline_ptr, uint16_t *iphc)
 {
 	/* Address is fully elided */
-<<<<<<< HEAD
-	if (net_ipv6_addr_based_on_ll((struct net_in6_addr *)ipv6->dst,
-				      net_pkt_lladdr_dst(pkt))) {
-=======
 	if (net_ipv6_addr_based_on_ll_raw(ipv6->dst, net_pkt_lladdr_dst(pkt))) {
->>>>>>> 7da64e7b
 		NET_DBG("DAM_11 dst addr fully elided");
 
 		*iphc |= NET_6LO_IPHC_DAM_11;
@@ -570,11 +515,7 @@
 	}
 
 	/* Following 64 bits are 0000:00ff:fe00:XXXX */
-<<<<<<< HEAD
-	if (net_6lo_addr_16_bit_compressible((struct net_in6_addr *)ipv6->dst)) {
-=======
 	if (net_6lo_addr_16_bit_compressible(ipv6->dst)) {
->>>>>>> 7da64e7b
 		NET_DBG("DAM_10 dst addr 16 bit compressible");
 
 		*iphc |= NET_6LO_IPHC_DAM_10;
@@ -611,12 +552,7 @@
 {
 	*iphc |= NET_6LO_IPHC_DAC_1;
 
-<<<<<<< HEAD
-	if (net_ipv6_addr_based_on_ll((struct net_in6_addr *)ipv6->dst,
-				      net_pkt_lladdr_dst(pkt))) {
-=======
 	if (net_ipv6_addr_based_on_ll_raw(ipv6->dst, net_pkt_lladdr_dst(pkt))) {
->>>>>>> 7da64e7b
 		NET_DBG("DAM_11 dst addr fully elided");
 
 		*iphc |= NET_6LO_IPHC_DAM_11;
@@ -624,11 +560,7 @@
 	}
 
 	/* Following 64 bits are 0000:00ff:fe00:XXXX */
-<<<<<<< HEAD
-	if (net_6lo_addr_16_bit_compressible((struct net_in6_addr *)ipv6->dst)) {
-=======
 	if (net_6lo_addr_16_bit_compressible(ipv6->dst)) {
->>>>>>> 7da64e7b
 		NET_DBG("DAM_10 dst addr 16 bit compressible");
 
 		*iphc |= NET_6LO_IPHC_DAM_10;
@@ -819,20 +751,12 @@
 		inline_pos = compress_nh_udp(udp, inline_pos, false);
 	}
 
-<<<<<<< HEAD
-	if (net_6lo_ll_prefix_padded_with_zeros((struct net_in6_addr *)ipv6->dst)) {
-=======
 	if (net_6lo_ll_prefix_padded_with_zeros(ipv6->dst)) {
->>>>>>> 7da64e7b
 		inline_pos = compress_da(ipv6, pkt, inline_pos, &iphc);
 		goto da_end;
 	}
 
-<<<<<<< HEAD
-	if (net_ipv6_is_addr_mcast((struct net_in6_addr *)ipv6->dst)) {
-=======
 	if (net_ipv6_is_addr_mcast_raw(ipv6->dst)) {
->>>>>>> 7da64e7b
 		inline_pos = compress_da_mcast(ipv6, inline_pos, &iphc);
 		goto da_end;
 	}
@@ -849,11 +773,7 @@
 	inline_pos = set_da_inline(ipv6, inline_pos, &iphc);
 da_end:
 
-<<<<<<< HEAD
-	if (net_6lo_ll_prefix_padded_with_zeros((struct net_in6_addr *)ipv6->src)) {
-=======
 	if (net_6lo_ll_prefix_padded_with_zeros(ipv6->src)) {
->>>>>>> 7da64e7b
 		inline_pos = compress_sa(ipv6, pkt, inline_pos, &iphc);
 		goto sa_end;
 	}
