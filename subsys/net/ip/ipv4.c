--- conflicted
+++ resolved
@@ -240,8 +240,7 @@
 }
 #endif
 
-<<<<<<< HEAD
-enum net_verdict net_ipv4_input(struct net_pkt* pkt, bool is_loopback) {
+enum net_verdict net_ipv4_input(struct net_pkt* pkt) {
     NET_PKT_DATA_ACCESS_CONTIGUOUS_DEFINE(ipv4_access, struct net_ipv4_hdr);
     NET_PKT_DATA_ACCESS_DEFINE(udp_access, struct net_udp_hdr);
     NET_PKT_DATA_ACCESS_DEFINE(tcp_access, struct net_tcp_hdr);
@@ -301,68 +300,6 @@
     else if (real_len > pkt_len) {
         net_pkt_update_length(pkt, pkt_len);
     }
-=======
-enum net_verdict net_ipv4_input(struct net_pkt *pkt)
-{
-	NET_PKT_DATA_ACCESS_CONTIGUOUS_DEFINE(ipv4_access, struct net_ipv4_hdr);
-	NET_PKT_DATA_ACCESS_DEFINE(udp_access, struct net_udp_hdr);
-	NET_PKT_DATA_ACCESS_DEFINE(tcp_access, struct net_tcp_hdr);
-	int real_len = net_pkt_get_len(pkt);
-	enum net_verdict verdict = NET_DROP;
-	union net_proto_header proto_hdr;
-	struct net_ipv4_hdr *hdr;
-	union net_ip_header ip;
-	uint8_t hdr_len;
-	uint8_t opts_len;
-	int pkt_len;
-
-#if defined(CONFIG_NET_L2_IPIP)
-	struct net_pkt_cursor hdr_start;
-
-	net_pkt_cursor_backup(pkt, &hdr_start);
-#endif
-
-	net_stats_update_ipv4_recv(net_pkt_iface(pkt));
-
-	hdr = (struct net_ipv4_hdr *)net_pkt_get_data(pkt, &ipv4_access);
-	if (!hdr) {
-		NET_DBG("DROP: no buffer");
-		goto drop;
-	}
-
-	hdr_len = (hdr->vhl & NET_IPV4_IHL_MASK) * 4U;
-	if (hdr_len < sizeof(struct net_ipv4_hdr)) {
-		NET_DBG("DROP: Invalid hdr length");
-		goto drop;
-	}
-
-	net_pkt_set_ip_hdr_len(pkt, sizeof(struct net_ipv4_hdr));
-
-	if (IS_ENABLED(CONFIG_NET_IP_DSCP_ECN)) {
-		net_pkt_set_ip_dscp(pkt, net_ipv4_get_dscp(hdr->tos));
-		net_pkt_set_ip_ecn(pkt, net_ipv4_get_ecn(hdr->tos));
-	}
-
-	opts_len = hdr_len - sizeof(struct net_ipv4_hdr);
-	if (opts_len > NET_IPV4_HDR_OPTNS_MAX_LEN) {
-		return -EINVAL;
-	}
-
-	if (hdr->ttl == 0) {
-		goto drop;
-	}
-
-	net_pkt_set_ipv4_opts_len(pkt, opts_len);
-
-	pkt_len = ntohs(hdr->len);
-	if (real_len < pkt_len) {
-		NET_DBG("DROP: pkt len per hdr %d != pkt real len %d",
-			pkt_len, real_len);
-		goto drop;
-	} else if (real_len > pkt_len) {
-		net_pkt_update_length(pkt, pkt_len);
-	}
->>>>>>> 7d84a3b6
 
 	if (!net_pkt_is_loopback(pkt)) {
 		if (net_ipv4_is_addr_loopback_raw(hdr->dst) ||
