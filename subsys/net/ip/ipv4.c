--- conflicted
+++ resolved
@@ -144,95 +144,6 @@
 }
 
 #if defined(CONFIG_NET_IPV4_HDR_OPTIONS)
-<<<<<<< HEAD
-int net_ipv4_parse_hdr_options(struct net_pkt *pkt,
-			       net_ipv4_parse_hdr_options_cb_t cb,
-			       void *user_data)
-{
-	struct net_pkt_cursor cur;
-	uint8_t opt_data[NET_IPV4_HDR_OPTNS_MAX_LEN];
-	uint8_t total_opts_len;
-
-	if (!cb) {
-		return -EINVAL;
-	}
-
-	net_pkt_cursor_backup(pkt, &cur);
-	net_pkt_cursor_init(pkt);
-
-	if (net_pkt_skip(pkt, sizeof(struct net_ipv4_hdr))) {
-		return -EINVAL;
-	}
-
-	total_opts_len = net_pkt_ipv4_opts_len(pkt);
-
-	while (total_opts_len) {
-		uint8_t opt_len = 0U;
-		uint8_t opt_type;
-
-		if (net_pkt_read_u8(pkt, &opt_type)) {
-			return -EINVAL;
-		}
-
-		total_opts_len--;
-
-		if (!(opt_type == NET_IPV4_OPTS_EO ||
-		      opt_type == NET_IPV4_OPTS_NOP)) {
-			if (net_pkt_read_u8(pkt, &opt_len)) {
-				return -EINVAL;
-			}
-
-			if (opt_len < 2U || total_opts_len < 1U) {
-				return -EINVAL;
-			}
-
-			opt_len -= 2U;
-			total_opts_len--;
-		}
-
-		if (opt_len > total_opts_len) {
-			return -EINVAL;
-		}
-
-		switch (opt_type) {
-		case NET_IPV4_OPTS_NOP:
-			break;
-
-		case NET_IPV4_OPTS_EO:
-			/* Options length should be zero, when cursor reaches to
-			 * End of options.
-			 */
-			if (total_opts_len) {
-				return -EINVAL;
-			}
-
-			break;
-		case NET_IPV4_OPTS_RR:
-		case NET_IPV4_OPTS_TS:
-			if (net_pkt_read(pkt, opt_data, opt_len)) {
-				return -EINVAL;
-			}
-
-			if (cb(opt_type, opt_data, opt_len, user_data)) {
-				return -EINVAL;
-			}
-
-			break;
-		default:
-			if (net_pkt_skip(pkt, opt_len)) {
-				return -EINVAL;
-			}
-
-			break;
-		}
-
-		total_opts_len -= opt_len;
-	}
-
-	net_pkt_cursor_restore(pkt, &cur);
-
-	return 0;
-=======
 int net_ipv4_parse_hdr_options(struct net_pkt* pkt,
                                net_ipv4_parse_hdr_options_cb_t cb,
                                void* user_data) {
@@ -286,7 +197,7 @@
                 break;
 
             case NET_IPV4_OPTS_EO :
-                /* Options length should be zero, when cursor reachs to
+                /* Options length should be zero, when cursor reaches to
                  * End of options.
                  */
                 if (total_opts_len) {
@@ -318,7 +229,6 @@
     net_pkt_cursor_restore(pkt, &cur);
 
     return (0);
->>>>>>> 3334054b
 }
 #endif
 
