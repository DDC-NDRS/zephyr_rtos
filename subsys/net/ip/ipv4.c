/** @file
 * @brief IPv4 related functions
 */

/*
 * Copyright (c) 2016 Intel Corporation
 *
 * SPDX-License-Identifier: Apache-2.0
 */

#include <zephyr/logging/log.h>
LOG_MODULE_REGISTER(net_ipv4, CONFIG_NET_IPV4_LOG_LEVEL);

#include <errno.h>
#include <zephyr/net/net_core.h>
#include <zephyr/net/net_pkt.h>
#include <zephyr/net/net_stats.h>
#include <zephyr/net/net_context.h>
#include <zephyr/net/virtual.h>
#include <zephyr/net/ethernet.h>
#include "net_private.h"
#include "connection.h"
#include "net_stats.h"
#include "icmpv4.h"
#include "udp_internal.h"
#include "tcp_internal.h"
#include "dhcpv4/dhcpv4_internal.h"
#include "ipv4.h"
#include "pmtu.h"

BUILD_ASSERT(sizeof(struct net_in_addr) == NET_IPV4_ADDR_SIZE, "sizeof error !!!");

/* Timeout for various buffer allocations in this file. */
#define NET_BUF_TIMEOUT K_MSEC(50)

int net_ipv4_create_full(struct net_pkt* pkt,
                         const struct net_in_addr* src,
                         const struct net_in_addr* dst,
                         uint8_t tos,
                         uint16_t id,
                         uint8_t flags,
                         uint16_t offset) {
    NET_PKT_DATA_ACCESS_CONTIGUOUS_DEFINE(ipv4_access, struct net_ipv4_hdr);
    struct net_ipv4_hdr *ipv4_hdr;

    ipv4_hdr = (struct net_ipv4_hdr*)net_pkt_get_data(pkt, &ipv4_access);
    if (!ipv4_hdr) {
        return (-ENOBUFS);
    }

    ipv4_hdr->vhl       = 0x45;
    ipv4_hdr->tos       = tos;
    ipv4_hdr->len       = 0U;
    ipv4_hdr->id[0]     = (uint8_t)(id >> 8);
    ipv4_hdr->id[1]     = (uint8_t)id;
    ipv4_hdr->offset[0] = (uint8_t)((offset >> 8) | (flags << 5));
    ipv4_hdr->offset[1] = (uint8_t)offset;

    ipv4_hdr->ttl = net_pkt_ipv4_ttl(pkt);
    if (ipv4_hdr->ttl == 0U) {
        if (net_ipv4_is_addr_mcast(dst)) {
            if (net_pkt_context(pkt) != NULL) {
                ipv4_hdr->ttl =
                    net_context_get_ipv4_mcast_ttl(net_pkt_context(pkt));
            }
            else {
                ipv4_hdr->ttl = net_if_ipv4_get_mcast_ttl(net_pkt_iface(pkt));
            }
        }
        else {
            if (net_pkt_context(pkt) != NULL) {
                ipv4_hdr->ttl =
                    net_context_get_ipv4_ttl(net_pkt_context(pkt));
            }
            else {
                ipv4_hdr->ttl = net_if_ipv4_get_ttl(net_pkt_iface(pkt));
            }
        }
    }

    ipv4_hdr->proto  = 0U;
    ipv4_hdr->chksum = 0U;

    net_ipv4_addr_copy_raw(ipv4_hdr->dst, (uint8_t*)dst);
    net_ipv4_addr_copy_raw(ipv4_hdr->src, (uint8_t*)src);

    net_pkt_set_ip_hdr_len(pkt, sizeof(struct net_ipv4_hdr));

    return net_pkt_set_data(pkt, &ipv4_access);
}

int net_ipv4_create(struct net_pkt* pkt,
                    const struct net_in_addr* src,
                    const struct net_in_addr* dst) {
    uint8_t tos = 0;
    uint8_t flags = 0U;

    if (IS_ENABLED(CONFIG_NET_IP_DSCP_ECN)) {
        net_ipv4_set_dscp(&tos, net_pkt_ip_dscp(pkt));
        net_ipv4_set_ecn(&tos, net_pkt_ip_ecn(pkt));
    }

    if (IS_ENABLED(CONFIG_NET_IPV4_PMTU) && net_pkt_ipv4_pmtu(pkt)) {
        flags = NET_IPV4_DF;
    }

    return net_ipv4_create_full(pkt, src, dst, tos, 0U, flags, 0U);
}

int net_ipv4_finalize(struct net_pkt* pkt, uint8_t next_header_proto) {
    NET_PKT_DATA_ACCESS_CONTIGUOUS_DEFINE(ipv4_access, struct net_ipv4_hdr);
    struct net_ipv4_hdr* ipv4_hdr;

    net_pkt_set_overwrite(pkt, true);

    ipv4_hdr = (struct net_ipv4_hdr*)net_pkt_get_data(pkt, &ipv4_access);
    if (!ipv4_hdr) {
        return (-ENOBUFS);
    }

    if (IS_ENABLED(CONFIG_NET_IPV4_HDR_OPTIONS)) {
        if (net_pkt_ipv4_opts_len(pkt)) {
            ipv4_hdr->vhl = 0x40 | (0x0F &
                    ((net_pkt_ip_hdr_len(pkt) +
                      net_pkt_ipv4_opts_len(pkt)) / 4U));
        }
    }

    ipv4_hdr->len   = net_htons(net_pkt_get_len(pkt));
    ipv4_hdr->proto = next_header_proto;

    if (net_if_need_calc_tx_checksum(net_pkt_iface(pkt), NET_IF_CHECKSUM_IPV4_HEADER)) {
        ipv4_hdr->chksum = net_calc_chksum_ipv4(pkt);
    }

    net_pkt_set_data(pkt, &ipv4_access);
    net_pkt_set_ll_proto_type(pkt, NET_ETH_PTYPE_IP);

    if (IS_ENABLED(CONFIG_NET_UDP) &&
        (next_header_proto == NET_IPPROTO_UDP)) {
        return net_udp_finalize(pkt, false);
    }
    else if (IS_ENABLED(CONFIG_NET_TCP) &&
             (next_header_proto == NET_IPPROTO_TCP)) {
        return net_tcp_finalize(pkt, false);
    }
    else if (next_header_proto == NET_IPPROTO_ICMP) {
        return net_icmpv4_finalize(pkt, false);
    }

    return (0);
}

#if defined(CONFIG_NET_IPV4_HDR_OPTIONS)
int net_ipv4_parse_hdr_options(struct net_pkt* pkt,
                               net_ipv4_parse_hdr_options_cb_t cb,
                               void* user_data) {
    struct net_pkt_cursor cur;
    uint8_t opt_data[NET_IPV4_HDR_OPTNS_MAX_LEN];
    uint_fast8_t total_opts_len;

    if (!cb) {
        return (-EINVAL);
    }

    net_pkt_cursor_backup(pkt, &cur);
    net_pkt_cursor_init(pkt);

    if (net_pkt_skip(pkt, sizeof(struct net_ipv4_hdr))) {
        return (-EINVAL);
    }

    total_opts_len = net_pkt_ipv4_opts_len(pkt);

    while (total_opts_len) {
        uint8_t opt_len = 0U;
        uint8_t opt_type;

        if (net_pkt_read_u8(pkt, &opt_type)) {
            return (-EINVAL);
        }

        total_opts_len--;

        if (!(opt_type == NET_IPV4_OPTS_EO ||
              opt_type == NET_IPV4_OPTS_NOP)) {
            if (net_pkt_read_u8(pkt, &opt_len)) {
                return (-EINVAL);
            }

            if ((opt_len < 2U) || (total_opts_len < 1U)) {
                return (-EINVAL);
            }

            opt_len -= 2U;
            total_opts_len--;
        }

        if (opt_len > total_opts_len) {
            return (-EINVAL);
        }

        switch (opt_type) {
            case NET_IPV4_OPTS_NOP :
                break;

            case NET_IPV4_OPTS_EO :
                /* Options length should be zero, when cursor reaches to
                 * End of options.
                 */
                if (total_opts_len) {
                    return (-EINVAL);
                }
                break;

            case NET_IPV4_OPTS_RR :
            case NET_IPV4_OPTS_TS :
                if (net_pkt_read(pkt, opt_data, opt_len)) {
                    return (-EINVAL);
                }

                if (cb(opt_type, opt_data, opt_len, user_data)) {
                    return (-EINVAL);
                }
                break;

            default :
                if (net_pkt_skip(pkt, opt_len)) {
                    return (-EINVAL);
                }
                break;
        }

        total_opts_len -= opt_len;
    }

    net_pkt_cursor_restore(pkt, &cur);

    return (0);
}
#endif

<<<<<<< HEAD
enum net_verdict net_ipv4_input(struct net_pkt* pkt, bool is_loopback) {
    NET_PKT_DATA_ACCESS_CONTIGUOUS_DEFINE(ipv4_access, struct net_ipv4_hdr);
    NET_PKT_DATA_ACCESS_DEFINE(udp_access, struct net_udp_hdr);
    NET_PKT_DATA_ACCESS_DEFINE(tcp_access, struct net_tcp_hdr);
    int real_len = net_pkt_get_len(pkt);
    enum net_verdict verdict = NET_DROP;
    union net_proto_header proto_hdr;
    struct net_ipv4_hdr* hdr;
    union net_ip_header ip;
    uint8_t hdr_len;
    uint8_t opts_len;
    int pkt_len;

    #if defined(CONFIG_NET_L2_IPIP)
    struct net_pkt_cursor hdr_start;

    net_pkt_cursor_backup(pkt, &hdr_start);
    #endif

    net_stats_update_ipv4_recv(net_pkt_iface(pkt));

    hdr = (struct net_ipv4_hdr*)net_pkt_get_data(pkt, &ipv4_access);
    if (!hdr) {
        NET_DBG("DROP: no buffer");
        goto drop;
    }

    hdr_len = (hdr->vhl & NET_IPV4_IHL_MASK) * 4U;
    if (hdr_len < sizeof(struct net_ipv4_hdr)) {
        NET_DBG("DROP: Invalid hdr length");
        goto drop;
    }

    net_pkt_set_ip_hdr_len(pkt, sizeof(struct net_ipv4_hdr));

    if (IS_ENABLED(CONFIG_NET_IP_DSCP_ECN)) {
        net_pkt_set_ip_dscp(pkt, net_ipv4_get_dscp(hdr->tos));
        net_pkt_set_ip_ecn(pkt, net_ipv4_get_ecn(hdr->tos));
    }

    opts_len = hdr_len - sizeof(struct net_ipv4_hdr);
    if (opts_len > NET_IPV4_HDR_OPTNS_MAX_LEN) {
        return (-EINVAL);
    }

    if (hdr->ttl == 0) {
        goto drop;
    }

    net_pkt_set_ipv4_opts_len(pkt, opts_len);

    pkt_len = net_ntohs(hdr->len);
    if (real_len < pkt_len) {
        NET_DBG("DROP: pkt len per hdr %d != pkt real len %d",
                pkt_len, real_len);
        goto drop;
    }
    else if (real_len > pkt_len) {
        net_pkt_update_length(pkt, pkt_len);
    }

    if (!is_loopback) {
        if (net_ipv4_is_addr_loopback((struct net_in_addr *)hdr->dst) ||
            net_ipv4_is_addr_loopback((struct net_in_addr *)hdr->src)) {
            NET_DBG("DROP: localhost packet");
            goto drop;
        }

        if (net_ipv4_is_my_addr((struct net_in_addr *)hdr->src)) {
            NET_DBG("DROP: src addr is %s", "mine");
            goto drop;
        }
    }

    if (net_ipv4_is_addr_mcast((struct net_in_addr *)hdr->src)) {
        NET_DBG("DROP: src addr is %s", "mcast");
        goto drop;
    }

    if (net_ipv4_is_addr_bcast(net_pkt_iface(pkt), (struct net_in_addr*)hdr->src)) {
        NET_DBG("DROP: src addr is %s", "bcast");
        goto drop;
    }

    if (net_ipv4_is_addr_unspecified((struct net_in_addr*)hdr->src) &&
        !net_ipv4_is_addr_bcast(net_pkt_iface(pkt), (struct net_in_addr*)hdr->dst) &&
        (hdr->proto != NET_IPPROTO_IGMP)) {
        NET_DBG("DROP: src addr is %s", "unspecified");
        goto drop;
    }

    if (net_if_need_calc_rx_checksum(net_pkt_iface(pkt), NET_IF_CHECKSUM_IPV4_HEADER) &&
        net_calc_chksum_ipv4(pkt) != 0U) {
        NET_DBG("DROP: invalid chksum");
        goto drop;
    }

    net_pkt_set_ipv4_ttl(pkt, hdr->ttl);

    net_pkt_set_family(pkt, NET_PF_INET);

    if (!net_pkt_filter_ip_recv_ok(pkt)) {
        /* drop the packet */
        net_stats_update_filter_rx_ipv4_drop(net_pkt_iface(pkt));
        return (NET_DROP);
    }

    if ((!net_ipv4_is_my_addr((struct net_in_addr*)hdr->dst) &&
         !net_ipv4_is_addr_mcast((struct net_in_addr*)hdr->dst) &&
         !(hdr->proto == NET_IPPROTO_UDP &&
           (net_ipv4_addr_cmp((struct net_in_addr*)hdr->dst, net_ipv4_broadcast_address()) ||
            /* RFC 1122 ch. 3.3.6 The 0.0.0.0 is non-standard bcast addr */
            (IS_ENABLED(CONFIG_NET_IPV4_ACCEPT_ZERO_BROADCAST) &&
             net_ipv4_addr_cmp((struct net_in_addr*)hdr->dst,
                               net_ipv4_unspecified_address())) ||
            net_dhcpv4_accept_unicast(pkt)))) ||
        (hdr->proto == NET_IPPROTO_TCP &&
         net_ipv4_is_addr_bcast(net_pkt_iface(pkt), (struct net_in_addr*)hdr->dst))) {
        NET_DBG("DROP: not for me");
        goto drop;
    }

    net_pkt_acknowledge_data(pkt, &ipv4_access);

    if (opts_len) {
        /* Only few options are handled in EchoRequest, rest skipped */
        if (net_pkt_skip(pkt, opts_len)) {
            NET_DBG("Header too big? %u", hdr_len);
            goto drop;
        }
    }

    if (IS_ENABLED(CONFIG_NET_IPV4_FRAGMENT)) {
        /* Check if this is a fragmented packet, and if so, handle reassembly */
        if ((net_ntohs(*((uint16_t*)&hdr->offset[0])) &
            (NET_IPV4_FRAGH_OFFSET_MASK | NET_IPV4_MORE_FRAG_MASK)) != 0) {
            return net_ipv4_handle_fragment_hdr(pkt, hdr);
        }
    }

    NET_DBG("IPv4 packet received from %s to %s",
            net_sprint_ipv4_addr(&hdr->src),
            net_sprint_ipv4_addr(&hdr->dst));

    ip.ipv4 = hdr;

    if (IS_ENABLED(CONFIG_NET_SOCKETS_INET_RAW)) {
        if (net_conn_raw_ip_input(pkt, &ip, hdr->proto) == NET_DROP) {
            goto drop;
        }
    }

    switch (hdr->proto) {
        case NET_IPPROTO_ICMP :
            verdict = net_icmpv4_input(pkt, hdr);
            if (verdict == NET_DROP) {
                goto drop;
            }
            return (verdict);

        #if defined(CONFIG_NET_IPV4_IGMP)
        case NET_IPPROTO_IGMP :
            verdict = net_ipv4_igmp_input(pkt, hdr);
            if (verdict == NET_DROP) {
                goto drop;
            }
            return (verdict);
        #endif

        case NET_IPPROTO_TCP :
            proto_hdr.tcp = net_tcp_input(pkt, &tcp_access);
            if (proto_hdr.tcp) {
                verdict = NET_OK;
            }
            break;

        case NET_IPPROTO_UDP :
            proto_hdr.udp = net_udp_input(pkt, &udp_access);
            if (proto_hdr.udp) {
                verdict = NET_OK;
            }
            break;

        #if defined(CONFIG_NET_L2_IPIP)
        case NET_IPPROTO_IPV6 :
        case NET_IPPROTO_IPIP : {
            struct net_sockaddr_in remote_addr = {0};
            struct net_if* tunnel_iface;

            remote_addr.sin_family = NET_AF_INET;
            net_ipv4_addr_copy_raw((uint8_t*)&remote_addr.sin_addr, hdr->src);

            net_pkt_set_remote_address(pkt, (struct net_sockaddr *)&remote_addr,
                                       sizeof(struct net_sockaddr_in));

            /* Get rid of the old IP header */
            net_pkt_cursor_restore(pkt, &hdr_start);
            net_pkt_pull(pkt, net_pkt_ip_hdr_len(pkt) +
                         net_pkt_ipv4_opts_len(pkt));

            tunnel_iface = net_ipip_get_virtual_interface(net_pkt_iface(pkt));
            if (tunnel_iface != NULL && net_if_l2(tunnel_iface)->recv != NULL) {
                return net_if_l2(tunnel_iface)->recv(net_pkt_iface(pkt), pkt);
            }
        }
        #endif
    }

    if (verdict == NET_DROP) {
        goto drop;
    }

    verdict = net_conn_input(pkt, &ip, hdr->proto, &proto_hdr);
    if (verdict != NET_DROP) {
        return (verdict);
    }

drop :
    net_stats_update_ipv4_drop(net_pkt_iface(pkt));
    return (NET_DROP);
=======
enum net_verdict net_ipv4_input(struct net_pkt *pkt, bool is_loopback)
{
	NET_PKT_DATA_ACCESS_CONTIGUOUS_DEFINE(ipv4_access, struct net_ipv4_hdr);
	NET_PKT_DATA_ACCESS_DEFINE(udp_access, struct net_udp_hdr);
	NET_PKT_DATA_ACCESS_DEFINE(tcp_access, struct net_tcp_hdr);
	int real_len = net_pkt_get_len(pkt);
	enum net_verdict verdict = NET_DROP;
	union net_proto_header proto_hdr;
	struct net_ipv4_hdr *hdr;
	union net_ip_header ip;
	uint8_t hdr_len;
	uint8_t opts_len;
	int pkt_len;

#if defined(CONFIG_NET_L2_IPIP)
	struct net_pkt_cursor hdr_start;

	net_pkt_cursor_backup(pkt, &hdr_start);
#endif

	net_stats_update_ipv4_recv(net_pkt_iface(pkt));

	hdr = (struct net_ipv4_hdr *)net_pkt_get_data(pkt, &ipv4_access);
	if (!hdr) {
		NET_DBG("DROP: no buffer");
		goto drop;
	}

	hdr_len = (hdr->vhl & NET_IPV4_IHL_MASK) * 4U;
	if (hdr_len < sizeof(struct net_ipv4_hdr)) {
		NET_DBG("DROP: Invalid hdr length");
		goto drop;
	}

	net_pkt_set_ip_hdr_len(pkt, sizeof(struct net_ipv4_hdr));

	if (IS_ENABLED(CONFIG_NET_IP_DSCP_ECN)) {
		net_pkt_set_ip_dscp(pkt, net_ipv4_get_dscp(hdr->tos));
		net_pkt_set_ip_ecn(pkt, net_ipv4_get_ecn(hdr->tos));
	}

	opts_len = hdr_len - sizeof(struct net_ipv4_hdr);
	if (opts_len > NET_IPV4_HDR_OPTNS_MAX_LEN) {
		return -EINVAL;
	}

	if (hdr->ttl == 0) {
		goto drop;
	}

	net_pkt_set_ipv4_opts_len(pkt, opts_len);

	pkt_len = ntohs(hdr->len);
	if (real_len < pkt_len) {
		NET_DBG("DROP: pkt len per hdr %d != pkt real len %d",
			pkt_len, real_len);
		goto drop;
	} else if (real_len > pkt_len) {
		net_pkt_update_length(pkt, pkt_len);
	}

	if (!is_loopback) {
		if (net_ipv4_is_addr_loopback_raw(hdr->dst) ||
		    net_ipv4_is_addr_loopback_raw(hdr->src)) {
			NET_DBG("DROP: localhost packet");
			goto drop;
		}

		if (net_ipv4_is_my_addr_raw(hdr->src)) {
			NET_DBG("DROP: src addr is %s", "mine");
			goto drop;
		}
	}

	if (net_ipv4_is_addr_mcast_raw(hdr->src)) {
		NET_DBG("DROP: src addr is %s", "mcast");
		goto drop;
	}

	if (net_ipv4_is_addr_bcast_raw(net_pkt_iface(pkt), hdr->src)) {
		NET_DBG("DROP: src addr is %s", "bcast");
		goto drop;
	}

	if (net_ipv4_is_addr_unspecified_raw(hdr->src) &&
	    !net_ipv4_is_addr_bcast_raw(net_pkt_iface(pkt), hdr->dst) &&
	    (hdr->proto != IPPROTO_IGMP)) {
		NET_DBG("DROP: src addr is %s", "unspecified");
		goto drop;
	}

	if (net_if_need_calc_rx_checksum(net_pkt_iface(pkt), NET_IF_CHECKSUM_IPV4_HEADER) &&
	    net_calc_chksum_ipv4(pkt) != 0U) {
		NET_DBG("DROP: invalid chksum");
		goto drop;
	}

	net_pkt_set_ipv4_ttl(pkt, hdr->ttl);

	net_pkt_set_family(pkt, PF_INET);

	if (!net_pkt_filter_ip_recv_ok(pkt)) {
		/* drop the packet */
		net_stats_update_filter_rx_ipv4_drop(net_pkt_iface(pkt));
		return NET_DROP;
	}

	if ((!net_ipv4_is_my_addr_raw(hdr->dst) &&
	     !net_ipv4_is_addr_mcast_raw(hdr->dst) &&
	     !(hdr->proto == IPPROTO_UDP &&
	       (net_ipv4_addr_cmp_raw(hdr->dst, net_ipv4_broadcast_address()->s4_addr) ||
		/* RFC 1122 ch. 3.3.6 The 0.0.0.0 is non-standard bcast addr */
		(IS_ENABLED(CONFIG_NET_IPV4_ACCEPT_ZERO_BROADCAST) &&
		 net_ipv4_addr_cmp_raw(hdr->dst,
				       net_ipv4_unspecified_address()->s4_addr)) ||
		net_dhcpv4_accept_unicast(pkt)))) ||
	    (hdr->proto == IPPROTO_TCP &&
	     net_ipv4_is_addr_bcast_raw(net_pkt_iface(pkt), hdr->dst))) {
		NET_DBG("DROP: not for me");
		goto drop;
	}

	net_pkt_acknowledge_data(pkt, &ipv4_access);

	if (opts_len) {
		/* Only few options are handled in EchoRequest, rest skipped */
		if (net_pkt_skip(pkt, opts_len)) {
			NET_DBG("Header too big? %u", hdr_len);
			goto drop;
		}
	}

	if (IS_ENABLED(CONFIG_NET_IPV4_FRAGMENT)) {
		/* Check if this is a fragmented packet, and if so, handle reassembly */
		if ((ntohs(*((uint16_t *)&hdr->offset[0])) &
		     (NET_IPV4_FRAGH_OFFSET_MASK | NET_IPV4_MORE_FRAG_MASK)) != 0) {
			return net_ipv4_handle_fragment_hdr(pkt, hdr);
		}
	}

	NET_DBG("IPv4 packet received from %s to %s",
		net_sprint_ipv4_addr(&hdr->src),
		net_sprint_ipv4_addr(&hdr->dst));

	ip.ipv4 = hdr;

	if (IS_ENABLED(CONFIG_NET_SOCKETS_INET_RAW)) {
		if (net_conn_raw_ip_input(pkt, &ip, hdr->proto) == NET_DROP) {
			goto drop;
		}
	}

	switch (hdr->proto) {
	case IPPROTO_ICMP:
		verdict = net_icmpv4_input(pkt, hdr);
		if (verdict == NET_DROP) {
			goto drop;
		}
		return verdict;
#if defined(CONFIG_NET_IPV4_IGMP)
	case IPPROTO_IGMP:
		verdict = net_ipv4_igmp_input(pkt, hdr);
		if (verdict == NET_DROP) {
			goto drop;
		}
		return verdict;
#endif
	case IPPROTO_TCP:
		proto_hdr.tcp = net_tcp_input(pkt, &tcp_access);
		if (proto_hdr.tcp) {
			verdict = NET_OK;
		}
		break;
	case IPPROTO_UDP:
		proto_hdr.udp = net_udp_input(pkt, &udp_access);
		if (proto_hdr.udp) {
			verdict = NET_OK;
		}
		break;

#if defined(CONFIG_NET_L2_IPIP)
	case IPPROTO_IPV6:
	case IPPROTO_IPIP: {
		struct sockaddr_in remote_addr = { 0 };
		struct net_if *tunnel_iface;

		remote_addr.sin_family = AF_INET;
		net_ipv4_addr_copy_raw((uint8_t *)&remote_addr.sin_addr, hdr->src);

		net_pkt_set_remote_address(pkt, (struct sockaddr *)&remote_addr,
					   sizeof(struct sockaddr_in));

		/* Get rid of the old IP header */
		net_pkt_cursor_restore(pkt, &hdr_start);
		net_pkt_pull(pkt, net_pkt_ip_hdr_len(pkt) +
			     net_pkt_ipv4_opts_len(pkt));

		tunnel_iface = net_ipip_get_virtual_interface(net_pkt_iface(pkt));
		if (tunnel_iface != NULL && net_if_l2(tunnel_iface)->recv != NULL) {
			return net_if_l2(tunnel_iface)->recv(net_pkt_iface(pkt), pkt);
		}
	}
#endif
	}

	if (verdict == NET_DROP) {
		goto drop;
	}

	verdict = net_conn_input(pkt, &ip, hdr->proto, &proto_hdr);
	if (verdict != NET_DROP) {
		return verdict;
	}

drop:
	net_stats_update_ipv4_drop(net_pkt_iface(pkt));
	return NET_DROP;
>>>>>>> 7da64e7b
}

enum net_verdict net_ipv4_prepare_for_send(struct net_pkt* pkt) {
    if (IS_ENABLED(CONFIG_NET_IPV4_PMTU)) {
        struct net_pmtu_entry* entry;
        struct net_sockaddr_in dst = {
            .sin_family = NET_AF_INET,
        };
        int ret;

        net_ipv4_addr_copy_raw((uint8_t*)&dst.sin_addr,
                               NET_IPV4_HDR(pkt)->dst);
        entry = net_pmtu_get_entry((struct net_sockaddr*)&dst);
        if (entry == NULL) {
            ret = net_pmtu_update_mtu((struct net_sockaddr*)&dst,
                                      net_if_get_mtu(net_pkt_iface(pkt)));
            if (ret < 0) {
                NET_DBG("Cannot update PMTU for %s (%d)",
                        net_sprint_ipv4_addr(&dst.sin_addr),
                        ret);
            }
        }
    }

    #if defined(CONFIG_NET_IPV4_FRAGMENT)
    return net_ipv4_prepare_for_send_fragment(pkt);
    #else
    return (NET_OK);
    #endif
}

void net_ipv4_init(void) {
    if (IS_ENABLED(CONFIG_NET_IPV4_FRAGMENT)) {
        net_ipv4_setup_fragment_buffers();
    }

    if (IS_ENABLED(CONFIG_NET_IPV4_ACD)) {
        net_ipv4_acd_init();
    }
}<|MERGE_RESOLUTION|>--- conflicted
+++ resolved
@@ -240,7 +240,6 @@
 }
 #endif
 
-<<<<<<< HEAD
 enum net_verdict net_ipv4_input(struct net_pkt* pkt, bool is_loopback) {
     NET_PKT_DATA_ACCESS_CONTIGUOUS_DEFINE(ipv4_access, struct net_ipv4_hdr);
     NET_PKT_DATA_ACCESS_DEFINE(udp_access, struct net_udp_hdr);
@@ -302,227 +301,6 @@
         net_pkt_update_length(pkt, pkt_len);
     }
 
-    if (!is_loopback) {
-        if (net_ipv4_is_addr_loopback((struct net_in_addr *)hdr->dst) ||
-            net_ipv4_is_addr_loopback((struct net_in_addr *)hdr->src)) {
-            NET_DBG("DROP: localhost packet");
-            goto drop;
-        }
-
-        if (net_ipv4_is_my_addr((struct net_in_addr *)hdr->src)) {
-            NET_DBG("DROP: src addr is %s", "mine");
-            goto drop;
-        }
-    }
-
-    if (net_ipv4_is_addr_mcast((struct net_in_addr *)hdr->src)) {
-        NET_DBG("DROP: src addr is %s", "mcast");
-        goto drop;
-    }
-
-    if (net_ipv4_is_addr_bcast(net_pkt_iface(pkt), (struct net_in_addr*)hdr->src)) {
-        NET_DBG("DROP: src addr is %s", "bcast");
-        goto drop;
-    }
-
-    if (net_ipv4_is_addr_unspecified((struct net_in_addr*)hdr->src) &&
-        !net_ipv4_is_addr_bcast(net_pkt_iface(pkt), (struct net_in_addr*)hdr->dst) &&
-        (hdr->proto != NET_IPPROTO_IGMP)) {
-        NET_DBG("DROP: src addr is %s", "unspecified");
-        goto drop;
-    }
-
-    if (net_if_need_calc_rx_checksum(net_pkt_iface(pkt), NET_IF_CHECKSUM_IPV4_HEADER) &&
-        net_calc_chksum_ipv4(pkt) != 0U) {
-        NET_DBG("DROP: invalid chksum");
-        goto drop;
-    }
-
-    net_pkt_set_ipv4_ttl(pkt, hdr->ttl);
-
-    net_pkt_set_family(pkt, NET_PF_INET);
-
-    if (!net_pkt_filter_ip_recv_ok(pkt)) {
-        /* drop the packet */
-        net_stats_update_filter_rx_ipv4_drop(net_pkt_iface(pkt));
-        return (NET_DROP);
-    }
-
-    if ((!net_ipv4_is_my_addr((struct net_in_addr*)hdr->dst) &&
-         !net_ipv4_is_addr_mcast((struct net_in_addr*)hdr->dst) &&
-         !(hdr->proto == NET_IPPROTO_UDP &&
-           (net_ipv4_addr_cmp((struct net_in_addr*)hdr->dst, net_ipv4_broadcast_address()) ||
-            /* RFC 1122 ch. 3.3.6 The 0.0.0.0 is non-standard bcast addr */
-            (IS_ENABLED(CONFIG_NET_IPV4_ACCEPT_ZERO_BROADCAST) &&
-             net_ipv4_addr_cmp((struct net_in_addr*)hdr->dst,
-                               net_ipv4_unspecified_address())) ||
-            net_dhcpv4_accept_unicast(pkt)))) ||
-        (hdr->proto == NET_IPPROTO_TCP &&
-         net_ipv4_is_addr_bcast(net_pkt_iface(pkt), (struct net_in_addr*)hdr->dst))) {
-        NET_DBG("DROP: not for me");
-        goto drop;
-    }
-
-    net_pkt_acknowledge_data(pkt, &ipv4_access);
-
-    if (opts_len) {
-        /* Only few options are handled in EchoRequest, rest skipped */
-        if (net_pkt_skip(pkt, opts_len)) {
-            NET_DBG("Header too big? %u", hdr_len);
-            goto drop;
-        }
-    }
-
-    if (IS_ENABLED(CONFIG_NET_IPV4_FRAGMENT)) {
-        /* Check if this is a fragmented packet, and if so, handle reassembly */
-        if ((net_ntohs(*((uint16_t*)&hdr->offset[0])) &
-            (NET_IPV4_FRAGH_OFFSET_MASK | NET_IPV4_MORE_FRAG_MASK)) != 0) {
-            return net_ipv4_handle_fragment_hdr(pkt, hdr);
-        }
-    }
-
-    NET_DBG("IPv4 packet received from %s to %s",
-            net_sprint_ipv4_addr(&hdr->src),
-            net_sprint_ipv4_addr(&hdr->dst));
-
-    ip.ipv4 = hdr;
-
-    if (IS_ENABLED(CONFIG_NET_SOCKETS_INET_RAW)) {
-        if (net_conn_raw_ip_input(pkt, &ip, hdr->proto) == NET_DROP) {
-            goto drop;
-        }
-    }
-
-    switch (hdr->proto) {
-        case NET_IPPROTO_ICMP :
-            verdict = net_icmpv4_input(pkt, hdr);
-            if (verdict == NET_DROP) {
-                goto drop;
-            }
-            return (verdict);
-
-        #if defined(CONFIG_NET_IPV4_IGMP)
-        case NET_IPPROTO_IGMP :
-            verdict = net_ipv4_igmp_input(pkt, hdr);
-            if (verdict == NET_DROP) {
-                goto drop;
-            }
-            return (verdict);
-        #endif
-
-        case NET_IPPROTO_TCP :
-            proto_hdr.tcp = net_tcp_input(pkt, &tcp_access);
-            if (proto_hdr.tcp) {
-                verdict = NET_OK;
-            }
-            break;
-
-        case NET_IPPROTO_UDP :
-            proto_hdr.udp = net_udp_input(pkt, &udp_access);
-            if (proto_hdr.udp) {
-                verdict = NET_OK;
-            }
-            break;
-
-        #if defined(CONFIG_NET_L2_IPIP)
-        case NET_IPPROTO_IPV6 :
-        case NET_IPPROTO_IPIP : {
-            struct net_sockaddr_in remote_addr = {0};
-            struct net_if* tunnel_iface;
-
-            remote_addr.sin_family = NET_AF_INET;
-            net_ipv4_addr_copy_raw((uint8_t*)&remote_addr.sin_addr, hdr->src);
-
-            net_pkt_set_remote_address(pkt, (struct net_sockaddr *)&remote_addr,
-                                       sizeof(struct net_sockaddr_in));
-
-            /* Get rid of the old IP header */
-            net_pkt_cursor_restore(pkt, &hdr_start);
-            net_pkt_pull(pkt, net_pkt_ip_hdr_len(pkt) +
-                         net_pkt_ipv4_opts_len(pkt));
-
-            tunnel_iface = net_ipip_get_virtual_interface(net_pkt_iface(pkt));
-            if (tunnel_iface != NULL && net_if_l2(tunnel_iface)->recv != NULL) {
-                return net_if_l2(tunnel_iface)->recv(net_pkt_iface(pkt), pkt);
-            }
-        }
-        #endif
-    }
-
-    if (verdict == NET_DROP) {
-        goto drop;
-    }
-
-    verdict = net_conn_input(pkt, &ip, hdr->proto, &proto_hdr);
-    if (verdict != NET_DROP) {
-        return (verdict);
-    }
-
-drop :
-    net_stats_update_ipv4_drop(net_pkt_iface(pkt));
-    return (NET_DROP);
-=======
-enum net_verdict net_ipv4_input(struct net_pkt *pkt, bool is_loopback)
-{
-	NET_PKT_DATA_ACCESS_CONTIGUOUS_DEFINE(ipv4_access, struct net_ipv4_hdr);
-	NET_PKT_DATA_ACCESS_DEFINE(udp_access, struct net_udp_hdr);
-	NET_PKT_DATA_ACCESS_DEFINE(tcp_access, struct net_tcp_hdr);
-	int real_len = net_pkt_get_len(pkt);
-	enum net_verdict verdict = NET_DROP;
-	union net_proto_header proto_hdr;
-	struct net_ipv4_hdr *hdr;
-	union net_ip_header ip;
-	uint8_t hdr_len;
-	uint8_t opts_len;
-	int pkt_len;
-
-#if defined(CONFIG_NET_L2_IPIP)
-	struct net_pkt_cursor hdr_start;
-
-	net_pkt_cursor_backup(pkt, &hdr_start);
-#endif
-
-	net_stats_update_ipv4_recv(net_pkt_iface(pkt));
-
-	hdr = (struct net_ipv4_hdr *)net_pkt_get_data(pkt, &ipv4_access);
-	if (!hdr) {
-		NET_DBG("DROP: no buffer");
-		goto drop;
-	}
-
-	hdr_len = (hdr->vhl & NET_IPV4_IHL_MASK) * 4U;
-	if (hdr_len < sizeof(struct net_ipv4_hdr)) {
-		NET_DBG("DROP: Invalid hdr length");
-		goto drop;
-	}
-
-	net_pkt_set_ip_hdr_len(pkt, sizeof(struct net_ipv4_hdr));
-
-	if (IS_ENABLED(CONFIG_NET_IP_DSCP_ECN)) {
-		net_pkt_set_ip_dscp(pkt, net_ipv4_get_dscp(hdr->tos));
-		net_pkt_set_ip_ecn(pkt, net_ipv4_get_ecn(hdr->tos));
-	}
-
-	opts_len = hdr_len - sizeof(struct net_ipv4_hdr);
-	if (opts_len > NET_IPV4_HDR_OPTNS_MAX_LEN) {
-		return -EINVAL;
-	}
-
-	if (hdr->ttl == 0) {
-		goto drop;
-	}
-
-	net_pkt_set_ipv4_opts_len(pkt, opts_len);
-
-	pkt_len = ntohs(hdr->len);
-	if (real_len < pkt_len) {
-		NET_DBG("DROP: pkt len per hdr %d != pkt real len %d",
-			pkt_len, real_len);
-		goto drop;
-	} else if (real_len > pkt_len) {
-		net_pkt_update_length(pkt, pkt_len);
-	}
-
 	if (!is_loopback) {
 		if (net_ipv4_is_addr_loopback_raw(hdr->dst) ||
 		    net_ipv4_is_addr_loopback_raw(hdr->src)) {
@@ -548,138 +326,140 @@
 
 	if (net_ipv4_is_addr_unspecified_raw(hdr->src) &&
 	    !net_ipv4_is_addr_bcast_raw(net_pkt_iface(pkt), hdr->dst) &&
-	    (hdr->proto != IPPROTO_IGMP)) {
+	    (hdr->proto != NET_IPPROTO_IGMP)) {
 		NET_DBG("DROP: src addr is %s", "unspecified");
 		goto drop;
 	}
 
-	if (net_if_need_calc_rx_checksum(net_pkt_iface(pkt), NET_IF_CHECKSUM_IPV4_HEADER) &&
-	    net_calc_chksum_ipv4(pkt) != 0U) {
-		NET_DBG("DROP: invalid chksum");
-		goto drop;
-	}
-
-	net_pkt_set_ipv4_ttl(pkt, hdr->ttl);
-
-	net_pkt_set_family(pkt, PF_INET);
-
-	if (!net_pkt_filter_ip_recv_ok(pkt)) {
-		/* drop the packet */
-		net_stats_update_filter_rx_ipv4_drop(net_pkt_iface(pkt));
-		return NET_DROP;
-	}
+    if (net_if_need_calc_rx_checksum(net_pkt_iface(pkt), NET_IF_CHECKSUM_IPV4_HEADER) &&
+        net_calc_chksum_ipv4(pkt) != 0U) {
+        NET_DBG("DROP: invalid chksum");
+        goto drop;
+    }
+
+    net_pkt_set_ipv4_ttl(pkt, hdr->ttl);
+
+    net_pkt_set_family(pkt, NET_PF_INET);
+
+    if (!net_pkt_filter_ip_recv_ok(pkt)) {
+        /* drop the packet */
+        net_stats_update_filter_rx_ipv4_drop(net_pkt_iface(pkt));
+        return (NET_DROP);
+    }
 
 	if ((!net_ipv4_is_my_addr_raw(hdr->dst) &&
 	     !net_ipv4_is_addr_mcast_raw(hdr->dst) &&
-	     !(hdr->proto == IPPROTO_UDP &&
+	     !(hdr->proto == NET_IPPROTO_UDP &&
 	       (net_ipv4_addr_cmp_raw(hdr->dst, net_ipv4_broadcast_address()->s4_addr) ||
 		/* RFC 1122 ch. 3.3.6 The 0.0.0.0 is non-standard bcast addr */
 		(IS_ENABLED(CONFIG_NET_IPV4_ACCEPT_ZERO_BROADCAST) &&
 		 net_ipv4_addr_cmp_raw(hdr->dst,
 				       net_ipv4_unspecified_address()->s4_addr)) ||
 		net_dhcpv4_accept_unicast(pkt)))) ||
-	    (hdr->proto == IPPROTO_TCP &&
+	    (hdr->proto == NET_IPPROTO_TCP &&
 	     net_ipv4_is_addr_bcast_raw(net_pkt_iface(pkt), hdr->dst))) {
 		NET_DBG("DROP: not for me");
 		goto drop;
 	}
 
-	net_pkt_acknowledge_data(pkt, &ipv4_access);
-
-	if (opts_len) {
-		/* Only few options are handled in EchoRequest, rest skipped */
-		if (net_pkt_skip(pkt, opts_len)) {
-			NET_DBG("Header too big? %u", hdr_len);
-			goto drop;
-		}
-	}
-
-	if (IS_ENABLED(CONFIG_NET_IPV4_FRAGMENT)) {
-		/* Check if this is a fragmented packet, and if so, handle reassembly */
-		if ((ntohs(*((uint16_t *)&hdr->offset[0])) &
-		     (NET_IPV4_FRAGH_OFFSET_MASK | NET_IPV4_MORE_FRAG_MASK)) != 0) {
-			return net_ipv4_handle_fragment_hdr(pkt, hdr);
-		}
-	}
-
-	NET_DBG("IPv4 packet received from %s to %s",
-		net_sprint_ipv4_addr(&hdr->src),
-		net_sprint_ipv4_addr(&hdr->dst));
-
-	ip.ipv4 = hdr;
-
-	if (IS_ENABLED(CONFIG_NET_SOCKETS_INET_RAW)) {
-		if (net_conn_raw_ip_input(pkt, &ip, hdr->proto) == NET_DROP) {
-			goto drop;
-		}
-	}
-
-	switch (hdr->proto) {
-	case IPPROTO_ICMP:
-		verdict = net_icmpv4_input(pkt, hdr);
-		if (verdict == NET_DROP) {
-			goto drop;
-		}
-		return verdict;
-#if defined(CONFIG_NET_IPV4_IGMP)
-	case IPPROTO_IGMP:
-		verdict = net_ipv4_igmp_input(pkt, hdr);
-		if (verdict == NET_DROP) {
-			goto drop;
-		}
-		return verdict;
-#endif
-	case IPPROTO_TCP:
-		proto_hdr.tcp = net_tcp_input(pkt, &tcp_access);
-		if (proto_hdr.tcp) {
-			verdict = NET_OK;
-		}
-		break;
-	case IPPROTO_UDP:
-		proto_hdr.udp = net_udp_input(pkt, &udp_access);
-		if (proto_hdr.udp) {
-			verdict = NET_OK;
-		}
-		break;
-
-#if defined(CONFIG_NET_L2_IPIP)
-	case IPPROTO_IPV6:
-	case IPPROTO_IPIP: {
-		struct sockaddr_in remote_addr = { 0 };
-		struct net_if *tunnel_iface;
-
-		remote_addr.sin_family = AF_INET;
-		net_ipv4_addr_copy_raw((uint8_t *)&remote_addr.sin_addr, hdr->src);
-
-		net_pkt_set_remote_address(pkt, (struct sockaddr *)&remote_addr,
-					   sizeof(struct sockaddr_in));
-
-		/* Get rid of the old IP header */
-		net_pkt_cursor_restore(pkt, &hdr_start);
-		net_pkt_pull(pkt, net_pkt_ip_hdr_len(pkt) +
-			     net_pkt_ipv4_opts_len(pkt));
-
-		tunnel_iface = net_ipip_get_virtual_interface(net_pkt_iface(pkt));
-		if (tunnel_iface != NULL && net_if_l2(tunnel_iface)->recv != NULL) {
-			return net_if_l2(tunnel_iface)->recv(net_pkt_iface(pkt), pkt);
-		}
-	}
-#endif
-	}
-
-	if (verdict == NET_DROP) {
-		goto drop;
-	}
-
-	verdict = net_conn_input(pkt, &ip, hdr->proto, &proto_hdr);
-	if (verdict != NET_DROP) {
-		return verdict;
-	}
-
-drop:
-	net_stats_update_ipv4_drop(net_pkt_iface(pkt));
-	return NET_DROP;
->>>>>>> 7da64e7b
+    net_pkt_acknowledge_data(pkt, &ipv4_access);
+
+    if (opts_len) {
+        /* Only few options are handled in EchoRequest, rest skipped */
+        if (net_pkt_skip(pkt, opts_len)) {
+            NET_DBG("Header too big? %u", hdr_len);
+            goto drop;
+        }
+    }
+
+    if (IS_ENABLED(CONFIG_NET_IPV4_FRAGMENT)) {
+        /* Check if this is a fragmented packet, and if so, handle reassembly */
+        if ((net_ntohs(*((uint16_t*)&hdr->offset[0])) &
+            (NET_IPV4_FRAGH_OFFSET_MASK | NET_IPV4_MORE_FRAG_MASK)) != 0) {
+            return net_ipv4_handle_fragment_hdr(pkt, hdr);
+        }
+    }
+
+    NET_DBG("IPv4 packet received from %s to %s",
+            net_sprint_ipv4_addr(&hdr->src),
+            net_sprint_ipv4_addr(&hdr->dst));
+
+    ip.ipv4 = hdr;
+
+    if (IS_ENABLED(CONFIG_NET_SOCKETS_INET_RAW)) {
+        if (net_conn_raw_ip_input(pkt, &ip, hdr->proto) == NET_DROP) {
+            goto drop;
+        }
+    }
+
+    switch (hdr->proto) {
+        case NET_IPPROTO_ICMP :
+            verdict = net_icmpv4_input(pkt, hdr);
+            if (verdict == NET_DROP) {
+                goto drop;
+            }
+            return (verdict);
+
+        #if defined(CONFIG_NET_IPV4_IGMP)
+        case NET_IPPROTO_IGMP :
+            verdict = net_ipv4_igmp_input(pkt, hdr);
+            if (verdict == NET_DROP) {
+                goto drop;
+            }
+            return (verdict);
+        #endif
+
+        case NET_IPPROTO_TCP :
+            proto_hdr.tcp = net_tcp_input(pkt, &tcp_access);
+            if (proto_hdr.tcp) {
+                verdict = NET_OK;
+            }
+            break;
+
+        case NET_IPPROTO_UDP :
+            proto_hdr.udp = net_udp_input(pkt, &udp_access);
+            if (proto_hdr.udp) {
+                verdict = NET_OK;
+            }
+            break;
+
+        #if defined(CONFIG_NET_L2_IPIP)
+        case NET_IPPROTO_IPV6 :
+        case NET_IPPROTO_IPIP : {
+            struct net_sockaddr_in remote_addr = {0};
+            struct net_if* tunnel_iface;
+
+            remote_addr.sin_family = NET_AF_INET;
+            net_ipv4_addr_copy_raw((uint8_t*)&remote_addr.sin_addr, hdr->src);
+
+            net_pkt_set_remote_address(pkt, (struct net_sockaddr *)&remote_addr,
+                                       sizeof(struct net_sockaddr_in));
+
+            /* Get rid of the old IP header */
+            net_pkt_cursor_restore(pkt, &hdr_start);
+            net_pkt_pull(pkt, net_pkt_ip_hdr_len(pkt) +
+                         net_pkt_ipv4_opts_len(pkt));
+
+            tunnel_iface = net_ipip_get_virtual_interface(net_pkt_iface(pkt));
+            if (tunnel_iface != NULL && net_if_l2(tunnel_iface)->recv != NULL) {
+                return net_if_l2(tunnel_iface)->recv(net_pkt_iface(pkt), pkt);
+            }
+        }
+        #endif
+    }
+
+    if (verdict == NET_DROP) {
+        goto drop;
+    }
+
+    verdict = net_conn_input(pkt, &ip, hdr->proto, &proto_hdr);
+    if (verdict != NET_DROP) {
+        return (verdict);
+    }
+
+drop :
+    net_stats_update_ipv4_drop(net_pkt_iface(pkt));
+    return (NET_DROP);
 }
 
 enum net_verdict net_ipv4_prepare_for_send(struct net_pkt* pkt) {
