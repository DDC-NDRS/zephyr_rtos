--- conflicted
+++ resolved
@@ -107,7 +107,6 @@
     return net_ipv4_create_full(pkt, src, dst, tos, 0U, 0U, 0U);
 }
 
-<<<<<<< HEAD
 int net_ipv4_finalize(struct net_pkt* pkt, uint8_t next_header_proto) {
     NET_PKT_DATA_ACCESS_CONTIGUOUS_DEFINE(ipv4_access, struct net_ipv4_hdr);
     struct net_ipv4_hdr* ipv4_hdr;
@@ -135,6 +134,7 @@
     }
 
     net_pkt_set_data(pkt, &ipv4_access);
+    net_pkt_set_ll_proto_type(pkt, NET_ETH_PTYPE_IP);
 
     if (IS_ENABLED(CONFIG_NET_UDP) &&
         (next_header_proto == NET_IPPROTO_UDP)) {
@@ -149,49 +149,6 @@
     }
 
     return (0);
-=======
-int net_ipv4_finalize(struct net_pkt *pkt, uint8_t next_header_proto)
-{
-	NET_PKT_DATA_ACCESS_CONTIGUOUS_DEFINE(ipv4_access, struct net_ipv4_hdr);
-	struct net_ipv4_hdr *ipv4_hdr;
-
-	net_pkt_set_overwrite(pkt, true);
-
-	ipv4_hdr = (struct net_ipv4_hdr *)net_pkt_get_data(pkt, &ipv4_access);
-	if (!ipv4_hdr) {
-		return -ENOBUFS;
-	}
-
-	if (IS_ENABLED(CONFIG_NET_IPV4_HDR_OPTIONS)) {
-		if (net_pkt_ipv4_opts_len(pkt)) {
-			ipv4_hdr->vhl = 0x40 | (0x0F &
-					((net_pkt_ip_hdr_len(pkt) +
-					  net_pkt_ipv4_opts_len(pkt)) / 4U));
-		}
-	}
-
-	ipv4_hdr->len   = htons(net_pkt_get_len(pkt));
-	ipv4_hdr->proto = next_header_proto;
-
-	if (net_if_need_calc_tx_checksum(net_pkt_iface(pkt), NET_IF_CHECKSUM_IPV4_HEADER)) {
-		ipv4_hdr->chksum = net_calc_chksum_ipv4(pkt);
-	}
-
-	net_pkt_set_data(pkt, &ipv4_access);
-	net_pkt_set_ll_proto_type(pkt, NET_ETH_PTYPE_IP);
-
-	if (IS_ENABLED(CONFIG_NET_UDP) &&
-	    next_header_proto == IPPROTO_UDP) {
-		return net_udp_finalize(pkt, false);
-	} else if (IS_ENABLED(CONFIG_NET_TCP) &&
-		   next_header_proto == IPPROTO_TCP) {
-		return net_tcp_finalize(pkt, false);
-	} else if (next_header_proto == IPPROTO_ICMP) {
-		return net_icmpv4_finalize(pkt, false);
-	}
-
-	return 0;
->>>>>>> cd0a20d1
 }
 
 #if defined(CONFIG_NET_IPV4_HDR_OPTIONS)
@@ -498,8 +455,9 @@
     return (NET_DROP);
 }
 
-<<<<<<< HEAD
 enum net_verdict net_ipv4_prepare_for_send(struct net_pkt* pkt) {
+    net_pkt_set_ll_proto_type(pkt, NET_ETH_PTYPE_IP);
+
     if (IS_ENABLED(CONFIG_NET_IPV4_PMTU)) {
         struct net_pmtu_entry* entry;
         struct net_sockaddr_in dst = {
@@ -526,38 +484,6 @@
     #else
     return (NET_OK);
     #endif
-=======
-enum net_verdict net_ipv4_prepare_for_send(struct net_pkt *pkt)
-{
-	net_pkt_set_ll_proto_type(pkt, NET_ETH_PTYPE_IP);
-
-	if (IS_ENABLED(CONFIG_NET_IPV4_PMTU)) {
-		struct net_pmtu_entry *entry;
-		struct sockaddr_in dst = {
-			.sin_family = AF_INET,
-		};
-		int ret;
-
-		net_ipv4_addr_copy_raw((uint8_t *)&dst.sin_addr,
-				       NET_IPV4_HDR(pkt)->dst);
-		entry = net_pmtu_get_entry((struct sockaddr *)&dst);
-		if (entry == NULL) {
-			ret = net_pmtu_update_mtu((struct sockaddr *)&dst,
-						  net_if_get_mtu(net_pkt_iface(pkt)));
-			if (ret < 0) {
-				NET_DBG("Cannot update PMTU for %s (%d)",
-					net_sprint_ipv4_addr(&dst.sin_addr),
-					ret);
-			}
-		}
-	}
-
-#if defined(CONFIG_NET_IPV4_FRAGMENT)
-	return net_ipv4_prepare_for_send_fragment(pkt);
-#else
-	return NET_OK;
-#endif
->>>>>>> cd0a20d1
 }
 
 void net_ipv4_init(void) {
