--- conflicted
+++ resolved
@@ -131,41 +131,13 @@
  * @return 0 on success, negative errno otherwise.
  */
 #if defined(CONFIG_NET_NATIVE_IPV4)
-<<<<<<< HEAD
-int net_ipv4_create_full(struct net_pkt *pkt,
-			 const struct in_addr *src,
-			 const struct in_addr *dst,
-			 uint8_t tos,
-			 uint16_t id,
-			 uint8_t flags,
-			 uint16_t offset);
-#else
-static inline int net_ipv4_create_full(struct net_pkt *pkt,
-				       const struct in_addr *src,
-				       const struct in_addr *dst,
-				       uint8_t tos,
-				       uint16_t id,
-				       uint8_t flags,
-				       uint16_t offset)
-{
-	ARG_UNUSED(pkt);
-	ARG_UNUSED(src);
-	ARG_UNUSED(dst);
-	ARG_UNUSED(tos);
-	ARG_UNUSED(id);
-	ARG_UNUSED(flags);
-	ARG_UNUSED(offset);
-
-	return -ENOTSUP;
-=======
 int net_ipv4_create_full(struct net_pkt* pkt,
                          const struct in_addr* src,
                          const struct in_addr* dst,
                          uint8_t tos,
                          uint16_t id,
                          uint8_t flags,
-                         uint16_t offset,
-                         uint8_t ttl);
+                         uint16_t offset);
 #else
 static inline int net_ipv4_create_full(struct net_pkt* pkt,
                                        const struct in_addr* src,
@@ -173,8 +145,7 @@
                                        uint8_t tos,
                                        uint16_t id,
                                        uint8_t flags,
-                                       uint16_t offset,
-                                       uint8_t ttl) {
+                                       uint16_t offset) {
     ARG_UNUSED(pkt);
     ARG_UNUSED(src);
     ARG_UNUSED(dst);
@@ -182,10 +153,8 @@
     ARG_UNUSED(id);
     ARG_UNUSED(flags);
     ARG_UNUSED(offset);
-    ARG_UNUSED(ttl);
 
     return (-ENOTSUP);
->>>>>>> e26dc04b
 }
 #endif
 
