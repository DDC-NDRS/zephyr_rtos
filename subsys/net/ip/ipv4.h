/** @file
 @brief IPv4 related functions

 This is not to be included by the application.
 */

/*
 * Copyright (c) 2016 Intel Corporation
 *
 * SPDX-License-Identifier: Apache-2.0
 */

#ifndef __IPV4_H
#define __IPV4_H

#include <zephyr/types.h>

#include <zephyr/net/net_ip.h>
#include <zephyr/net/net_pkt.h>
#include <zephyr/net/net_if.h>
#include <zephyr/net/net_context.h>

#define NET_IPV4_IHL_MASK    0x0F
#define NET_IPV4_DSCP_MASK   0xFC
#define NET_IPV4_DSCP_OFFSET 2
#define NET_IPV4_ECN_MASK    0x03

/* IPv4 Options */
#define NET_IPV4_OPTS_EO  0   /* End of Options */
#define NET_IPV4_OPTS_NOP 1   /* No operation */
#define NET_IPV4_OPTS_RR  7   /* Record Route */
#define NET_IPV4_OPTS_TS  68  /* Timestamp */
#define NET_IPV4_OPTS_RA  148 /* Router Alert */

/* IPv4 Options Timestamp flags */
#define NET_IPV4_TS_OPT_TS_ONLY 0 /* Timestamp only */
#define NET_IPV4_TS_OPT_TS_ADDR 1 /* Timestamp and address */
#define NET_IPV4_TS_OPT_TS_PRES 3 /* Timestamp prespecified hops*/

#define NET_IPV4_HDR_OPTNS_MAX_LEN 40

/* Fragment bits */
#define NET_IPV4_MF BIT(0) /* More fragments  */
#define NET_IPV4_DF BIT(1) /* Do not fragment */

#define NET_IPV4_IGMP_QUERY     0x11 /* Membership query     */
#define NET_IPV4_IGMP_REPORT_V1 0x12 /* v1 Membership report */
#define NET_IPV4_IGMP_REPORT_V2 0x16 /* v2 Membership report */
#define NET_IPV4_IGMP_LEAVE     0x17 /* v2 Leave group       */
#define NET_IPV4_IGMP_REPORT_V3 0x22 /* v3 Membership report */

struct net_ipv4_igmp_v2_query {
<<<<<<< HEAD
	/* IGMP message type */
	uint8_t type;
	/* Max response code */
	uint8_t max_rsp;
	/* 16-bit ones' complement of the entire message */
	uint16_t chksum;
	/* The multicast address being queried */
	struct in_addr address;
} __packed;

struct net_ipv4_igmp_v2_report {
	/* IGMP message type */
	uint8_t type;
	/* Max response code */
	uint8_t max_rsp;
	/* 16-bit ones' complement of the entire message */
	uint16_t chksum;
	/* The multicast address being queried */
	struct in_addr address;
=======
    uint8_t        type;
    uint8_t        max_rsp;
    uint16_t       chksum;
    struct in_addr address;
} __packed;

struct net_ipv4_igmp_v2_report {
    uint8_t        type;
    uint8_t        max_rsp;
    uint16_t       chksum;
    struct in_addr address;
>>>>>>> 8ec60166
} __packed;

struct net_ipv4_igmp_v3_query {
	/* IGMP message type */
	uint8_t type;
	/* Max response code */
	uint8_t max_rsp;
	/* 16-bit ones' complement of the entire message */
	uint16_t chksum;
	/* The multicast address being queried */
	struct in_addr address;
	/* Reserved field, ignore */
	uint8_t reserved: 4;
	/* Suppress Router-side Processing Flag */
	uint8_t suppress: 1;
	/* Querier's Robustness Variable */
	uint8_t qrv: 3;
	/* Querier's Query Interval Code */
	uint8_t qqic;
	/* Number of Source Addresses */
	uint16_t sources_len;
} __packed;

struct net_ipv4_igmp_v3_group_record {
	/* Record type */
	uint8_t type;
	/* Aux Data Len */
	uint8_t aux_len;
	/* Number of Source Addresses */
	uint16_t sources_len;
	/* The multicast address to report to*/
	struct in_addr address;
} __packed;

struct net_ipv4_igmp_v3_report {
	/* IGMP message type */
	uint8_t type;
	/* Reserved field, ignore */
	uint8_t reserved_1;
	/* 16-bit ones' complement of the entire message */
	uint16_t chksum;
	/* Reserved field, ignore */
	uint16_t reserved_2;
	/* Number of Group Records */
	uint16_t groups_len;
} __packed;

/**
 * @brief Create IPv4 packet in provided net_pkt with option to set all the
 *        caller settable values.
 *
 * @param pkt Network packet
 * @param src Source IPv4 address
 * @param dst Destination IPv4 address
 * @param tos Type of service
 * @param id Fragment id
 * @param flags Fragmentation flags
 * @param offset Fragment offset
 * @param ttl Time-to-live value
 *
 * @return 0 on success, negative errno otherwise.
 */
#if defined(CONFIG_NET_NATIVE_IPV4)
int net_ipv4_create_full(struct net_pkt* pkt,
                         const struct in_addr* src,
                         const struct in_addr* dst,
                         uint8_t tos,
                         uint16_t id,
                         uint8_t flags,
                         uint16_t offset,
                         uint8_t ttl);
#else
static inline int net_ipv4_create_full(struct net_pkt* pkt,
                                       const struct in_addr* src,
                                       const struct in_addr* dst,
                                       uint8_t tos,
                                       uint16_t id,
                                       uint8_t flags,
                                       uint16_t offset,
                                       uint8_t ttl) {
    ARG_UNUSED(pkt);
    ARG_UNUSED(src);
    ARG_UNUSED(dst);
    ARG_UNUSED(tos);
    ARG_UNUSED(id);
    ARG_UNUSED(flags);
    ARG_UNUSED(offset);
    ARG_UNUSED(ttl);

    return (-ENOTSUP);
}
#endif

/**
 * @brief Create IPv4 packet in provided net_pkt.
 *
 * @param pkt Network packet
 * @param src Source IPv4 address
 * @param dst Destination IPv4 address
 *
 * @return 0 on success, negative errno otherwise.
 */
#if defined(CONFIG_NET_NATIVE_IPV4)
int net_ipv4_create(struct net_pkt* pkt,
                    const struct in_addr* src,
                    const struct in_addr* dst);
#else
static inline int net_ipv4_create(struct net_pkt* pkt,
                                  const struct in_addr* src,
                                  const struct in_addr* dst) {
    ARG_UNUSED(pkt);
    ARG_UNUSED(src);
    ARG_UNUSED(dst);

    return (-ENOTSUP);
}
#endif

/**
 * @brief Finalize IPv4 packet. It should be called right before
 * sending the packet and after all the data has been added into
 * the packet. This function will set the length of the
 * packet and calculate the higher protocol checksum if needed.
 *
 * @param pkt Network packet
 * @param next_header_proto Protocol type of the next header after IPv4 header.
 *
 * @return 0 on success, negative errno otherwise.
 */
#if defined(CONFIG_NET_NATIVE_IPV4)
int net_ipv4_finalize(struct net_pkt* pkt, uint8_t next_header_proto);
#else
static inline int net_ipv4_finalize(struct net_pkt* pkt,
                                    uint8_t next_header_proto) {
    ARG_UNUSED(pkt);
    ARG_UNUSED(next_header_proto);

    return (-ENOTSUP);
}
#endif

/**
 * @typedef net_ipv4_parse_hdr_options_cb_t
 * @brief IPv4 header options handle callback
 *
 * @details The callback is called when parser encounter
 * supported options.
 *
 * @param opt_type Option type
 * @param opt_data Option data
 * @param opt_len Option length
 * @param user_data Userdata given in net_ipv4_parse_hdr_options()
 *
 * @return 0 on success, negative otherwise.
 */
typedef int (*net_ipv4_parse_hdr_options_cb_t)(uint8_t opt_type,
                                               uint8_t* opt_data,
                                               uint8_t opt_len,
                                               void* user_data);

/**
 * @brief Parse IPv4 header options.
 * Parse the IPv4 header options and call the callback with
 * options type, data and length along with user_data.
 *
 * @param pkt Network packet
 * @param cb callback to handle IPv4 header options
 * @param user_data User data
 *
 * @return 0 on success, negative otherwise.
 */
#if defined(CONFIG_NET_IPV4_HDR_OPTIONS)
int net_ipv4_parse_hdr_options(struct net_pkt* pkt,
                               net_ipv4_parse_hdr_options_cb_t cb,
                               void* user_data);
#else
static inline int net_ipv4_parse_hdr_options(struct net_pkt* pkt,
                                             net_ipv4_parse_hdr_options_cb_t cb,
                                             void* user_data) {
    ARG_UNUSED(pkt);
    ARG_UNUSED(cb);
    ARG_UNUSED(user_data);

    return (-ENOTSUP);
}
#endif

/**
 * @brief Decode DSCP value from ToS field.
 *
 * @param tos ToS field value from the IPv4 header.
 *
 * @return Decoded DSCP value.
 */
static inline uint8_t net_ipv4_get_dscp(uint8_t tos) {
    return (tos & NET_IPV4_DSCP_MASK) >> NET_IPV4_DSCP_OFFSET;
}

/**
 * @brief Encode DSCP value into ToS field.
 *
 * @param tos A pointer to the ToS field.
 * @param dscp DSCP value to set.
 */
static inline void net_ipv4_set_dscp(uint8_t* tos, uint8_t dscp) {
    *tos &= ~NET_IPV4_DSCP_MASK;
    *tos |= (dscp << NET_IPV4_DSCP_OFFSET) & NET_IPV4_DSCP_MASK;
}

/**
 * @brief Convert DSCP value to priority.
 *
 * @param dscp DSCP value.
 */
static inline uint8_t net_ipv4_dscp_to_priority(uint8_t dscp) {
    return (dscp >> 3);
}

/**
 * @brief Decode ECN value from ToS field.
 *
 * @param tos ToS field value from the IPv4 header.
 *
 * @return Decoded ECN value.
 */
static inline uint8_t net_ipv4_get_ecn(uint8_t tos) {
    return (tos & NET_IPV4_ECN_MASK);
}

/**
 * @brief Encode ECN value into ToS field.
 *
 * @param tos A pointer to the ToS field.
 * @param ecn ECN value to set.
 */
static inline void net_ipv4_set_ecn(uint8_t* tos, uint8_t ecn) {
    *tos &= ~NET_IPV4_ECN_MASK;
    *tos |= ecn & NET_IPV4_ECN_MASK;
}

#if defined(CONFIG_NET_IPV4_FRAGMENT)
/** Store pending IPv4 fragment information that is needed for reassembly. */
struct net_ipv4_reassembly {
    /** IPv4 source address of the fragment */
    struct in_addr src;

    /** IPv4 destination address of the fragment */
    struct in_addr dst;

    /**
     * Timeout for cancelling the reassembly. The timer is used
     * also to detect if this reassembly slot is used or not.
     */
    struct k_work_delayable timer;

    /** Pointers to pending fragments */
    struct net_pkt* pkt[CONFIG_NET_IPV4_FRAGMENT_MAX_PKT];

    /** IPv4 fragment identification */
    uint16_t id;
    uint8_t  protocol;
};
#else
struct net_ipv4_reassembly;
#endif

/**
 * @typedef net_ipv4_frag_cb_t
 * @brief Callback used while iterating over pending IPv4 fragments.
 *
 * @param reass IPv4 fragment reassembly struct
 * @param user_data A valid pointer on some user data or NULL
 */
typedef void (*net_ipv4_frag_cb_t)(struct net_ipv4_reassembly* reass, void* user_data);

/**
 * @brief Go through all the currently pending IPv4 fragments.
 *
 * @param cb Callback to call for each pending IPv4 fragment.
 * @param user_data User specified data or NULL.
 */
void net_ipv4_frag_foreach(net_ipv4_frag_cb_t cb, void* user_data);

#if defined(CONFIG_NET_NATIVE_IPV4)
/**
 * @brief Initialises IPv4
 */
void net_ipv4_init(void);

/**
 * @brief Handles IPv4 fragmented packets.
 *
 * @param pkt     Network head packet.
 * @param hdr     The IPv4 header of the current packet
 *
 * @return Return verdict about the packet.
 */
#if defined(CONFIG_NET_IPV4_FRAGMENT)
enum net_verdict net_ipv4_handle_fragment_hdr(struct net_pkt* pkt, struct net_ipv4_hdr* hdr);
#else
static inline enum net_verdict net_ipv4_handle_fragment_hdr(struct net_pkt* pkt,
                                                            struct net_ipv4_hdr* hdr) {
    ARG_UNUSED(pkt);
    ARG_UNUSED(hdr);

    return (NET_DROP);
}
#endif /* CONFIG_NET_IPV4_FRAGMENT */

/**
 * @brief Prepare packet for sending, this will split up a packet that is too large to send into
 * multiple fragments so that it can be sent.
 *
 * @param pkt Network packet
 *
 * @return Return verdict about the packet.
 */
#if defined(CONFIG_NET_IPV4_FRAGMENT)
enum net_verdict net_ipv4_prepare_for_send(struct net_pkt* pkt);
#else
static inline enum net_verdict net_ipv4_prepare_for_send(struct net_pkt* pkt) {
    return (NET_OK);
}
#endif /* CONFIG_NET_IPV4_FRAGMENT */

/**
 * @brief Sets up fragment buffers for usage, should only be called by the SYS_INIT() handler in
 * net_core.c
 */
#if defined(CONFIG_NET_IPV4_FRAGMENT)
void net_ipv4_setup_fragment_buffers(void);
#else
static inline void net_ipv4_setup_fragment_buffers(void) {
    /* pass */
}
#endif /* CONFIG_NET_IPV4_FRAGMENT */
#else
#define net_ipv4_init(...)
#endif /* CONFIG_NET_NATIVE_IPV4 */

#endif /* __IPV4_H */<|MERGE_RESOLUTION|>--- conflicted
+++ resolved
@@ -50,60 +50,46 @@
 #define NET_IPV4_IGMP_REPORT_V3 0x22 /* v3 Membership report */
 
 struct net_ipv4_igmp_v2_query {
-<<<<<<< HEAD
-	/* IGMP message type */
-	uint8_t type;
-	/* Max response code */
-	uint8_t max_rsp;
-	/* 16-bit ones' complement of the entire message */
-	uint16_t chksum;
-	/* The multicast address being queried */
-	struct in_addr address;
-} __packed;
-
-struct net_ipv4_igmp_v2_report {
-	/* IGMP message type */
-	uint8_t type;
-	/* Max response code */
-	uint8_t max_rsp;
-	/* 16-bit ones' complement of the entire message */
-	uint16_t chksum;
-	/* The multicast address being queried */
-	struct in_addr address;
-=======
-    uint8_t        type;
-    uint8_t        max_rsp;
-    uint16_t       chksum;
+    /* IGMP message type */
+    uint8_t type;
+    /* Max response code */
+    uint8_t max_rsp;
+    /* 16-bit ones' complement of the entire message */
+    uint16_t chksum;
+    /* The multicast address being queried */
     struct in_addr address;
 } __packed;
 
 struct net_ipv4_igmp_v2_report {
-    uint8_t        type;
-    uint8_t        max_rsp;
-    uint16_t       chksum;
+    /* IGMP message type */
+    uint8_t type;
+    /* Max response code */
+    uint8_t max_rsp;
+    /* 16-bit ones' complement of the entire message */
+    uint16_t chksum;
+    /* The multicast address being queried */
     struct in_addr address;
->>>>>>> 8ec60166
 } __packed;
 
 struct net_ipv4_igmp_v3_query {
-	/* IGMP message type */
-	uint8_t type;
-	/* Max response code */
-	uint8_t max_rsp;
-	/* 16-bit ones' complement of the entire message */
-	uint16_t chksum;
-	/* The multicast address being queried */
-	struct in_addr address;
-	/* Reserved field, ignore */
-	uint8_t reserved: 4;
-	/* Suppress Router-side Processing Flag */
-	uint8_t suppress: 1;
-	/* Querier's Robustness Variable */
-	uint8_t qrv: 3;
-	/* Querier's Query Interval Code */
-	uint8_t qqic;
-	/* Number of Source Addresses */
-	uint16_t sources_len;
+    /* IGMP message type */
+    uint8_t type;
+    /* Max response code */
+    uint8_t max_rsp;
+    /* 16-bit ones' complement of the entire message */
+    uint16_t chksum;
+    /* The multicast address being queried */
+    struct in_addr address;
+    /* Reserved field, ignore */
+    uint8_t reserved: 4;
+    /* Suppress Router-side Processing Flag */
+    uint8_t suppress: 1;
+    /* Querier's Robustness Variable */
+    uint8_t qrv: 3;
+    /* Querier's Query Interval Code */
+    uint8_t qqic;
+    /* Number of Source Addresses */
+    uint16_t sources_len;
 } __packed;
 
 struct net_ipv4_igmp_v3_group_record {
