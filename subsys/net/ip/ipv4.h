/** @file
 @brief IPv4 related functions

 This is not to be included by the application.
 */

/*
 * Copyright (c) 2016 Intel Corporation
 *
 * SPDX-License-Identifier: Apache-2.0
 */

#ifndef __IPV4_H
#define __IPV4_H

#include <zephyr/types.h>

#include <zephyr/net/net_ip.h>
#include <zephyr/net/net_pkt.h>
#include <zephyr/net/net_if.h>
#include <zephyr/net/net_context.h>

#define NET_IPV4_IHL_MASK    0x0F
#define NET_IPV4_DSCP_MASK   0xFC
#define NET_IPV4_DSCP_OFFSET 2
#define NET_IPV4_ECN_MASK    0x03

/* IPv4 Options */
#define NET_IPV4_OPTS_EO  0   /* End of Options */
#define NET_IPV4_OPTS_NOP 1   /* No operation */
#define NET_IPV4_OPTS_RR  7   /* Record Route */
#define NET_IPV4_OPTS_TS  68  /* Timestamp */
#define NET_IPV4_OPTS_RA  148 /* Router Alert */

/* IPv4 Options Timestamp flags */
#define NET_IPV4_TS_OPT_TS_ONLY 0 /* Timestamp only */
#define NET_IPV4_TS_OPT_TS_ADDR 1 /* Timestamp and address */
#define NET_IPV4_TS_OPT_TS_PRES 3 /* Timestamp prespecified hops*/

#define NET_IPV4_HDR_OPTNS_MAX_LEN 40

/* Fragment bits */
#define NET_IPV4_MF BIT(0) /* More fragments  */
#define NET_IPV4_DF BIT(1) /* Do not fragment */

#define NET_IPV4_IGMP_QUERY     0x11 /* Membership query     */
#define NET_IPV4_IGMP_REPORT_V1 0x12 /* v1 Membership report */
#define NET_IPV4_IGMP_REPORT_V2 0x16 /* v2 Membership report */
#define NET_IPV4_IGMP_LEAVE     0x17 /* v2 Leave group       */
#define NET_IPV4_IGMP_REPORT_V3 0x22 /* v3 Membership report */

struct net_ipv4_igmp_v2_query {
    /* IGMP message type */
    uint8_t type;
    /* Max response code */
    uint8_t max_rsp;
    /* 16-bit ones' complement of the entire message */
    uint16_t chksum;
    /* The multicast address being queried */
    struct net_in_addr address;
} __packed;

struct net_ipv4_igmp_v2_report {
    /* IGMP message type */
    uint8_t type;
    /* Max response code */
    uint8_t max_rsp;
    /* 16-bit ones' complement of the entire message */
    uint16_t chksum;
    /* The multicast address being queried */
    struct net_in_addr address;
} __packed;

struct net_ipv4_igmp_v3_query {
    /* IGMP message type */
    uint8_t type;
    /* Max response code */
    uint8_t max_rsp;
    /* 16-bit ones' complement of the entire message */
    uint16_t chksum;
    /* The multicast address being queried */
    struct net_in_addr address;
    /* Reserved field, ignore */
    uint8_t reserved: 4;
    /* Suppress Router-side Processing Flag */
    uint8_t suppress: 1;
    /* Querier's Robustness Variable */
    uint8_t qrv: 3;
    /* Querier's Query Interval Code */
    uint8_t qqic;
    /* Number of Source Addresses */
    uint16_t sources_len;
} __packed;

struct net_ipv4_igmp_v3_group_record {
	/* Record type */
	uint8_t type;
	/* Aux Data Len */
	uint8_t aux_len;
	/* Number of Source Addresses */
	uint16_t sources_len;
	/* The multicast address to report to*/
	struct net_in_addr address;
} __packed;

struct net_ipv4_igmp_v3_report {
	/* IGMP message type */
	uint8_t type;
	/* Reserved field, ignore */
	uint8_t reserved_1;
	/* 16-bit ones' complement of the entire message */
	uint16_t chksum;
	/* Reserved field, ignore */
	uint16_t reserved_2;
	/* Number of Group Records */
	uint16_t groups_len;
} __packed;

/**
 * @brief Create IPv4 packet in provided net_pkt with option to set all the
 *        caller settable values.
 *
 * @param pkt Network packet
 * @param src Source IPv4 address
 * @param dst Destination IPv4 address
 * @param tos Type of service
 * @param id Fragment id
 * @param flags Fragmentation flags
 * @param offset Fragment offset
 *
 * @return 0 on success, negative errno otherwise.
 */
#if defined(CONFIG_NET_NATIVE_IPV4)
int net_ipv4_create_full(struct net_pkt* pkt,
                         const struct net_in_addr* src,
                         const struct net_in_addr* dst,
                         uint8_t tos,
                         uint16_t id,
                         uint8_t flags,
                         uint16_t offset);
#else
static inline int net_ipv4_create_full(struct net_pkt* pkt,
                                       const struct net_in_addr* src,
                                       const struct net_in_addr* dst,
                                       uint8_t tos,
                                       uint16_t id,
                                       uint8_t flags,
                                       uint16_t offset) {
    ARG_UNUSED(pkt);
    ARG_UNUSED(src);
    ARG_UNUSED(dst);
    ARG_UNUSED(tos);
    ARG_UNUSED(id);
    ARG_UNUSED(flags);
    ARG_UNUSED(offset);

    return (-ENOTSUP);
}
#endif

/**
 * @brief Create IPv4 packet in provided net_pkt.
 *
 * @param pkt Network packet
 * @param src Source IPv4 address
 * @param dst Destination IPv4 address
 *
 * @return 0 on success, negative errno otherwise.
 */
#if defined(CONFIG_NET_NATIVE_IPV4)
int net_ipv4_create(struct net_pkt* pkt,
                    const struct net_in_addr* src,
                    const struct net_in_addr* dst);
#else
static inline int net_ipv4_create(struct net_pkt* pkt,
                                  const struct net_in_addr* src,
                                  const struct net_in_addr* dst) {
    ARG_UNUSED(pkt);
    ARG_UNUSED(src);
    ARG_UNUSED(dst);

    return (-ENOTSUP);
}
#endif

/**
 * @brief Finalize IPv4 packet. It should be called right before
 * sending the packet and after all the data has been added into
 * the packet. This function will set the length of the
 * packet and calculate the higher protocol checksum if needed.
 *
 * @param pkt Network packet
 * @param next_header_proto Protocol type of the next header after IPv4 header.
 *
 * @return 0 on success, negative errno otherwise.
 */
#if defined(CONFIG_NET_NATIVE_IPV4)
int net_ipv4_finalize(struct net_pkt* pkt, uint8_t next_header_proto);
#else
static inline int net_ipv4_finalize(struct net_pkt* pkt,
                                    uint8_t next_header_proto) {
    ARG_UNUSED(pkt);
    ARG_UNUSED(next_header_proto);

    return (-ENOTSUP);
}
#endif

/**
 * @typedef net_ipv4_parse_hdr_options_cb_t
 * @brief IPv4 header options handle callback
 *
 * @details The callback is called when parser encounter
 * supported options.
 *
 * @param opt_type Option type
 * @param opt_data Option data
 * @param opt_len Option length
 * @param user_data Userdata given in net_ipv4_parse_hdr_options()
 *
 * @return 0 on success, negative otherwise.
 */
typedef int (*net_ipv4_parse_hdr_options_cb_t)(uint8_t opt_type,
                                               uint8_t* opt_data,
                                               uint8_t opt_len,
                                               void* user_data);

/**
 * @brief Parse IPv4 header options.
 * Parse the IPv4 header options and call the callback with
 * options type, data and length along with user_data.
 *
 * @param pkt Network packet
 * @param cb callback to handle IPv4 header options
 * @param user_data User data
 *
 * @return 0 on success, negative otherwise.
 */
#if defined(CONFIG_NET_IPV4_HDR_OPTIONS)
int net_ipv4_parse_hdr_options(struct net_pkt* pkt,
                               net_ipv4_parse_hdr_options_cb_t cb,
                               void* user_data);
#else
static inline int net_ipv4_parse_hdr_options(struct net_pkt* pkt,
                                             net_ipv4_parse_hdr_options_cb_t cb,
                                             void* user_data) {
    ARG_UNUSED(pkt);
    ARG_UNUSED(cb);
    ARG_UNUSED(user_data);

    return (-ENOTSUP);
}
#endif

/**
 * @brief Decode DSCP value from ToS field.
 *
 * @param tos ToS field value from the IPv4 header.
 *
 * @return Decoded DSCP value.
 */
static inline uint8_t net_ipv4_get_dscp(uint8_t tos) {
    return (tos & NET_IPV4_DSCP_MASK) >> NET_IPV4_DSCP_OFFSET;
}

/**
 * @brief Encode DSCP value into ToS field.
 *
 * @param tos A pointer to the ToS field.
 * @param dscp DSCP value to set.
 */
static inline void net_ipv4_set_dscp(uint8_t* tos, uint8_t dscp) {
    *tos &= ~NET_IPV4_DSCP_MASK;
    *tos |= (dscp << NET_IPV4_DSCP_OFFSET) & NET_IPV4_DSCP_MASK;
}

/**
 * @brief Convert DSCP value to priority.
 *
 * @param dscp DSCP value.
 */
static inline uint8_t net_ipv4_dscp_to_priority(uint8_t dscp) {
    return (dscp >> 3);
}

/**
 * @brief Decode ECN value from ToS field.
 *
 * @param tos ToS field value from the IPv4 header.
 *
 * @return Decoded ECN value.
 */
static inline uint8_t net_ipv4_get_ecn(uint8_t tos) {
    return (tos & NET_IPV4_ECN_MASK);
}

/**
 * @brief Encode ECN value into ToS field.
 *
 * @param tos A pointer to the ToS field.
 * @param ecn ECN value to set.
 */
static inline void net_ipv4_set_ecn(uint8_t* tos, uint8_t ecn) {
    *tos &= ~NET_IPV4_ECN_MASK;
    *tos |= ecn & NET_IPV4_ECN_MASK;
}

#if defined(CONFIG_NET_IPV4_FRAGMENT)
/** Store pending IPv4 fragment information that is needed for reassembly. */
struct net_ipv4_reassembly {
    /** IPv4 source address of the fragment */
    struct net_in_addr src;

    /** IPv4 destination address of the fragment */
    struct net_in_addr dst;

    /**
     * Timeout for cancelling the reassembly. The timer is used
     * also to detect if this reassembly slot is used or not.
     */
    struct k_work_delayable timer;

    /** Pointers to pending fragments */
    struct net_pkt* pkt[CONFIG_NET_IPV4_FRAGMENT_MAX_PKT];

    /** IPv4 fragment identification */
    uint16_t id;
    uint8_t  protocol;
};
#else
struct net_ipv4_reassembly;
#endif

/**
 * @typedef net_ipv4_frag_cb_t
 * @brief Callback used while iterating over pending IPv4 fragments.
 *
 * @param reass IPv4 fragment reassembly struct
 * @param user_data A valid pointer on some user data or NULL
 */
typedef void (*net_ipv4_frag_cb_t)(struct net_ipv4_reassembly* reass, void* user_data);

/**
 * @brief Go through all the currently pending IPv4 fragments.
 *
 * @param cb Callback to call for each pending IPv4 fragment.
 * @param user_data User specified data or NULL.
 */
void net_ipv4_frag_foreach(net_ipv4_frag_cb_t cb, void* user_data);

/**
 * @brief Prepare packet for sending, this will split up a packet that is too large to send into
 * multiple fragments so that it can be sent. It will also update PMTU destination cache if it
 * is enabled.
 *
 * @param pkt Network packet
 *
 * @return Return verdict about the packet.
 */
enum net_verdict net_ipv4_prepare_for_send(struct net_pkt *pkt);

#if defined(CONFIG_NET_NATIVE_IPV4)
/**
 * @brief Initialises IPv4
 */
void net_ipv4_init(void);

/**
 * @brief Handles IPv4 fragmented packets.
 *
 * @param pkt     Network head packet.
 * @param hdr     The IPv4 header of the current packet
 *
 * @return Return verdict about the packet.
 */
#if defined(CONFIG_NET_IPV4_FRAGMENT)
enum net_verdict net_ipv4_handle_fragment_hdr(struct net_pkt* pkt, struct net_ipv4_hdr* hdr);
#else
static inline enum net_verdict net_ipv4_handle_fragment_hdr(struct net_pkt* pkt,
                                                            struct net_ipv4_hdr* hdr) {
    ARG_UNUSED(pkt);
    ARG_UNUSED(hdr);

    return (NET_DROP);
}
#endif /* CONFIG_NET_IPV4_FRAGMENT */

#if defined(CONFIG_NET_IPV4_FRAGMENT)
<<<<<<< HEAD
enum net_verdict net_ipv4_prepare_for_send(struct net_pkt* pkt);
#else
static inline enum net_verdict net_ipv4_prepare_for_send(struct net_pkt* pkt) {
    return (NET_OK);
}
#endif /* CONFIG_NET_IPV4_FRAGMENT */
=======
enum net_verdict net_ipv4_prepare_for_send_fragment(struct net_pkt *pkt);
#endif
>>>>>>> 2f800cea

/**
 * @brief Sets up fragment buffers for usage, should only be called by the SYS_INIT() handler in
 * net_core.c
 */
#if defined(CONFIG_NET_IPV4_FRAGMENT)
void net_ipv4_setup_fragment_buffers(void);
#else
static inline void net_ipv4_setup_fragment_buffers(void) {
    /* pass */
}
#endif /* CONFIG_NET_IPV4_FRAGMENT */
#else
#define net_ipv4_init(...)
#endif /* CONFIG_NET_NATIVE_IPV4 */

/**
 * @brief Starts address conflict detection for an IPv4 address.
 *
 * @param iface Network interface the address belongs to.
 * @param ifaddr IPv4 address to probe.
 *
 * @return 0 on success, negative otherwise.
 */
int net_ipv4_acd_start(struct net_if *iface, struct net_if_addr *ifaddr);

/**
 * @brief Cancel address conflict detection for an IPv4 address.
 *
 * @param iface Network interface the address belongs to.
 * @param ifaddr IPv4 address to probe.
 */
void net_ipv4_acd_cancel(struct net_if *iface, struct net_if_addr *ifaddr);

/**
 * @brief Notify no conflict was detected for an IPv4 address.
 *
 * @param iface Network interface the address belongs to.
 * @param ifaddr IPv4 address.
 */
void net_if_ipv4_acd_succeeded(struct net_if *iface, struct net_if_addr *ifaddr);

/**
 * @brief Notify conflict for an IPv4 address.
 *
 * @param iface Network interface the address belongs to.
 * @param ifaddr IPv4 address.
 */
void net_if_ipv4_acd_failed(struct net_if *iface, struct net_if_addr *ifaddr);

/**
 * @brief Initialize IPv4 address conflict detection module.
 */
void net_ipv4_acd_init(void);

/**
 * @brief Process ARP packet in terms of conflict detection.
 *
 * @param iface Network interface the packet was received on.
 * @param pkt ARP packet to process.
 *
 * @return Return verdict about the packet.
 */
enum net_verdict net_ipv4_acd_input(struct net_if *iface, struct net_pkt *pkt);

#endif /* __IPV4_H */<|MERGE_RESOLUTION|>--- conflicted
+++ resolved
@@ -386,17 +386,8 @@
 #endif /* CONFIG_NET_IPV4_FRAGMENT */
 
 #if defined(CONFIG_NET_IPV4_FRAGMENT)
-<<<<<<< HEAD
-enum net_verdict net_ipv4_prepare_for_send(struct net_pkt* pkt);
-#else
-static inline enum net_verdict net_ipv4_prepare_for_send(struct net_pkt* pkt) {
-    return (NET_OK);
-}
-#endif /* CONFIG_NET_IPV4_FRAGMENT */
-=======
-enum net_verdict net_ipv4_prepare_for_send_fragment(struct net_pkt *pkt);
-#endif
->>>>>>> 2f800cea
+enum net_verdict net_ipv4_prepare_for_send_fragment(struct net_pkt* pkt);
+#endif
 
 /**
  * @brief Sets up fragment buffers for usage, should only be called by the SYS_INIT() handler in
