--- conflicted
+++ resolved
@@ -32,13 +32,8 @@
 
 static struct net_ipv4_reassembly reassembly[CONFIG_NET_IPV4_FRAGMENT_MAX_COUNT];
 
-<<<<<<< HEAD
-static struct net_ipv4_reassembly *reassembly_get(uint16_t id, struct net_in_addr *src,
-						  struct net_in_addr *dst, uint8_t protocol)
-=======
 static struct net_ipv4_reassembly *reassembly_get(uint16_t id, const uint8_t *src,
 						  const uint8_t *dst, uint8_t protocol)
->>>>>>> 7da64e7b
 {
 	int i, avail = -1;
 
@@ -336,12 +331,7 @@
 	flag = net_ntohs(*((uint16_t *)&hdr->offset));
 	id = net_ntohs(*((uint16_t *)&hdr->id));
 
-<<<<<<< HEAD
-	reass = reassembly_get(id, (struct net_in_addr *)hdr->src,
-			       (struct net_in_addr *)hdr->dst, hdr->proto);
-=======
 	reass = reassembly_get(id, hdr->src, hdr->dst, hdr->proto);
->>>>>>> 7da64e7b
 	if (!reass) {
 		LOG_ERR("Cannot get reassembly slot, dropping pkt %p", pkt);
 		goto drop;
