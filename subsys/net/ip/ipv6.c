/** @file
 * @brief IPv6 related functions
 */

/*
 * Copyright (c) 2016 Intel Corporation
 *
 * SPDX-License-Identifier: Apache-2.0
 */

/* By default this prints too much data, set the value to 1 to see
 * neighbor cache contents.
 */
#define NET_DEBUG_NBR 0

#include <zephyr/logging/log.h>
LOG_MODULE_REGISTER(net_ipv6, CONFIG_NET_IPV6_LOG_LEVEL);

#include <errno.h>
#include <stdlib.h>
#include <zephyr/net/net_core.h>
#include <zephyr/net/net_pkt.h>
#include <zephyr/net/net_stats.h>
#include <zephyr/net/net_context.h>
#include <zephyr/net/net_mgmt.h>
#include <zephyr/net/virtual.h>
#include "net_private.h"
#include "connection.h"
#include "icmpv6.h"
#include "udp_internal.h"
#include "tcp_internal.h"
#include "ipv6.h"
#include "nbr.h"
#include "6lo.h"
#include "route.h"
#include "net_stats.h"

BUILD_ASSERT(sizeof(struct net_in6_addr) == NET_IPV6_ADDR_SIZE, "sizeof error !!!");

/* Timeout value to be used when allocating net buffer during various
 * neighbor discovery procedures.
 */
#define ND_NET_BUF_TIMEOUT K_MSEC(100)

/* Timeout for various buffer allocations in this file. */
#define NET_BUF_TIMEOUT K_MSEC(50)

/* Maximum reachable time value specified in RFC 4861 section
 * 6.2.1. Router Configuration Variables, AdvReachableTime
 */
#define MAX_REACHABLE_TIME 3600000

int net_ipv6_create(struct net_pkt* pkt,
                    const struct net_in6_addr* src,
                    const struct net_in6_addr* dst) {
    NET_PKT_DATA_ACCESS_CONTIGUOUS_DEFINE(ipv6_access, struct net_ipv6_hdr);
    struct net_ipv6_hdr* ipv6_hdr;
    uint8_t tc = 0;

    ipv6_hdr = (struct net_ipv6_hdr*)net_pkt_get_data(pkt, &ipv6_access);
    if (!ipv6_hdr) {
        return (-ENOBUFS);
    }

    if (IS_ENABLED(CONFIG_NET_IP_DSCP_ECN)) {
        net_ipv6_set_dscp(&tc, net_pkt_ip_dscp(pkt));
        net_ipv6_set_ecn(&tc, net_pkt_ip_ecn(pkt));
    }

    ipv6_hdr->vtc     = 0x60 | ((tc >> 4) & 0x0F);
    ipv6_hdr->tcflow  = (tc << 4) & 0xF0;
    ipv6_hdr->flow    = 0U;
    ipv6_hdr->len     = 0U;
    ipv6_hdr->nexthdr = 0U;

    /* Set the hop limit by default from net_pkt as that could
     * be set for example when sending NS. If the limit is 0,
     * then take the value from socket.
     */
    ipv6_hdr->hop_limit = net_pkt_ipv6_hop_limit(pkt);
    if (ipv6_hdr->hop_limit == 0U) {
        if (net_ipv6_is_addr_mcast(dst)) {
            if (net_pkt_context(pkt) != NULL) {
                ipv6_hdr->hop_limit =
                    net_context_get_ipv6_mcast_hop_limit(net_pkt_context(pkt));
            }
            else {
                ipv6_hdr->hop_limit =
                    net_if_ipv6_get_mcast_hop_limit(net_pkt_iface(pkt));
            }
        }
        else {
            if (net_pkt_context(pkt) != NULL) {
                ipv6_hdr->hop_limit =
                    net_context_get_ipv6_hop_limit(net_pkt_context(pkt));
            }
            else {
                ipv6_hdr->hop_limit =
                    net_if_ipv6_get_hop_limit(net_pkt_iface(pkt));
            }
        }
    }

    net_ipv6_addr_copy_raw(ipv6_hdr->dst, (uint8_t*)dst);
    net_ipv6_addr_copy_raw(ipv6_hdr->src, (uint8_t*)src);

    net_pkt_set_ip_hdr_len(pkt, sizeof(struct net_ipv6_hdr));
    net_pkt_set_ipv6_ext_len(pkt, 0);

    return net_pkt_set_data(pkt, &ipv6_access);
}

int net_ipv6_finalize(struct net_pkt* pkt, uint8_t next_header_proto) {
    NET_PKT_DATA_ACCESS_CONTIGUOUS_DEFINE(ipv6_access, struct net_ipv6_hdr);
    struct net_ipv6_hdr* ipv6_hdr;

    net_pkt_set_overwrite(pkt, true);

    ipv6_hdr = (struct net_ipv6_hdr*)net_pkt_get_data(pkt, &ipv6_access);
    if (!ipv6_hdr) {
        return (-ENOBUFS);
    }

    ipv6_hdr->len = net_htons(net_pkt_get_len(pkt) -
                              sizeof(struct net_ipv6_hdr));

    if (net_pkt_ipv6_next_hdr(pkt) != 255U) {
        ipv6_hdr->nexthdr = net_pkt_ipv6_next_hdr(pkt);
    }
    else {
        ipv6_hdr->nexthdr = next_header_proto;
    }

    net_pkt_set_data(pkt, &ipv6_access);

    if (net_pkt_ipv6_next_hdr(pkt) != 255U &&
        net_pkt_skip(pkt, net_pkt_ipv6_ext_len(pkt))) {
        return (-ENOBUFS);
    }

    if (IS_ENABLED(CONFIG_NET_UDP) &&
        (next_header_proto == NET_IPPROTO_UDP)) {
        return net_udp_finalize(pkt, false);
    }
    else if (IS_ENABLED(CONFIG_NET_TCP) &&
             (next_header_proto == NET_IPPROTO_TCP)) {
        return net_tcp_finalize(pkt, false);
    }
    else if (next_header_proto == NET_IPPROTO_ICMPV6) {
        return net_icmpv6_finalize(pkt, false);
    }

    return (0);
}

static inline bool ipv6_drop_on_unknown_option(struct net_pkt* pkt,
                                               struct net_ipv6_hdr* hdr,
                                               uint8_t opt_type,
                                               uint16_t opt_type_offset) {
    /* RFC 2460 chapter 4.2 tells how to handle the unknown
     * options by the two highest order bits of the option:
     *
     * 00: Skip over this option and continue processing the header.
     * 01: Discard the packet.
     * 10: Discard the packet and, regardless of whether or not the
     *     packet's Destination Address was a multicast address,
     *     send an ICMP Parameter Problem, Code 2, message to the packet's
     *     Source Address, pointing to the unrecognized Option Type.
     * 11: Discard the packet and, only if the packet's Destination
     *     Address was not a multicast address, send an ICMP Parameter
     *     Problem, Code 2, message to the packet's Source Address,
     *     pointing to the unrecognized Option Type.
     */
    NET_DBG("Unknown option %d (0x%02x) MSB %d - 0x%02x",
            opt_type, opt_type, opt_type >> 6, opt_type & 0xc0);

    switch (opt_type & 0xC0) {
        case 0x00 :
            return (false);

        case 0x40 :
            break;

        case 0xC0 :
            if (net_ipv6_is_addr_mcast((struct net_in6_addr*)hdr->dst)) {
                break;
            }

            __fallthrough;
        case 0x80 :
            net_icmpv6_send_error(pkt, NET_ICMPV6_PARAM_PROBLEM,
                                  NET_ICMPV6_PARAM_PROB_OPTION,
                                  (uint32_t)opt_type_offset);
            break;
    }

    return true;
}

static inline int ipv6_handle_ext_hdr_options(struct net_pkt* pkt,
                                              struct net_ipv6_hdr* hdr,
                                              uint16_t pkt_len) {
    uint_fast16_t exthdr_len = 0U;
    uint_fast16_t length     = 0U;

    {
        uint8_t val = 0U;

        if (net_pkt_read_u8(pkt, &val)) {
            return (-ENOBUFS);
        }
        exthdr_len = ((val * 8U) + 8);
    }

    if (exthdr_len > pkt_len) {
        NET_DBG("Corrupted packet, extension header %d too long "
                "(max %d bytes)", exthdr_len, pkt_len);
        return (-EINVAL);
    }

    length += 2U;

    while (length < exthdr_len) {
        uint16_t opt_type_offset;
        uint8_t  opt_type, opt_len;

        opt_type_offset = net_pkt_get_current_offset(pkt);

        /* Each extension option has type and length - except
         * Pad1 which has only a type without any length
         */
        if (net_pkt_read_u8(pkt, &opt_type)) {
            return (-ENOBUFS);
        }

        if (opt_type != NET_IPV6_EXT_HDR_OPT_PAD1) {
            if (net_pkt_read_u8(pkt, &opt_len)) {
                return (-ENOBUFS);
            }
        }

        switch (opt_type) {
            case NET_IPV6_EXT_HDR_OPT_PAD1 :
                NET_DBG("PAD1 option");
                length++;
                break;

            case NET_IPV6_EXT_HDR_OPT_PADN :
                NET_DBG("PADN option");
                length += opt_len + 2;
                net_pkt_skip(pkt, opt_len);
                break;

            default :
                /* Make sure that the option length is not too large.
                 * The former 1 + 1 is the length of extension type +
                 * length fields.
                 * The latter 1 + 1 is the length of the sub-option
                 * type and length fields.
                 */
                if (opt_len > (exthdr_len - (1 + 1 + 1 + 1))) {
                    return (-EINVAL);
                }

                if (ipv6_drop_on_unknown_option(pkt, hdr,
                                                opt_type, opt_type_offset)) {
                    return (-ENOTSUP);
                }

                if (net_pkt_skip(pkt, opt_len)) {
                    return (-ENOBUFS);
                }

                length += opt_len + 2;

                break;
        }
    }

    return (exthdr_len);
}

#if defined(CONFIG_NET_ROUTE)
static struct net_route_entry* add_route(struct net_if* iface,
                                         struct net_in6_addr* addr,
                                         uint8_t prefix_len) {
    struct net_route_entry* route;

    route = net_route_lookup(iface, addr);
    if (route) {
        return (route);
    }

    route = net_route_add(iface, addr, prefix_len, addr,
                          NET_IPV6_ND_INFINITE_LIFETIME,
                          NET_ROUTE_PREFERENCE_LOW);

    NET_DBG("%s route to %s/%d iface %p", route ? "Add" : "Cannot add",
            net_sprint_ipv6_addr(addr), prefix_len, iface);

    return (route);
}
#endif /* CONFIG_NET_ROUTE */

static void ipv6_no_route_info(struct net_pkt* pkt,
                               struct net_in6_addr* src,
                               struct net_in6_addr* dst) {
    NET_DBG("Will not route pkt %p ll src %s to dst %s between interfaces",
            pkt, net_sprint_ipv6_addr(src),
            net_sprint_ipv6_addr(dst));
}

#if defined(CONFIG_NET_ROUTE)
<<<<<<< HEAD
static enum net_verdict ipv6_route_packet(struct net_pkt *pkt,
					  struct net_ipv6_hdr *hdr)
{
	struct net_route_entry *route;
	struct in6_addr *nexthop;
	bool found;

	/* Check if the packet can be routed */
	if (IS_ENABLED(CONFIG_NET_ROUTING)) {
		found = net_route_get_info(NULL, (struct in6_addr *)hdr->dst,
					   &route, &nexthop);
	} else {
		found = net_route_get_info(net_pkt_iface(pkt),
					   (struct in6_addr *)hdr->dst,
					   &route, &nexthop);
	}

	if (found) {
		int ret;

		if (IS_ENABLED(CONFIG_NET_ROUTING) &&
		    (net_ipv6_is_ll_addr((struct in6_addr *)hdr->src) ||
		     net_ipv6_is_ll_addr((struct in6_addr *)hdr->dst))) {
			/* RFC 4291 ch 2.5.6 */
			ipv6_no_route_info(pkt, (struct in6_addr *)hdr->src,
					   (struct in6_addr *)hdr->dst);
			goto drop;
		}

		/* Used when detecting if the original link
		 * layer address length is changed or not.
		 */
		net_pkt_set_orig_iface(pkt, net_pkt_iface(pkt));

		if (route) {
			net_pkt_set_iface(pkt, route->iface);
		}

		if (IS_ENABLED(CONFIG_NET_ROUTING) &&
		    net_pkt_orig_iface(pkt) != net_pkt_iface(pkt) &&
		    !net_if_flag_is_set(net_pkt_orig_iface(pkt), NET_IF_IPV6_NO_ND)) {
			/* If the route interface to destination is
			 * different than the original route, then add
			 * route to original source.
			 */
			NET_DBG("Route pkt %p from %p to %p",
				pkt, net_pkt_orig_iface(pkt),
				net_pkt_iface(pkt));

			add_route(net_pkt_orig_iface(pkt),
				  (struct in6_addr *)hdr->src, 128);
		}

		ret = net_route_packet(pkt, nexthop);
		if (ret < 0) {
			NET_DBG("Cannot re-route pkt %p via %s "
				"at iface %p (%d)",
				pkt, net_sprint_ipv6_addr(nexthop),
				net_pkt_iface(pkt), ret);
		} else {
			return NET_OK;
		}
	} else {
		struct net_if *iface = NULL;
		int ret;

		if (net_if_ipv6_addr_onlink(&iface, (struct in6_addr *)hdr->dst)) {
			ret = net_route_packet_if(pkt, iface);
			if (ret < 0) {
				NET_DBG("Cannot re-route pkt %p "
					"at iface %p (%d)",
					pkt, net_pkt_iface(pkt), ret);
			} else {
				return NET_OK;
			}
		}

		NET_DBG("No route to %s pkt %p dropped",
			net_sprint_ipv6_addr(&hdr->dst), pkt);
	}

drop:
	return NET_DROP;
=======
static enum net_verdict ipv6_route_packet(struct net_pkt* pkt,
                                          struct net_ipv6_hdr* hdr) {
    struct net_route_entry* route;
    struct net_in6_addr* nexthop;
    bool found;

    /* Check if the packet can be routed */
    if (IS_ENABLED(CONFIG_NET_ROUTING)) {
        found = net_route_get_info(NULL, (struct net_in6_addr*)hdr->dst,
                                   &route, &nexthop);
    }
    else {
        found = net_route_get_info(net_pkt_iface(pkt),
                                   (struct net_in6_addr*)hdr->dst,
                                   &route, &nexthop);
    }

    if (found) {
        int ret;

        if (IS_ENABLED(CONFIG_NET_ROUTING) &&
            (net_ipv6_is_ll_addr((struct net_in6_addr*)hdr->src) ||
             net_ipv6_is_ll_addr((struct net_in6_addr*)hdr->dst))) {
            /* RFC 4291 ch 2.5.6 */
            ipv6_no_route_info(pkt, (struct net_in6_addr*)hdr->src,
                               (struct net_in6_addr*)hdr->dst);
            goto drop;
        }

        /* Used when detecting if the original link
         * layer address length is changed or not.
         */
        net_pkt_set_orig_iface(pkt, net_pkt_iface(pkt));

        if (route) {
            net_pkt_set_iface(pkt, route->iface);
        }

        if (IS_ENABLED(CONFIG_NET_ROUTING) &&
            (net_pkt_orig_iface(pkt) != net_pkt_iface(pkt))) {
            /* If the route interface to destination is
             * different than the original route, then add
             * route to original source.
             */
            NET_DBG("Route pkt %p from %p to %p",
                    pkt, net_pkt_orig_iface(pkt),
                    net_pkt_iface(pkt));

            add_route(net_pkt_orig_iface(pkt),
                      (struct net_in6_addr*)hdr->src, 128);
        }

        ret = net_route_packet(pkt, nexthop);
        if (ret < 0) {
            NET_DBG("Cannot re-route pkt %p via %s "
                    "at iface %p (%d)",
                    pkt, net_sprint_ipv6_addr(nexthop),
                    net_pkt_iface(pkt), ret);
        }
        else {
            return (NET_OK);
        }
    }
    else {
        struct net_if* iface = NULL;
        int ret;

        if (net_if_ipv6_addr_onlink(&iface, (struct net_in6_addr*)hdr->dst)) {
            ret = net_route_packet_if(pkt, iface);
            if (ret < 0) {
                NET_DBG("Cannot re-route pkt %p "
                        "at iface %p (%d)",
                        pkt, net_pkt_iface(pkt), ret);
            }
            else {
                return (NET_OK);
            }
        }

        NET_DBG("No route to %s pkt %p dropped",
                net_sprint_ipv6_addr(&hdr->dst), pkt);
    }

drop :
    return (NET_DROP);
>>>>>>> d41f9103
}
#else
static inline enum net_verdict ipv6_route_packet(struct net_pkt* pkt,
                                                 struct net_ipv6_hdr* hdr) {
    ARG_UNUSED(pkt);
    ARG_UNUSED(hdr);

    NET_DBG("DROP: Packet %p not for me", pkt);

    return (NET_DROP);
}

#endif /* CONFIG_NET_ROUTE */

static enum net_verdict ipv6_forward_mcast_packet(struct net_pkt* pkt,
                                                  struct net_ipv6_hdr* hdr) {
    #if defined(CONFIG_NET_ROUTE_MCAST)
    int routed;

    /* Continue processing without forwarding if:
     *   1. routing loop could be created
     *   2. the destination is of interface local scope
     *   3. is from link local source
     *   4. hop limit is or would become zero
     */
    if (net_ipv6_is_addr_mcast((struct net_in6_addr*)hdr->src) ||
        net_ipv6_is_addr_mcast_iface((struct net_in6_addr*)hdr->dst) ||
        net_ipv6_is_ll_addr((struct net_in6_addr*)hdr->src) || (hdr->hop_limit <= 1)) {
        return (NET_CONTINUE);
    }

    routed = net_route_mcast_forward_packet(pkt, hdr);
    if (routed < 0) {
        return (NET_DROP);
    }
    #endif /*CONFIG_NET_ROUTE_MCAST*/

    return (NET_CONTINUE);
}

static uint8_t extension_to_bitmap(uint8_t header, uint8_t ext_bitmap) {
    switch (header) {
        case NET_IPV6_NEXTHDR_HBHO :
            return (NET_IPV6_EXT_HDR_BITMAP_HBHO);

        case NET_IPV6_NEXTHDR_DESTO :
            /* Destination header can appears twice */
            if (ext_bitmap & NET_IPV6_EXT_HDR_BITMAP_DESTO1) {
                return (NET_IPV6_EXT_HDR_BITMAP_DESTO2);
            }
            return (NET_IPV6_EXT_HDR_BITMAP_DESTO1);

        case NET_IPV6_NEXTHDR_ROUTING :
            return (NET_IPV6_EXT_HDR_BITMAP_ROUTING);

        case NET_IPV6_NEXTHDR_FRAG :
            return (NET_IPV6_EXT_HDR_BITMAP_FRAG);

        default :
            return (0);
    }
}

static inline bool is_src_non_tentative_itself(struct net_in6_addr* src) {
    struct net_if_addr* ifaddr;

    ifaddr = net_if_ipv6_addr_lookup(src, NULL);
    if ((ifaddr != NULL) && (ifaddr->addr_state != NET_ADDR_TENTATIVE)) {
        return (true);
    }

    return (false);
}

enum net_verdict net_ipv6_input(struct net_pkt* pkt, bool is_loopback) {
    NET_PKT_DATA_ACCESS_CONTIGUOUS_DEFINE(ipv6_access, struct net_ipv6_hdr);
    NET_PKT_DATA_ACCESS_DEFINE(udp_access, struct net_udp_hdr);
    NET_PKT_DATA_ACCESS_DEFINE(tcp_access, struct net_tcp_hdr);
    struct net_if* pkt_iface = net_pkt_iface(pkt);
    enum net_verdict verdict = NET_DROP;
    int real_len = net_pkt_get_len(pkt);
    uint8_t ext_bitmap = 0U;
    uint16_t ext_len   = 0U;
    uint_fast8_t current_hdr;
    uint_fast8_t prev_hdr_offset;
    uint8_t nexthdr;
    union net_proto_header proto_hdr;
    struct net_ipv6_hdr* hdr;
    struct net_if_mcast_addr* if_mcast_addr;
    union net_ip_header ip;
    int pkt_len;

    #if defined(CONFIG_NET_L2_IPIP)
    struct net_pkt_cursor hdr_start;

    net_pkt_cursor_backup(pkt, &hdr_start);
    #endif

    net_stats_update_ipv6_recv(pkt_iface);

    hdr = (struct net_ipv6_hdr*)net_pkt_get_data(pkt, &ipv6_access);
    if (!hdr) {
        NET_DBG("DROP: no buffer");
        goto drop;
    }

    pkt_len = net_ntohs(hdr->len) + sizeof(struct net_ipv6_hdr);
    if (real_len < pkt_len) {
        NET_DBG("DROP: pkt len per hdr %d != pkt real len %d",
                pkt_len, real_len);
        goto drop;
    }
    else if (real_len > pkt_len) {
        net_pkt_update_length(pkt, pkt_len);
    }

    NET_DBG("IPv6 packet len %d received from %s to %s", pkt_len,
            net_sprint_ipv6_addr(&hdr->src),
            net_sprint_ipv6_addr(&hdr->dst));

    if (net_ipv6_is_addr_unspecified((struct net_in6_addr*)hdr->src)) {
        NET_DBG("DROP: src addr is %s", "unspecified");
        goto drop;
    }

    if (net_ipv6_is_addr_mcast((struct net_in6_addr*)hdr->src) ||
        net_ipv6_is_addr_mcast_scope((struct net_in6_addr*)hdr->dst, 0)) {
        NET_DBG("DROP: multicast packet");
        goto drop;
    }

    if (!is_loopback) {
        if (net_ipv6_is_addr_loopback((struct net_in6_addr*)hdr->dst) ||
            net_ipv6_is_addr_loopback((struct net_in6_addr*)hdr->src)) {
            NET_DBG("DROP: ::1 packet");
            goto drop;
        }

        if (net_ipv6_is_addr_mcast_iface((struct net_in6_addr*)hdr->dst) ||
            (net_ipv6_is_addr_mcast_group(
                    (struct net_in6_addr*)hdr->dst,
                    net_ipv6_unspecified_address()) &&
             (net_ipv6_is_addr_mcast_site((struct net_in6_addr*)hdr->dst) ||
              net_ipv6_is_addr_mcast_org((struct net_in6_addr*)hdr->dst)))) {
            NET_DBG("DROP: invalid scope multicast packet");
            goto drop;
        }

        /* We need to pass the packet through in case our address is
         * tentative, as receiving a packet with a tentative address as
         * source means that duplicate address has been detected.
         * This check is done later on if routing features are enabled.
         */
        if (!IS_ENABLED(CONFIG_NET_ROUTING) && !IS_ENABLED(CONFIG_NET_ROUTE_MCAST) &&
            is_src_non_tentative_itself((struct net_in6_addr *)hdr->src)) {
            NET_DBG("DROP: src addr is %s", "mine");
            goto drop;
        }
    }

    /* Reconstruct TC field. */

    if (IS_ENABLED(CONFIG_NET_IP_DSCP_ECN)) {
        uint8_t tc = ((hdr->vtc << 4) & 0xF0) | ((hdr->tcflow >> 4) & 0x0F);

        net_pkt_set_ip_dscp(pkt, net_ipv6_get_dscp(tc));
        net_pkt_set_ip_ecn(pkt, net_ipv6_get_ecn(tc));
    }

    /* Check extension headers */
    net_pkt_set_ipv6_next_hdr(pkt, hdr->nexthdr);
    net_pkt_set_ipv6_ext_len(pkt, 0);
    net_pkt_set_ip_hdr_len(pkt, sizeof(struct net_ipv6_hdr));
    net_pkt_set_ipv6_hop_limit(pkt, NET_IPV6_HDR(pkt)->hop_limit);
    net_pkt_set_family(pkt, NET_PF_INET6);

    if (!net_pkt_filter_ip_recv_ok(pkt)) {
        /* drop the packet */
        return (NET_DROP);
    }

    if (IS_ENABLED(CONFIG_NET_ROUTE_MCAST) &&
        net_ipv6_is_addr_mcast((struct net_in6_addr *)hdr->dst) && !net_pkt_forwarding(pkt)) {
        /* If the packet is a multicast packet and multicast routing
         * is activated, we give the packet to the routing engine.
         *
         * But we only drop the packet if an error occurs, otherwise
         * it might be eminent to respond on the packet on application
         * layer.
         */
        if (ipv6_forward_mcast_packet(pkt, hdr) == NET_DROP) {
            goto drop;
        }
    }

    if (!net_ipv6_is_addr_mcast((struct net_in6_addr*)hdr->dst)) {
        if (!net_if_ipv6_addr_lookup_by_iface(pkt_iface, (struct net_in6_addr *)hdr->dst)) {
            if (ipv6_route_packet(pkt, hdr) == NET_OK) {
                return (NET_OK);
            }

            goto drop;
        }

        /* If we receive a packet with ll source address fe80: and
         * destination address is one of ours, and if the packet would
         * cross interface boundary, then drop the packet.
         * RFC 4291 ch 2.5.6
         */
        if (IS_ENABLED(CONFIG_NET_ROUTING) &&
            net_ipv6_is_ll_addr((struct net_in6_addr*)hdr->src) &&
            !net_if_ipv6_addr_lookup_by_iface(
                        pkt_iface, (struct net_in6_addr*)hdr->dst)) {
                ipv6_no_route_info(pkt, (struct net_in6_addr*)hdr->src,
                                   (struct net_in6_addr*)hdr->dst);
            goto drop;
        }
    }

    if ((IS_ENABLED(CONFIG_NET_ROUTING) || IS_ENABLED(CONFIG_NET_ROUTE_MCAST)) &&
        !is_loopback && is_src_non_tentative_itself((struct net_in6_addr *)hdr->src)) {
        NET_DBG("DROP: src addr is %s", "mine");
        goto drop;
    }

    if (net_ipv6_is_addr_mcast((struct net_in6_addr*)hdr->dst) &&
        !(net_ipv6_is_addr_mcast_iface((struct net_in6_addr*)hdr->dst) ||
          net_ipv6_is_addr_mcast_link_all_nodes((struct net_in6_addr*)hdr->dst))) {
        /* If we receive a packet with a interface-local or
         * link-local all-nodes multicast destination address we
         * always have to pass it to the upper layer.
         *
         * For all other destination multicast addresses we have to
         * check if one of the joined multicast groups on the
         * originating interface of the packet matches. Otherwise the
         * packet will be dropped.
         * RFC4291 ch 2.7.1, ch 2.8
         */
        if_mcast_addr = net_if_ipv6_maddr_lookup(
                            (struct net_in6_addr*)hdr->dst, &pkt_iface);

        if (!if_mcast_addr ||
            !net_if_ipv6_maddr_is_joined(if_mcast_addr)) {
            NET_DBG("DROP: packet for unjoined multicast address");
            goto drop;
        }
    }

    net_pkt_acknowledge_data(pkt, &ipv6_access);

    current_hdr = hdr->nexthdr;
    ext_bitmap  = extension_to_bitmap(current_hdr, ext_bitmap);
    /* Offset of "nexthdr" in the IPv6 header */
    prev_hdr_offset = (uint8_t*)&hdr->nexthdr - (uint8_t*)hdr;
    net_pkt_set_ipv6_hdr_prev(pkt, prev_hdr_offset);

    while (!net_ipv6_is_nexthdr_upper_layer(current_hdr)) {
        int     exthdr_len;
        uint8_t ext_bit;

        NET_DBG("IPv6 next header %d", current_hdr);

        if (current_hdr == NET_IPV6_NEXTHDR_NONE) {
            /* There is nothing after this header (see RFC 2460,
             * ch 4.7), so we can drop the packet now.
             * This is not an error case so do not update drop
             * statistics.
             */
            return (NET_DROP);
        }

        /* Offset of "nexthdr" in the Extension Header */
        prev_hdr_offset = (uint_fast8_t)net_pkt_get_current_offset(pkt);

        if (net_pkt_read_u8(pkt, &nexthdr)) {
            goto drop;
        }

        /* Detect duplicated Extension headers */
        ext_bit = extension_to_bitmap(nexthdr, ext_bitmap);
        if (ext_bit & ext_bitmap) {
            goto bad_hdr;
        }
        ext_bitmap |= ext_bit;

        /* Make sure that nexthdr is valid, reject the Extension Header early otherwise.
         * This is also important so that the "pointer" field in the ICMPv6 error
         * message points to the "nexthdr" field.
         */
        switch (nexthdr) {
            case NET_IPV6_NEXTHDR_HBHO :
                /* Hop-by-hop header can appear only once and must appear right after
                 * the IPv6 header. Consequently the "nexthdr" field of an Extension
                 * Header can never be an HBH option.
                 */
                goto bad_hdr;

            case NET_IPV6_NEXTHDR_DESTO :
            case NET_IPV6_NEXTHDR_FRAG :
            case NET_IPV6_NEXTHDR_NONE :
                /* Valid values */
                break;

            default :
                if (net_ipv6_is_nexthdr_upper_layer(nexthdr)) {
                    break;
                }
                goto bad_hdr;
        }

        /* Process the current Extension Header */
        switch (current_hdr) {
            case NET_IPV6_NEXTHDR_HBHO :
            case NET_IPV6_NEXTHDR_DESTO :
                /* Process options below */
                break;

            case NET_IPV6_NEXTHDR_FRAG :
                if (IS_ENABLED(CONFIG_NET_IPV6_FRAGMENT)) {
                    net_pkt_set_ipv6_fragment_start(
                            pkt,
                            net_pkt_get_current_offset(pkt) - 1);
                    return net_ipv6_handle_fragment_hdr(pkt, hdr,
                                                        current_hdr);
                }

                goto bad_hdr;

            default :
                /* Unsupported */
                goto bad_hdr;
        }

        exthdr_len = ipv6_handle_ext_hdr_options(pkt, hdr, pkt_len);
        if (exthdr_len < 0) {
            goto drop;
        }

        ext_len += exthdr_len;
        current_hdr = nexthdr;
        /* Save the offset to "nexthdr" in case we need to overwrite it
         * when processing a fragment header
         */
        net_pkt_set_ipv6_hdr_prev(pkt, prev_hdr_offset);
    }

    net_pkt_set_ipv6_ext_len(pkt, ext_len);

    switch (current_hdr) {
        case NET_IPPROTO_ICMPV6 :
            verdict = net_icmpv6_input(pkt, hdr);
            break;

        case NET_IPPROTO_TCP :
            proto_hdr.tcp = net_tcp_input(pkt, &tcp_access);
            if (proto_hdr.tcp) {
                verdict = NET_OK;
            }
            break;

        case NET_IPPROTO_UDP :
            proto_hdr.udp = net_udp_input(pkt, &udp_access);
            if (proto_hdr.udp) {
                verdict = NET_OK;
            }
            break;

        #if defined(CONFIG_NET_L2_IPIP)
        case NET_IPPROTO_IPV6 :
        case NET_IPPROTO_IPIP : {
            struct net_sockaddr_in6 remote_addr = { 0 };
            struct net_if* tunnel_iface;

            remote_addr.sin6_family = NET_AF_INET6;
            net_ipv6_addr_copy_raw((uint8_t*)&remote_addr.sin6_addr, hdr->src);

            net_pkt_set_remote_address(pkt, (struct net_sockaddr*)&remote_addr,
                                       sizeof(struct net_sockaddr_in6));

            /* Get rid of the old IP header */
            net_pkt_cursor_restore(pkt, &hdr_start);
            net_pkt_pull(pkt, net_pkt_ip_hdr_len(pkt) +
                         net_pkt_ipv6_ext_len(pkt));

            tunnel_iface = net_ipip_get_virtual_interface(net_pkt_iface(pkt));
            if (tunnel_iface != NULL && net_if_l2(tunnel_iface)->recv != NULL) {
                return net_if_l2(tunnel_iface)->recv(net_pkt_iface(pkt), pkt);
            }
        }
        #endif
    }

    if (verdict == NET_DROP) {
        goto drop;
    }
    else if (current_hdr == NET_IPPROTO_ICMPV6) {
        return (verdict);
    }

    ip.ipv6 = hdr;

    verdict = net_conn_input(pkt, &ip, current_hdr, &proto_hdr);
    if (verdict != NET_DROP) {
        return (verdict);
    }

drop :
    net_stats_update_ipv6_drop(pkt_iface);
    return (NET_DROP);

bad_hdr :
    /* Send error message about parameter problem (RFC 2460) */
    net_icmpv6_send_error(pkt, NET_ICMPV6_PARAM_PROBLEM,
                          NET_ICMPV6_PARAM_PROB_NEXTHEADER,
                          net_pkt_get_current_offset(pkt) - 1);

    NET_DBG("DROP: Unknown/wrong nexthdr type");
    net_stats_update_ip_errors_protoerr(pkt_iface);

    return (NET_DROP);
}

void net_ipv6_init(void) {
    net_ipv6_nbr_init();

    #if defined(CONFIG_NET_IPV6_MLD)
    net_ipv6_mld_init();
    #endif
}<|MERGE_RESOLUTION|>--- conflicted
+++ resolved
@@ -311,91 +311,6 @@
 }
 
 #if defined(CONFIG_NET_ROUTE)
-<<<<<<< HEAD
-static enum net_verdict ipv6_route_packet(struct net_pkt *pkt,
-					  struct net_ipv6_hdr *hdr)
-{
-	struct net_route_entry *route;
-	struct in6_addr *nexthop;
-	bool found;
-
-	/* Check if the packet can be routed */
-	if (IS_ENABLED(CONFIG_NET_ROUTING)) {
-		found = net_route_get_info(NULL, (struct in6_addr *)hdr->dst,
-					   &route, &nexthop);
-	} else {
-		found = net_route_get_info(net_pkt_iface(pkt),
-					   (struct in6_addr *)hdr->dst,
-					   &route, &nexthop);
-	}
-
-	if (found) {
-		int ret;
-
-		if (IS_ENABLED(CONFIG_NET_ROUTING) &&
-		    (net_ipv6_is_ll_addr((struct in6_addr *)hdr->src) ||
-		     net_ipv6_is_ll_addr((struct in6_addr *)hdr->dst))) {
-			/* RFC 4291 ch 2.5.6 */
-			ipv6_no_route_info(pkt, (struct in6_addr *)hdr->src,
-					   (struct in6_addr *)hdr->dst);
-			goto drop;
-		}
-
-		/* Used when detecting if the original link
-		 * layer address length is changed or not.
-		 */
-		net_pkt_set_orig_iface(pkt, net_pkt_iface(pkt));
-
-		if (route) {
-			net_pkt_set_iface(pkt, route->iface);
-		}
-
-		if (IS_ENABLED(CONFIG_NET_ROUTING) &&
-		    net_pkt_orig_iface(pkt) != net_pkt_iface(pkt) &&
-		    !net_if_flag_is_set(net_pkt_orig_iface(pkt), NET_IF_IPV6_NO_ND)) {
-			/* If the route interface to destination is
-			 * different than the original route, then add
-			 * route to original source.
-			 */
-			NET_DBG("Route pkt %p from %p to %p",
-				pkt, net_pkt_orig_iface(pkt),
-				net_pkt_iface(pkt));
-
-			add_route(net_pkt_orig_iface(pkt),
-				  (struct in6_addr *)hdr->src, 128);
-		}
-
-		ret = net_route_packet(pkt, nexthop);
-		if (ret < 0) {
-			NET_DBG("Cannot re-route pkt %p via %s "
-				"at iface %p (%d)",
-				pkt, net_sprint_ipv6_addr(nexthop),
-				net_pkt_iface(pkt), ret);
-		} else {
-			return NET_OK;
-		}
-	} else {
-		struct net_if *iface = NULL;
-		int ret;
-
-		if (net_if_ipv6_addr_onlink(&iface, (struct in6_addr *)hdr->dst)) {
-			ret = net_route_packet_if(pkt, iface);
-			if (ret < 0) {
-				NET_DBG("Cannot re-route pkt %p "
-					"at iface %p (%d)",
-					pkt, net_pkt_iface(pkt), ret);
-			} else {
-				return NET_OK;
-			}
-		}
-
-		NET_DBG("No route to %s pkt %p dropped",
-			net_sprint_ipv6_addr(&hdr->dst), pkt);
-	}
-
-drop:
-	return NET_DROP;
-=======
 static enum net_verdict ipv6_route_packet(struct net_pkt* pkt,
                                           struct net_ipv6_hdr* hdr) {
     struct net_route_entry* route;
@@ -435,7 +350,8 @@
         }
 
         if (IS_ENABLED(CONFIG_NET_ROUTING) &&
-            (net_pkt_orig_iface(pkt) != net_pkt_iface(pkt))) {
+            net_pkt_orig_iface(pkt) != net_pkt_iface(pkt) &&
+            !net_if_flag_is_set(net_pkt_orig_iface(pkt), NET_IF_IPV6_NO_ND)) {
             /* If the route interface to destination is
              * different than the original route, then add
              * route to original source.
@@ -481,7 +397,6 @@
 
 drop :
     return (NET_DROP);
->>>>>>> d41f9103
 }
 #else
 static inline enum net_verdict ipv6_route_packet(struct net_pkt* pkt,
