/** @file
 * @brief IPv6 related functions
 */

/*
 * Copyright (c) 2016 Intel Corporation
 *
 * SPDX-License-Identifier: Apache-2.0
 */

/* By default this prints too much data, set the value to 1 to see
 * neighbor cache contents.
 */
#define NET_DEBUG_NBR 0

#include <zephyr/logging/log.h>
LOG_MODULE_REGISTER(net_ipv6, CONFIG_NET_IPV6_LOG_LEVEL);

#include <errno.h>
#include <stdlib.h>

#if defined(CONFIG_NET_IPV6_IID_STABLE)
#include <zephyr/random/random.h>
#include <mbedtls/md.h>
#endif /* CONFIG_NET_IPV6_IID_STABLE */

#include <zephyr/net/net_core.h>
#include <zephyr/net/net_pkt.h>
#include <zephyr/net/net_stats.h>
#include <zephyr/net/net_context.h>
#include <zephyr/net/net_mgmt.h>
#include <zephyr/net/virtual.h>
#include "net_private.h"
#include "connection.h"
#include "icmpv6.h"
#include "udp_internal.h"
#include "tcp_internal.h"
#include "ipv6.h"
#include "nbr.h"
#include "6lo.h"
#include "route.h"
#include "net_stats.h"

BUILD_ASSERT(sizeof(struct net_in6_addr) == NET_IPV6_ADDR_SIZE, "sizeof error !!!");

/* Timeout value to be used when allocating net buffer during various
 * neighbor discovery procedures.
 */
#define ND_NET_BUF_TIMEOUT K_MSEC(100)

/* Timeout for various buffer allocations in this file. */
#define NET_BUF_TIMEOUT K_MSEC(50)

/* Maximum reachable time value specified in RFC 4861 section
 * 6.2.1. Router Configuration Variables, AdvReachableTime
 */
#define MAX_REACHABLE_TIME 3600000

int net_ipv6_create(struct net_pkt* pkt,
                    const struct net_in6_addr* src,
                    const struct net_in6_addr* dst) {
    NET_PKT_DATA_ACCESS_CONTIGUOUS_DEFINE(ipv6_access, struct net_ipv6_hdr);
    struct net_ipv6_hdr* ipv6_hdr;
    uint8_t tc = 0;

    ipv6_hdr = (struct net_ipv6_hdr*)net_pkt_get_data(pkt, &ipv6_access);
    if (!ipv6_hdr) {
        return (-ENOBUFS);
    }

    if (IS_ENABLED(CONFIG_NET_IP_DSCP_ECN)) {
        net_ipv6_set_dscp(&tc, net_pkt_ip_dscp(pkt));
        net_ipv6_set_ecn(&tc, net_pkt_ip_ecn(pkt));
    }

    ipv6_hdr->vtc     = 0x60 | ((tc >> 4) & 0x0F);
    ipv6_hdr->tcflow  = (tc << 4) & 0xF0;
    ipv6_hdr->flow    = 0U;
    ipv6_hdr->len     = 0U;
    ipv6_hdr->nexthdr = 0U;

    /* Set the hop limit by default from net_pkt as that could
     * be set for example when sending NS. If the limit is 0,
     * then take the value from socket.
     */
    ipv6_hdr->hop_limit = net_pkt_ipv6_hop_limit(pkt);
    if (ipv6_hdr->hop_limit == 0U) {
        if (net_ipv6_is_addr_mcast(dst)) {
            if (net_pkt_context(pkt) != NULL) {
                ipv6_hdr->hop_limit =
                    net_context_get_ipv6_mcast_hop_limit(net_pkt_context(pkt));
            }
            else {
                ipv6_hdr->hop_limit =
                    net_if_ipv6_get_mcast_hop_limit(net_pkt_iface(pkt));
            }
        }
        else {
            if (net_pkt_context(pkt) != NULL) {
                ipv6_hdr->hop_limit =
                    net_context_get_ipv6_hop_limit(net_pkt_context(pkt));
            }
            else {
                ipv6_hdr->hop_limit =
                    net_if_ipv6_get_hop_limit(net_pkt_iface(pkt));
            }
        }
    }

    net_ipv6_addr_copy_raw(ipv6_hdr->dst, (uint8_t*)dst);
    net_ipv6_addr_copy_raw(ipv6_hdr->src, (uint8_t*)src);

    net_pkt_set_ip_hdr_len(pkt, sizeof(struct net_ipv6_hdr));
    net_pkt_set_ipv6_ext_len(pkt, 0);

    return net_pkt_set_data(pkt, &ipv6_access);
}

int net_ipv6_finalize(struct net_pkt* pkt, uint8_t next_header_proto) {
    NET_PKT_DATA_ACCESS_CONTIGUOUS_DEFINE(ipv6_access, struct net_ipv6_hdr);
    struct net_ipv6_hdr* ipv6_hdr;

    net_pkt_set_overwrite(pkt, true);

    ipv6_hdr = (struct net_ipv6_hdr*)net_pkt_get_data(pkt, &ipv6_access);
    if (!ipv6_hdr) {
        return (-ENOBUFS);
    }

    ipv6_hdr->len = net_htons(net_pkt_get_len(pkt) -
                              sizeof(struct net_ipv6_hdr));

    if (net_pkt_ipv6_next_hdr(pkt) != 255U) {
        ipv6_hdr->nexthdr = net_pkt_ipv6_next_hdr(pkt);
    }
    else {
        ipv6_hdr->nexthdr = next_header_proto;
    }

    net_pkt_set_data(pkt, &ipv6_access);

    if (net_pkt_ipv6_next_hdr(pkt) != 255U &&
        net_pkt_skip(pkt, net_pkt_ipv6_ext_len(pkt))) {
        return (-ENOBUFS);
    }

    if (IS_ENABLED(CONFIG_NET_UDP) &&
        (next_header_proto == NET_IPPROTO_UDP)) {
        return net_udp_finalize(pkt, false);
    }
    else if (IS_ENABLED(CONFIG_NET_TCP) &&
             (next_header_proto == NET_IPPROTO_TCP)) {
        return net_tcp_finalize(pkt, false);
    }
    else if (next_header_proto == NET_IPPROTO_ICMPV6) {
        return net_icmpv6_finalize(pkt, false);
    }

    return (0);
}

static inline bool ipv6_drop_on_unknown_option(struct net_pkt* pkt,
                                               struct net_ipv6_hdr* hdr,
                                               uint8_t opt_type,
                                               uint16_t opt_type_offset) {
    /* RFC 2460 chapter 4.2 tells how to handle the unknown
     * options by the two highest order bits of the option:
     *
     * 00: Skip over this option and continue processing the header.
     * 01: Discard the packet.
     * 10: Discard the packet and, regardless of whether or not the
     *     packet's Destination Address was a multicast address,
     *     send an ICMP Parameter Problem, Code 2, message to the packet's
     *     Source Address, pointing to the unrecognized Option Type.
     * 11: Discard the packet and, only if the packet's Destination
     *     Address was not a multicast address, send an ICMP Parameter
     *     Problem, Code 2, message to the packet's Source Address,
     *     pointing to the unrecognized Option Type.
     */
    NET_DBG("Unknown option %d (0x%02x) MSB %d - 0x%02x",
            opt_type, opt_type, opt_type >> 6, opt_type & 0xc0);

    switch (opt_type & 0xC0) {
        case 0x00 :
            return (false);

        case 0x40 :
            break;

        case 0xC0 :
            if (net_ipv6_is_addr_mcast((struct net_in6_addr*)hdr->dst)) {
                break;
            }

            __fallthrough;
        case 0x80 :
            net_icmpv6_send_error(pkt, NET_ICMPV6_PARAM_PROBLEM,
                                  NET_ICMPV6_PARAM_PROB_OPTION,
                                  (uint32_t)opt_type_offset);
            break;
    }

    return true;
}

static inline int ipv6_handle_ext_hdr_options(struct net_pkt* pkt,
                                              struct net_ipv6_hdr* hdr,
                                              uint16_t pkt_len) {
    uint_fast16_t exthdr_len = 0U;
    uint_fast16_t length     = 0U;

    {
        uint8_t val = 0U;

        if (net_pkt_read_u8(pkt, &val)) {
            return (-ENOBUFS);
        }
        exthdr_len = ((val * 8U) + 8);
    }

    if (exthdr_len > pkt_len) {
        NET_DBG("Corrupted packet, extension header %d too long "
                "(max %d bytes)", exthdr_len, pkt_len);
        return (-EINVAL);
    }

    length += 2U;

    while (length < exthdr_len) {
        uint16_t opt_type_offset;
        uint8_t  opt_type, opt_len;

        opt_type_offset = net_pkt_get_current_offset(pkt);

        /* Each extension option has type and length - except
         * Pad1 which has only a type without any length
         */
        if (net_pkt_read_u8(pkt, &opt_type)) {
            return (-ENOBUFS);
        }

        if (opt_type != NET_IPV6_EXT_HDR_OPT_PAD1) {
            if (net_pkt_read_u8(pkt, &opt_len)) {
                return (-ENOBUFS);
            }
        }

        switch (opt_type) {
            case NET_IPV6_EXT_HDR_OPT_PAD1 :
                NET_DBG("PAD1 option");
                length++;
                break;

            case NET_IPV6_EXT_HDR_OPT_PADN :
                NET_DBG("PADN option");
                length += opt_len + 2;
                net_pkt_skip(pkt, opt_len);
                break;

            default :
                /* Make sure that the option length is not too large.
                 * The former 1 + 1 is the length of extension type +
                 * length fields.
                 * The latter 1 + 1 is the length of the sub-option
                 * type and length fields.
                 */
                if (opt_len > (exthdr_len - (1 + 1 + 1 + 1))) {
                    return (-EINVAL);
                }

                if (ipv6_drop_on_unknown_option(pkt, hdr,
                                                opt_type, opt_type_offset)) {
                    return (-ENOTSUP);
                }

                if (net_pkt_skip(pkt, opt_len)) {
                    return (-ENOBUFS);
                }

                length += opt_len + 2;

                break;
        }
    }

    return (exthdr_len);
}

#if defined(CONFIG_NET_ROUTE)
static struct net_route_entry* add_route(struct net_if* iface,
                                         struct net_in6_addr* addr,
                                         uint8_t prefix_len) {
    struct net_route_entry* route;

    route = net_route_lookup(iface, addr);
    if (route) {
        return (route);
    }

    route = net_route_add(iface, addr, prefix_len, addr,
                          NET_IPV6_ND_INFINITE_LIFETIME,
                          NET_ROUTE_PREFERENCE_LOW);

    NET_DBG("%s route to %s/%d iface %p", route ? "Add" : "Cannot add",
            net_sprint_ipv6_addr(addr), prefix_len, iface);

    return (route);
}
#endif /* CONFIG_NET_ROUTE */

static void ipv6_no_route_info(struct net_pkt* pkt,
                               struct net_in6_addr* src,
                               struct net_in6_addr* dst) {
    NET_DBG("Will not route pkt %p ll src %s to dst %s between interfaces",
            pkt, net_sprint_ipv6_addr(src),
            net_sprint_ipv6_addr(dst));
}

#if defined(CONFIG_NET_ROUTE)
static enum net_verdict ipv6_route_packet(struct net_pkt* pkt,
                                          struct net_ipv6_hdr* hdr) {
    struct net_route_entry* route;
    struct net_in6_addr* nexthop;
    bool found;

    /* Check if the packet can be routed */
    if (IS_ENABLED(CONFIG_NET_ROUTING)) {
        found = net_route_get_info(NULL, (struct net_in6_addr*)hdr->dst,
                                   &route, &nexthop);
    }
    else {
        found = net_route_get_info(net_pkt_iface(pkt),
                                   (struct net_in6_addr*)hdr->dst,
                                   &route, &nexthop);
    }

    if (found) {
        int ret;

        if (IS_ENABLED(CONFIG_NET_ROUTING) &&
            (net_ipv6_is_ll_addr((struct net_in6_addr*)hdr->src) ||
             net_ipv6_is_ll_addr((struct net_in6_addr*)hdr->dst))) {
            /* RFC 4291 ch 2.5.6 */
            ipv6_no_route_info(pkt, (struct net_in6_addr*)hdr->src,
                               (struct net_in6_addr*)hdr->dst);
            goto drop;
        }

        /* Used when detecting if the original link
         * layer address length is changed or not.
         */
        net_pkt_set_orig_iface(pkt, net_pkt_iface(pkt));

        if (route) {
            net_pkt_set_iface(pkt, route->iface);
        }

        if (IS_ENABLED(CONFIG_NET_ROUTING) &&
            net_pkt_orig_iface(pkt) != net_pkt_iface(pkt) &&
            !net_if_flag_is_set(net_pkt_orig_iface(pkt), NET_IF_IPV6_NO_ND)) {
            /* If the route interface to destination is
             * different than the original route, then add
             * route to original source.
             */
            NET_DBG("Route pkt %p from %p to %p",
                    pkt, net_pkt_orig_iface(pkt),
                    net_pkt_iface(pkt));

            add_route(net_pkt_orig_iface(pkt),
                      (struct net_in6_addr*)hdr->src, 128);
        }

        ret = net_route_packet(pkt, nexthop);
        if (ret < 0) {
            NET_DBG("Cannot re-route pkt %p via %s "
                    "at iface %p (%d)",
                    pkt, net_sprint_ipv6_addr(nexthop),
                    net_pkt_iface(pkt), ret);
        }
        else {
            return (NET_OK);
        }
    }
    else {
        struct net_if* iface = NULL;
        int ret;

        if (net_if_ipv6_addr_onlink(&iface, (struct net_in6_addr*)hdr->dst)) {
            ret = net_route_packet_if(pkt, iface);
            if (ret < 0) {
                NET_DBG("Cannot re-route pkt %p "
                        "at iface %p (%d)",
                        pkt, net_pkt_iface(pkt), ret);
            }
            else {
                return (NET_OK);
            }
        }

        NET_DBG("No route to %s pkt %p dropped",
                net_sprint_ipv6_addr(&hdr->dst), pkt);
    }

drop :
    return (NET_DROP);
}
#else
static inline enum net_verdict ipv6_route_packet(struct net_pkt* pkt,
                                                 struct net_ipv6_hdr* hdr) {
    ARG_UNUSED(pkt);
    ARG_UNUSED(hdr);

    NET_DBG("DROP: Packet %p not for me", pkt);

    return (NET_DROP);
}

#endif /* CONFIG_NET_ROUTE */

static enum net_verdict ipv6_forward_mcast_packet(struct net_pkt* pkt,
                                                  struct net_ipv6_hdr* hdr) {
    #if defined(CONFIG_NET_ROUTE_MCAST)
    int routed;

    /* Continue processing without forwarding if:
     *   1. routing loop could be created
     *   2. the destination is of interface local scope
     *   3. is from link local source
     *   4. hop limit is or would become zero
     */
    if (net_ipv6_is_addr_mcast((struct net_in6_addr*)hdr->src) ||
        net_ipv6_is_addr_mcast_iface((struct net_in6_addr*)hdr->dst) ||
        net_ipv6_is_ll_addr((struct net_in6_addr*)hdr->src) || (hdr->hop_limit <= 1)) {
        return (NET_CONTINUE);
    }

    routed = net_route_mcast_forward_packet(pkt, hdr);
    if (routed < 0) {
        return (NET_DROP);
    }
    #endif /*CONFIG_NET_ROUTE_MCAST*/

    return (NET_CONTINUE);
}

static uint8_t extension_to_bitmap(uint8_t header, uint8_t ext_bitmap) {
    switch (header) {
        case NET_IPV6_NEXTHDR_HBHO :
            return (NET_IPV6_EXT_HDR_BITMAP_HBHO);

        case NET_IPV6_NEXTHDR_DESTO :
            /* Destination header can appears twice */
            if (ext_bitmap & NET_IPV6_EXT_HDR_BITMAP_DESTO1) {
                return (NET_IPV6_EXT_HDR_BITMAP_DESTO2);
            }
            return (NET_IPV6_EXT_HDR_BITMAP_DESTO1);

        case NET_IPV6_NEXTHDR_ROUTING :
            return (NET_IPV6_EXT_HDR_BITMAP_ROUTING);

        case NET_IPV6_NEXTHDR_FRAG :
            return (NET_IPV6_EXT_HDR_BITMAP_FRAG);

        default :
            return (0);
    }
}

static inline bool is_src_non_tentative_itself(struct net_in6_addr* src) {
    struct net_if_addr* ifaddr;

    ifaddr = net_if_ipv6_addr_lookup(src, NULL);
    if ((ifaddr != NULL) && (ifaddr->addr_state != NET_ADDR_TENTATIVE)) {
        return (true);
    }

    return (false);
}

enum net_verdict net_ipv6_input(struct net_pkt* pkt, bool is_loopback) {
    NET_PKT_DATA_ACCESS_CONTIGUOUS_DEFINE(ipv6_access, struct net_ipv6_hdr);
    NET_PKT_DATA_ACCESS_DEFINE(udp_access, struct net_udp_hdr);
    NET_PKT_DATA_ACCESS_DEFINE(tcp_access, struct net_tcp_hdr);
    struct net_if* pkt_iface = net_pkt_iface(pkt);
    enum net_verdict verdict = NET_DROP;
    int real_len = net_pkt_get_len(pkt);
    uint8_t ext_bitmap = 0U;
    uint16_t ext_len   = 0U;
    uint_fast8_t current_hdr;
    uint_fast8_t prev_hdr_offset;
    uint8_t nexthdr;
    union net_proto_header proto_hdr;
    struct net_ipv6_hdr* hdr;
    struct net_if_mcast_addr* if_mcast_addr;
    union net_ip_header ip;
    int pkt_len;

    #if defined(CONFIG_NET_L2_IPIP)
    struct net_pkt_cursor hdr_start;

    net_pkt_cursor_backup(pkt, &hdr_start);
    #endif

    net_stats_update_ipv6_recv(pkt_iface);

    hdr = (struct net_ipv6_hdr*)net_pkt_get_data(pkt, &ipv6_access);
    if (!hdr) {
        NET_DBG("DROP: no buffer");
        goto drop;
    }

    pkt_len = net_ntohs(hdr->len) + sizeof(struct net_ipv6_hdr);
    if (real_len < pkt_len) {
        NET_DBG("DROP: pkt len per hdr %d != pkt real len %d",
                pkt_len, real_len);
        goto drop;
    }
    else if (real_len > pkt_len) {
        net_pkt_update_length(pkt, pkt_len);
    }

    NET_DBG("IPv6 packet len %d received from %s to %s", pkt_len,
            net_sprint_ipv6_addr(&hdr->src),
            net_sprint_ipv6_addr(&hdr->dst));

    if (net_ipv6_is_addr_unspecified((struct net_in6_addr*)hdr->src)) {
        /* If this is a possible DAD message, let it pass. Extra checks
         * are done in duplicate address detection code to verify that
         * the packet is ok.
         */
        if (!(IS_ENABLED(CONFIG_NET_IPV6_DAD) &&
              net_ipv6_is_addr_solicited_node((struct net_in6_addr*)hdr->dst))) {
            NET_DBG("DROP: src addr is %s", "unspecified");
            goto drop;
        }
    }

    if (net_ipv6_is_addr_mcast((struct net_in6_addr*)hdr->src) ||
        net_ipv6_is_addr_mcast_scope((struct net_in6_addr*)hdr->dst, 0)) {
        NET_DBG("DROP: multicast packet");
        goto drop;
    }

    if (!is_loopback) {
        if (net_ipv6_is_addr_loopback((struct net_in6_addr*)hdr->dst) ||
            net_ipv6_is_addr_loopback((struct net_in6_addr*)hdr->src)) {
            NET_DBG("DROP: ::1 packet");
            goto drop;
        }

        if (net_ipv6_is_addr_mcast_iface((struct net_in6_addr*)hdr->dst) ||
            (net_ipv6_is_addr_mcast_group(
                    (struct net_in6_addr*)hdr->dst,
                    net_ipv6_unspecified_address()) &&
             (net_ipv6_is_addr_mcast_site((struct net_in6_addr*)hdr->dst) ||
              net_ipv6_is_addr_mcast_org((struct net_in6_addr*)hdr->dst)))) {
            NET_DBG("DROP: invalid scope multicast packet");
            goto drop;
        }

        /* We need to pass the packet through in case our address is
         * tentative, as receiving a packet with a tentative address as
         * source means that duplicate address has been detected.
         * This check is done later on if routing features are enabled.
         */
        if (!IS_ENABLED(CONFIG_NET_ROUTING) && !IS_ENABLED(CONFIG_NET_ROUTE_MCAST) &&
            is_src_non_tentative_itself((struct net_in6_addr*)hdr->src)) {
            NET_DBG("DROP: src addr is %s", "mine");
            goto drop;
        }
    }

    /* Reconstruct TC field. */

    if (IS_ENABLED(CONFIG_NET_IP_DSCP_ECN)) {
        uint8_t tc = ((hdr->vtc << 4) & 0xF0) | ((hdr->tcflow >> 4) & 0x0F);

        net_pkt_set_ip_dscp(pkt, net_ipv6_get_dscp(tc));
        net_pkt_set_ip_ecn(pkt, net_ipv6_get_ecn(tc));
    }

    /* Check extension headers */
    net_pkt_set_ipv6_next_hdr(pkt, hdr->nexthdr);
    net_pkt_set_ipv6_ext_len(pkt, 0);
    net_pkt_set_ip_hdr_len(pkt, sizeof(struct net_ipv6_hdr));
    net_pkt_set_ipv6_hop_limit(pkt, NET_IPV6_HDR(pkt)->hop_limit);
    net_pkt_set_family(pkt, NET_PF_INET6);

    if (!net_pkt_filter_ip_recv_ok(pkt)) {
        /* drop the packet */
        NET_DBG("DROP: pkt filter");
        return (NET_DROP);
    }

    if (IS_ENABLED(CONFIG_NET_ROUTE_MCAST) &&
        net_ipv6_is_addr_mcast((struct net_in6_addr*)hdr->dst) && !net_pkt_forwarding(pkt)) {
        /* If the packet is a multicast packet and multicast routing
         * is activated, we give the packet to the routing engine.
         *
         * But we only drop the packet if an error occurs, otherwise
         * it might be eminent to respond on the packet on application
         * layer.
         */
        if (ipv6_forward_mcast_packet(pkt, hdr) == NET_DROP) {
            NET_DBG("DROP: forward mcast");
            goto drop;
        }
    }

    if (!net_ipv6_is_addr_mcast((struct net_in6_addr*)hdr->dst)) {
        if (!net_if_ipv6_addr_lookup_by_iface(pkt_iface, (struct net_in6_addr *)hdr->dst)) {
            if (ipv6_route_packet(pkt, hdr) == NET_OK) {
                return (NET_OK);
            }

            NET_DBG("DROP: no such address %s in iface %d",
                    net_sprint_ipv6_addr((struct net_in6_addr*)hdr->dst),
                    net_if_get_by_iface(pkt_iface));
            goto drop;
        }

        /* If we receive a packet with ll source address fe80: and
         * destination address is one of ours, and if the packet would
         * cross interface boundary, then drop the packet.
         * RFC 4291 ch 2.5.6
         */
        if (IS_ENABLED(CONFIG_NET_ROUTING) &&
            net_ipv6_is_ll_addr((struct net_in6_addr*)hdr->src) &&
            !net_if_ipv6_addr_lookup_by_iface(
                        pkt_iface, (struct net_in6_addr*)hdr->dst)) {
                ipv6_no_route_info(pkt, (struct net_in6_addr*)hdr->src,
                                   (struct net_in6_addr*)hdr->dst);
            NET_DBG("DROP: cross interface boundary");
            goto drop;
        }
    }

    if ((IS_ENABLED(CONFIG_NET_ROUTING) || IS_ENABLED(CONFIG_NET_ROUTE_MCAST)) &&
        !is_loopback && is_src_non_tentative_itself((struct net_in6_addr *)hdr->src)) {
        NET_DBG("DROP: src addr is %s", "mine");
        goto drop;
    }

    if (net_ipv6_is_addr_mcast((struct net_in6_addr*)hdr->dst) &&
        !(net_ipv6_is_addr_mcast_iface((struct net_in6_addr*)hdr->dst) ||
          net_ipv6_is_addr_mcast_link_all_nodes((struct net_in6_addr*)hdr->dst))) {
        /* If we receive a packet with a interface-local or
         * link-local all-nodes multicast destination address we
         * always have to pass it to the upper layer.
         *
         * For all other destination multicast addresses we have to
         * check if one of the joined multicast groups on the
         * originating interface of the packet matches. Otherwise the
         * packet will be dropped.
         * RFC4291 ch 2.7.1, ch 2.8
         */
        if_mcast_addr = net_if_ipv6_maddr_lookup(
                            (struct net_in6_addr*)hdr->dst, &pkt_iface);

        if (!if_mcast_addr ||
            !net_if_ipv6_maddr_is_joined(if_mcast_addr)) {
            NET_DBG("DROP: packet for unjoined multicast address");
            goto drop;
        }
    }

    net_pkt_acknowledge_data(pkt, &ipv6_access);

    current_hdr = hdr->nexthdr;
    ext_bitmap  = extension_to_bitmap(current_hdr, ext_bitmap);
    /* Offset of "nexthdr" in the IPv6 header */
    prev_hdr_offset = (uint8_t*)&hdr->nexthdr - (uint8_t*)hdr;
    net_pkt_set_ipv6_hdr_prev(pkt, prev_hdr_offset);

    while (!net_ipv6_is_nexthdr_upper_layer(current_hdr)) {
        int     exthdr_len;
        uint8_t ext_bit;

        NET_DBG("IPv6 next header %d", current_hdr);

        if (current_hdr == NET_IPV6_NEXTHDR_NONE) {
            /* There is nothing after this header (see RFC 2460,
             * ch 4.7), so we can drop the packet now.
             * This is not an error case so do not update drop
             * statistics.
             */
            NET_DBG("DROP: none nexthdr");
            return (NET_DROP);
        }

        /* Offset of "nexthdr" in the Extension Header */
        prev_hdr_offset = (uint_fast8_t)net_pkt_get_current_offset(pkt);

        if (net_pkt_read_u8(pkt, &nexthdr)) {
            NET_DBG("DROP: pkt invalid read");
            goto drop;
        }

        /* Detect duplicated Extension headers */
        ext_bit = extension_to_bitmap(nexthdr, ext_bitmap);
        if (ext_bit & ext_bitmap) {
            goto bad_hdr;
        }
        ext_bitmap |= ext_bit;

        /* Make sure that nexthdr is valid, reject the Extension Header early otherwise.
         * This is also important so that the "pointer" field in the ICMPv6 error
         * message points to the "nexthdr" field.
         */
        switch (nexthdr) {
            case NET_IPV6_NEXTHDR_HBHO :
                /* Hop-by-hop header can appear only once and must appear right after
                 * the IPv6 header. Consequently the "nexthdr" field of an Extension
                 * Header can never be an HBH option.
                 */
                goto bad_hdr;

            case NET_IPV6_NEXTHDR_DESTO :
            case NET_IPV6_NEXTHDR_FRAG :
            case NET_IPV6_NEXTHDR_NONE :
                /* Valid values */
                break;

            default :
                if (net_ipv6_is_nexthdr_upper_layer(nexthdr)) {
                    break;
                }
                goto bad_hdr;
        }

        /* Process the current Extension Header */
        switch (current_hdr) {
            case NET_IPV6_NEXTHDR_HBHO :
            case NET_IPV6_NEXTHDR_DESTO :
                /* Process options below */
                break;

            case NET_IPV6_NEXTHDR_FRAG :
                if (IS_ENABLED(CONFIG_NET_IPV6_FRAGMENT)) {
                    net_pkt_set_ipv6_fragment_start(
                            pkt,
                            net_pkt_get_current_offset(pkt) - 1);
                    return net_ipv6_handle_fragment_hdr(pkt, hdr,
                                                        current_hdr);
                }

                goto bad_hdr;

            default :
                /* Unsupported */
                goto bad_hdr;
        }

        exthdr_len = ipv6_handle_ext_hdr_options(pkt, hdr, pkt_len);
        if (exthdr_len < 0) {
            NET_DBG("DROP: extension hdr len (%d)", exthdr_len);
            goto drop;
        }

        ext_len += exthdr_len;
        current_hdr = nexthdr;
        /* Save the offset to "nexthdr" in case we need to overwrite it
         * when processing a fragment header
         */
        net_pkt_set_ipv6_hdr_prev(pkt, prev_hdr_offset);
    }

    net_pkt_set_ipv6_ext_len(pkt, ext_len);

    switch (current_hdr) {
        case NET_IPPROTO_ICMPV6 :
            verdict = net_icmpv6_input(pkt, hdr);
            break;

        case NET_IPPROTO_TCP :
            proto_hdr.tcp = net_tcp_input(pkt, &tcp_access);
            if (proto_hdr.tcp) {
                verdict = NET_OK;
            }

            NET_DBG("%s verdict %s", "TCP", net_verdict2str(verdict));
            break;

        case NET_IPPROTO_UDP :
            proto_hdr.udp = net_udp_input(pkt, &udp_access);
            if (proto_hdr.udp) {
                verdict = NET_OK;
            }

            NET_DBG("%s verdict %s", "UDP", net_verdict2str(verdict));
            break;

        #if defined(CONFIG_NET_L2_IPIP)
        case NET_IPPROTO_IPV6 :
        case NET_IPPROTO_IPIP : {
            struct net_sockaddr_in6 remote_addr = { 0 };
            struct net_if* tunnel_iface;

            remote_addr.sin6_family = NET_AF_INET6;
            net_ipv6_addr_copy_raw((uint8_t*)&remote_addr.sin6_addr, hdr->src);

            net_pkt_set_remote_address(pkt, (struct net_sockaddr*)&remote_addr,
                                       sizeof(struct net_sockaddr_in6));

            /* Get rid of the old IP header */
            net_pkt_cursor_restore(pkt, &hdr_start);
            net_pkt_pull(pkt, net_pkt_ip_hdr_len(pkt) +
                         net_pkt_ipv6_ext_len(pkt));

            tunnel_iface = net_ipip_get_virtual_interface(net_pkt_iface(pkt));
            if (tunnel_iface != NULL && net_if_l2(tunnel_iface)->recv != NULL) {
                return net_if_l2(tunnel_iface)->recv(net_pkt_iface(pkt), pkt);
            }
        }
        #endif
    }

    if (verdict == NET_DROP) {
        goto drop;
    }
    else if (current_hdr == NET_IPPROTO_ICMPV6) {
        return (verdict);
    }

    ip.ipv6 = hdr;

    verdict = net_conn_input(pkt, &ip, current_hdr, &proto_hdr);
    if (verdict != NET_DROP) {
        return (verdict);
    }

drop :
    net_stats_update_ipv6_drop(pkt_iface);
    return (NET_DROP);

bad_hdr :
    /* Send error message about parameter problem (RFC 2460) */
    net_icmpv6_send_error(pkt, NET_ICMPV6_PARAM_PROBLEM,
                          NET_ICMPV6_PARAM_PROB_NEXTHEADER,
                          net_pkt_get_current_offset(pkt) - 1);

    NET_DBG("DROP: Unknown/wrong nexthdr type");
    net_stats_update_ip_errors_protoerr(pkt_iface);

    return (NET_DROP);
}

#if defined(CONFIG_NET_IPV6_IID_STABLE)
static bool check_reserved(const uint8_t* buf, size_t len) {
    /* Subnet-Router Anycast (RFC 4291) */
    if (memcmp(buf, (uint8_t*)&(struct net_in6_addr)IN6ADDR_ANY_INIT, len) == 0) {
        return (true);
    }

    /* Reserved Subnet Anycast Addresses (RFC 2526)
     *    FDFF:FFFF:FFFF:FF80 - FDFF:FFFF:FFFF:FFFF
     */
    if ((buf[0] == 0xFD) && (buf[1] == 0xFF) && (buf[2] == 0xFF) &&
        (buf[3] == 0xFF) && (buf[4] == 0xFF) && (buf[5] == 0xFF) &&
        (buf[6] == 0xFF) && (buf[7] >= 0x80)) {
        return (true);
    }

    return (false);
}
#endif /* CONFIG_NET_IPV6_IID_STABLE */

static int gen_stable_iid(uint8_t if_index,
<<<<<<< HEAD
                          const struct net_in6_addr* prefix,
                          uint8_t* network_id, size_t network_id_len,
                          uint8_t dad_counter,
                          uint8_t* stable_iid,
                          size_t stable_iid_len) {
    #if defined(CONFIG_NET_IPV6_IID_STABLE)
    const mbedtls_md_info_t* md_info = mbedtls_md_info_from_type(MBEDTLS_MD_SHA256);
    mbedtls_md_context_t ctx;
    uint8_t digest[32];
    int ret;
    static bool once;
    static uint8_t secret_key[16]; /* Min 128 bits, RFC 7217 ch 5 */
    struct {
        struct in6_addr prefix;
        uint8_t if_index;
        uint8_t network_id[16];
        uint8_t dad_counter;
    } buf = {
        .dad_counter = dad_counter,
    };

    if (prefix == NULL) {
        NET_ERR("IPv6 prefix must be set for generating a stable IID");
        return (-EINVAL);
    }

    memcpy(&buf.prefix, prefix, sizeof(struct in6_addr));

    buf.if_index = if_index;

    if ((network_id != NULL) && (network_id_len > 0)) {
        memcpy(buf.network_id, network_id,
               MIN(network_id_len, sizeof(buf.network_id)));
    }

    if (!once) {
        sys_rand_get(&secret_key, sizeof(secret_key));
        once = true;
    }

    mbedtls_md_init(&ctx);
    mbedtls_md_setup(&ctx, md_info, true);
    ret = mbedtls_md_hmac_starts(&ctx, secret_key, sizeof(secret_key));
    if (ret != 0) {
        NET_DBG("Cannot %s hmac (%d)", "start", ret);
        goto err;
    }

    ret = mbedtls_md_hmac_update(&ctx, (uint8_t *)&buf, sizeof(buf));
    if (ret != 0) {
        NET_DBG("Cannot %s hmac (%d)", "update", ret);
        goto err;
    }

    ret = mbedtls_md_hmac_finish(&ctx, digest);
    if (ret != 0) {
        NET_DBG("Cannot %s hmac (%d)", "finish", ret);
        goto err;
    }

    memcpy(stable_iid, digest, MIN(sizeof(digest), stable_iid_len));

    /* Check reserved addresses, RFC 5453 ch 3 */
    if (unlikely(check_reserved(stable_iid, stable_iid_len))) {
        LOG_HEXDUMP_DBG(stable_iid, stable_iid_len,
                        "Generated IID is reserved");
        ret = -EINVAL;
        goto err;
    }

err :
    mbedtls_md_free(&ctx);

    return (ret);
    #else
    return (-ENOTSUP);
    #endif
=======
			  const struct in6_addr *prefix,
			  uint8_t *network_id, size_t network_id_len,
			  uint8_t dad_counter,
			  uint8_t *stable_iid,
			  size_t stable_iid_len)
{
#if defined(CONFIG_NET_IPV6_IID_STABLE)
	const mbedtls_md_info_t *md_info = mbedtls_md_info_from_type(MBEDTLS_MD_SHA256);
	mbedtls_md_context_t ctx;
	uint8_t digest[32];
	int ret;
	static bool once;
	static uint8_t secret_key[16]; /* Min 128 bits, RFC 7217 ch 5 */
	struct {
		struct in6_addr prefix;
		uint8_t if_index;
		uint8_t network_id[16];
		uint8_t dad_counter;
	} buf = {
		.dad_counter = dad_counter,
	};

	if (prefix == NULL) {
		NET_ERR("IPv6 prefix must be set for generating a stable IID");
		return -EINVAL;
	}

	memcpy(&buf.prefix, prefix, sizeof(struct in6_addr));

	buf.if_index = if_index;

	if (network_id != NULL && network_id_len > 0) {
		memcpy(buf.network_id, network_id,
		       MIN(network_id_len, sizeof(buf.network_id)));
	}

	if (!once) {
		sys_rand_get(&secret_key, sizeof(secret_key));
		once = true;
	}

	mbedtls_md_init(&ctx);
	ret = mbedtls_md_setup(&ctx, md_info, true);
	if (ret != 0) {
		NET_DBG("Cannot %s hmac (%d)", "setup", ret);
		goto err;
	}

	ret = mbedtls_md_hmac_starts(&ctx, secret_key, sizeof(secret_key));
	if (ret != 0) {
		NET_DBG("Cannot %s hmac (%d)", "start", ret);
		goto err;
	}

	ret = mbedtls_md_hmac_update(&ctx, (uint8_t *)&buf, sizeof(buf));
	if (ret != 0) {
		NET_DBG("Cannot %s hmac (%d)", "update", ret);
		goto err;
	}

	ret = mbedtls_md_hmac_finish(&ctx, digest);
	if (ret != 0) {
		NET_DBG("Cannot %s hmac (%d)", "finish", ret);
		goto err;
	}

	memcpy(stable_iid, digest, MIN(sizeof(digest), stable_iid_len));

	/* Check reserved addresses, RFC 5453 ch 3 */
	if (unlikely(check_reserved(stable_iid, stable_iid_len))) {
		LOG_HEXDUMP_DBG(stable_iid, stable_iid_len,
				"Generated IID is reserved");
		ret = -EINVAL;
		goto err;
	}

err:
	mbedtls_md_free(&ctx);

	return ret;
#else
	return -ENOTSUP;
#endif
>>>>>>> 8faa4864
}

int net_ipv6_addr_generate_iid(struct net_if* iface,
                               const struct net_in6_addr* prefix,
                               uint8_t* network_id,
                               size_t network_id_len,
                               uint8_t dad_counter,
                               struct net_in6_addr* addr,
                               struct net_linkaddr* lladdr) {
    struct net_in6_addr tmp_addr;
    uint8_t if_index;

    if_index = (iface == NULL) ? net_if_get_by_iface(net_if_get_default())
                               : net_if_get_by_iface(iface);

    if (IS_ENABLED(CONFIG_NET_IPV6_IID_STABLE)) {
        struct net_in6_addr tmp_prefix = { 0 };
        int ret;

        if (prefix == NULL) {
            UNALIGNED_PUT(net_htonl(0xfe800000), &tmp_prefix.s6_addr32[0]);
        }
        else {
            UNALIGNED_PUT(prefix->s6_addr32[0], &tmp_prefix.s6_addr32[0]);
            UNALIGNED_PUT(prefix->s6_addr32[1], &tmp_prefix.s6_addr32[1]);
        }

        ret = gen_stable_iid(if_index, &tmp_prefix, network_id, network_id_len,
                             dad_counter, (uint8_t*)&tmp_addr + 8,
                             sizeof(tmp_addr) / 2);
        if (ret < 0) {
            return (ret);
        }
    }

    if (prefix == NULL) {
        UNALIGNED_PUT(net_htonl(0xfe800000), &tmp_addr.s6_addr32[0]);
        UNALIGNED_PUT(0, &tmp_addr.s6_addr32[1]);
    }
    else {
        UNALIGNED_PUT(prefix->s6_addr32[0], &tmp_addr.s6_addr32[0]);
        UNALIGNED_PUT(prefix->s6_addr32[1], &tmp_addr.s6_addr32[1]);
    }

    if (IS_ENABLED(CONFIG_NET_IPV6_IID_EUI_64)) {
        switch (lladdr->len) {
            case 2 :
                /* The generated IPv6 shall not toggle the
                 * Universal/Local bit. RFC 6282 ch 3.2.2
                 */
                if (lladdr->type == NET_LINK_IEEE802154) {
                    UNALIGNED_PUT(0, &tmp_addr.s6_addr32[2]);
                    tmp_addr.s6_addr[11] = 0xFF;
                    tmp_addr.s6_addr[12] = 0xFE;
                    tmp_addr.s6_addr[13] = 0U;
                    tmp_addr.s6_addr[14] = lladdr->addr[0];
                    tmp_addr.s6_addr[15] = lladdr->addr[1];
                }
                break;

            case 6 :
                /* We do not toggle the Universal/Local bit
                 * in Bluetooth. See RFC 7668 ch 3.2.2
                 */
                memcpy(&tmp_addr.s6_addr[8], lladdr->addr, 3);
                tmp_addr.s6_addr[11] = 0xFF;
                tmp_addr.s6_addr[12] = 0xFE;
                memcpy(&tmp_addr.s6_addr[13], lladdr->addr + 3, 3);

                if (lladdr->type == NET_LINK_ETHERNET) {
                    tmp_addr.s6_addr[8] ^= 0x02;
                }
                break;

            case 8 :
                memcpy(&tmp_addr.s6_addr[8], lladdr->addr, lladdr->len);
                tmp_addr.s6_addr[8] ^= 0x02;
                break;
            }
        }

    NET_DBG("%s IID for iface %d %s",
            IS_ENABLED(CONFIG_NET_IPV6_IID_STABLE) ? "Stable" : "EUI-64",
            if_index, net_sprint_ipv6_addr(&tmp_addr));

    memcpy(addr, &tmp_addr, sizeof(*addr));
    return (0);
}

void net_ipv6_init(void) {
    net_ipv6_nbr_init();

    #if defined(CONFIG_NET_IPV6_MLD)
    net_ipv6_mld_init();
    #endif
}<|MERGE_RESOLUTION|>--- conflicted
+++ resolved
@@ -866,7 +866,6 @@
 #endif /* CONFIG_NET_IPV6_IID_STABLE */
 
 static int gen_stable_iid(uint8_t if_index,
-<<<<<<< HEAD
                           const struct net_in6_addr* prefix,
                           uint8_t* network_id, size_t network_id_len,
                           uint8_t dad_counter,
@@ -908,7 +907,12 @@
     }
 
     mbedtls_md_init(&ctx);
-    mbedtls_md_setup(&ctx, md_info, true);
+    ret = mbedtls_md_setup(&ctx, md_info, true);
+    if (ret != 0) {
+        NET_DBG("Cannot %s hmac (%d)", "setup", ret);
+        goto err;
+    }
+
     ret = mbedtls_md_hmac_starts(&ctx, secret_key, sizeof(secret_key));
     if (ret != 0) {
         NET_DBG("Cannot %s hmac (%d)", "start", ret);
@@ -944,91 +948,6 @@
     #else
     return (-ENOTSUP);
     #endif
-=======
-			  const struct in6_addr *prefix,
-			  uint8_t *network_id, size_t network_id_len,
-			  uint8_t dad_counter,
-			  uint8_t *stable_iid,
-			  size_t stable_iid_len)
-{
-#if defined(CONFIG_NET_IPV6_IID_STABLE)
-	const mbedtls_md_info_t *md_info = mbedtls_md_info_from_type(MBEDTLS_MD_SHA256);
-	mbedtls_md_context_t ctx;
-	uint8_t digest[32];
-	int ret;
-	static bool once;
-	static uint8_t secret_key[16]; /* Min 128 bits, RFC 7217 ch 5 */
-	struct {
-		struct in6_addr prefix;
-		uint8_t if_index;
-		uint8_t network_id[16];
-		uint8_t dad_counter;
-	} buf = {
-		.dad_counter = dad_counter,
-	};
-
-	if (prefix == NULL) {
-		NET_ERR("IPv6 prefix must be set for generating a stable IID");
-		return -EINVAL;
-	}
-
-	memcpy(&buf.prefix, prefix, sizeof(struct in6_addr));
-
-	buf.if_index = if_index;
-
-	if (network_id != NULL && network_id_len > 0) {
-		memcpy(buf.network_id, network_id,
-		       MIN(network_id_len, sizeof(buf.network_id)));
-	}
-
-	if (!once) {
-		sys_rand_get(&secret_key, sizeof(secret_key));
-		once = true;
-	}
-
-	mbedtls_md_init(&ctx);
-	ret = mbedtls_md_setup(&ctx, md_info, true);
-	if (ret != 0) {
-		NET_DBG("Cannot %s hmac (%d)", "setup", ret);
-		goto err;
-	}
-
-	ret = mbedtls_md_hmac_starts(&ctx, secret_key, sizeof(secret_key));
-	if (ret != 0) {
-		NET_DBG("Cannot %s hmac (%d)", "start", ret);
-		goto err;
-	}
-
-	ret = mbedtls_md_hmac_update(&ctx, (uint8_t *)&buf, sizeof(buf));
-	if (ret != 0) {
-		NET_DBG("Cannot %s hmac (%d)", "update", ret);
-		goto err;
-	}
-
-	ret = mbedtls_md_hmac_finish(&ctx, digest);
-	if (ret != 0) {
-		NET_DBG("Cannot %s hmac (%d)", "finish", ret);
-		goto err;
-	}
-
-	memcpy(stable_iid, digest, MIN(sizeof(digest), stable_iid_len));
-
-	/* Check reserved addresses, RFC 5453 ch 3 */
-	if (unlikely(check_reserved(stable_iid, stable_iid_len))) {
-		LOG_HEXDUMP_DBG(stable_iid, stable_iid_len,
-				"Generated IID is reserved");
-		ret = -EINVAL;
-		goto err;
-	}
-
-err:
-	mbedtls_md_free(&ctx);
-
-	return ret;
-#else
-	return -ENOTSUP;
-#endif
->>>>>>> 8faa4864
 }
 
 int net_ipv6_addr_generate_iid(struct net_if* iface,
