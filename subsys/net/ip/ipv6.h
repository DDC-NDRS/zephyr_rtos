/** @file
 @brief IPv6 data handler

 This is not to be included by the application.
 */

/*
 * Copyright (c) 2016 Intel Corporation
 *
 * SPDX-License-Identifier: Apache-2.0
 */

#ifndef __IPV6_H
#define __IPV6_H

#include <zephyr/types.h>

#include <zephyr/net/net_ip.h>
#include <zephyr/net/net_pkt.h>
#include <zephyr/net/net_if.h>
#include <zephyr/net/net_context.h>

#include "icmpv6.h"
#include "nbr.h"

#define NET_IPV6_ND_HOP_LIMIT         255
#define NET_IPV6_ND_INFINITE_LIFETIME 0xFFFFFFFF

#define NET_IPV6_DEFAULT_PREFIX_LEN 64

#define NET_MAX_RS_COUNT 3

#define NET_IPV6_DSCP_MASK      0xFC
#define NET_IPV6_DSCP_OFFSET    2
#define NET_IPV6_ECN_MASK       0x03

/**
 * @brief Bitmaps for IPv6 extension header processing
 *
 * When processing extension headers, we record which one we have seen.
 * This is done as the network packet cannot have twice the same header,
 * except for destination option.
 * This information is stored in bitfield variable.
 * The order of the bitmap is the order recommended in RFC 2460.
 */
#define NET_IPV6_EXT_HDR_BITMAP_HBHO    0x01
#define NET_IPV6_EXT_HDR_BITMAP_DESTO1  0x02
#define NET_IPV6_EXT_HDR_BITMAP_ROUTING 0x04
#define NET_IPV6_EXT_HDR_BITMAP_FRAG    0x08
#define NET_IPV6_EXT_HDR_BITMAP_AH      0x10
#define NET_IPV6_EXT_HDR_BITMAP_ESP     0x20
#define NET_IPV6_EXT_HDR_BITMAP_DESTO2  0x40

/**
 * @brief Destination and Hop By Hop extension headers option types
 */
#define NET_IPV6_EXT_HDR_OPT_PAD1   0
#define NET_IPV6_EXT_HDR_OPT_PADN   1
#define NET_IPV6_EXT_HDR_OPT_RPL    0x63

/**
 * @brief Multicast Listener Record v2 record types.
 */
#define NET_IPV6_MLDv2_MODE_IS_INCLUDE        1
#define NET_IPV6_MLDv2_MODE_IS_EXCLUDE        2
#define NET_IPV6_MLDv2_CHANGE_TO_INCLUDE_MODE 3
#define NET_IPV6_MLDv2_CHANGE_TO_EXCLUDE_MODE 4
#define NET_IPV6_MLDv2_ALLOW_NEW_SOURCES      5
#define NET_IPV6_MLDv2_BLOCK_OLD_SOURCES      6

/* State of the neighbor */
enum net_ipv6_nbr_state {
    NET_IPV6_NBR_STATE_INCOMPLETE,
    NET_IPV6_NBR_STATE_REACHABLE,
    NET_IPV6_NBR_STATE_STALE,
    NET_IPV6_NBR_STATE_DELAY,
    NET_IPV6_NBR_STATE_PROBE,
    NET_IPV6_NBR_STATE_STATIC
};

char const* net_ipv6_nbr_state2str(enum net_ipv6_nbr_state state);

/**
 * @brief IPv6 neighbor information.
 */
struct net_ipv6_nbr_data {
    /** Any pending packet waiting ND to finish. */
    struct net_pkt* pending;

    /** IPv6 address. */
    struct net_in6_addr addr;

    /** Reachable timer. */
    int64_t reachable;

    /** Reachable timeout */
    int32_t reachable_timeout;

    /** Neighbor Solicitation reply timer */
    int64_t send_ns;

    /** State of the neighbor discovery */
    enum net_ipv6_nbr_state state;

    /** Link metric for the neighbor */
    uint16_t link_metric;

    /** How many times we have sent NS */
    uint8_t ns_count;

    /** Is the neighbor a router */
    bool is_router;

    #if (defined(CONFIG_NET_IPV6_NBR_CACHE) || defined(CONFIG_NET_IPV6_ND))
    /** Stale counter used to removed oldest nbr in STALE state,
     *  when table is full.
     */
    uint32_t stale_counter;
    #endif
};

static inline struct net_ipv6_nbr_data* net_ipv6_nbr_data(struct net_nbr* nbr) {
    return (struct net_ipv6_nbr_data*)nbr->data;
}

#if defined(CONFIG_NET_IPV6_DAD)
int net_ipv6_start_dad(struct net_if* iface, struct net_if_addr* ifaddr);
#endif

int net_ipv6_send_ns(struct net_if* iface, struct net_pkt* pending,
                     const struct net_in6_addr* src, const struct net_in6_addr* dst,
                     const struct net_in6_addr* tgt, bool is_my_address);

int net_ipv6_send_rs(struct net_if* iface);
int net_ipv6_start_rs(struct net_if* iface);

int net_ipv6_send_na(struct net_if* iface, const struct net_in6_addr* src,
                     const struct net_in6_addr* dst, const struct net_in6_addr* tgt,
                     uint8_t flags);

static inline bool net_ipv6_is_nexthdr_upper_layer(uint8_t nexthdr) {
    return (nexthdr == NET_IPPROTO_ICMPV6 || nexthdr == NET_IPPROTO_UDP ||
            nexthdr == NET_IPPROTO_TCP ||
            (IS_ENABLED(CONFIG_NET_L2_VIRTUAL) &&
             ((nexthdr == NET_IPPROTO_IPV6) || (nexthdr == NET_IPPROTO_IPIP))));
}

/**
 * @brief Create IPv6 packet in provided net_pkt.
 *
 * @param pkt Network packet
 * @param src Source IPv6 address
 * @param dst Destination IPv6 address
 *
 * @return 0 on success, negative errno otherwise.
 */
#if defined(CONFIG_NET_NATIVE_IPV6) || defined(_MSC_VER) /* #CUSTOM@NDRS */
int net_ipv6_create(struct net_pkt* pkt,
                    const struct net_in6_addr* src,
                    const struct net_in6_addr* dst);
#else
static inline int net_ipv6_create(struct net_pkt* pkt,
                                  const struct net_in6_addr* src,
                                  const struct net_in6_addr* dst) {
    ARG_UNUSED(pkt);
    ARG_UNUSED(src);
    ARG_UNUSED(dst);

    return (-ENOTSUP);
}
#endif

/**
 * @brief Finalize IPv6 packet. It should be called right before
 * sending the packet and after all the data has been added into
 * the packet. This function will set the length of the
 * packet and calculate the higher protocol checksum if needed.
 *
 * @param pkt Network packet
 * @param next_header_proto Protocol type of the next header after IPv6 header.
 *
 * @return 0 on success, negative errno otherwise.
 */
#if defined(CONFIG_NET_NATIVE_IPV6) || defined(_MSC_VER) /* #CUSTOM@NDRS */
int net_ipv6_finalize(struct net_pkt* pkt, uint8_t next_header_proto);
#else
static inline int net_ipv6_finalize(struct net_pkt* pkt,
                                    uint8_t next_header_proto) {
    ARG_UNUSED(pkt);
    ARG_UNUSED(next_header_proto);

    return (-ENOTSUP);
}
#endif

/**
 * @brief Send MLDv2 report message with a single entry.
 *
 * @param iface Network interface where message is sent
 * @param addr Multicast group
 * @param mode MLDv2 mode (NET_IPV6_MLDv2_MODE_IS_INCLUDE NET_IPV6_MLDv2_MODE_IS_EXCLUDE)
 *
 * @return Return 0 if leaving is done, <0 otherwise.
 */
#if defined(CONFIG_NET_IPV6_MLD)
int net_ipv6_mld_send_single(struct net_if* iface, const struct net_in6_addr* addr, uint8_t mode);
#else
static inline int
net_ipv6_mld_send_single(struct net_if* iface, const struct net_in6_addr* addr, uint8_t mode) {
    ARG_UNUSED(iface);
    ARG_UNUSED(addr);
    ARG_UNUSED(mode);

    return (-ENOTSUP);
}
#endif /* CONFIG_NET_IPV6_MLD */

/**
 * @typedef net_nbr_cb_t
 * @brief Callback used while iterating over neighbors.
 *
 * @param nbr A valid pointer on current neighbor.
 * @param user_data A valid pointer on some user data or NULL
 */
typedef void (*net_nbr_cb_t)(struct net_nbr* nbr, void* user_data);

/**
 * @brief Make sure the link layer address is set according to
 * destination address. If the ll address is not yet known, then
 * start neighbor discovery to find it out. If ND needs to be done
 * then the returned packet is the Neighbor Solicitation message
 * and the original message is sent after Neighbor Advertisement
 * message is received.
 *
 * @param pkt Network packet
 *
 * @return Return a verdict.
 */
#if defined(CONFIG_NET_IPV6_NBR_CACHE) && defined(CONFIG_NET_NATIVE_IPV6)
enum net_verdict net_ipv6_prepare_for_send(struct net_pkt* pkt);
#else
static inline enum net_verdict net_ipv6_prepare_for_send(struct net_pkt* pkt) {
    return (NET_OK);
}
#endif

/**
 * @brief Lock IPv6 Neighbor table mutex
 *
 * Neighbor table mutex is used by IPv6 Neighbor cache and IPv6 Routing module.
 * Mutex shall be held whenever accessing or manipulating neighbor or routing
 * table entries (for example when obtaining a pointer to the neighbor table
 * entry). Neighbor and Routing API functions will lock the mutex when called.
 */
void net_ipv6_nbr_lock(void);

/**
 * @brief Unlock IPv6 Neighbor table mutex
 */
void net_ipv6_nbr_unlock(void);

/**
 * @brief Look for a neighbor from it's address on an iface
 *
 * @param iface A valid pointer on a network interface
 * @param addr The IPv6 address to match
 *
 * @return A valid pointer on a neighbor on success, NULL otherwise
 */
#if defined(CONFIG_NET_IPV6_NBR_CACHE) && defined(CONFIG_NET_NATIVE_IPV6)
struct net_nbr* net_ipv6_nbr_lookup(struct net_if* iface,
                                    struct net_in6_addr* addr);
#else
static inline struct net_nbr* net_ipv6_nbr_lookup(struct net_if* iface,
                                                  struct net_in6_addr* addr) {
    return (NULL);
}
#endif

/**
 * @brief Get neighbor from its index.
 *
 * @param iface Network interface to match. If NULL, then use
 * whatever interface there is configured for the neighbor address.
 * @param idx Index of the link layer address in the address array
 *
 * @return A valid pointer on a neighbor on success, NULL otherwise
 */
struct net_nbr* net_ipv6_get_nbr(struct net_if* iface, uint8_t idx);

/**
 * @brief Look for a neighbor from it's link local address index
 *
 * @param iface Network interface to match. If NULL, then use
 * whatever interface there is configured for the neighbor address.
 * @param idx Index of the link layer address in the address array
 *
 * @return A valid pointer on a neighbor on success, NULL otherwise
 */
#if defined(CONFIG_NET_IPV6_NBR_CACHE) && defined(CONFIG_NET_NATIVE_IPV6)
struct net_in6_addr* net_ipv6_nbr_lookup_by_index(struct net_if* iface,
                                                  uint8_t idx);
#else
static inline
struct net_in6_addr* net_ipv6_nbr_lookup_by_index(struct net_if* iface,
                                                  uint8_t idx) {
    return (NULL);
}
#endif

/**
 * @brief Add a neighbor to neighbor cache
 *
 * Add a neighbor to the cache after performing a lookup and in case
 * there exists an entry in the cache update its state and lladdr.
 *
 * @param iface A valid pointer on a network interface
 * @param addr Neighbor IPv6 address
 * @param lladdr Neighbor link layer address
 * @param is_router Set to true if the neighbor is a router, false
 * otherwise
 * @param state Initial state of the neighbor entry in the cache
 *
 * @return A valid pointer on a neighbor on success, NULL otherwise
 */
#if defined(CONFIG_NET_IPV6_NBR_CACHE) && defined(CONFIG_NET_NATIVE_IPV6)
struct net_nbr* net_ipv6_nbr_add(struct net_if* iface,
                                 const struct net_in6_addr* addr,
                                 const struct net_linkaddr* lladdr,
                                 bool is_router,
                                 enum net_ipv6_nbr_state state);
#else
static inline struct net_nbr* net_ipv6_nbr_add(struct net_if* iface,
                                               const struct net_in6_addr* addr,
                                               const struct net_linkaddr* lladdr,
                                               bool is_router,
                                               enum net_ipv6_nbr_state state) {
    return (NULL);
}
#endif

/**
 * @brief Remove a neighbor from neighbor cache.
 *
 * @param iface A valid pointer on a network interface
 * @param addr Neighbor IPv6 address
 *
 * @return True if neighbor could be removed, False otherwise
 */
#if defined(CONFIG_NET_IPV6_NBR_CACHE) && defined(CONFIG_NET_NATIVE_IPV6)
bool net_ipv6_nbr_rm(struct net_if* iface, struct net_in6_addr* addr);
#else
static inline bool net_ipv6_nbr_rm(struct net_if* iface, struct net_in6_addr* addr) {
    return (true);
}
#endif

/**
 * @brief Go through all the neighbors and call callback for each of them.
 *
 * @param cb User supplied callback function to call.
 * @param user_data User specified data.
 */
#if defined(CONFIG_NET_IPV6_NBR_CACHE) && defined(CONFIG_NET_NATIVE_IPV6)
void net_ipv6_nbr_foreach(net_nbr_cb_t cb, void* user_data);
#else /* CONFIG_NET_IPV6_NBR_CACHE */
static inline void net_ipv6_nbr_foreach(net_nbr_cb_t cb, void* user_data) {
    return;
}
#endif /* CONFIG_NET_IPV6_NBR_CACHE */

/**
 * @brief Provide a reachability hint for IPv6 Neighbor Discovery.
 *
 * This function is intended for upper-layer protocols to inform the IPv6
 * Neighbor Discovery process about the active link to a specific neighbor.
 * By signaling recent "forward progress" event, such as the reception of
 * an ACK, this function can help reducing unnecessary ND traffic as per the
 * guidelines in RFC 4861 (section 7.3).
 *
 * @param iface A pointer to the network interface.
 * @param ipv6_addr Pointer to the IPv6 address of the neighbor node.
 */
#if defined(CONFIG_NET_IPV6_ND) && defined(CONFIG_NET_NATIVE_IPV6)
void net_ipv6_nbr_reachability_hint(struct net_if* iface, const struct net_in6_addr* ipv6_addr);
#else
static inline void net_ipv6_nbr_reachability_hint(struct net_if* iface,
                                                  const struct net_in6_addr* ipv6_addr)
{
    ARG_UNUSED(iface);
    ARG_UNUSED(ipv6_addr);
}
#endif

/**
 * @brief Set the neighbor reachable timer.
 *
 * @param iface A valid pointer on a network interface
 * @param nbr Neighbor struct pointer
 */
#if defined(CONFIG_NET_IPV6_ND) && defined(CONFIG_NET_NATIVE_IPV6)
void net_ipv6_nbr_set_reachable_timer(struct net_if* iface,
                                      struct net_nbr* nbr);

#else /* CONFIG_NET_IPV6_ND */
static inline void net_ipv6_nbr_set_reachable_timer(struct net_if* iface,
                                                    struct net_nbr* nbr) {
    /* pass */
}
#endif

#if defined(CONFIG_NET_IPV6_FRAGMENT)
/** Store pending IPv6 fragment information that is needed for reassembly. */
struct net_ipv6_reassembly {
    /** IPv6 source address of the fragment */
    struct net_in6_addr src;

    /** IPv6 destination address of the fragment */
    struct net_in6_addr dst;

    /**
     * Timeout for cancelling the reassembly. The timer is used
     * also to detect if this reassembly slot is used or not.
     */
    struct k_work_delayable timer;

    /** Pointers to pending fragments */
    struct net_pkt* pkt[CONFIG_NET_IPV6_FRAGMENT_MAX_PKT];

    /** IPv6 fragment identification */
    uint32_t id;
};
#else
struct net_ipv6_reassembly;
#endif

/**
 * @typedef net_ipv6_frag_cb_t
 * @brief Callback used while iterating over pending IPv6 fragments.
 *
 * @param reass IPv6 fragment reassembly struct
 * @param user_data A valid pointer on some user data or NULL
 */
typedef void (*net_ipv6_frag_cb_t)(struct net_ipv6_reassembly* reass,
                                   void* user_data);

/**
 * @brief Go through all the currently pending IPv6 fragments.
 *
 * @param cb Callback to call for each pending IPv6 fragment.
 * @param user_data User specified data or NULL.
 */
void net_ipv6_frag_foreach(net_ipv6_frag_cb_t cb, void* user_data);

/**
 * @brief Find the last IPv6 extension header in the network packet.
 *
 * @param pkt Network head packet.
 * @param next_hdr_off Offset of the next header field that points
 * to last header. This is returned to caller.
 * @param last_hdr_off Offset of the last header field in the packet.
 * This is returned to caller.
 *
 * @return 0 on success, a negative errno otherwise.
 */
int net_ipv6_find_last_ext_hdr(struct net_pkt* pkt, uint16_t* next_hdr_off,
                               uint16_t* last_hdr_off);

/**
 * @brief Handles IPv6 fragmented packets.
 *
 * @param pkt     Network head packet.
 * @param hdr     The IPv6 header of the current packet
 * @param nexthdr IPv6 next header after fragment header part
 *
 * @return Return verdict about the packet
 */
#if defined(CONFIG_NET_IPV6_FRAGMENT) && defined(CONFIG_NET_NATIVE_IPV6)
enum net_verdict net_ipv6_handle_fragment_hdr(struct net_pkt* pkt,
                                              struct net_ipv6_hdr* hdr,
                                              uint8_t nexthdr);
#else
static inline
enum net_verdict net_ipv6_handle_fragment_hdr(struct net_pkt* pkt,
                                              struct net_ipv6_hdr* hdr,
                                              uint8_t nexthdr) {
    ARG_UNUSED(pkt);
    ARG_UNUSED(hdr);
    ARG_UNUSED(nexthdr);

    return NET_DROP;
}
#endif /* CONFIG_NET_IPV6_FRAGMENT */

#if defined(CONFIG_NET_NATIVE_IPV6) || defined(_MSC_VER) /* #CUSTOM@NDRS */
void net_ipv6_init(void);
void net_ipv6_nbr_init(void);
#if defined(CONFIG_NET_IPV6_MLD)
void net_ipv6_mld_init(void);
#else
#define net_ipv6_mld_init(...)
#endif
#else
#define net_ipv6_init(...)
#define net_ipv6_nbr_init(...)
#endif

/**
 * @brief Decode DSCP value from TC field.
 *
 * @param tc TC field value from the IPv6 header.
 *
 * @return Decoded DSCP value.
 */
static inline uint8_t net_ipv6_get_dscp(uint8_t tc) {
    return (tc & NET_IPV6_DSCP_MASK) >> NET_IPV6_DSCP_OFFSET;
}

/**
 * @brief Encode DSCP value into TC field.
 *
 * @param tc A pointer to the TC field.
 * @param dscp DSCP value to set.
 */
static inline void net_ipv6_set_dscp(uint8_t* tc, uint8_t dscp) {
    *tc &= ~NET_IPV6_DSCP_MASK;
    *tc |= (dscp << NET_IPV6_DSCP_OFFSET) & NET_IPV6_DSCP_MASK;
}

/**
 * @brief Convert DSCP value to priority.
 *
 * @param dscp DSCP value.
 */
static inline uint8_t net_ipv6_dscp_to_priority(uint8_t dscp) {
    return (dscp >> 3);
}

/**
 * @brief Decode ECN value from TC field.
 *
 * @param tc TC field value from the IPv6 header.
 *
 * @return Decoded ECN value.
 */
static inline uint8_t net_ipv6_get_ecn(uint8_t tc) {
    return (tc & NET_IPV6_ECN_MASK);
}

/**
 * @brief Encode ECN value into TC field.
 *
 * @param tc A pointer to the TC field.
 * @param ecn ECN value to set.
 */
static inline void net_ipv6_set_ecn(uint8_t* tc, uint8_t ecn) {
    *tc &= ~NET_IPV6_ECN_MASK;
    *tc |= ecn & NET_IPV6_ECN_MASK;
}

/**
 * @brief Start IPv6 privacy extension procedure.
 *
 * @param iface Interface to use.
 * @param prefix IPv6 prefix to use.
 * @param vlifetime Lifetime of this IPv6 prefix (in seconds).
 * @param preferred_lifetime Preferred lifetime of this IPv6 prefix (in seconds)
 */
#if defined(CONFIG_NET_IPV6_PE)
void net_ipv6_pe_start(struct net_if* iface, const struct net_in6_addr* prefix,
                       uint32_t vlifetime, uint32_t preferred_lifetime);

#else
static inline void net_ipv6_pe_start(struct net_if* iface,
                                     const struct net_in6_addr* prefix,
                                     uint32_t vlifetime,
                                     uint32_t preferred_lifetime) {
    ARG_UNUSED(iface);
    ARG_UNUSED(prefix);
    ARG_UNUSED(vlifetime);
    ARG_UNUSED(preferred_lifetime);
}
#endif /* CONFIG_NET_IPV6_PE */

/**
 * @brief Check if maximum number of Duplicate Address Detection (DAD) requests
 *        have been done.
 *
 * @param count Number of DAD requests done.
 *
 * @return Return True if DAD can continue, False if max amount of DAD
 *         requests have been done.
 */
#if defined(CONFIG_NET_IPV6_PE)
bool net_ipv6_pe_check_dad(int count);
#else
static inline bool net_ipv6_pe_check_dad(int count) {
    ARG_UNUSED(count);

    return (false);
}
#endif /* CONFIG_NET_IPV6_PE */

/**
 * @brief Initialize IPv6 privacy extension support for a network interface.
 *
 * @param iface Network interface
 *
 * @return Return 0 if ok or <0 if there is an error.
 */
#if defined(CONFIG_NET_IPV6_PE)
int net_ipv6_pe_init(struct net_if* iface);
#else
static inline int net_ipv6_pe_init(struct net_if* iface) {
    iface->pe_enabled = false;
    iface->pe_prefer_public = false;

    return (0);
}
#endif /* CONFIG_NET_IPV6_PE */

<<<<<<< HEAD
typedef void (*net_ipv6_pe_filter_cb_t)(struct net_in6_addr* prefix,
                                        bool is_blacklist,
                                        void* user_data);
=======
typedef void (*net_ipv6_pe_filter_cb_t)(struct in6_addr *prefix,
					bool is_denylist,
					void *user_data);
>>>>>>> a9b76dcb

/**
 * @brief Go through all the IPv6 privacy extension filters and call callback
 * for each IPv6 prefix.
 *
 * @param cb User supplied callback function to call.
 * @param user_data User specified data.
 *
 * @return Total number of filters found.
 */
#if defined(CONFIG_NET_IPV6_PE)
int net_ipv6_pe_filter_foreach(net_ipv6_pe_filter_cb_t cb, void* user_data);
#else
static inline int net_ipv6_pe_filter_foreach(net_ipv6_pe_filter_cb_t cb,
                                             void* user_data) {
    ARG_UNUSED(cb);
    ARG_UNUSED(user_data);

    return (0);
}
#endif

#endif /* __IPV6_H */<|MERGE_RESOLUTION|>--- conflicted
+++ resolved
@@ -619,15 +619,9 @@
 }
 #endif /* CONFIG_NET_IPV6_PE */
 
-<<<<<<< HEAD
 typedef void (*net_ipv6_pe_filter_cb_t)(struct net_in6_addr* prefix,
-                                        bool is_blacklist,
+                                        bool is_denylist,
                                         void* user_data);
-=======
-typedef void (*net_ipv6_pe_filter_cb_t)(struct in6_addr *prefix,
-					bool is_denylist,
-					void *user_data);
->>>>>>> a9b76dcb
 
 /**
  * @brief Go through all the IPv6 privacy extension filters and call callback
