--- conflicted
+++ resolved
@@ -84,13 +84,8 @@
  * @brief IPv6 neighbor information.
  */
 struct net_ipv6_nbr_data {
-<<<<<<< HEAD
     /** Any pending packet waiting ND to finish. */
-    struct net_pkt* pending;
-=======
-	/** Any pending packet waiting ND to finish. */
-	struct k_fifo pending_queue;
->>>>>>> a1f66f05
+    struct k_fifo pending_queue;
 
     /** IPv6 address. */
     struct net_in6_addr addr;
@@ -113,16 +108,11 @@
     /** How many times we have sent NS */
     uint8_t ns_count;
 
-<<<<<<< HEAD
     /** Is the neighbor a router */
-    bool is_router;
-=======
-	/** Is the neighbor a router */
-	bool is_router : 1;
-
-	/** Have we initialized the pending queue */
-	bool pending_queue_initialized : 1;
->>>>>>> a1f66f05
+    bool is_router : 1;
+
+    /** Have we initialized the pending queue */
+    bool pending_queue_initialized : 1;
 
     #if (defined(CONFIG_NET_IPV6_NBR_CACHE) || defined(CONFIG_NET_IPV6_ND))
     /** Stale counter used to removed oldest nbr in STALE state,
