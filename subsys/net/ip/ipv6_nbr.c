/** @file
 * @brief IPv6 Neighbor related functions
 */

/*
 * Copyright (c) 2018 Intel Corporation
 *
 * SPDX-License-Identifier: Apache-2.0
 */

/* By default this prints too much data, set the value to 1 to see
 * neighbor cache contents.
 */
#define NET_DEBUG_NBR 0

#include <zephyr/logging/log.h>
LOG_MODULE_REGISTER(net_ipv6_nd, CONFIG_NET_IPV6_ND_LOG_LEVEL);

#include <errno.h>
#include <stdlib.h>
#include <zephyr/net/net_core.h>
#include <zephyr/net/net_pkt.h>
#include <zephyr/net/net_stats.h>
#include <zephyr/net/net_context.h>
#include <zephyr/net/net_mgmt.h>
#include <zephyr/net/dns_resolve.h>
#include <zephyr/net/icmp.h>
#include <zephyr/net/ethernet.h>
#include "net_private.h"
#include "connection.h"
#include "icmpv6.h"
#include "udp_internal.h"
#include "tcp_internal.h"
#include "ipv6.h"
#include "nbr.h"
#include "6lo.h"
#include "route.h"
#include "net_stats.h"
#include "pmtu.h"

/* Timeout value to be used when allocating net buffer during various
 * neighbor discovery procedures.
 */
#define ND_NET_BUF_TIMEOUT K_MSEC(100)

/* Timeout for various buffer allocations in this file. */
#define NET_BUF_TIMEOUT K_MSEC(50)

/* Maximum reachable time value specified in RFC 4861 section
 * 6.2.1. Router Configuration Variables, AdvReachableTime
 */
#define MAX_REACHABLE_TIME 3600000

/* IPv6 minimum link MTU specified in RFC 8200 section 5
 * Packet Size Issues
 */
#define MIN_IPV6_MTU NET_IPV6_MTU
#define MAX_IPV6_MTU 0xffff

#if defined(CONFIG_NET_IPV6_NBR_CACHE) || defined(CONFIG_NET_IPV6_ND)
/* Global stale counter, whenever ipv6 neighbor enters into
 * stale state, stale counter is incremented by one.
 * When network stack tries to add new neighbor and if table
 * is full, oldest (oldest stale counter) neighbor in stale
 * state will be removed from the table and new entry will be
 * added.
 */
static uint32_t stale_counter;
#endif

#if defined(CONFIG_NET_IPV6_ND)
static struct k_work_delayable ipv6_nd_reachable_timer;
static void ipv6_nd_reachable_timeout(struct k_work *work);
static void ipv6_nd_restart_reachable_timer(struct net_nbr *nbr, int64_t time);
#endif

#if defined(CONFIG_NET_IPV6_NBR_CACHE)

/* Protocol constants from RFC 4861 Chapter 10 */
#define MAX_MULTICAST_SOLICIT 3
#define MAX_UNICAST_SOLICIT   3
#define DELAY_FIRST_PROBE_TIME (5 * MSEC_PER_SEC)
#define RETRANS_TIMER 1000 /* ms */

extern void net_neighbor_remove(struct net_nbr *nbr);
extern void net_neighbor_table_clear(struct net_nbr_table *table);

/** Neighbor Solicitation reply timer */
static struct k_work_delayable ipv6_ns_reply_timer;

NET_NBR_POOL_INIT(net_neighbor_pool,
		  CONFIG_NET_IPV6_MAX_NEIGHBORS,
		  sizeof(struct net_ipv6_nbr_data),
		  net_neighbor_remove);

NET_NBR_TABLE_INIT(NET_NBR_GLOBAL,
		   neighbor,
		   net_neighbor_pool,
		   net_neighbor_table_clear);

static K_MUTEX_DEFINE(nbr_lock);

void net_ipv6_nbr_lock(void)
{
	(void)k_mutex_lock(&nbr_lock, K_FOREVER);
}

void net_ipv6_nbr_unlock(void)
{
	k_mutex_unlock(&nbr_lock);
}

const char *net_ipv6_nbr_state2str(enum net_ipv6_nbr_state state)
{
	switch (state) {
	case NET_IPV6_NBR_STATE_INCOMPLETE:
		return "incomplete";
	case NET_IPV6_NBR_STATE_REACHABLE:
		return "reachable";
	case NET_IPV6_NBR_STATE_STALE:
		return "stale";
	case NET_IPV6_NBR_STATE_DELAY:
		return "delay";
	case NET_IPV6_NBR_STATE_PROBE:
		return "probe";
	case NET_IPV6_NBR_STATE_STATIC:
		return "static";
	}

	return "<invalid state>";
}

static inline struct net_nbr *get_nbr(int idx)
{
	return &net_neighbor_pool[idx].nbr;
}

static void ipv6_nbr_set_state(struct net_nbr *nbr,
			       enum net_ipv6_nbr_state new_state)
{
	if (new_state == net_ipv6_nbr_data(nbr)->state ||
	    net_ipv6_nbr_data(nbr)->state == NET_IPV6_NBR_STATE_STATIC) {
		return;
	}

	NET_DBG("nbr %p %s -> %s", nbr,
		net_ipv6_nbr_state2str(net_ipv6_nbr_data(nbr)->state),
		net_ipv6_nbr_state2str(new_state));

	net_ipv6_nbr_data(nbr)->state = new_state;

	if (net_ipv6_nbr_data(nbr)->state == NET_IPV6_NBR_STATE_STALE) {
		if (stale_counter + 1 != UINT32_MAX) {
			net_ipv6_nbr_data(nbr)->stale_counter = stale_counter++;
		} else {
			/* Global stale counter reached UINT32_MAX, reset it and
			 * respective neighbors stale counter too.
			 */
			struct net_nbr *n = NULL;
			struct net_ipv6_nbr_data *data = NULL;
			int i;

			stale_counter = 0U;

			for (i = 0; i < CONFIG_NET_IPV6_MAX_NEIGHBORS; i++) {
				n = get_nbr(i);
				if (!n || !n->ref) {
					continue;
				}

				data = net_ipv6_nbr_data(nbr);
				if (!data) {
					continue;
				}

				if (data->state != NET_IPV6_NBR_STATE_STALE) {
					continue;
				}

				data->stale_counter = stale_counter++;
			}
		}
	}
}

struct iface_cb_data {
	net_nbr_cb_t cb;
	void *user_data;
};

static void iface_cb(struct net_if *iface, void *user_data)
{
	struct iface_cb_data *data = user_data;
	int i;

	net_ipv6_nbr_lock();

	for (i = 0; i < CONFIG_NET_IPV6_MAX_NEIGHBORS; i++) {
		struct net_nbr *nbr = get_nbr(i);

		if (!nbr->ref || nbr->iface != iface) {
			continue;
		}

		data->cb(nbr, data->user_data);
	}

	net_ipv6_nbr_unlock();
}

void net_ipv6_nbr_foreach(net_nbr_cb_t cb, void *user_data)
{
	struct iface_cb_data cb_data = {
		.cb = cb,
		.user_data = user_data,
	};

	/* Return the neighbors according to network interface. This makes it
	 * easier in the callback to use the neighbor information.
	 */
	net_if_foreach(iface_cb, &cb_data);
}

#if NET_DEBUG_NBR
void nbr_print(void)
{
	int i;

	for (i = 0; i < CONFIG_NET_IPV6_MAX_NEIGHBORS; i++) {
		struct net_nbr *nbr = get_nbr(i);

		if (!nbr->ref) {
			continue;
		}

		NET_DBG("[%d] %p %d/%d/%d/%d/%d pending %p iface %p/%d "
			"ll %s addr %s",
			i, nbr, nbr->ref, net_ipv6_nbr_data(nbr)->ns_count,
			net_ipv6_nbr_data(nbr)->is_router,
			net_ipv6_nbr_data(nbr)->state,
			net_ipv6_nbr_data(nbr)->link_metric,
			net_ipv6_nbr_data(nbr)->pending,
			nbr->iface, nbr->idx,
			nbr->idx == NET_NBR_LLADDR_UNKNOWN ? "?" :
			net_sprint_ll_addr(
				net_nbr_get_lladdr(nbr->idx)->addr,
				net_nbr_get_lladdr(nbr->idx)->len),
			net_sprint_ipv6_addr(&net_ipv6_nbr_data(nbr)->addr));
	}
}
#else
#define nbr_print(...)
#endif

static struct net_nbr *nbr_lookup(struct net_nbr_table *table,
				  struct net_if *iface,
				  const struct net_in6_addr *addr)
{
	int i;

	for (i = 0; i < CONFIG_NET_IPV6_MAX_NEIGHBORS; i++) {
		struct net_nbr *nbr = get_nbr(i);

		if (!nbr->ref) {
			continue;
		}

		if (iface && nbr->iface != iface) {
			continue;
		}

		if (net_ipv6_addr_cmp(&net_ipv6_nbr_data(nbr)->addr, addr)) {
			return nbr;
		}
	}

	return NULL;
}

static inline void nbr_clear_ns_pending(struct net_ipv6_nbr_data *data)
{
	data->send_ns = 0;

	if (data->pending) {
		net_pkt_unref(data->pending);
		data->pending = NULL;
	}
}

static inline void nbr_free(struct net_nbr *nbr)
{
	NET_DBG("nbr %p", nbr);

	nbr_clear_ns_pending(net_ipv6_nbr_data(nbr));

	net_ipv6_nbr_data(nbr)->reachable = 0;
	net_ipv6_nbr_data(nbr)->reachable_timeout = 0;

	net_nbr_unref(nbr);
	net_nbr_unlink(nbr, NULL);
}

bool net_ipv6_nbr_rm(struct net_if *iface, struct net_in6_addr *addr)
{
	struct net_nbr *nbr;
#if defined(CONFIG_NET_MGMT_EVENT_INFO)
	struct net_event_ipv6_nbr info;
#endif

	net_ipv6_nbr_lock();

	nbr = nbr_lookup(&net_neighbor.table, iface, addr);
	if (!nbr) {
		net_ipv6_nbr_unlock();
		return false;
	}

	/* Remove any routes with nbr as nexthop in first place */
	net_route_del_by_nexthop(iface, addr);

	nbr_free(nbr);

#if defined(CONFIG_NET_MGMT_EVENT_INFO)
	info.idx = -1;
	net_ipaddr_copy(&info.addr, addr);
	net_mgmt_event_notify_with_info(NET_EVENT_IPV6_NBR_DEL,
					iface, (void *) &info,
					sizeof(struct net_event_ipv6_nbr));
#else
	net_mgmt_event_notify(NET_EVENT_IPV6_NBR_DEL, iface);
#endif

	net_ipv6_nbr_unlock();
	return true;
}

#define NS_REPLY_TIMEOUT (1 * MSEC_PER_SEC)

static void ipv6_ns_reply_timeout(struct k_work *work)
{
	int64_t current = k_uptime_get();
	struct net_nbr *nbr = NULL;
	struct net_ipv6_nbr_data *data;
	int i;

	ARG_UNUSED(work);

	net_ipv6_nbr_lock();

	for (i = 0; i < CONFIG_NET_IPV6_MAX_NEIGHBORS; i++) {
		int64_t remaining;
		nbr = get_nbr(i);

		if (!nbr || !nbr->ref) {
			continue;
		}

		data = net_ipv6_nbr_data(nbr);
		if (!data) {
			continue;
		}

		if (!data->send_ns) {
			continue;
		}

		remaining = data->send_ns + NS_REPLY_TIMEOUT - current;

		if (remaining > 0) {
			if (!k_work_delayable_remaining_get(
				    &ipv6_ns_reply_timer)) {
				k_work_reschedule(&ipv6_ns_reply_timer,
						  K_MSEC(remaining));
			}

			continue;
		}

		data->send_ns = 0;

		/* We did not receive reply to a sent NS */
		if (!data->pending) {
			/* Silently return, this is not an error as the work
			 * cannot be cancelled in certain cases.
			 */
			continue;
		}

		NET_DBG("NS nbr %p pending %p timeout to %s", nbr,
			data->pending,
			net_sprint_ipv6_addr(&NET_IPV6_HDR(data->pending)->dst));

		/* To unref when pending variable was set */
		net_pkt_unref(data->pending);

		/* To unref the original pkt allocation */
		net_pkt_unref(data->pending);

		data->pending = NULL;

		net_nbr_unref(nbr);
	}

	net_ipv6_nbr_unlock();
}

static void nbr_init(struct net_nbr *nbr, struct net_if *iface,
		     const struct net_in6_addr *addr, bool is_router,
		     enum net_ipv6_nbr_state state)
{
	nbr->idx = NET_NBR_LLADDR_UNKNOWN;
	nbr->iface = iface;

	net_ipaddr_copy(&net_ipv6_nbr_data(nbr)->addr, addr);
	ipv6_nbr_set_state(nbr, state);
	net_ipv6_nbr_data(nbr)->is_router = is_router;
	net_ipv6_nbr_data(nbr)->pending = NULL;
	net_ipv6_nbr_data(nbr)->send_ns = 0;

#if defined(CONFIG_NET_IPV6_ND)
	net_ipv6_nbr_data(nbr)->reachable = 0;
	net_ipv6_nbr_data(nbr)->reachable_timeout = 0;
#endif
}

static struct net_nbr *nbr_new(struct net_if *iface,
			       const struct net_in6_addr *addr, bool is_router,
			       enum net_ipv6_nbr_state state)
{
	struct net_nbr *nbr = net_nbr_get(&net_neighbor.table);

	if (!nbr) {
		return NULL;
	}

	nbr_init(nbr, iface, addr, is_router, state);

	NET_DBG("nbr %p iface %p/%d state %d IPv6 %s",
		nbr, iface, net_if_get_by_iface(iface), state,
		net_sprint_ipv6_addr(addr));

	return nbr;
}

static void dbg_update_neighbor_lladdr(const struct net_linkaddr *new_lladdr,
<<<<<<< HEAD
				       const struct net_linkaddr_storage *old_lladdr,
				       const struct net_in6_addr *addr)
=======
				       const struct net_linkaddr *old_lladdr,
				       const struct in6_addr *addr)
>>>>>>> 05c3775f
{
	char out[sizeof("xx:xx:xx:xx:xx:xx:xx:xx")];

	snprintk(out, sizeof(out), "%s",
		 net_sprint_ll_addr(old_lladdr->addr, old_lladdr->len));

	NET_DBG("Updating neighbor %s lladdr %s (was %s)",
		net_sprint_ipv6_addr(addr),
		net_sprint_ll_addr(new_lladdr->addr, new_lladdr->len),
		out);
}

static void dbg_update_neighbor_lladdr_raw(uint8_t *new_lladdr,
<<<<<<< HEAD
				       struct net_linkaddr_storage *old_lladdr,
				       struct net_in6_addr *addr)
=======
					   struct net_linkaddr *old_lladdr,
					   struct in6_addr *addr)
>>>>>>> 05c3775f
{
	struct net_linkaddr lladdr = {
		.len = old_lladdr->len,
	};

	memcpy(lladdr.addr, new_lladdr, lladdr.len);

	dbg_update_neighbor_lladdr(&lladdr, old_lladdr, addr);
}

#define dbg_addr(action, pkt_str, src, dst, pkt)			\
	do {								\
		NET_DBG("%s %s from %s to %s iface %p/%d",		\
			action, pkt_str,				\
			net_sprint_ipv6_addr(src),		\
			net_sprint_ipv6_addr(dst),		\
			net_pkt_iface(pkt),				\
			net_if_get_by_iface(net_pkt_iface(pkt)));	\
	} while (false)

#define dbg_addr_recv(pkt_str, src, dst, pkt)	\
	dbg_addr("Received", pkt_str, src, dst, pkt)

#define dbg_addr_sent(pkt_str, src, dst, pkt)	\
	dbg_addr("Sent", pkt_str, src, dst, pkt)

#define dbg_addr_with_tgt(action, pkt_str, src, dst, target, pkt)	\
	do {								\
		NET_DBG("%s %s from %s to %s, target %s iface %p/%d",	\
			action,						\
			pkt_str,                                        \
			net_sprint_ipv6_addr(src),		\
			net_sprint_ipv6_addr(dst),		\
			net_sprint_ipv6_addr(target),	\
			net_pkt_iface(pkt),				\
			net_if_get_by_iface(net_pkt_iface(pkt)));	\
	} while (false)

#define dbg_addr_recv_tgt(pkt_str, src, dst, tgt, pkt)		\
	dbg_addr_with_tgt("Received", pkt_str, src, dst, tgt, pkt)

#define dbg_addr_sent_tgt(pkt_str, src, dst, tgt, pkt)		\
	dbg_addr_with_tgt("Sent", pkt_str, src, dst, tgt, pkt)

static void ipv6_nd_remove_old_stale_nbr(void)
{
	struct net_nbr *nbr = NULL;
	struct net_ipv6_nbr_data *data = NULL;
	int nbr_idx = -1;
	uint32_t oldest = UINT32_MAX;
	int i;

	for (i = 0; i < CONFIG_NET_IPV6_MAX_NEIGHBORS; i++) {
		nbr = get_nbr(i);
		if (!nbr || !nbr->ref) {
			continue;
		}

		data = net_ipv6_nbr_data(nbr);
		if (!data || data->is_router ||
		    data->state != NET_IPV6_NBR_STATE_STALE) {
			continue;
		}

		if (nbr_idx == -1) {
			nbr_idx = i;
			oldest = data->stale_counter;
			continue;
		}

		if (oldest == MIN(oldest, data->stale_counter)) {
			continue;
		}

		nbr_idx = i;
		oldest = data->stale_counter;
	}

	if (nbr_idx != -1) {
		nbr = get_nbr(nbr_idx);
		if (!nbr) {
			return;
		}

		net_ipv6_nbr_rm(nbr->iface,
				&net_ipv6_nbr_data(nbr)->addr);
	}
}

static struct net_nbr *add_nbr(struct net_if *iface,
			       const struct net_in6_addr *addr,
			       bool is_router,
			       enum net_ipv6_nbr_state state)
{
	struct net_nbr *nbr;

	nbr = nbr_lookup(&net_neighbor.table, iface, addr);
	if (nbr) {
		return nbr;
	}

	nbr = nbr_new(iface, addr, is_router, state);
	if (nbr) {
		return nbr;
	}

	/* Check if there are any stale neighbors, delete the oldest
	 * one and try to add new neighbor.
	 */
	ipv6_nd_remove_old_stale_nbr();

	nbr = nbr_new(iface, addr, is_router, state);
	if (!nbr) {
		return NULL;
	}

	return nbr;
}

struct net_nbr *net_ipv6_nbr_add(struct net_if *iface,
				 const struct net_in6_addr *addr,
				 const struct net_linkaddr *lladdr,
				 bool is_router,
				 enum net_ipv6_nbr_state state)
{
	struct net_nbr *nbr;
	int ret;
#if defined(CONFIG_NET_MGMT_EVENT_INFO)
	struct net_event_ipv6_nbr info;
#endif

	net_ipv6_nbr_lock();

	nbr = add_nbr(iface, addr, is_router, state);
	if (!nbr) {
		NET_ERR("Could not add router neighbor %s [%s]",
			net_sprint_ipv6_addr(addr),
			lladdr ? net_sprint_ll_addr(lladdr->addr, lladdr->len) : "unknown");
		goto out;
	}

	if (lladdr && net_nbr_link(nbr, iface, lladdr) == -EALREADY &&
	    net_ipv6_nbr_data(nbr)->state != NET_IPV6_NBR_STATE_STATIC) {
		/* Update the lladdr if the node was already known */
		struct net_linkaddr *cached_lladdr;

		cached_lladdr = net_nbr_get_lladdr(nbr->idx);

		if (memcmp(cached_lladdr->addr, lladdr->addr, lladdr->len)) {
			dbg_update_neighbor_lladdr(lladdr, cached_lladdr, addr);

			net_linkaddr_set(cached_lladdr, (uint8_t *)lladdr->addr,
					 lladdr->len);

			ipv6_nbr_set_state(nbr, NET_IPV6_NBR_STATE_STALE);
		} else if (net_ipv6_nbr_data(nbr)->state ==
			   NET_IPV6_NBR_STATE_INCOMPLETE) {
			ipv6_nbr_set_state(nbr, NET_IPV6_NBR_STATE_STALE);
		}
	}

	if (net_ipv6_nbr_data(nbr)->state == NET_IPV6_NBR_STATE_INCOMPLETE) {
		/* Send NS so that we can verify that the neighbor is
		 * reachable.
		 */
		ret = net_ipv6_send_ns(iface, NULL, NULL, NULL, addr, false);
		if (ret < 0) {
			NET_DBG("Cannot send NS (%d)", ret);
		}
	}

	NET_DBG("[%d] nbr %p state %d router %d IPv6 %s ll %s iface %p/%d",
		nbr->idx, nbr, state, is_router,
		net_sprint_ipv6_addr(addr),
		lladdr ? net_sprint_ll_addr(lladdr->addr, lladdr->len) : "[unknown]",
		nbr->iface, net_if_get_by_iface(nbr->iface));

#if defined(CONFIG_NET_MGMT_EVENT_INFO)
	info.idx = nbr->idx;
	net_ipaddr_copy(&info.addr, addr);
	net_mgmt_event_notify_with_info(NET_EVENT_IPV6_NBR_ADD,
					iface, (void *) &info,
					sizeof(struct net_event_ipv6_nbr));
#else
	net_mgmt_event_notify(NET_EVENT_IPV6_NBR_ADD, iface);
#endif

out:
	net_ipv6_nbr_unlock();
	return nbr;
}

void net_neighbor_remove(struct net_nbr *nbr)
{
	NET_DBG("Neighbor %p removed", nbr);

	return;
}

void net_neighbor_table_clear(struct net_nbr_table *table)
{
	NET_DBG("Neighbor table %p cleared", table);
}

struct net_in6_addr *net_ipv6_nbr_lookup_by_index(struct net_if *iface,
					      uint8_t idx)
{
	int i;

	if (idx == NET_NBR_LLADDR_UNKNOWN) {
		return NULL;
	}

	net_ipv6_nbr_lock();

	for (i = 0; i < CONFIG_NET_IPV6_MAX_NEIGHBORS; i++) {
		struct net_nbr *nbr = get_nbr(i);

		if (!nbr->ref) {
			continue;
		}

		if (iface && nbr->iface != iface) {
			continue;
		}

		if (nbr->idx == idx) {
			net_ipv6_nbr_unlock();
			return &net_ipv6_nbr_data(nbr)->addr;
		}
	}

	net_ipv6_nbr_unlock();
	return NULL;
}
#else
const char *net_ipv6_nbr_state2str(enum net_ipv6_nbr_state state)
{
	return "<unknown state>";
}
#endif /* CONFIG_NET_IPV6_NBR_CACHE */

#if defined(CONFIG_NET_IPV6_DAD)
int net_ipv6_start_dad(struct net_if *iface, struct net_if_addr *ifaddr)
{
	return net_ipv6_send_ns(iface, NULL, NULL, NULL,
				&ifaddr->address.in6_addr, true);
}

static inline bool dad_failed(struct net_if *iface, struct net_in6_addr *addr)
{
	if (net_ipv6_is_ll_addr(addr)) {
		NET_ERR("DAD failed, no ll IPv6 address!");
		return false;
	}

	net_if_ipv6_dad_failed(iface, addr);

	return true;
}
#endif /* CONFIG_NET_IPV6_DAD */

#if defined(CONFIG_NET_IPV6_NBR_CACHE)
static struct net_in6_addr *check_route(struct net_if *iface,
					struct net_in6_addr *dst,
					bool *try_route)
{
	struct net_in6_addr *nexthop = NULL;
	struct net_route_entry *route;
	struct net_if_router *router;

	route = net_route_lookup(iface, dst);
	if (route) {
		nexthop = net_route_get_nexthop(route);

		NET_DBG("Route %p nexthop %s iface %p/%d",
			route,
			nexthop ? net_sprint_ipv6_addr(nexthop) :
			"<unknown>",
			iface, net_if_get_by_iface(iface));

		if (!nexthop) {
			net_route_del(route);

			NET_DBG("No route to host %s",
				net_sprint_ipv6_addr(dst));

			return NULL;
		}
	} else {
		/* No specific route to this host, use the default
		 * route instead.
		 */
		router = net_if_ipv6_router_find_default(NULL, dst);
		if (!router) {
			NET_DBG("No default route to %s",
				net_sprint_ipv6_addr(dst));

			/* Try to send the packet anyway */
			nexthop = dst;
			if (try_route) {
				*try_route = true;
			}

			return nexthop;
		}

		nexthop = &router->address.in6_addr;

		NET_DBG("Router %p nexthop %s", router,
			net_sprint_ipv6_addr(nexthop));
	}

	return nexthop;
}

enum net_verdict net_ipv6_prepare_for_send(struct net_pkt *pkt)
{
	NET_PKT_DATA_ACCESS_CONTIGUOUS_DEFINE(ipv6_access, struct net_ipv6_hdr);
	struct net_in6_addr *nexthop = NULL;
	struct net_if *iface = NULL;
	struct net_ipv6_hdr *ip_hdr;
	struct net_nbr *nbr;
	int ret;

	NET_ASSERT(pkt && pkt->buffer);

	ip_hdr = (struct net_ipv6_hdr *)net_pkt_get_data(pkt, &ipv6_access);
	if (!ip_hdr) {
		return NET_DROP;
	}

#if defined(CONFIG_NET_IPV6_FRAGMENT)
	/* If we have already fragmented the packet, the fragment id will
	 * contain a proper value and we can skip other checks.
	 */
	if (net_pkt_ipv6_fragment_id(pkt) == 0U) {
		size_t pkt_len = net_pkt_get_len(pkt);
		uint16_t mtu;

		if (IS_ENABLED(CONFIG_NET_IPV6_PMTU)) {
			struct sockaddr_in6 dst = {
				.sin6_family = AF_INET6,
			};

			net_ipv6_addr_copy_raw((uint8_t *)&dst.sin6_addr, ip_hdr->dst);

			ret = net_pmtu_get_mtu((struct sockaddr *)&dst);
			if (ret <= 0) {
				goto use_interface_mtu;
			}

			mtu = ret;
		} else {
use_interface_mtu:
			mtu = net_if_get_mtu(net_pkt_iface(pkt));
			mtu = MAX(NET_IPV6_MTU, mtu);
		}

		if (mtu < pkt_len) {
			ret = net_ipv6_send_fragmented_pkt(net_pkt_iface(pkt),
							   pkt, pkt_len, mtu);
			if (ret < 0) {
				NET_DBG("Cannot fragment IPv6 pkt (%d)", ret);
				return NET_DROP;
			}

			/* We need to unref here because we simulate the packet
			 * sending.
			 */
			net_pkt_unref(pkt);

			/* No need to continue with the sending as the packet
			 * is now split and its fragments will be sent
			 * separately to network.
			 */
			return NET_CONTINUE;
		}
	}
#endif /* CONFIG_NET_IPV6_FRAGMENT */

	/* If the IPv6 destination address is not link local, then try to get
	 * the next hop from routing table if we have multi interface routing
	 * enabled. The reason for this is that the neighbor cache will not
	 * contain public IPv6 address information so in that case we should
	 * not enter this branch.
	 */
	if ((net_pkt_lladdr_dst(pkt)->len > 0 &&
	     ((IS_ENABLED(CONFIG_NET_ROUTING) &&
	      (net_ipv6_is_ll_addr((struct net_in6_addr *)ip_hdr->dst) ||
	       net_if_ipv6_addr_onlink(NULL, (struct net_in6_addr *)ip_hdr->dst) ||
	       net_pkt_forwarding(pkt))) ||
	      !IS_ENABLED(CONFIG_NET_ROUTING))) ||
	    net_ipv6_is_addr_mcast((struct net_in6_addr *)ip_hdr->dst) ||
	    /* Workaround Linux bug, see:
	     * https://github.com/zephyrproject-rtos/zephyr/issues/3111
	     */
	    net_if_flag_is_set(net_pkt_iface(pkt), NET_IF_POINTOPOINT) ||
	    net_if_flag_is_set(net_pkt_iface(pkt), NET_IF_IPV6_NO_ND)) {
		return NET_OK;
	}

	if (net_if_ipv6_addr_onlink(&iface, (struct net_in6_addr *)ip_hdr->dst)) {
		nexthop = (struct net_in6_addr *)ip_hdr->dst;
		net_pkt_set_iface(pkt, iface);
	} else if (net_ipv6_is_ll_addr((struct net_in6_addr *)ip_hdr->dst)) {
		nexthop = (struct net_in6_addr *)ip_hdr->dst;
	} else {
		/* We need to figure out where the destination
		 * host is located.
		 */
		bool try_route = false;

		nexthop = check_route(NULL, (struct net_in6_addr *)ip_hdr->dst,
				      &try_route);
		if (!nexthop) {
			return NET_DROP;
		}

		if (try_route) {
			goto try_send;
		}
	}

	if (!iface) {
		/* This means that the dst was not onlink, so try to
		 * figure out the interface using nexthop instead.
		 */
		if (net_if_ipv6_addr_onlink(&iface, nexthop)) {
			net_pkt_set_iface(pkt, iface);
		} else {
			/* nexthop might be the nbr list, e.g. a link-local
			 * address of a connected peer.
			 */
			nbr = net_ipv6_nbr_lookup(NULL, nexthop);
			if (nbr) {
				iface = nbr->iface;
				net_pkt_set_iface(pkt, iface);
			} else {
				iface = net_pkt_iface(pkt);
			}
		}

		/* If the above check returns null, we try to send
		 * the packet and hope for the best.
		 */
	}

try_send:
	if (IS_ENABLED(CONFIG_NET_IPV6_PMTU)) {
		struct net_pmtu_entry const* entry;
		struct net_sockaddr_in6 dst = {
			.sin6_family = NET_AF_INET6,
		};

		net_ipaddr_copy(&dst.sin6_addr, (struct net_in6_addr*)ip_hdr->dst);

		entry = net_pmtu_get_entry((struct net_sockaddr*)&dst);
		if (entry == NULL) {
			ret = net_pmtu_update_mtu((struct net_sockaddr*)&dst,
						  net_if_get_mtu(iface));
			if (ret < 0) {
				NET_DBG("Cannot update PMTU for %s (%d)",
					net_sprint_ipv6_addr(&dst.sin6_addr),
					ret);
			}
		}
	}

	net_ipv6_nbr_lock();

	nbr = nbr_lookup(&net_neighbor.table, iface, nexthop);

	NET_DBG("Neighbor lookup %p (%d) iface %p/%d addr %s state %s", nbr,
		nbr ? nbr->idx : NET_NBR_LLADDR_UNKNOWN,
		iface, net_if_get_by_iface(iface),
		net_sprint_ipv6_addr(nexthop),
		nbr ? net_ipv6_nbr_state2str(net_ipv6_nbr_data(nbr)->state) :
		"-");

	if (nbr && nbr->idx != NET_NBR_LLADDR_UNKNOWN) {
		struct net_linkaddr *lladdr;

		lladdr = net_nbr_get_lladdr(nbr->idx);

		(void)net_linkaddr_set(net_pkt_lladdr_dst(pkt), lladdr->addr,
				       lladdr->len);

		NET_DBG("Neighbor %p addr %s", nbr,
			net_sprint_ll_addr(lladdr->addr, lladdr->len));

		/* Start the NUD if we are in STALE state.
		 * See RFC 4861 ch 7.3.3 for details.
		 */
#if defined(CONFIG_NET_IPV6_ND)
		if (net_ipv6_nbr_data(nbr)->state == NET_IPV6_NBR_STATE_STALE) {
			ipv6_nbr_set_state(nbr, NET_IPV6_NBR_STATE_DELAY);

			ipv6_nd_restart_reachable_timer(nbr,
							DELAY_FIRST_PROBE_TIME);
		}
#endif
		net_ipv6_nbr_unlock();
		return NET_OK;
	}

	net_ipv6_nbr_unlock();

#if defined(CONFIG_NET_IPV6_ND)
	/* We need to send NS and wait for NA before sending the packet. If the packet was
	 * forwarded from another interface do not use the original source address.
	 */
	ret = net_ipv6_send_ns(net_pkt_iface(pkt), pkt,
			       net_pkt_forwarding(pkt) ? NULL : (struct net_in6_addr *)ip_hdr->src,
			       NULL, nexthop, false);
	if (ret < 0) {
		/* In case of an error, the NS send function will unref
		 * the pkt.
		 */
		NET_DBG("Cannot send NS (%d) iface %p/%d",
			ret, net_pkt_iface(pkt),
			net_if_get_by_iface(net_pkt_iface(pkt)));
	}

	NET_DBG("pkt %p (buffer %p) will be sent later to iface %p/%d",
		pkt, pkt->buffer, net_pkt_iface(pkt),
		net_if_get_by_iface(net_pkt_iface(pkt)));

	return NET_CONTINUE;
#else
	ARG_UNUSED(ret);

	NET_DBG("pkt %p (buffer %p) cannot be sent to iface %p/%d, "
		"dropping it.", pkt, pkt->buffer,
		net_pkt_iface(pkt), net_if_get_by_iface(net_pkt_iface(pkt)));

	return NET_DROP;
#endif /* CONFIG_NET_IPV6_ND */
}

struct net_nbr *net_ipv6_nbr_lookup(struct net_if *iface,
				    struct net_in6_addr *addr)
{
	struct net_nbr *nbr;

	net_ipv6_nbr_lock();
	nbr = nbr_lookup(&net_neighbor.table, iface, addr);
	net_ipv6_nbr_unlock();

	return nbr;
}

struct net_nbr *net_ipv6_get_nbr(struct net_if *iface, uint8_t idx)
{
	struct net_nbr *ret = NULL;
	int i;

	if (idx == NET_NBR_LLADDR_UNKNOWN) {
		return NULL;
	}

	net_ipv6_nbr_lock();

	for (i = 0; i < CONFIG_NET_IPV6_MAX_NEIGHBORS; i++) {
		struct net_nbr *nbr = get_nbr(i);

		if (nbr->ref) {
			if (iface && nbr->iface != iface) {
				continue;
			}

			if (nbr->idx == idx) {
				ret = nbr;
				break;
			}
		}
	}

	net_ipv6_nbr_unlock();
	return ret;
}

static inline uint8_t get_llao_len(struct net_if *iface)
{
	uint8_t total_len = net_if_get_link_addr(iface)->len +
			 sizeof(struct net_icmpv6_nd_opt_hdr);

	return ROUND_UP(total_len, 8U);
}

static inline bool set_llao(struct net_pkt *pkt,
			    struct net_linkaddr *lladdr,
			    uint8_t llao_len, uint8_t type)
{
	struct net_icmpv6_nd_opt_hdr opt_hdr = {
		.type = type,
		.len  = llao_len >> 3,
	};

	if (net_pkt_write(pkt, &opt_hdr,
			  sizeof(struct net_icmpv6_nd_opt_hdr)) ||
	    net_pkt_write(pkt, lladdr->addr, lladdr->len) ||
	    net_pkt_memset(pkt, 0, llao_len - lladdr->len - 2)) {
		return false;
	}

	return true;
}

static bool read_llao(struct net_pkt *pkt,
		      uint8_t len,
		      struct net_linkaddr *lladdr)
{
	uint8_t padding;

	lladdr->len = NET_LINK_ADDR_MAX_LENGTH;

	if (net_pkt_lladdr_src(pkt)->len < lladdr->len) {
		lladdr->len = net_pkt_lladdr_src(pkt)->len;
	}

	if (net_pkt_read(pkt, lladdr->addr, lladdr->len)) {
		return false;
	}

	padding = len * 8U - 2 - lladdr->len;
	if (padding) {
		if (net_pkt_skip(pkt, padding)) {
			return false;
		}
	}

	return true;
}

int net_ipv6_send_na(struct net_if *iface, const struct net_in6_addr *src,
		     const struct net_in6_addr *dst, const struct net_in6_addr *tgt,
		     uint8_t flags)
{
	NET_PKT_DATA_ACCESS_CONTIGUOUS_DEFINE(na_access,
					      struct net_icmpv6_na_hdr);
	int ret = -ENOBUFS;
	struct net_icmpv6_na_hdr *na_hdr;
	struct net_pkt *pkt;
	uint8_t llao_len;

	llao_len = get_llao_len(iface);

	pkt = net_pkt_alloc_with_buffer(iface,
					sizeof(struct net_icmpv6_na_hdr) +
					llao_len,
					NET_AF_INET6, NET_IPPROTO_ICMPV6,
					ND_NET_BUF_TIMEOUT);
	if (!pkt) {
		return -ENOMEM;
	}

	net_pkt_set_ipv6_hop_limit(pkt, NET_IPV6_ND_HOP_LIMIT);

	if (net_ipv6_create(pkt, src, dst) ||
	    net_icmpv6_create(pkt, NET_ICMPV6_NA, 0)) {
		goto drop;
	}

	na_hdr = (struct net_icmpv6_na_hdr *)net_pkt_get_data(pkt, &na_access);
	if (!na_hdr) {
		goto drop;
	}

	/* Let's make sure reserved part is full of 0 */
	memset(na_hdr, 0, sizeof(struct net_icmpv6_na_hdr));

	na_hdr->flags = flags;
	net_ipv6_addr_copy_raw(na_hdr->tgt, (uint8_t *)tgt);

	if (net_pkt_set_data(pkt, &na_access)) {
		goto drop;
	}

	if (!set_llao(pkt, net_if_get_link_addr(iface),
		      llao_len, NET_ICMPV6_ND_OPT_TLLAO)) {
		goto drop;
	}

	net_pkt_cursor_init(pkt);
	net_ipv6_finalize(pkt, NET_IPPROTO_ICMPV6);

	dbg_addr_sent_tgt("Neighbor Advertisement", src, dst, &na_hdr->tgt,
			  pkt);

	if (net_send_data(pkt) < 0) {
		net_stats_update_ipv6_nd_drop(iface);
		ret = -EINVAL;

		goto drop;
	}

	net_stats_update_icmp_sent(net_pkt_iface(pkt));
	net_stats_update_ipv6_nd_sent(iface);

	return 0;

drop:
	net_pkt_unref(pkt);

	return ret;
}

static void ns_routing_info(struct net_pkt *pkt,
			    struct net_in6_addr *nexthop,
			    struct net_in6_addr *tgt)
{
	if (CONFIG_NET_IPV6_LOG_LEVEL >= LOG_LEVEL_DBG) {
		char out[NET_IPV6_ADDR_LEN];

		snprintk(out, sizeof(out), "%s",
			 net_sprint_ipv6_addr(nexthop));

		if (net_ipv6_addr_cmp(nexthop, tgt)) {
			NET_DBG("Routing to %s iface %p/%d",
				out,
				net_pkt_iface(pkt),
				net_if_get_by_iface(net_pkt_iface(pkt)));
		} else {
			NET_DBG("Routing to %s via %s iface %p/%d",
				net_sprint_ipv6_addr(tgt),
				out,
				net_pkt_iface(pkt),
				net_if_get_by_iface(net_pkt_iface(pkt)));
		}
	}
}

static int handle_ns_input(struct net_icmp_ctx *ctx,
			   struct net_pkt *pkt,
			   struct net_icmp_ip_hdr *hdr,
			   struct net_icmp_hdr *icmp_hdr,
			   void *user_data)
{
	NET_PKT_DATA_ACCESS_CONTIGUOUS_DEFINE(ns_access,
					      struct net_icmpv6_ns_hdr);
	NET_PKT_DATA_ACCESS_DEFINE(nd_access, struct net_icmpv6_nd_opt_hdr);
	struct net_ipv6_hdr *ip_hdr = hdr->ipv6;
	uint16_t length = (uint16_t)net_pkt_get_len(pkt);
	uint8_t flags = 0U;
	bool routing = false;
	struct net_icmpv6_nd_opt_hdr *nd_opt_hdr;
	struct net_icmpv6_ns_hdr *ns_hdr;
	struct net_if_addr *ifaddr;
<<<<<<< HEAD
	const struct net_in6_addr *na_src;
	const struct net_in6_addr *na_dst;
	struct net_in6_addr *tgt;
	struct net_linkaddr_storage src_lladdr_s;
=======
	const struct in6_addr *na_src;
	const struct in6_addr *na_dst;
	struct in6_addr *tgt;
>>>>>>> 05c3775f
	struct net_linkaddr src_lladdr;

	src_lladdr.len = 0;

	if (net_if_flag_is_set(net_pkt_iface(pkt), NET_IF_IPV6_NO_ND)) {
		goto drop;
	}

	ns_hdr = (struct net_icmpv6_ns_hdr *)net_pkt_get_data(pkt, &ns_access);
	if (!ns_hdr) {
		NET_ERR("DROP: NULL NS header");
		goto drop;
	}

	dbg_addr_recv_tgt("Neighbor Solicitation",
			  &ip_hdr->src, &ip_hdr->dst, &ns_hdr->tgt, pkt);

	net_stats_update_ipv6_nd_recv(net_pkt_iface(pkt));

	if (((length < (sizeof(struct net_ipv6_hdr) +
			  sizeof(struct net_icmp_hdr) +
			  sizeof(struct net_icmpv6_ns_hdr))) ||
	    (ip_hdr->hop_limit != NET_IPV6_ND_HOP_LIMIT)) &&
	    (net_ipv6_is_addr_mcast((struct net_in6_addr *)ns_hdr->tgt) &&
	     icmp_hdr->code != 0U)) {
		goto drop;
	}

	net_pkt_acknowledge_data(pkt, &ns_access);

	net_pkt_set_ipv6_ext_opt_len(pkt, sizeof(struct net_icmpv6_ns_hdr));
	length -= (sizeof(struct net_ipv6_hdr) + sizeof(struct net_icmp_hdr));

	nd_opt_hdr = (struct net_icmpv6_nd_opt_hdr *)
				net_pkt_get_data(pkt, &nd_access);

	while (nd_opt_hdr && nd_opt_hdr->len > 0 &&
	       net_pkt_ipv6_ext_opt_len(pkt) < length) {
		uint8_t prev_opt_len;

		net_pkt_acknowledge_data(pkt, &nd_access);

		switch (nd_opt_hdr->type) {
		case NET_ICMPV6_ND_OPT_SLLAO:
			if (net_ipv6_is_addr_unspecified(
					(struct net_in6_addr *)ip_hdr->src)) {
				goto drop;
			}

			if (!read_llao(pkt, nd_opt_hdr->len, &src_lladdr)) {
				NET_ERR("DROP: failed to read LLAO");
				goto drop;
			}

			break;
		default:
			NET_DBG("Unknown ND option 0x%x", nd_opt_hdr->type);
			break;
		}

		prev_opt_len = net_pkt_ipv6_ext_opt_len(pkt);

		net_pkt_set_ipv6_ext_opt_len(pkt,
					     net_pkt_ipv6_ext_opt_len(pkt) +
					     (nd_opt_hdr->len << 3));

		if (prev_opt_len >= net_pkt_ipv6_ext_opt_len(pkt)) {
			NET_ERR("DROP: Corrupted NS message");
			goto drop;
		}

		nd_opt_hdr = (struct net_icmpv6_nd_opt_hdr *)
					net_pkt_get_data(pkt, &nd_access);
	}

	if (IS_ENABLED(CONFIG_NET_ROUTING)) {
		ifaddr = net_if_ipv6_addr_lookup((struct net_in6_addr *)ns_hdr->tgt,
						 NULL);
	} else {
		ifaddr = net_if_ipv6_addr_lookup_by_iface(
			    net_pkt_iface(pkt), (struct net_in6_addr *)ns_hdr->tgt);
	}

	if (!ifaddr) {
		if (IS_ENABLED(CONFIG_NET_ROUTING)) {
			struct net_in6_addr *nexthop;

			nexthop = check_route(NULL,
					      (struct net_in6_addr *)ns_hdr->tgt,
					      NULL);
			if (nexthop) {
				ns_routing_info(pkt, nexthop,
						(struct net_in6_addr *)ns_hdr->tgt);
				na_dst = (struct net_in6_addr *)ip_hdr->dst;
				/* Note that the target is not the address of
				 * the "nethop" as that is a link-local address
				 * which is not routable.
				 */
				tgt = (struct net_in6_addr *)ns_hdr->tgt;

				/* Source address must be one of our real
				 * interface address where the packet was
				 * received.
				 */
				na_src = net_if_ipv6_select_src_addr(
						net_pkt_iface(pkt),
						(struct net_in6_addr *)ip_hdr->src);
				if (!na_src) {
					NET_DBG("DROP: No interface address "
						"for dst %s iface %p/%d",
						net_sprint_ipv6_addr(&ip_hdr->src),
						net_pkt_iface(pkt),
						net_if_get_by_iface(
							net_pkt_iface(pkt)));
					goto silent_drop;
				}

				routing = true;
				goto nexthop_found;
			}
		}

		NET_DBG("DROP: No such interface address %s",
			net_sprint_ipv6_addr(&ns_hdr->tgt));
		goto silent_drop;
	} else {
		tgt = &ifaddr->address.in6_addr;
		na_src = (struct net_in6_addr *)ip_hdr->dst;
	}

nexthop_found:

#if !defined(CONFIG_NET_IPV6_DAD)
	if (net_ipv6_is_addr_unspecified((struct net_in6_addr *)ip_hdr->src)) {
		goto drop;
	}

#else /* CONFIG_NET_IPV6_DAD */

	/* Do DAD */
	if (net_ipv6_is_addr_unspecified((struct net_in6_addr *)ip_hdr->src)) {

		if (!net_ipv6_is_addr_solicited_node((struct net_in6_addr *)ip_hdr->dst)) {
			NET_DBG("DROP: Not solicited node addr %s",
				net_sprint_ipv6_addr(&ip_hdr->dst));
			goto silent_drop;
		}

		if (ifaddr->addr_state == NET_ADDR_TENTATIVE) {
			NET_DBG("DROP: DAD failed for %s iface %p/%d",
				net_sprint_ipv6_addr(&ifaddr->address.in6_addr),
				net_pkt_iface(pkt),
				net_if_get_by_iface(net_pkt_iface(pkt)));

			dad_failed(net_pkt_iface(pkt),
				   &ifaddr->address.in6_addr);
			goto silent_drop;
		}

		/* We reuse the received packet for the NA addresses*/
		net_ipv6_addr_create_ll_allnodes_mcast(
					(struct net_in6_addr *)ip_hdr->dst);
		net_ipaddr_copy((struct net_in6_addr *)ip_hdr->src,
				net_if_ipv6_select_src_addr(
					net_pkt_iface(pkt),
					(struct net_in6_addr *)ip_hdr->dst));

		na_src = (struct net_in6_addr *)ip_hdr->src;
		na_dst = (struct net_in6_addr *)ip_hdr->dst;
		flags = NET_ICMPV6_NA_FLAG_OVERRIDE;
		goto send_na;
	}
#endif /* CONFIG_NET_IPV6_DAD */

	if (net_ipv6_is_my_addr((struct net_in6_addr *)ip_hdr->src)) {
		NET_DBG("DROP: Duplicate IPv6 %s address",
			net_sprint_ipv6_addr(&ip_hdr->src));
		goto silent_drop;
	}

	/* Address resolution */
	if (net_ipv6_is_addr_solicited_node((struct net_in6_addr *)ip_hdr->dst)) {
		na_src = (struct net_in6_addr *)ns_hdr->tgt;
		na_dst = (struct net_in6_addr *)ip_hdr->src;
		flags = NET_ICMPV6_NA_FLAG_SOLICITED |
			NET_ICMPV6_NA_FLAG_OVERRIDE;
		goto send_na;
	}

	if (routing) {
		/* No need to do NUD here when the target is being routed. */
		na_src = NULL;
		na_dst = NULL;
		goto send_na;
	}

	/* Neighbor Unreachability Detection (NUD) */
	if (IS_ENABLED(CONFIG_NET_ROUTING)) {
		ifaddr = net_if_ipv6_addr_lookup((struct net_in6_addr *)ip_hdr->dst,
						 NULL);
	} else {
		ifaddr = net_if_ipv6_addr_lookup_by_iface(
						net_pkt_iface(pkt),
						(struct net_in6_addr *)ip_hdr->dst);
	}

	if (ifaddr) {
		na_src = (struct net_in6_addr *)ns_hdr->tgt;
		na_dst = (struct net_in6_addr *)ip_hdr->src;
		tgt = &ifaddr->address.in6_addr;
		flags = NET_ICMPV6_NA_FLAG_SOLICITED |
			NET_ICMPV6_NA_FLAG_OVERRIDE;
		goto send_na;
	} else {
		NET_DBG("DROP: NUD failed");
		goto silent_drop;
	}

send_na:
	if (src_lladdr.len > 0) {
		if (!net_ipv6_nbr_add(net_pkt_iface(pkt),
				      (struct net_in6_addr *)ip_hdr->src,
				      &src_lladdr, false,
				      NET_IPV6_NBR_STATE_INCOMPLETE)) {
			goto drop;
		}
	}

	if (!net_ipv6_send_na(net_pkt_iface(pkt), na_src,
			      na_dst, tgt, flags)) {
		return 0;
	}

	NET_DBG("DROP: Cannot send NA");

	return -EIO;

drop:
	net_stats_update_ipv6_nd_drop(net_pkt_iface(pkt));

	return -EIO;

silent_drop:
	/* If the event is not really an error then just ignore it and
	 * return 0 so that icmpv6 module will not complain about it.
	 */
	net_stats_update_ipv6_nd_drop(net_pkt_iface(pkt));

	return 0;
}
#endif /* CONFIG_NET_IPV6_NBR_CACHE */

#if defined(CONFIG_NET_IPV6_ND)
static void ipv6_nd_restart_reachable_timer(struct net_nbr *nbr, int64_t time)
{
	int64_t remaining;

	if (nbr) {
		net_ipv6_nbr_data(nbr)->reachable = k_uptime_get();
		net_ipv6_nbr_data(nbr)->reachable_timeout = (int32_t)time;
	}

	remaining = k_ticks_to_ms_ceil32(
		k_work_delayable_remaining_get(&ipv6_nd_reachable_timer));
	if (!remaining || remaining > time) {
		k_work_reschedule(&ipv6_nd_reachable_timer, K_MSEC(time));
	}
}

static void ipv6_nd_reachable_timeout(struct k_work *work)
{
	int64_t current = k_uptime_get();
	struct net_nbr *nbr = NULL;
	struct net_ipv6_nbr_data *data = NULL;
	int ret;
	int i;

	net_ipv6_nbr_lock();

	for (i = 0; i < CONFIG_NET_IPV6_MAX_NEIGHBORS; i++) {
		int64_t remaining;

		nbr = get_nbr(i);
		if (!nbr || !nbr->ref) {
			continue;
		}

		data = net_ipv6_nbr_data(nbr);
		if (!data) {
			continue;
		}

		if (!data->reachable) {
			continue;
		}

		remaining = data->reachable + data->reachable_timeout - current;
		if (remaining > 0) {
			ipv6_nd_restart_reachable_timer(NULL, remaining);
			continue;
		}

		data->reachable = 0;

		switch (data->state) {
		case NET_IPV6_NBR_STATE_STATIC:
			NET_ASSERT(false, "Static entry shall never timeout");
			break;

		case NET_IPV6_NBR_STATE_INCOMPLETE:
			if (data->ns_count >= MAX_MULTICAST_SOLICIT) {
				net_ipv6_nbr_rm(nbr->iface, &data->addr);
			} else {
				data->ns_count++;

				NET_DBG("nbr %p incomplete count %u", nbr,
					data->ns_count);

				ret = net_ipv6_send_ns(nbr->iface, NULL, NULL,
						       NULL, &data->addr,
						       false);
				if (ret < 0) {
					NET_DBG("Cannot send NS (%d)", ret);
				}
			}
			break;

		case NET_IPV6_NBR_STATE_REACHABLE:
			data->state = NET_IPV6_NBR_STATE_STALE;

			NET_DBG("nbr %p moving %s state to STALE (%d)",
				nbr,
				net_sprint_ipv6_addr(&data->addr),
				data->state);
			break;

		case NET_IPV6_NBR_STATE_STALE:
			NET_DBG("nbr %p removing stale address %s",
				nbr,
				net_sprint_ipv6_addr(&data->addr));
			net_ipv6_nbr_rm(nbr->iface, &data->addr);
			break;

		case NET_IPV6_NBR_STATE_DELAY:
			data->state = NET_IPV6_NBR_STATE_PROBE;
			data->ns_count = 0U;

			NET_DBG("nbr %p moving %s state to PROBE (%d)",
				nbr,
				net_sprint_ipv6_addr(&data->addr),
				data->state);

			/* Intentionally continuing to probe state */
			__fallthrough;

		case NET_IPV6_NBR_STATE_PROBE:
			if (data->ns_count >= MAX_UNICAST_SOLICIT) {
				net_ipv6_nbr_rm(nbr->iface, &data->addr);
			} else {
				data->ns_count++;

				NET_DBG("nbr %p probe count %u", nbr,
					data->ns_count);

				ret = net_ipv6_send_ns(nbr->iface, NULL, NULL,
						       &data->addr, &data->addr,
						       false);
				if (ret < 0) {
					NET_DBG("Cannot send NS (%d)", ret);
				}

				ipv6_nd_restart_reachable_timer(nbr,
								RETRANS_TIMER);
			}
			break;
		}
	}

	net_ipv6_nbr_unlock();
}

void net_ipv6_nbr_set_reachable_timer(struct net_if *iface,
				      struct net_nbr *nbr)
{
	uint32_t time;

	time = net_if_ipv6_get_reachable_time(iface);

	NET_ASSERT(time, "Zero reachable timeout!");

	NET_DBG("Starting reachable timer nbr %p data %p time %d ms",
		nbr, net_ipv6_nbr_data(nbr), time);

	ipv6_nd_restart_reachable_timer(nbr, time);
}

void net_ipv6_nbr_reachability_hint(struct net_if *iface,
				    const struct net_in6_addr *ipv6_addr)
{
	struct net_nbr *nbr = NULL;

	net_ipv6_nbr_lock();

	nbr = nbr_lookup(&net_neighbor.table, iface, ipv6_addr);

	NET_DBG("nbr %p got rechability hint", nbr);

	if (nbr && net_ipv6_nbr_data(nbr)->state != NET_IPV6_NBR_STATE_INCOMPLETE &&
	    net_ipv6_nbr_data(nbr)->state != NET_IPV6_NBR_STATE_STATIC) {
		ipv6_nbr_set_state(nbr, NET_IPV6_NBR_STATE_REACHABLE);

		/* We might have active timer from PROBE */
		net_ipv6_nbr_data(nbr)->reachable = 0;
		net_ipv6_nbr_data(nbr)->reachable_timeout = 0;

		net_ipv6_nbr_set_reachable_timer(iface, nbr);
	}

	net_ipv6_nbr_unlock();
}
#endif /* CONFIG_NET_IPV6_ND */

#if defined(CONFIG_NET_IPV6_NBR_CACHE)
static inline bool handle_na_neighbor(struct net_pkt *pkt,
				      struct net_icmpv6_na_hdr *na_hdr,
				      uint16_t tllao_offset)
{
	struct net_linkaddr lladdr = { 0 };
	bool lladdr_changed = false;
	struct net_linkaddr *cached_lladdr;
	struct net_pkt *pending;
	struct net_nbr *nbr;

	net_ipv6_nbr_lock();

	nbr = nbr_lookup(&net_neighbor.table, net_pkt_iface(pkt),
			 (struct net_in6_addr *)na_hdr->tgt);

	NET_DBG("Neighbor lookup %p iface %p/%d addr %s", nbr,
		net_pkt_iface(pkt), net_if_get_by_iface(net_pkt_iface(pkt)),
		net_sprint_ipv6_addr(&na_hdr->tgt));

	if (!nbr) {
		nbr_print();

		NET_DBG("No such neighbor found, msg discarded");
		goto err;
	}

	if (tllao_offset) {
		lladdr.len = net_pkt_lladdr_src(pkt)->len;

		net_pkt_cursor_init(pkt);

		if (net_pkt_skip(pkt, tllao_offset) ||
		    net_pkt_read(pkt, lladdr.addr, lladdr.len)) {
			goto err;
		}
	}

	if (nbr->idx == NET_NBR_LLADDR_UNKNOWN) {
		struct net_linkaddr nbr_lladdr;

		if (!tllao_offset) {
			NET_DBG("No target link layer address.");
			goto err;
		}

		(void)net_linkaddr_set(&nbr_lladdr, lladdr.addr, lladdr.len);

		if (net_nbr_link(nbr, net_pkt_iface(pkt), &nbr_lladdr)) {
			nbr_free(nbr);
			goto err;
		}

		NET_DBG("[%d] nbr %p state %d IPv6 %s ll %s",
			nbr->idx, nbr, net_ipv6_nbr_data(nbr)->state,
			net_sprint_ipv6_addr(&na_hdr->tgt),
			net_sprint_ll_addr(nbr_lladdr.addr, nbr_lladdr.len));
	}

	cached_lladdr = net_nbr_get_lladdr(nbr->idx);
	if (!cached_lladdr) {
		NET_DBG("No lladdr but index defined");
		goto err;
	}

	if (tllao_offset) {
		lladdr_changed = memcmp(lladdr.addr,
					cached_lladdr->addr,
					cached_lladdr->len);
	}

	/* Update the cached address if we do not yet known it */
	if (net_ipv6_nbr_data(nbr)->state == NET_IPV6_NBR_STATE_INCOMPLETE) {
		if (!tllao_offset) {
			goto err;
		}

		if (lladdr_changed) {
			dbg_update_neighbor_lladdr_raw(
				lladdr.addr, cached_lladdr,
				(struct net_in6_addr *)na_hdr->tgt);

			net_linkaddr_set(cached_lladdr, lladdr.addr,
					 cached_lladdr->len);
		}

		if (na_hdr->flags & NET_ICMPV6_NA_FLAG_SOLICITED) {
			ipv6_nbr_set_state(nbr, NET_IPV6_NBR_STATE_REACHABLE);
			net_ipv6_nbr_data(nbr)->ns_count = 0U;

			/* We might have active timer from PROBE */
			net_ipv6_nbr_data(nbr)->reachable = 0;
			net_ipv6_nbr_data(nbr)->reachable_timeout = 0;

			net_ipv6_nbr_set_reachable_timer(net_pkt_iface(pkt),
							 nbr);
		} else {
			ipv6_nbr_set_state(nbr, NET_IPV6_NBR_STATE_STALE);
		}

		net_ipv6_nbr_data(nbr)->is_router =
			(na_hdr->flags & NET_ICMPV6_NA_FLAG_ROUTER);

		goto send_pending;
	}

	/* We do not update the address if override bit is not set
	 * and we have a valid address in the cache.
	 */
	if (!(na_hdr->flags & NET_ICMPV6_NA_FLAG_OVERRIDE) && lladdr_changed) {
		if (net_ipv6_nbr_data(nbr)->state ==
		    NET_IPV6_NBR_STATE_REACHABLE) {
			ipv6_nbr_set_state(nbr, NET_IPV6_NBR_STATE_STALE);
		}

		goto err;
	}

	if (na_hdr->flags & NET_ICMPV6_NA_FLAG_OVERRIDE ||
	    (!(na_hdr->flags & NET_ICMPV6_NA_FLAG_OVERRIDE) &&
	     !lladdr_changed)) {

		if (lladdr_changed) {
			dbg_update_neighbor_lladdr_raw(
				lladdr.addr, cached_lladdr,
				(struct net_in6_addr *)na_hdr->tgt);

			net_linkaddr_set(cached_lladdr, lladdr.addr,
					 cached_lladdr->len);
		}

		if (na_hdr->flags & NET_ICMPV6_NA_FLAG_SOLICITED) {
			ipv6_nbr_set_state(nbr, NET_IPV6_NBR_STATE_REACHABLE);

			/* We might have active timer from PROBE */
			net_ipv6_nbr_data(nbr)->reachable = 0;
			net_ipv6_nbr_data(nbr)->reachable_timeout = 0;

			net_ipv6_nbr_set_reachable_timer(net_pkt_iface(pkt),
							 nbr);
		} else {
			if (lladdr_changed) {
				ipv6_nbr_set_state(nbr,
						   NET_IPV6_NBR_STATE_STALE);
			}
		}
	}

	if (net_ipv6_nbr_data(nbr)->is_router &&
	    !(na_hdr->flags & NET_ICMPV6_NA_FLAG_ROUTER)) {
		/* Update the routing if the peer is no longer
		 * a router.
		 */
		/* FIXME */
	}

	net_ipv6_nbr_data(nbr)->is_router =
		(na_hdr->flags & NET_ICMPV6_NA_FLAG_ROUTER);

send_pending:
	/* Next send any pending messages to the peer. */
	pending = net_ipv6_nbr_data(nbr)->pending;
	if (pending) {
		NET_DBG("Sending pending %p to lladdr %s", pending,
			net_sprint_ll_addr(cached_lladdr->addr, cached_lladdr->len));

		if (net_send_data(pending) < 0) {
			nbr_clear_ns_pending(net_ipv6_nbr_data(nbr));
		} else {
			net_ipv6_nbr_data(nbr)->pending = NULL;
		}

		net_pkt_unref(pending);
	}

	net_ipv6_nbr_unlock();
	return true;

err:
	net_ipv6_nbr_unlock();
	return false;
}

static int handle_na_input(struct net_icmp_ctx *ctx,
			   struct net_pkt *pkt,
			   struct net_icmp_ip_hdr *hdr,
			   struct net_icmp_hdr *icmp_hdr,
			   void *user_data)
{
	NET_PKT_DATA_ACCESS_CONTIGUOUS_DEFINE(na_access,
					      struct net_icmpv6_na_hdr);
	NET_PKT_DATA_ACCESS_DEFINE(nd_access, struct net_icmpv6_nd_opt_hdr);
	struct net_ipv6_hdr *ip_hdr = hdr->ipv6;
	uint16_t length = (uint16_t)net_pkt_get_len(pkt);
	uint16_t tllao_offset = 0U;
	struct net_icmpv6_nd_opt_hdr *nd_opt_hdr;
	struct net_icmpv6_na_hdr *na_hdr;
	struct net_if_addr *ifaddr;

	if (net_if_flag_is_set(net_pkt_iface(pkt), NET_IF_IPV6_NO_ND)) {
		goto drop;
	}

	na_hdr = (struct net_icmpv6_na_hdr *)net_pkt_get_data(pkt, &na_access);
	if (!na_hdr) {
		NET_ERR("DROP: NULL NA header");
		goto drop;
	}

	dbg_addr_recv_tgt("Neighbor Advertisement",
			  &ip_hdr->src, &ip_hdr->dst, &na_hdr->tgt, pkt);

	net_stats_update_ipv6_nd_recv(net_pkt_iface(pkt));

	if (((length < (sizeof(struct net_ipv6_hdr) +
			sizeof(struct net_icmp_hdr) +
			sizeof(struct net_icmpv6_na_hdr) +
			sizeof(struct net_icmpv6_nd_opt_hdr))) ||
	     (ip_hdr->hop_limit != NET_IPV6_ND_HOP_LIMIT) ||
	     net_ipv6_is_addr_mcast((struct net_in6_addr *)na_hdr->tgt) ||
	     (na_hdr->flags & NET_ICMPV6_NA_FLAG_SOLICITED &&
	      net_ipv6_is_addr_mcast((struct net_in6_addr *)ip_hdr->dst))) &&
	    (icmp_hdr->code != 0U)) {
		goto drop;
	}

	net_pkt_acknowledge_data(pkt, &na_access);

	net_pkt_set_ipv6_ext_opt_len(pkt, sizeof(struct net_icmpv6_na_hdr));
	length -= (sizeof(struct net_ipv6_hdr) + sizeof(struct net_icmp_hdr));

	nd_opt_hdr = (struct net_icmpv6_nd_opt_hdr *)
				net_pkt_get_data(pkt, &nd_access);

	while (nd_opt_hdr && nd_opt_hdr->len &&
	       net_pkt_ipv6_ext_opt_len(pkt) < length) {
		uint8_t prev_opt_len;

		switch (nd_opt_hdr->type) {
		case NET_ICMPV6_ND_OPT_TLLAO:
			tllao_offset = net_pkt_ip_hdr_len(pkt) +
				net_pkt_ipv6_ext_len(pkt) +
				sizeof(struct net_icmp_hdr) +
				net_pkt_ipv6_ext_opt_len(pkt) + 1 + 1;
			break;

		default:
			NET_DBG("Unknown ND option 0x%x", nd_opt_hdr->type);
			break;
		}

		prev_opt_len = net_pkt_ipv6_ext_opt_len(pkt);

		net_pkt_set_ipv6_ext_opt_len(pkt,
					     net_pkt_ipv6_ext_opt_len(pkt) +
					     (nd_opt_hdr->len << 3));

		if (prev_opt_len >= net_pkt_ipv6_ext_opt_len(pkt)) {
			NET_ERR("DROP: Corrupted NA message");
			goto drop;
		}

		net_pkt_acknowledge_data(pkt, &nd_access);
		nd_opt_hdr = (struct net_icmpv6_nd_opt_hdr *)
					net_pkt_get_data(pkt, &nd_access);
	}

	ifaddr = net_if_ipv6_addr_lookup_by_iface(net_pkt_iface(pkt),
						  (struct net_in6_addr *)na_hdr->tgt);
	if (ifaddr) {
		NET_DBG("Interface %p/%d already has address %s",
			net_pkt_iface(pkt),
			net_if_get_by_iface(net_pkt_iface(pkt)),
			net_sprint_ipv6_addr(&na_hdr->tgt));

#if defined(CONFIG_NET_IPV6_DAD)
		if (ifaddr->addr_state == NET_ADDR_TENTATIVE) {
			dad_failed(net_pkt_iface(pkt),
				   (struct net_in6_addr *)na_hdr->tgt);
		}
#endif /* CONFIG_NET_IPV6_DAD */

		goto drop;
	}

	if (!handle_na_neighbor(pkt, na_hdr, tllao_offset)) {
		/* Update the statistics but silently drop NA msg if the sender
		 * is not known or if there was an error in the message.
		 * Returning <0 will cause error message to be printed which
		 * is too much for this non error.
		 */
		net_stats_update_ipv6_nd_drop(net_pkt_iface(pkt));
	}

	return 0;

drop:
	net_stats_update_ipv6_nd_drop(net_pkt_iface(pkt));

	return -EIO;
}

int net_ipv6_send_ns(struct net_if *iface,
		     struct net_pkt *pending,
		     const struct net_in6_addr *src,
		     const struct net_in6_addr *dst,
		     const struct net_in6_addr *tgt,
		     bool is_my_address)
{
	NET_PKT_DATA_ACCESS_CONTIGUOUS_DEFINE(ns_access,
					      struct net_icmpv6_ns_hdr);
	struct net_pkt *pkt = NULL;
	int ret = -ENOBUFS;
	struct net_icmpv6_ns_hdr *ns_hdr;
	struct net_in6_addr node_dst;
	struct net_nbr *nbr;
	uint8_t llao_len;

	if (!dst) {
		net_ipv6_addr_create_solicited_node(tgt, &node_dst);
		dst = &node_dst;
	}

	llao_len = get_llao_len(iface);

	if (is_my_address) {
		src = net_ipv6_unspecified_address();
		llao_len = 0U;
	} else {
		if (!src) {
			src = net_if_ipv6_select_src_addr(iface, tgt);
		}

		if (net_ipv6_is_addr_unspecified(src)) {
			NET_DBG("No source address for NS (tgt %s)",
				net_sprint_ipv6_addr(tgt));
			ret = -EINVAL;

			goto drop;
		}
	}

	pkt = net_pkt_alloc_with_buffer(iface,
					sizeof(struct net_icmpv6_ns_hdr) +
					llao_len,
					NET_AF_INET6, NET_IPPROTO_ICMPV6,
					ND_NET_BUF_TIMEOUT);
	if (!pkt) {
		ret = -ENOMEM;
		goto drop;
	}

	/* Avoid recursive loop with network packet capturing */
	if (IS_ENABLED(CONFIG_NET_CAPTURE) && pending) {
		net_pkt_set_captured(pkt, net_pkt_is_captured(pending));
	}

	net_pkt_set_ipv6_hop_limit(pkt, NET_IPV6_ND_HOP_LIMIT);

	if (net_ipv6_create(pkt, src, dst) ||
	    net_icmpv6_create(pkt, NET_ICMPV6_NS, 0)) {
		goto drop;
	}

	ns_hdr = (struct net_icmpv6_ns_hdr *)net_pkt_get_data(pkt, &ns_access);
	if (!ns_hdr) {
		goto drop;
	}

	ns_hdr->reserved = 0U;
	net_ipv6_addr_copy_raw(ns_hdr->tgt, (uint8_t *)tgt);

	if (net_pkt_set_data(pkt, &ns_access)) {
		goto drop;
	}

	if (!is_my_address) {
		if (!set_llao(pkt, net_if_get_link_addr(iface),
			      llao_len, NET_ICMPV6_ND_OPT_SLLAO)) {
			goto drop;
		}
	}

	net_pkt_cursor_init(pkt);
	net_ipv6_finalize(pkt, NET_IPPROTO_ICMPV6);

	net_ipv6_nbr_lock();
	nbr = add_nbr(iface, tgt, false,
		      NET_IPV6_NBR_STATE_INCOMPLETE);
	if (!nbr) {
		NET_DBG("Could not create new neighbor %s",
			net_sprint_ipv6_addr(&ns_hdr->tgt));
		net_ipv6_nbr_unlock();
		goto drop;
	}

	if (pending) {
		if (!net_ipv6_nbr_data(nbr)->pending) {
			net_ipv6_nbr_data(nbr)->pending = net_pkt_ref(pending);
		} else {
			NET_DBG("Packet %p already pending for "
				"operation. Discarding pending %p and pkt %p",
				net_ipv6_nbr_data(nbr)->pending, pending, pkt);
			net_ipv6_nbr_unlock();
			goto drop;
		}

		NET_DBG("Setting timeout %d for NS", NS_REPLY_TIMEOUT);

		net_ipv6_nbr_data(nbr)->send_ns = k_uptime_get();

		/* Let's start the timer if necessary */
		if (!k_work_delayable_remaining_get(&ipv6_ns_reply_timer)) {
			k_work_reschedule(&ipv6_ns_reply_timer,
					  K_MSEC(NS_REPLY_TIMEOUT));
		}
	}

	dbg_addr_sent_tgt("Neighbor Solicitation", src, dst, &ns_hdr->tgt,
			  pkt);

	if (net_send_data(pkt) < 0) {
		NET_DBG("Cannot send NS %p (pending %p)", pkt, pending);

		if (pending) {
			nbr_clear_ns_pending(net_ipv6_nbr_data(nbr));
			pending = NULL;
		}

		net_ipv6_nbr_unlock();
		goto drop;
	}

	net_ipv6_nbr_unlock();

	net_stats_update_icmp_sent(net_pkt_iface(pkt));
	net_stats_update_ipv6_nd_sent(iface);

	return 0;

drop:
	if (pending) {
		net_pkt_unref(pending);
	}

	if (pkt) {
		net_pkt_unref(pkt);
	}

	net_stats_update_ipv6_nd_drop(iface);

	return ret;
}
#endif /* CONFIG_NET_IPV6_NBR_CACHE */

#if defined(CONFIG_NET_IPV6_ND)
int net_ipv6_send_rs(struct net_if *iface)
{
	uint8_t llao_len = 0U;
	int ret = -ENOBUFS;
	const struct net_in6_addr *src;
	struct net_in6_addr dst;
	struct net_pkt *pkt;

	net_ipv6_addr_create_ll_allrouters_mcast(&dst);
	src = net_if_ipv6_select_src_addr(iface, &dst);

	if (!net_ipv6_is_addr_unspecified(src)) {
		llao_len = get_llao_len(iface);
	}

	pkt = net_pkt_alloc_with_buffer(iface,
					sizeof(struct net_icmpv6_rs_hdr) +
					llao_len,
					NET_AF_INET6, NET_IPPROTO_ICMPV6,
					ND_NET_BUF_TIMEOUT);
	if (!pkt) {
		return -ENOMEM;
	}

	net_pkt_set_ipv6_hop_limit(pkt, NET_IPV6_ND_HOP_LIMIT);

	if (net_ipv6_create(pkt, src, &dst) ||
	    net_icmpv6_create(pkt, NET_ICMPV6_RS, 0) ||
	    net_pkt_memset(pkt, 0, sizeof(struct net_icmpv6_rs_hdr))) {
		goto drop;
	}

	if (llao_len > 0) {
		if (!set_llao(pkt, net_if_get_link_addr(iface),
			      llao_len, NET_ICMPV6_ND_OPT_SLLAO)) {
			goto drop;
		}
	}

	net_pkt_cursor_init(pkt);
	net_ipv6_finalize(pkt, NET_IPPROTO_ICMPV6);

	dbg_addr_sent("Router Solicitation", src, &dst, pkt);

	if (net_send_data(pkt) < 0) {
		net_stats_update_ipv6_nd_drop(iface);
		ret = -EINVAL;

		goto drop;
	}

	net_stats_update_icmp_sent(net_pkt_iface(pkt));
	net_stats_update_ipv6_nd_sent(iface);

	return 0;

drop:
	net_pkt_unref(pkt);

	return ret;
}

int net_ipv6_start_rs(struct net_if *iface)
{
	return net_ipv6_send_rs(iface);
}

static inline struct net_nbr *handle_ra_neighbor(struct net_pkt *pkt, uint8_t len)
{
	struct net_linkaddr lladdr;

	if (!read_llao(pkt, len, &lladdr)) {
		return NULL;
	}

	return net_ipv6_nbr_add(net_pkt_iface(pkt),
				(struct net_in6_addr *)NET_IPV6_HDR(pkt)->src,
				&lladdr, true,
				NET_IPV6_NBR_STATE_STALE);
}

static inline void handle_prefix_onlink(struct net_pkt *pkt,
			struct net_icmpv6_nd_opt_prefix_info *prefix_info)
{
	struct net_if_ipv6_prefix *prefix;

	prefix = net_if_ipv6_prefix_lookup(net_pkt_iface(pkt),
					   (struct net_in6_addr *)prefix_info->prefix,
					   prefix_info->prefix_len);
	if (!prefix) {
		if (!prefix_info->valid_lifetime) {
			return;
		}

		prefix = net_if_ipv6_prefix_add(net_pkt_iface(pkt),
						(struct net_in6_addr *)prefix_info->prefix,
						prefix_info->prefix_len,
						prefix_info->valid_lifetime);
		if (prefix) {
			NET_DBG("Interface %p/%d add prefix %s/%d lifetime %u",
				net_pkt_iface(pkt),
				net_if_get_by_iface(net_pkt_iface(pkt)),
				net_sprint_ipv6_addr(&prefix_info->prefix),
				prefix_info->prefix_len,
				prefix_info->valid_lifetime);
		} else {
			NET_ERR("Prefix %s/%d could not be added to "
				"iface %p/%d",
				net_sprint_ipv6_addr(&prefix_info->prefix),
				prefix_info->prefix_len,
				net_pkt_iface(pkt),
				net_if_get_by_iface(net_pkt_iface(pkt)));

			return;
		}
	}

	switch (prefix_info->valid_lifetime) {
	case 0:
		NET_DBG("Interface %p/%d delete prefix %s/%d",
			net_pkt_iface(pkt),
			net_if_get_by_iface(net_pkt_iface(pkt)),
			net_sprint_ipv6_addr(&prefix_info->prefix),
			prefix_info->prefix_len);

		net_if_ipv6_prefix_rm(net_pkt_iface(pkt),
				      &prefix->prefix,
				      prefix->len);
		break;

	case NET_IPV6_ND_INFINITE_LIFETIME:
		NET_DBG("Interface %p/%d prefix %s/%d infinite",
			net_pkt_iface(pkt),
			net_if_get_by_iface(net_pkt_iface(pkt)),
			net_sprint_ipv6_addr(&prefix->prefix),
			prefix->len);

		net_if_ipv6_prefix_set_lf(prefix, true);
		break;

	default:
		NET_DBG("Interface %p/%d update prefix %s/%u lifetime %u",
			net_pkt_iface(pkt),
			net_if_get_by_iface(net_pkt_iface(pkt)),
			net_sprint_ipv6_addr(&prefix_info->prefix),
			prefix_info->prefix_len, prefix_info->valid_lifetime);

		net_if_ipv6_prefix_set_lf(prefix, false);
		net_if_ipv6_prefix_set_timer(prefix,
					     prefix_info->valid_lifetime);
		break;
	}
}

#define TWO_HOURS (2 * 60 * 60)

static inline uint32_t remaining_lifetime(struct net_if_addr *ifaddr)
{
	return net_timeout_remaining(&ifaddr->lifetime, k_uptime_get_32());
}

static inline void handle_prefix_autonomous(struct net_pkt *pkt,
			struct net_icmpv6_nd_opt_prefix_info *prefix_info)
{
	struct net_if *iface = net_pkt_iface(pkt);
	struct net_in6_addr addr = { };
	struct net_if_addr *ifaddr;
	int ret;

	/* Create IPv6 address using the given prefix and iid.
	 */
	ret = net_ipv6_addr_generate_iid(iface,
			 (struct net_in6_addr *)prefix_info->prefix,
			 COND_CODE_1(CONFIG_NET_IPV6_IID_STABLE,
				     ((uint8_t *)&iface->config.ip.ipv6->network_counter),
				     (NULL)),
			 COND_CODE_1(CONFIG_NET_IPV6_IID_STABLE,
				     (sizeof(iface->config.ip.ipv6->network_counter)),
				     (0U)),
			 0U,
			 &addr,
			 net_if_get_link_addr(iface));
	if (ret < 0) {
		NET_WARN("IPv6 IID generation issue (%d)", ret);
	}

	ifaddr = net_if_ipv6_addr_lookup(&addr, NULL);
	if (ifaddr && ifaddr->addr_type == NET_ADDR_AUTOCONF) {
		if (prefix_info->valid_lifetime ==
		    NET_IPV6_ND_INFINITE_LIFETIME) {
			net_if_addr_set_lf(ifaddr, true);
			return;
		}

		/* RFC 4862 ch 5.5.3 */
		if ((prefix_info->valid_lifetime > TWO_HOURS) ||
		    (prefix_info->valid_lifetime >
		     remaining_lifetime(ifaddr))) {
			NET_DBG("Timer updating for address %s "
				"long lifetime %u secs",
				net_sprint_ipv6_addr(&addr),
				prefix_info->valid_lifetime);

			net_if_ipv6_addr_update_lifetime(
				ifaddr, prefix_info->valid_lifetime);
		} else {
			NET_DBG("Timer updating for address %s "
				"lifetime %u secs",
				net_sprint_ipv6_addr(&addr),
				TWO_HOURS);

			net_if_ipv6_addr_update_lifetime(ifaddr, TWO_HOURS);
		}

		net_if_addr_set_lf(ifaddr, false);
	} else {
		if (prefix_info->valid_lifetime ==
		    NET_IPV6_ND_INFINITE_LIFETIME) {
			net_if_ipv6_addr_add(iface, &addr,
					     NET_ADDR_AUTOCONF, 0);
		} else {
			net_if_ipv6_addr_add(iface, &addr, NET_ADDR_AUTOCONF,
					     prefix_info->valid_lifetime);
		}
	}

	/* If privacy extensions are enabled, then start the procedure for that
	 * too.
	 */
	if (IS_ENABLED(CONFIG_NET_IPV6_PE) && iface->pe_enabled) {
		net_ipv6_pe_start(iface,
				  (const struct net_in6_addr*)prefix_info->prefix,
				  prefix_info->valid_lifetime,
				  prefix_info->preferred_lifetime);
	}
}

static inline bool handle_ra_prefix(struct net_pkt *pkt)
{
	NET_PKT_DATA_ACCESS_DEFINE(rapfx_access,
				   struct net_icmpv6_nd_opt_prefix_info);
	struct net_icmpv6_nd_opt_prefix_info *pfx_info;
	uint32_t valid_lifetime, preferred_lifetime;

	pfx_info = (struct net_icmpv6_nd_opt_prefix_info *)
				net_pkt_get_data(pkt, &rapfx_access);
	if (!pfx_info) {
		return false;
	}

	net_pkt_acknowledge_data(pkt, &rapfx_access);

	valid_lifetime = net_ntohl(pfx_info->valid_lifetime);
	preferred_lifetime = net_ntohl(pfx_info->preferred_lifetime);

	if (valid_lifetime >= preferred_lifetime &&
	    !net_ipv6_is_ll_addr((struct net_in6_addr *)pfx_info->prefix)) {
		if (pfx_info->flags & NET_ICMPV6_RA_FLAG_ONLINK) {
			handle_prefix_onlink(pkt, pfx_info);
		}

		if ((pfx_info->flags & NET_ICMPV6_RA_FLAG_AUTONOMOUS) &&
		    valid_lifetime &&
		    (pfx_info->prefix_len == NET_IPV6_DEFAULT_PREFIX_LEN)) {
			handle_prefix_autonomous(pkt, pfx_info);
		}
	}

	return true;
}

#if defined(CONFIG_NET_6LO_CONTEXT)
/* 6lowpan Context Option RFC 6775, 4.2 */
static inline bool handle_ra_6co(struct net_pkt *pkt, uint8_t len)
{
	NET_PKT_DATA_ACCESS_DEFINE(ctx_access, struct net_icmpv6_nd_opt_6co);
	struct net_icmpv6_nd_opt_6co *context;

	context = (struct net_icmpv6_nd_opt_6co *)
				net_pkt_get_data(pkt, &ctx_access);
	if (!context) {
		return false;
	}

	/* RFC 6775, 4.2
	 * Context Length: 8-bit unsigned integer.  The number of leading
	 * bits in the Context Prefix field that are valid.  The value ranges
	 * from 0 to 128.  If it is more than 64, then the Length MUST be 3.
	 */
	if ((context->context_len > 64 && len != 3U) ||
	    (context->context_len <= 64U && len != 2U)) {
		return false;
	}

	context->context_len = context->context_len / 8U;

	/* context_len: The number of leading bits in the Context Prefix
	 * field that are valid. Rest must be set to 0 by the sender and
	 * ignored by the receiver. But since there is no way to make sure
	 * the sender followed the rule, let's make sure rest is set to 0.
	 */
	if (context->context_len != sizeof(context->prefix)) {
		(void)memset(context->prefix + context->context_len, 0,
			     sizeof(context->prefix) - context->context_len);
	}

	net_6lo_set_context(net_pkt_iface(pkt), context);

	return true;
}
#endif

static inline bool handle_ra_route_info(struct net_pkt *pkt, uint8_t len)
{
	NET_PKT_DATA_ACCESS_DEFINE(routeinfo_access,
				   struct net_icmpv6_nd_opt_route_info);
	struct net_icmpv6_nd_opt_route_info *route_info;
	struct net_route_entry *route;
	struct net_in6_addr prefix_buf = { 0 };
	uint8_t prefix_field_len = (len - 1) * 8;
	uint32_t route_lifetime;
	uint8_t prefix_len;
	uint8_t preference;
	int ret;

	route_info = (struct net_icmpv6_nd_opt_route_info *)
				net_pkt_get_data(pkt, &routeinfo_access);
	if (!route_info) {
		return false;
	}

	ret = net_pkt_acknowledge_data(pkt, &routeinfo_access);
	if (ret < 0) {
		return false;
	}

	prefix_len = route_info->prefix_len;
	route_lifetime = net_ntohl(route_info->route_lifetime);
	preference = route_info->flags.prf;

	ret = net_pkt_read(pkt, &prefix_buf, prefix_field_len);
	if (ret < 0) {
		NET_ERR("Error reading prefix, %d", ret);
		return false;
	}

	if (route_lifetime == 0) {
		route = net_route_lookup(net_pkt_orig_iface(pkt), &prefix_buf);
		if (route != NULL) {
			ret = net_route_del(route);
			if (ret < 0) {
				NET_DBG("Failed to delete route");
			}
		}
	} else {
		route = net_route_add(net_pkt_orig_iface(pkt),
				      &prefix_buf,
				      prefix_len,
				      (struct net_in6_addr *)NET_IPV6_HDR(pkt)->src,
				      route_lifetime,
				      preference);
		if (route == NULL) {
			NET_DBG("Failed to add route");
		}
	}

	return true;
}

#if defined(CONFIG_NET_IPV6_RA_RDNSS)
static inline bool handle_ra_rdnss(struct net_pkt *pkt, uint8_t len)
{
	NET_PKT_DATA_ACCESS_DEFINE(rdnss_access, struct net_icmpv6_nd_opt_rdnss);
	struct net_icmpv6_nd_opt_rdnss *rdnss;
	struct dns_resolve_context *ctx;
	struct net_sockaddr_in6 dns = {
		.sin6_family = NET_AF_INET6
	};
	const struct net_sockaddr *dns_servers[] = {
		(struct net_sockaddr *)&dns, NULL
	};
	size_t rdnss_size;
	int ret;

	rdnss = (struct net_icmpv6_nd_opt_rdnss *) net_pkt_get_data(pkt, &rdnss_access);
	if (!rdnss) {
		return false;
	}

	ret = net_pkt_acknowledge_data(pkt, &rdnss_access);
	if (ret < 0) {
		return false;
	}

	rdnss_size = len * 8U - 2 - sizeof(struct net_icmpv6_nd_opt_rdnss);
	if ((rdnss_size % NET_IPV6_ADDR_SIZE) != 0) {
		return false;
	}

	/* Recursive DNS servers option may present 1 or more addresses,
	 * each 16 bytes in length. DNS servers should be listed in order
	 * of preference, choose the first and skip the rest.
	 */
	ret = net_pkt_read(pkt, dns.sin6_addr.s6_addr, NET_IPV6_ADDR_SIZE);
	if (ret < 0) {
		NET_ERR("Failed to read RDNSS address, %d", ret);
		return false;
	}

	/* Skip the rest of the DNS servers. */
	if (net_pkt_skip(pkt, rdnss_size - NET_IPV6_ADDR_SIZE)) {
		NET_ERR("Failed to skip RDNSS address, %d", ret);
		return false;
	}

	/* TODO: Handle lifetime. */
	ctx = dns_resolve_get_default();
	ret = dns_resolve_reconfigure(ctx, NULL, dns_servers);
	if (ret < 0) {
		NET_DBG("Failed to set RDNSS resolve address: %d", ret);
	}

	return true;
}
#endif

static int handle_ra_input(struct net_icmp_ctx *ctx,
			   struct net_pkt *pkt,
			   struct net_icmp_ip_hdr *hdr,
			   struct net_icmp_hdr *icmp_hdr,
			   void *user_data)
{
	NET_PKT_DATA_ACCESS_CONTIGUOUS_DEFINE(ra_access,
					      struct net_icmpv6_ra_hdr);
	NET_PKT_DATA_ACCESS_DEFINE(nd_access, struct net_icmpv6_nd_opt_hdr);
	struct net_ipv6_hdr *ip_hdr = hdr->ipv6;
	uint16_t length = (uint16_t)net_pkt_get_len(pkt);
	struct net_nbr *nbr = NULL;
	struct net_icmpv6_nd_opt_hdr *nd_opt_hdr;
	struct net_icmpv6_ra_hdr *ra_hdr;
	struct net_if_router *router;
	uint32_t mtu, reachable_time, retrans_timer;
	uint16_t router_lifetime;

	ARG_UNUSED(user_data);

	if (net_if_flag_is_set(net_pkt_iface(pkt), NET_IF_IPV6_NO_ND)) {
		goto drop;
	}

	ra_hdr = (struct net_icmpv6_ra_hdr *)net_pkt_get_data(pkt, &ra_access);
	if (!ra_hdr) {
		NET_ERR("DROP: NULL RA header");
		goto drop;
	}

	dbg_addr_recv("Router Advertisement", &ip_hdr->src, &ip_hdr->dst, pkt);

	net_stats_update_ipv6_nd_recv(net_pkt_iface(pkt));

	if (((length < (sizeof(struct net_ipv6_hdr) +
			sizeof(struct net_icmp_hdr) +
			sizeof(struct net_icmpv6_ra_hdr) +
			sizeof(struct net_icmpv6_nd_opt_hdr))) ||
	     (ip_hdr->hop_limit != NET_IPV6_ND_HOP_LIMIT) ||
	     !net_ipv6_is_ll_addr((struct net_in6_addr *)ip_hdr->src)) &&
		icmp_hdr->code != 0U) {
		goto drop;
	}

	net_pkt_acknowledge_data(pkt, &ra_access);

	router_lifetime = net_ntohs(ra_hdr->router_lifetime);
	reachable_time = net_ntohl(ra_hdr->reachable_time);
	retrans_timer = net_ntohl(ra_hdr->retrans_timer);

	if (ra_hdr->cur_hop_limit) {
		net_if_ipv6_set_hop_limit(net_pkt_iface(pkt),
					  ra_hdr->cur_hop_limit);
		NET_DBG("New hop limit %d",
			net_if_ipv6_get_hop_limit(net_pkt_iface(pkt)));
	}

	if (reachable_time && reachable_time <= MAX_REACHABLE_TIME &&
	    (net_if_ipv6_get_reachable_time(net_pkt_iface(pkt)) !=
	     reachable_time)) {
		net_if_ipv6_set_base_reachable_time(net_pkt_iface(pkt),
						    reachable_time);
		net_if_ipv6_set_reachable_time(
			net_pkt_iface(pkt)->config.ip.ipv6);
	}

	if (retrans_timer) {
		net_if_ipv6_set_retrans_timer(net_pkt_iface(pkt),
					      ra_hdr->retrans_timer);
	}

	net_pkt_set_ipv6_ext_opt_len(pkt, sizeof(struct net_icmpv6_ra_hdr));
	length -= (sizeof(struct net_ipv6_hdr) + sizeof(struct net_icmp_hdr));

	nd_opt_hdr = (struct net_icmpv6_nd_opt_hdr *)
				net_pkt_get_data(pkt, &nd_access);

	while (nd_opt_hdr) {
		net_pkt_acknowledge_data(pkt, &nd_access);

		switch (nd_opt_hdr->type) {
		case NET_ICMPV6_ND_OPT_SLLAO:
			/* Update existing neighbor cache entry with link layer address. */
			nbr = handle_ra_neighbor(pkt, nd_opt_hdr->len);
			if (!nbr) {
				goto drop;
			}

			break;
		case NET_ICMPV6_ND_OPT_MTU:
			/* MTU has reserved 2 bytes, so skip it. */
			if (net_pkt_skip(pkt, 2) ||
			    net_pkt_read_be32(pkt, &mtu)) {
				goto drop;
			}

			if (mtu < MIN_IPV6_MTU || mtu > MAX_IPV6_MTU) {
				NET_ERR("DROP: Unsupported MTU %u, min is %u, "
					"max is %u",
					mtu, MIN_IPV6_MTU, MAX_IPV6_MTU);
				goto drop;
			}

			net_if_set_mtu(net_pkt_iface(pkt), mtu);

			break;
		case NET_ICMPV6_ND_OPT_PREFIX_INFO:
			if (nd_opt_hdr->len != 4) {
				NET_ERR("DROP: Invalid %s length (%d)",
					"prefix opt", nd_opt_hdr->len);
				goto drop;
			}

			if (!handle_ra_prefix(pkt)) {
				goto drop;
			}

			break;
#if defined(CONFIG_NET_6LO_CONTEXT)
		case NET_ICMPV6_ND_OPT_6CO:
			/* RFC 6775, 4.2 (Length)*/
			if (!(nd_opt_hdr->len == 2U || nd_opt_hdr->len == 3U)) {
				NET_ERR("DROP: Invalid %s length %d",
					"6CO", nd_opt_hdr->len);
				goto drop;
			}

			if (!handle_ra_6co(pkt, nd_opt_hdr->len)) {
				goto drop;
			}

			break;
#endif
		case NET_ICMPV6_ND_OPT_ROUTE:
			if (!IS_ENABLED(CONFIG_NET_ROUTE)) {
				NET_DBG("Route option skipped");
				goto skip;
			}

			/* RFC 4191, ch. 2.3 */
			if (nd_opt_hdr->len == 0U || nd_opt_hdr->len > 3U) {
				NET_ERR("DROP: Invalid %s length (%d)",
					"route info opt", nd_opt_hdr->len);
				goto drop;
			}

			if (!handle_ra_route_info(pkt, nd_opt_hdr->len)) {
				goto drop;
			}

			break;
#if defined(CONFIG_NET_IPV6_RA_RDNSS)
		case NET_ICMPV6_ND_OPT_RDNSS:
			if (!handle_ra_rdnss(pkt, nd_opt_hdr->len)) {
				goto drop;
			}
			break;
#endif

		case NET_ICMPV6_ND_OPT_DNSSL:
			NET_DBG("DNSSL option skipped");
			goto skip;

		default:
			NET_DBG("Unknown ND option 0x%x", nd_opt_hdr->type);
		skip:
			if (net_pkt_skip(pkt, nd_opt_hdr->len * 8U - 2)) {
				goto drop;
			}

			break;
		}

		nd_opt_hdr = (struct net_icmpv6_nd_opt_hdr *)
					net_pkt_get_data(pkt, &nd_access);
	}

	if (nbr == NULL) {
		/* Add neighbor cache entry using link local address, regardless
		 * of link layer address presence in Router Advertisement.
		 */
		nbr = net_ipv6_nbr_add(net_pkt_iface(pkt),
				       (struct net_in6_addr *)NET_IPV6_HDR(pkt)->src,
				       NULL, true, NET_IPV6_NBR_STATE_INCOMPLETE);
	}

	router = net_if_ipv6_router_lookup(net_pkt_iface(pkt),
					   (struct net_in6_addr *)ip_hdr->src);
	if (router) {
		if (!router_lifetime) {
			/* TODO: Start rs_timer on iface if no routers
			 * at all available on iface.
			 */
			net_if_ipv6_router_rm(router);
		} else {
			if (nbr) {
				net_ipv6_nbr_data(nbr)->is_router = true;
			}

			net_if_ipv6_router_update_lifetime(
					router, router_lifetime);
		}
	} else {
		net_if_ipv6_router_add(net_pkt_iface(pkt),
				       (struct net_in6_addr *)ip_hdr->src,
				       router_lifetime);
	}

	net_ipv6_nbr_lock();
	if (nbr && net_ipv6_nbr_data(nbr)->pending) {
		NET_DBG("Sending pending pkt %p to %s",
			net_ipv6_nbr_data(nbr)->pending,
			net_sprint_ipv6_addr(&NET_IPV6_HDR(net_ipv6_nbr_data(nbr)->pending)->dst));

		if (net_send_data(net_ipv6_nbr_data(nbr)->pending) < 0) {
			net_pkt_unref(net_ipv6_nbr_data(nbr)->pending);
		}

		nbr_clear_ns_pending(net_ipv6_nbr_data(nbr));
	}
	net_ipv6_nbr_unlock();

	/* Cancel the RS timer on iface */
	net_if_stop_rs(net_pkt_iface(pkt));

	return 0;

drop:
	net_stats_update_ipv6_nd_drop(net_pkt_iface(pkt));

	return -EIO;
}
#endif /* CONFIG_NET_IPV6_ND */

#if defined(CONFIG_NET_IPV6_PMTU)
/* Packet format described in RFC 4443 ch 3.2. Packet Too Big Message */
static int handle_ptb_input(struct net_icmp_ctx *ctx,
			    struct net_pkt *pkt,
			    struct net_icmp_ip_hdr *hdr,
			    struct net_icmp_hdr *icmp_hdr,
			    void *user_data)
{
	NET_PKT_DATA_ACCESS_CONTIGUOUS_DEFINE(ptb_access, struct net_icmpv6_ptb);
	struct net_ipv6_hdr *ip_hdr = hdr->ipv6;
	uint16_t length = (uint16_t)net_pkt_get_len(pkt);
	struct net_icmpv6_ptb *ptb_hdr;
	struct net_sockaddr_in6 sockaddr_src = {
		.sin6_family = NET_AF_INET6,
	};
	struct net_pmtu_entry *entry;
	uint32_t mtu;
	int ret;

	ARG_UNUSED(user_data);

	ptb_hdr = (struct net_icmpv6_ptb *)net_pkt_get_data(pkt, &ptb_access);
	if (!ptb_hdr) {
		NET_DBG("DROP: NULL PTB header");
		goto drop;
	}

	dbg_addr_recv("Packet Too Big", &ip_hdr->src, &ip_hdr->dst, pkt);

	net_stats_update_ipv6_pmtu_recv(net_pkt_iface(pkt));

	if (length < (sizeof(struct net_ipv6_hdr) +
		      sizeof(struct net_icmp_hdr) +
		      sizeof(struct net_icmpv6_ptb))) {
		NET_DBG("DROP: length %d too big %zd",
			length, sizeof(struct net_ipv6_hdr) +
			sizeof(struct net_icmp_hdr) +
			sizeof(struct net_icmpv6_ptb));
		goto drop;
	}

	net_pkt_acknowledge_data(pkt, &ptb_access);

	mtu = net_ntohl(ptb_hdr->mtu);

	if (mtu < MIN_IPV6_MTU || mtu > MAX_IPV6_MTU) {
		NET_DBG("DROP: Unsupported MTU %u, min is %u, max is %u",
			mtu, MIN_IPV6_MTU, MAX_IPV6_MTU);
		goto drop;
	}

	net_ipaddr_copy(&sockaddr_src.sin6_addr, (struct net_in6_addr *)&ip_hdr->src);

	entry = net_pmtu_get_entry((struct net_sockaddr *)&sockaddr_src);
	if (entry == NULL) {
		NET_DBG("DROP: Cannot find PMTU entry for %s",
			net_sprint_ipv6_addr(&ip_hdr->src));
		goto silent_drop;
	}

	/* We must not accept larger PMTU value than what we already know.
	 * RFC 8201 chapter 4 page 8.
	 */
	if (entry->mtu > 0 && entry->mtu < mtu) {
		NET_DBG("DROP: PMTU for %s %u larger than %u",
			net_sprint_ipv6_addr(&ip_hdr->src), mtu,
			entry->mtu);
		goto silent_drop;
	}

	ret = net_pmtu_update_entry(entry, mtu);
	if (ret > 0) {
		NET_DBG("PMTU for %s changed from %u to %u",
			net_sprint_ipv6_addr(&ip_hdr->src), ret, mtu);
	}

	return 0;
drop:
	net_stats_update_ipv6_pmtu_drop(net_pkt_iface(pkt));

	return -EIO;

silent_drop:
	/* If the event is not really an error then just ignore it and
	 * return 0 so that icmpv6 module will not complain about it.
	 */
	net_stats_update_ipv6_pmtu_drop(net_pkt_iface(pkt));

	return 0;
}
#endif /* CONFIG_NET_IPV6_PMTU */

#if defined(CONFIG_NET_IPV6_NBR_CACHE)
static struct net_icmp_ctx ns_ctx;
static struct net_icmp_ctx na_ctx;
#endif /* CONFIG_NET_IPV6_NBR_CACHE */

#if defined(CONFIG_NET_IPV6_ND)
static struct net_icmp_ctx ra_ctx;
#endif /* CONFIG_NET_IPV6_ND */

#if defined(CONFIG_NET_IPV6_PMTU)
static struct net_icmp_ctx ptb_ctx;
#endif /* CONFIG_NET_IPV6_PMTU */

void net_ipv6_nbr_init(void)
{
	int ret;

#if defined(CONFIG_NET_IPV6_NBR_CACHE)
	ret = net_icmp_init_ctx(&ns_ctx, NET_ICMPV6_NS, 0, handle_ns_input);
	if (ret < 0) {
		NET_ERR("Cannot register %s handler (%d)", STRINGIFY(NET_ICMPV6_NS),
			ret);
	}

	ret = net_icmp_init_ctx(&na_ctx, NET_ICMPV6_NA, 0, handle_na_input);
	if (ret < 0) {
		NET_ERR("Cannot register %s handler (%d)", STRINGIFY(NET_ICMPV6_NA),
			ret);
	}

	k_work_init_delayable(&ipv6_ns_reply_timer, ipv6_ns_reply_timeout);
#endif
#if defined(CONFIG_NET_IPV6_ND)
	ret = net_icmp_init_ctx(&ra_ctx, NET_ICMPV6_RA, 0, handle_ra_input);
	if (ret < 0) {
		NET_ERR("Cannot register %s handler (%d)", STRINGIFY(NET_ICMPV6_RA),
			ret);
	}

	k_work_init_delayable(&ipv6_nd_reachable_timer,
			      ipv6_nd_reachable_timeout);
#endif

#if defined(CONFIG_NET_IPV6_PMTU)
	ret = net_icmp_init_ctx(&ptb_ctx, NET_ICMPV6_PACKET_TOO_BIG, 0, handle_ptb_input);
	if (ret < 0) {
		NET_ERR("Cannot register %s handler (%d)", STRINGIFY(NET_ICMPV6_PACKET_TOO_BIG),
			ret);
	}
#endif

	ARG_UNUSED(ret);
}<|MERGE_RESOLUTION|>--- conflicted
+++ resolved
@@ -443,13 +443,8 @@
 }
 
 static void dbg_update_neighbor_lladdr(const struct net_linkaddr *new_lladdr,
-<<<<<<< HEAD
-				       const struct net_linkaddr_storage *old_lladdr,
+				       const struct net_linkaddr *old_lladdr,
 				       const struct net_in6_addr *addr)
-=======
-				       const struct net_linkaddr *old_lladdr,
-				       const struct in6_addr *addr)
->>>>>>> 05c3775f
 {
 	char out[sizeof("xx:xx:xx:xx:xx:xx:xx:xx")];
 
@@ -463,13 +458,8 @@
 }
 
 static void dbg_update_neighbor_lladdr_raw(uint8_t *new_lladdr,
-<<<<<<< HEAD
-				       struct net_linkaddr_storage *old_lladdr,
+				       struct net_linkaddr *old_lladdr,
 				       struct net_in6_addr *addr)
-=======
-					   struct net_linkaddr *old_lladdr,
-					   struct in6_addr *addr)
->>>>>>> 05c3775f
 {
 	struct net_linkaddr lladdr = {
 		.len = old_lladdr->len,
@@ -1219,16 +1209,9 @@
 	struct net_icmpv6_nd_opt_hdr *nd_opt_hdr;
 	struct net_icmpv6_ns_hdr *ns_hdr;
 	struct net_if_addr *ifaddr;
-<<<<<<< HEAD
 	const struct net_in6_addr *na_src;
 	const struct net_in6_addr *na_dst;
 	struct net_in6_addr *tgt;
-	struct net_linkaddr_storage src_lladdr_s;
-=======
-	const struct in6_addr *na_src;
-	const struct in6_addr *na_dst;
-	struct in6_addr *tgt;
->>>>>>> 05c3775f
 	struct net_linkaddr src_lladdr;
 
 	src_lladdr.len = 0;
