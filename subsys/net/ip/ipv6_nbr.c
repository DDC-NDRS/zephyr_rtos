--- conflicted
+++ resolved
@@ -2600,15 +2600,6 @@
 	nd_opt_hdr = (struct net_icmpv6_nd_opt_hdr *)
 				net_pkt_get_data(pkt, &nd_access);
 
-<<<<<<< HEAD
-	/* Add neighbor cache entry using link local address, regardless of link layer address
-	 * presence in Router Advertisement.
-	 */
-	nbr = net_ipv6_nbr_add(net_pkt_iface(pkt), (struct net_in6_addr *)NET_IPV6_HDR(pkt)->src, NULL,
-				true, NET_IPV6_NBR_STATE_INCOMPLETE);
-
-=======
->>>>>>> d2d29143
 	while (nd_opt_hdr) {
 		net_pkt_acknowledge_data(pkt, &nd_access);
 
@@ -2714,7 +2705,7 @@
 		 * of link layer address presence in Router Advertisement.
 		 */
 		nbr = net_ipv6_nbr_add(net_pkt_iface(pkt),
-				       (struct in6_addr *)NET_IPV6_HDR(pkt)->src,
+				       (struct net_in6_addr *)NET_IPV6_HDR(pkt)->src,
 				       NULL, true, NET_IPV6_NBR_STATE_INCOMPLETE);
 	}
 
