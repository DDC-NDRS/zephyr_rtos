/** @file
 * @brief IPv6 Neighbor related functions
 */

/*
 * Copyright (c) 2018 Intel Corporation
 *
 * SPDX-License-Identifier: Apache-2.0
 */

/* By default this prints too much data, set the value to 1 to see
 * neighbor cache contents.
 */
#define NET_DEBUG_NBR 0

#include <zephyr/logging/log.h>
LOG_MODULE_REGISTER(net_ipv6_nd, CONFIG_NET_IPV6_ND_LOG_LEVEL);

#include <errno.h>
#include <stdlib.h>
#include <zephyr/net/net_core.h>
#include <zephyr/net/net_pkt.h>
#include <zephyr/net/net_stats.h>
#include <zephyr/net/net_context.h>
#include <zephyr/net/net_mgmt.h>
#include <zephyr/net/dns_resolve.h>
#include <zephyr/net/icmp.h>
#include "net_private.h"
#include "connection.h"
#include "icmpv6.h"
#include "udp_internal.h"
#include "tcp_internal.h"
#include "ipv6.h"
#include "nbr.h"
#include "6lo.h"
#include "route.h"
#include "net_stats.h"

/* Timeout value to be used when allocating net buffer during various
 * neighbor discovery procedures.
 */
#define ND_NET_BUF_TIMEOUT K_MSEC(100)

/* Timeout for various buffer allocations in this file. */
#define NET_BUF_TIMEOUT K_MSEC(50)

/* Maximum reachable time value specified in RFC 4861 section
 * 6.2.1. Router Configuration Variables, AdvReachableTime
 */
#define MAX_REACHABLE_TIME 3600000

/* IPv6 minimum link MTU specified in RFC 8200 section 5
 * Packet Size Issues
 */
#define MIN_IPV6_MTU NET_IPV6_MTU
#define MAX_IPV6_MTU 0xffff

#if defined(CONFIG_NET_IPV6_NBR_CACHE) || defined(CONFIG_NET_IPV6_ND)
/* Global stale counter, whenever ipv6 neighbor enters into
 * stale state, stale counter is incremented by one.
 * When network stack tries to add new neighbor and if table
 * is full, oldest (oldest stale counter) neighbor in stale
 * state will be removed from the table and new entry will be
 * added.
 */
static uint32_t stale_counter;
#endif

#if defined(CONFIG_NET_IPV6_ND)
static struct k_work_delayable ipv6_nd_reachable_timer;
static void ipv6_nd_reachable_timeout(struct k_work *work);
static void ipv6_nd_restart_reachable_timer(struct net_nbr *nbr, int64_t time);
#endif

#if defined(CONFIG_NET_IPV6_NBR_CACHE)

/* Protocol constants from RFC 4861 Chapter 10 */
#define MAX_MULTICAST_SOLICIT 3
#define MAX_UNICAST_SOLICIT   3
#define DELAY_FIRST_PROBE_TIME (5 * MSEC_PER_SEC)
#define RETRANS_TIMER 1000 /* ms */

extern void net_neighbor_remove(struct net_nbr *nbr);
extern void net_neighbor_table_clear(struct net_nbr_table *table);

/** Neighbor Solicitation reply timer */
static struct k_work_delayable ipv6_ns_reply_timer;

NET_NBR_POOL_INIT(net_neighbor_pool,
		  CONFIG_NET_IPV6_MAX_NEIGHBORS,
		  sizeof(struct net_ipv6_nbr_data),
		  net_neighbor_remove);

NET_NBR_TABLE_INIT(NET_NBR_GLOBAL,
		   neighbor,
		   net_neighbor_pool,
		   net_neighbor_table_clear);

static K_MUTEX_DEFINE(nbr_lock);

void net_ipv6_nbr_lock(void)
{
	(void)k_mutex_lock(&nbr_lock, K_FOREVER);
}

void net_ipv6_nbr_unlock(void)
{
	k_mutex_unlock(&nbr_lock);
}

const char *net_ipv6_nbr_state2str(enum net_ipv6_nbr_state state)
{
	switch (state) {
	case NET_IPV6_NBR_STATE_INCOMPLETE:
		return "incomplete";
	case NET_IPV6_NBR_STATE_REACHABLE:
		return "reachable";
	case NET_IPV6_NBR_STATE_STALE:
		return "stale";
	case NET_IPV6_NBR_STATE_DELAY:
		return "delay";
	case NET_IPV6_NBR_STATE_PROBE:
		return "probe";
	case NET_IPV6_NBR_STATE_STATIC:
		return "static";
	}

	return "<invalid state>";
}

static inline struct net_nbr *get_nbr(int idx)
{
	return &net_neighbor_pool[idx].nbr;
}

static inline struct net_nbr *get_nbr_from_data(struct net_ipv6_nbr_data *data)
{
	int i;

	for (i = 0; i < CONFIG_NET_IPV6_MAX_NEIGHBORS; i++) {
		struct net_nbr *nbr = get_nbr(i);

		if (nbr->data == (uint8_t *)data) {
			return nbr;
		}
	}

	return NULL;
}

static void ipv6_nbr_set_state(struct net_nbr *nbr,
			       enum net_ipv6_nbr_state new_state)
{
	if (new_state == net_ipv6_nbr_data(nbr)->state ||
	    net_ipv6_nbr_data(nbr)->state == NET_IPV6_NBR_STATE_STATIC) {
		return;
	}

	NET_DBG("nbr %p %s -> %s", nbr,
		net_ipv6_nbr_state2str(net_ipv6_nbr_data(nbr)->state),
		net_ipv6_nbr_state2str(new_state));

	net_ipv6_nbr_data(nbr)->state = new_state;

	if (net_ipv6_nbr_data(nbr)->state == NET_IPV6_NBR_STATE_STALE) {
		if (stale_counter + 1 != UINT32_MAX) {
			net_ipv6_nbr_data(nbr)->stale_counter = stale_counter++;
		} else {
			/* Global stale counter reached UINT32_MAX, reset it and
			 * respective neighbors stale counter too.
			 */
			struct net_nbr *n = NULL;
			struct net_ipv6_nbr_data *data = NULL;
			int i;

			stale_counter = 0U;

			for (i = 0; i < CONFIG_NET_IPV6_MAX_NEIGHBORS; i++) {
				n = get_nbr(i);
				if (!n || !n->ref) {
					continue;
				}

				data = net_ipv6_nbr_data(nbr);
				if (!data) {
					continue;
				}

				if (data->state != NET_IPV6_NBR_STATE_STALE) {
					continue;
				}

				data->stale_counter = stale_counter++;
			}
		}
	}
}

struct iface_cb_data {
	net_nbr_cb_t cb;
	void *user_data;
};

static void iface_cb(struct net_if *iface, void *user_data)
{
	struct iface_cb_data *data = user_data;
	int i;

	net_ipv6_nbr_lock();

	for (i = 0; i < CONFIG_NET_IPV6_MAX_NEIGHBORS; i++) {
		struct net_nbr *nbr = get_nbr(i);

		if (!nbr->ref || nbr->iface != iface) {
			continue;
		}

		data->cb(nbr, data->user_data);
	}

	net_ipv6_nbr_unlock();
}

void net_ipv6_nbr_foreach(net_nbr_cb_t cb, void *user_data)
{
	struct iface_cb_data cb_data = {
		.cb = cb,
		.user_data = user_data,
	};

	/* Return the neighbors according to network interface. This makes it
	 * easier in the callback to use the neighbor information.
	 */
	net_if_foreach(iface_cb, &cb_data);
}

#if NET_DEBUG_NBR
void nbr_print(void)
{
	int i;

	for (i = 0; i < CONFIG_NET_IPV6_MAX_NEIGHBORS; i++) {
		struct net_nbr *nbr = get_nbr(i);

		if (!nbr->ref) {
			continue;
		}

		NET_DBG("[%d] %p %d/%d/%d/%d/%d pending %p iface %p/%d "
			"ll %s addr %s",
			i, nbr, nbr->ref, net_ipv6_nbr_data(nbr)->ns_count,
			net_ipv6_nbr_data(nbr)->is_router,
			net_ipv6_nbr_data(nbr)->state,
			net_ipv6_nbr_data(nbr)->link_metric,
			net_ipv6_nbr_data(nbr)->pending,
			nbr->iface, nbr->idx,
			nbr->idx == NET_NBR_LLADDR_UNKNOWN ? "?" :
			net_sprint_ll_addr(
				net_nbr_get_lladdr(nbr->idx)->addr,
				net_nbr_get_lladdr(nbr->idx)->len),
			net_sprint_ipv6_addr(&net_ipv6_nbr_data(nbr)->addr));
	}
}
#else
#define nbr_print(...)
#endif

static struct net_nbr *nbr_lookup(struct net_nbr_table *table,
				  struct net_if *iface,
				  const struct net_in6_addr *addr)
{
	int i;

	for (i = 0; i < CONFIG_NET_IPV6_MAX_NEIGHBORS; i++) {
		struct net_nbr *nbr = get_nbr(i);

		if (!nbr->ref) {
			continue;
		}

		if (iface && nbr->iface != iface) {
			continue;
		}

		if (net_ipv6_addr_cmp(&net_ipv6_nbr_data(nbr)->addr, addr)) {
			return nbr;
		}
	}

	return NULL;
}

static inline void nbr_clear_ns_pending(struct net_ipv6_nbr_data *data)
{
	data->send_ns = 0;

	if (data->pending) {
		net_pkt_unref(data->pending);
		data->pending = NULL;
	}
}

static inline void nbr_free(struct net_nbr *nbr)
{
	NET_DBG("nbr %p", nbr);

	nbr_clear_ns_pending(net_ipv6_nbr_data(nbr));

	net_ipv6_nbr_data(nbr)->reachable = 0;
	net_ipv6_nbr_data(nbr)->reachable_timeout = 0;

	net_nbr_unref(nbr);
	net_nbr_unlink(nbr, NULL);
}

bool net_ipv6_nbr_rm(struct net_if *iface, struct net_in6_addr *addr)
{
	struct net_nbr *nbr;
#if defined(CONFIG_NET_MGMT_EVENT_INFO)
	struct net_event_ipv6_nbr info;
#endif

	net_ipv6_nbr_lock();

	nbr = nbr_lookup(&net_neighbor.table, iface, addr);
	if (!nbr) {
		net_ipv6_nbr_unlock();
		return false;
	}

	/* Remove any routes with nbr as nexthop in first place */
	net_route_del_by_nexthop(iface, addr);

	nbr_free(nbr);

#if defined(CONFIG_NET_MGMT_EVENT_INFO)
	info.idx = -1;
	net_ipaddr_copy(&info.addr, addr);
	net_mgmt_event_notify_with_info(NET_EVENT_IPV6_NBR_DEL,
					iface, (void *) &info,
					sizeof(struct net_event_ipv6_nbr));
#else
	net_mgmt_event_notify(NET_EVENT_IPV6_NBR_DEL, iface);
#endif

	net_ipv6_nbr_unlock();
	return true;
}

#define NS_REPLY_TIMEOUT (1 * MSEC_PER_SEC)

static void ipv6_ns_reply_timeout(struct k_work *work)
{
	int64_t current = k_uptime_get();
	struct net_nbr *nbr = NULL;
	struct net_ipv6_nbr_data *data;
	int i;

	ARG_UNUSED(work);

	net_ipv6_nbr_lock();

	for (i = 0; i < CONFIG_NET_IPV6_MAX_NEIGHBORS; i++) {
		int64_t remaining;
		nbr = get_nbr(i);

		if (!nbr || !nbr->ref) {
			continue;
		}

		data = net_ipv6_nbr_data(nbr);
		if (!data) {
			continue;
		}

		if (!data->send_ns) {
			continue;
		}

		remaining = data->send_ns + NS_REPLY_TIMEOUT - current;

		if (remaining > 0) {
			if (!k_work_delayable_remaining_get(
				    &ipv6_ns_reply_timer)) {
				k_work_reschedule(&ipv6_ns_reply_timer,
						  K_MSEC(remaining));
			}

			continue;
		}

		data->send_ns = 0;

		/* We did not receive reply to a sent NS */
		if (!data->pending) {
			/* Silently return, this is not an error as the work
			 * cannot be cancelled in certain cases.
			 */
			continue;
		}

		NET_DBG("NS nbr %p pending %p timeout to %s", nbr,
			data->pending,
			net_sprint_ipv6_addr(&NET_IPV6_HDR(data->pending)->dst));

		/* To unref when pending variable was set */
		net_pkt_unref(data->pending);

		/* To unref the original pkt allocation */
		net_pkt_unref(data->pending);

		data->pending = NULL;

		net_nbr_unref(nbr);
	}

	net_ipv6_nbr_unlock();
}

static void nbr_init(struct net_nbr *nbr, struct net_if *iface,
		     const struct net_in6_addr *addr, bool is_router,
		     enum net_ipv6_nbr_state state)
{
	nbr->idx = NET_NBR_LLADDR_UNKNOWN;
	nbr->iface = iface;

	net_ipaddr_copy(&net_ipv6_nbr_data(nbr)->addr, addr);
	ipv6_nbr_set_state(nbr, state);
	net_ipv6_nbr_data(nbr)->is_router = is_router;
	net_ipv6_nbr_data(nbr)->pending = NULL;
	net_ipv6_nbr_data(nbr)->send_ns = 0;

#if defined(CONFIG_NET_IPV6_ND)
	net_ipv6_nbr_data(nbr)->reachable = 0;
	net_ipv6_nbr_data(nbr)->reachable_timeout = 0;
#endif
}

static struct net_nbr *nbr_new(struct net_if *iface,
			       const struct net_in6_addr *addr, bool is_router,
			       enum net_ipv6_nbr_state state)
{
	struct net_nbr *nbr = net_nbr_get(&net_neighbor.table);

	if (!nbr) {
		return NULL;
	}

	nbr_init(nbr, iface, addr, is_router, state);

	NET_DBG("nbr %p iface %p/%d state %d IPv6 %s",
		nbr, iface, net_if_get_by_iface(iface), state,
		net_sprint_ipv6_addr(addr));

	return nbr;
}

static void dbg_update_neighbor_lladdr(const struct net_linkaddr *new_lladdr,
				       const struct net_linkaddr_storage *old_lladdr,
				       const struct net_in6_addr *addr)
{
	char out[sizeof("xx:xx:xx:xx:xx:xx:xx:xx")];

	snprintk(out, sizeof(out), "%s",
		 net_sprint_ll_addr(old_lladdr->addr, old_lladdr->len));

	NET_DBG("Updating neighbor %s lladdr %s (was %s)",
		net_sprint_ipv6_addr(addr),
		net_sprint_ll_addr(new_lladdr->addr, new_lladdr->len),
		out);
}

static void dbg_update_neighbor_lladdr_raw(uint8_t *new_lladdr,
				       struct net_linkaddr_storage *old_lladdr,
				       struct net_in6_addr *addr)
{
	struct net_linkaddr lladdr = {
		.len = old_lladdr->len,
		.addr = new_lladdr,
	};

	dbg_update_neighbor_lladdr(&lladdr, old_lladdr, addr);
}

#define dbg_addr(action, pkt_str, src, dst, pkt)			\
	do {								\
		NET_DBG("%s %s from %s to %s iface %p/%d",		\
			action, pkt_str,				\
			net_sprint_ipv6_addr(src),		\
			net_sprint_ipv6_addr(dst),		\
			net_pkt_iface(pkt),				\
			net_if_get_by_iface(net_pkt_iface(pkt)));	\
	} while (false)

#define dbg_addr_recv(pkt_str, src, dst, pkt)	\
	dbg_addr("Received", pkt_str, src, dst, pkt)

#define dbg_addr_sent(pkt_str, src, dst, pkt)	\
	dbg_addr("Sent", pkt_str, src, dst, pkt)

#define dbg_addr_with_tgt(action, pkt_str, src, dst, target, pkt)	\
	do {								\
		NET_DBG("%s %s from %s to %s, target %s iface %p/%d",	\
			action,						\
			pkt_str,                                        \
			net_sprint_ipv6_addr(src),		\
			net_sprint_ipv6_addr(dst),		\
			net_sprint_ipv6_addr(target),	\
			net_pkt_iface(pkt),				\
			net_if_get_by_iface(net_pkt_iface(pkt)));	\
	} while (false)

#define dbg_addr_recv_tgt(pkt_str, src, dst, tgt, pkt)		\
	dbg_addr_with_tgt("Received", pkt_str, src, dst, tgt, pkt)

#define dbg_addr_sent_tgt(pkt_str, src, dst, tgt, pkt)		\
	dbg_addr_with_tgt("Sent", pkt_str, src, dst, tgt, pkt)

static void ipv6_nd_remove_old_stale_nbr(void)
{
	struct net_nbr *nbr = NULL;
	struct net_ipv6_nbr_data *data = NULL;
	int nbr_idx = -1;
	uint32_t oldest = UINT32_MAX;
	int i;

	for (i = 0; i < CONFIG_NET_IPV6_MAX_NEIGHBORS; i++) {
		nbr = get_nbr(i);
		if (!nbr || !nbr->ref) {
			continue;
		}

		data = net_ipv6_nbr_data(nbr);
		if (!data || data->is_router ||
		    data->state != NET_IPV6_NBR_STATE_STALE) {
			continue;
		}

		if (nbr_idx == -1) {
			nbr_idx = i;
			oldest = data->stale_counter;
			continue;
		}

		if (oldest == MIN(oldest, data->stale_counter)) {
			continue;
		}

		nbr_idx = i;
		oldest = data->stale_counter;
	}

	if (nbr_idx != -1) {
		nbr = get_nbr(nbr_idx);
		if (!nbr) {
			return;
		}

		net_ipv6_nbr_rm(nbr->iface,
				&net_ipv6_nbr_data(nbr)->addr);
	}
}

static struct net_nbr *add_nbr(struct net_if *iface,
			       const struct net_in6_addr *addr,
			       bool is_router,
			       enum net_ipv6_nbr_state state)
{
	struct net_nbr *nbr;

	nbr = nbr_lookup(&net_neighbor.table, iface, addr);
	if (nbr) {
		return nbr;
	}

	nbr = nbr_new(iface, addr, is_router, state);
	if (nbr) {
		return nbr;
	}

	/* Check if there are any stale neighbors, delete the oldest
	 * one and try to add new neighbor.
	 */
	ipv6_nd_remove_old_stale_nbr();

	nbr = nbr_new(iface, addr, is_router, state);
	if (!nbr) {
		return NULL;
	}

	return nbr;
}

struct net_nbr *net_ipv6_nbr_add(struct net_if *iface,
				 const struct net_in6_addr *addr,
				 const struct net_linkaddr *lladdr,
				 bool is_router,
				 enum net_ipv6_nbr_state state)
{
	struct net_nbr *nbr;
	int ret;
#if defined(CONFIG_NET_MGMT_EVENT_INFO)
	struct net_event_ipv6_nbr info;
#endif

	net_ipv6_nbr_lock();

	nbr = add_nbr(iface, addr, is_router, state);
	if (!nbr) {
		NET_ERR("Could not add router neighbor %s [%s]",
			net_sprint_ipv6_addr(addr),
			lladdr ? net_sprint_ll_addr(lladdr->addr, lladdr->len) : "unknown");
		goto out;
	}

	if (lladdr && net_nbr_link(nbr, iface, lladdr) == -EALREADY &&
	    net_ipv6_nbr_data(nbr)->state != NET_IPV6_NBR_STATE_STATIC) {
		/* Update the lladdr if the node was already known */
		struct net_linkaddr_storage *cached_lladdr;

		cached_lladdr = net_nbr_get_lladdr(nbr->idx);

		if (memcmp(cached_lladdr->addr, lladdr->addr, lladdr->len)) {
			dbg_update_neighbor_lladdr(lladdr, cached_lladdr, addr);

			net_linkaddr_set(cached_lladdr, lladdr->addr,
					 lladdr->len);

			ipv6_nbr_set_state(nbr, NET_IPV6_NBR_STATE_STALE);
		} else if (net_ipv6_nbr_data(nbr)->state ==
			   NET_IPV6_NBR_STATE_INCOMPLETE) {
			ipv6_nbr_set_state(nbr, NET_IPV6_NBR_STATE_STALE);
		}
	}

	if (net_ipv6_nbr_data(nbr)->state == NET_IPV6_NBR_STATE_INCOMPLETE) {
		/* Send NS so that we can verify that the neighbor is
		 * reachable.
		 */
		ret = net_ipv6_send_ns(iface, NULL, NULL, NULL, addr, false);
		if (ret < 0) {
			NET_DBG("Cannot send NS (%d)", ret);
		}
	}

	NET_DBG("[%d] nbr %p state %d router %d IPv6 %s ll %s iface %p/%d",
		nbr->idx, nbr, state, is_router,
		net_sprint_ipv6_addr(addr),
		lladdr ? net_sprint_ll_addr(lladdr->addr, lladdr->len) : "[unknown]",
		nbr->iface, net_if_get_by_iface(nbr->iface));

#if defined(CONFIG_NET_MGMT_EVENT_INFO)
	info.idx = nbr->idx;
	net_ipaddr_copy(&info.addr, addr);
	net_mgmt_event_notify_with_info(NET_EVENT_IPV6_NBR_ADD,
					iface, (void *) &info,
					sizeof(struct net_event_ipv6_nbr));
#else
	net_mgmt_event_notify(NET_EVENT_IPV6_NBR_ADD, iface);
#endif

out:
	net_ipv6_nbr_unlock();
	return nbr;
}

void net_neighbor_remove(struct net_nbr *nbr)
{
	NET_DBG("Neighbor %p removed", nbr);

	return;
}

void net_neighbor_table_clear(struct net_nbr_table *table)
{
	NET_DBG("Neighbor table %p cleared", table);
}

struct net_in6_addr *net_ipv6_nbr_lookup_by_index(struct net_if *iface,
					      uint8_t idx)
{
	int i;

	if (idx == NET_NBR_LLADDR_UNKNOWN) {
		return NULL;
	}

	net_ipv6_nbr_lock();

	for (i = 0; i < CONFIG_NET_IPV6_MAX_NEIGHBORS; i++) {
		struct net_nbr *nbr = get_nbr(i);

		if (!nbr->ref) {
			continue;
		}

		if (iface && nbr->iface != iface) {
			continue;
		}

		if (nbr->idx == idx) {
			net_ipv6_nbr_unlock();
			return &net_ipv6_nbr_data(nbr)->addr;
		}
	}

	net_ipv6_nbr_unlock();
	return NULL;
}
#else
const char *net_ipv6_nbr_state2str(enum net_ipv6_nbr_state state)
{
	return "<unknown state>";
}
#endif /* CONFIG_NET_IPV6_NBR_CACHE */

#if defined(CONFIG_NET_IPV6_DAD)
int net_ipv6_start_dad(struct net_if *iface, struct net_if_addr *ifaddr)
{
	return net_ipv6_send_ns(iface, NULL, NULL, NULL,
				&ifaddr->address.in6_addr, true);
}

static inline bool dad_failed(struct net_if *iface, struct net_in6_addr *addr)
{
	if (net_ipv6_is_ll_addr(addr)) {
		NET_ERR("DAD failed, no ll IPv6 address!");
		return false;
	}

	net_if_ipv6_dad_failed(iface, addr);

	return true;
}
#endif /* CONFIG_NET_IPV6_DAD */

#if defined(CONFIG_NET_IPV6_NBR_CACHE)
static struct net_in6_addr *check_route(struct net_if *iface,
					struct net_in6_addr *dst,
					bool *try_route)
{
	struct net_in6_addr *nexthop = NULL;
	struct net_route_entry *route;
	struct net_if_router *router;

	route = net_route_lookup(iface, dst);
	if (route) {
		nexthop = net_route_get_nexthop(route);

		NET_DBG("Route %p nexthop %s iface %p/%d",
			route,
			nexthop ? net_sprint_ipv6_addr(nexthop) :
			"<unknown>",
			iface, net_if_get_by_iface(iface));

		if (!nexthop) {
			net_route_del(route);

			NET_DBG("No route to host %s",
				net_sprint_ipv6_addr(dst));

			return NULL;
		}
	} else {
		/* No specific route to this host, use the default
		 * route instead.
		 */
		router = net_if_ipv6_router_find_default(NULL, dst);
		if (!router) {
			NET_DBG("No default route to %s",
				net_sprint_ipv6_addr(dst));

			/* Try to send the packet anyway */
			nexthop = dst;
			if (try_route) {
				*try_route = true;
			}

			return nexthop;
		}

		nexthop = &router->address.in6_addr;

		NET_DBG("Router %p nexthop %s", router,
			net_sprint_ipv6_addr(nexthop));
	}

	return nexthop;
}

enum net_verdict net_ipv6_prepare_for_send(struct net_pkt *pkt)
{
	NET_PKT_DATA_ACCESS_CONTIGUOUS_DEFINE(ipv6_access, struct net_ipv6_hdr);
	struct net_in6_addr *nexthop = NULL;
	struct net_if *iface = NULL;
	struct net_ipv6_hdr *ip_hdr;
	struct net_nbr *nbr;
	int ret;

	NET_ASSERT(pkt && pkt->buffer);

	ip_hdr = (struct net_ipv6_hdr *)net_pkt_get_data(pkt, &ipv6_access);
	if (!ip_hdr) {
		return NET_DROP;
	}

#if defined(CONFIG_NET_IPV6_FRAGMENT)
	/* If we have already fragmented the packet, the fragment id will
	 * contain a proper value and we can skip other checks.
	 */
	if (net_pkt_ipv6_fragment_id(pkt) == 0U) {
		uint16_t mtu = net_if_get_mtu(net_pkt_iface(pkt));
		size_t pkt_len = net_pkt_get_len(pkt);

		mtu = MAX(NET_IPV6_MTU, mtu);
		if (mtu < pkt_len) {
			ret = net_ipv6_send_fragmented_pkt(net_pkt_iface(pkt),
							   pkt, pkt_len);
			if (ret < 0) {
				NET_DBG("Cannot fragment IPv6 pkt (%d)", ret);
				return NET_DROP;
			}

			/* We need to unref here because we simulate the packet
			 * sending.
			 */
			net_pkt_unref(pkt);

			/* No need to continue with the sending as the packet
			 * is now split and its fragments will be sent
			 * separately to network.
			 */
			return NET_CONTINUE;
		}
	}
#endif /* CONFIG_NET_IPV6_FRAGMENT */

	/* If the IPv6 destination address is not link local, then try to get
	 * the next hop from routing table if we have multi interface routing
	 * enabled. The reason for this is that the neighbor cache will not
	 * contain public IPv6 address information so in that case we should
	 * not enter this branch.
	 */
	if ((net_pkt_lladdr_dst(pkt)->addr &&
	     ((IS_ENABLED(CONFIG_NET_ROUTING) &&
	      (net_ipv6_is_ll_addr((struct net_in6_addr *)ip_hdr->dst) ||
	       net_if_ipv6_addr_onlink(NULL, (struct net_in6_addr *)ip_hdr->dst) ||
	       net_pkt_forwarding(pkt))) ||
	      !IS_ENABLED(CONFIG_NET_ROUTING))) ||
	    net_ipv6_is_addr_mcast((struct net_in6_addr *)ip_hdr->dst) ||
	    /* Workaround Linux bug, see:
	     * https://github.com/zephyrproject-rtos/zephyr/issues/3111
	     */
	    net_if_flag_is_set(net_pkt_iface(pkt), NET_IF_POINTOPOINT) ||
	    net_if_flag_is_set(net_pkt_iface(pkt), NET_IF_IPV6_NO_ND)) {
		return NET_OK;
	}

	if (net_if_ipv6_addr_onlink(&iface, (struct net_in6_addr *)ip_hdr->dst)) {
		nexthop = (struct net_in6_addr *)ip_hdr->dst;
		net_pkt_set_iface(pkt, iface);
	} else if (net_ipv6_is_ll_addr((struct net_in6_addr *)ip_hdr->dst)) {
		nexthop = (struct net_in6_addr *)ip_hdr->dst;
	} else {
		/* We need to figure out where the destination
		 * host is located.
		 */
		bool try_route = false;

		nexthop = check_route(NULL, (struct net_in6_addr *)ip_hdr->dst,
				      &try_route);
		if (!nexthop) {
			return NET_DROP;
		}

		if (try_route) {
			goto try_send;
		}
	}

	if (!iface) {
		/* This means that the dst was not onlink, so try to
		 * figure out the interface using nexthop instead.
		 */
		if (net_if_ipv6_addr_onlink(&iface, nexthop)) {
			net_pkt_set_iface(pkt, iface);
		} else {
			/* nexthop might be the nbr list, e.g. a link-local
			 * address of a connected peer.
			 */
			nbr = net_ipv6_nbr_lookup(NULL, nexthop);
			if (nbr) {
				iface = nbr->iface;
				net_pkt_set_iface(pkt, iface);
			} else {
				iface = net_pkt_iface(pkt);
			}
		}

		/* If the above check returns null, we try to send
		 * the packet and hope for the best.
		 */
	}

try_send:
	net_ipv6_nbr_lock();

	nbr = nbr_lookup(&net_neighbor.table, iface, nexthop);

	NET_DBG("Neighbor lookup %p (%d) iface %p/%d addr %s state %s", nbr,
		nbr ? nbr->idx : NET_NBR_LLADDR_UNKNOWN,
		iface, net_if_get_by_iface(iface),
		net_sprint_ipv6_addr(nexthop),
		nbr ? net_ipv6_nbr_state2str(net_ipv6_nbr_data(nbr)->state) :
		"-");

	if (nbr && nbr->idx != NET_NBR_LLADDR_UNKNOWN) {
		struct net_linkaddr_storage *lladdr;

		lladdr = net_nbr_get_lladdr(nbr->idx);

		net_pkt_lladdr_dst(pkt)->addr = lladdr->addr;
		net_pkt_lladdr_dst(pkt)->len = lladdr->len;

		NET_DBG("Neighbor %p addr %s", nbr,
			net_sprint_ll_addr(lladdr->addr, lladdr->len));

		/* Start the NUD if we are in STALE state.
		 * See RFC 4861 ch 7.3.3 for details.
		 */
#if defined(CONFIG_NET_IPV6_ND)
		if (net_ipv6_nbr_data(nbr)->state == NET_IPV6_NBR_STATE_STALE) {
			ipv6_nbr_set_state(nbr, NET_IPV6_NBR_STATE_DELAY);

			ipv6_nd_restart_reachable_timer(nbr,
							DELAY_FIRST_PROBE_TIME);
		}
#endif
		net_ipv6_nbr_unlock();
		return NET_OK;
	}

	net_ipv6_nbr_unlock();

#if defined(CONFIG_NET_IPV6_ND)
	/* We need to send NS and wait for NA before sending the packet. If the packet was
	 * forwarded from another interface do not use the original source address.
	 */
	ret = net_ipv6_send_ns(net_pkt_iface(pkt), pkt,
			       net_pkt_forwarding(pkt) ? NULL : (struct net_in6_addr *)ip_hdr->src,
			       NULL, nexthop, false);
	if (ret < 0) {
		/* In case of an error, the NS send function will unref
		 * the pkt.
		 */
		NET_DBG("Cannot send NS (%d) iface %p/%d",
			ret, net_pkt_iface(pkt),
			net_if_get_by_iface(net_pkt_iface(pkt)));
	}

	NET_DBG("pkt %p (buffer %p) will be sent later to iface %p/%d",
		pkt, pkt->buffer, net_pkt_iface(pkt),
		net_if_get_by_iface(net_pkt_iface(pkt)));

	return NET_CONTINUE;
#else
	ARG_UNUSED(ret);

	NET_DBG("pkt %p (buffer %p) cannot be sent to iface %p/%d, "
		"dropping it.", pkt, pkt->buffer,
		net_pkt_iface(pkt), net_if_get_by_iface(net_pkt_iface(pkt)));

	return NET_DROP;
#endif /* CONFIG_NET_IPV6_ND */
}

struct net_nbr *net_ipv6_nbr_lookup(struct net_if *iface,
				    struct net_in6_addr *addr)
{
	struct net_nbr *nbr;

	net_ipv6_nbr_lock();
	nbr = nbr_lookup(&net_neighbor.table, iface, addr);
	net_ipv6_nbr_unlock();

	return nbr;
}

struct net_nbr *net_ipv6_get_nbr(struct net_if *iface, uint8_t idx)
{
	struct net_nbr *ret = NULL;
	int i;

	if (idx == NET_NBR_LLADDR_UNKNOWN) {
		return NULL;
	}

	net_ipv6_nbr_lock();

	for (i = 0; i < CONFIG_NET_IPV6_MAX_NEIGHBORS; i++) {
		struct net_nbr *nbr = get_nbr(i);

		if (nbr->ref) {
			if (iface && nbr->iface != iface) {
				continue;
			}

			if (nbr->idx == idx) {
				ret = nbr;
				break;
			}
		}
	}

	net_ipv6_nbr_unlock();
	return ret;
}

static inline uint8_t get_llao_len(struct net_if *iface)
{
	uint8_t total_len = net_if_get_link_addr(iface)->len +
			 sizeof(struct net_icmpv6_nd_opt_hdr);

	return ROUND_UP(total_len, 8U);
}

static inline bool set_llao(struct net_pkt *pkt,
			    struct net_linkaddr *lladdr,
			    uint8_t llao_len, uint8_t type)
{
	struct net_icmpv6_nd_opt_hdr opt_hdr = {
		.type = type,
		.len  = llao_len >> 3,
	};

	if (net_pkt_write(pkt, &opt_hdr,
			  sizeof(struct net_icmpv6_nd_opt_hdr)) ||
	    net_pkt_write(pkt, lladdr->addr, lladdr->len) ||
	    net_pkt_memset(pkt, 0, llao_len - lladdr->len - 2)) {
		return false;
	}

	return true;
}

static bool read_llao(struct net_pkt *pkt,
		      uint8_t len,
		      struct net_linkaddr_storage *llstorage)
{
	uint8_t padding;

	llstorage->len = NET_LINK_ADDR_MAX_LENGTH;
	if (net_pkt_lladdr_src(pkt)->len < llstorage->len) {
		llstorage->len = net_pkt_lladdr_src(pkt)->len;
	}

	if (net_pkt_read(pkt, llstorage->addr, llstorage->len)) {
		return false;
	}

	padding = len * 8U - 2 - llstorage->len;
	if (padding) {
		if (net_pkt_skip(pkt, padding)) {
			return false;
		}
	}

	return true;
}

int net_ipv6_send_na(struct net_if *iface, const struct net_in6_addr *src,
		     const struct net_in6_addr *dst, const struct net_in6_addr *tgt,
		     uint8_t flags)
{
	NET_PKT_DATA_ACCESS_CONTIGUOUS_DEFINE(na_access,
					      struct net_icmpv6_na_hdr);
	int ret = -ENOBUFS;
	struct net_icmpv6_na_hdr *na_hdr;
	struct net_pkt *pkt;
	uint8_t llao_len;

	llao_len = get_llao_len(iface);

	pkt = net_pkt_alloc_with_buffer(iface,
					sizeof(struct net_icmpv6_na_hdr) +
					llao_len,
					NET_AF_INET6, NET_IPPROTO_ICMPV6,
					ND_NET_BUF_TIMEOUT);
	if (!pkt) {
		return -ENOMEM;
	}

	net_pkt_set_ipv6_hop_limit(pkt, NET_IPV6_ND_HOP_LIMIT);

	if (net_ipv6_create(pkt, src, dst) ||
	    net_icmpv6_create(pkt, NET_ICMPV6_NA, 0)) {
		goto drop;
	}

	na_hdr = (struct net_icmpv6_na_hdr *)net_pkt_get_data(pkt, &na_access);
	if (!na_hdr) {
		goto drop;
	}

	/* Let's make sure reserved part is full of 0 */
	memset(na_hdr, 0, sizeof(struct net_icmpv6_na_hdr));

	na_hdr->flags = flags;
	net_ipv6_addr_copy_raw(na_hdr->tgt, (uint8_t *)tgt);

	if (net_pkt_set_data(pkt, &na_access)) {
		goto drop;
	}

	if (!set_llao(pkt, net_if_get_link_addr(iface),
		      llao_len, NET_ICMPV6_ND_OPT_TLLAO)) {
		goto drop;
	}

	net_pkt_cursor_init(pkt);
	net_ipv6_finalize(pkt, NET_IPPROTO_ICMPV6);

	dbg_addr_sent_tgt("Neighbor Advertisement", src, dst, &na_hdr->tgt,
			  pkt);

	if (net_send_data(pkt) < 0) {
		net_stats_update_ipv6_nd_drop(iface);
		ret = -EINVAL;

		goto drop;
	}

	net_stats_update_icmp_sent(net_pkt_iface(pkt));
	net_stats_update_ipv6_nd_sent(iface);

	return 0;

drop:
	net_pkt_unref(pkt);

	return ret;
}

static void ns_routing_info(struct net_pkt *pkt,
			    struct net_in6_addr *nexthop,
			    struct net_in6_addr *tgt)
{
	if (CONFIG_NET_IPV6_LOG_LEVEL >= LOG_LEVEL_DBG) {
		char out[NET_IPV6_ADDR_LEN];

		snprintk(out, sizeof(out), "%s",
			 net_sprint_ipv6_addr(nexthop));

		if (net_ipv6_addr_cmp(nexthop, tgt)) {
			NET_DBG("Routing to %s iface %p/%d",
				out,
				net_pkt_iface(pkt),
				net_if_get_by_iface(net_pkt_iface(pkt)));
		} else {
			NET_DBG("Routing to %s via %s iface %p/%d",
				net_sprint_ipv6_addr(tgt),
				out,
				net_pkt_iface(pkt),
				net_if_get_by_iface(net_pkt_iface(pkt)));
		}
	}
}

static int handle_ns_input(struct net_icmp_ctx *ctx,
			   struct net_pkt *pkt,
			   struct net_icmp_ip_hdr *hdr,
			   struct net_icmp_hdr *icmp_hdr,
			   void *user_data)
{
	NET_PKT_DATA_ACCESS_CONTIGUOUS_DEFINE(ns_access,
					      struct net_icmpv6_ns_hdr);
	NET_PKT_DATA_ACCESS_DEFINE(nd_access, struct net_icmpv6_nd_opt_hdr);
	struct net_ipv6_hdr *ip_hdr = hdr->ipv6;
	uint16_t length = (uint16_t)net_pkt_get_len(pkt);
	uint8_t flags = 0U;
	bool routing = false;
	struct net_icmpv6_nd_opt_hdr *nd_opt_hdr;
	struct net_icmpv6_ns_hdr *ns_hdr;
	struct net_if_addr *ifaddr;
	const struct net_in6_addr *na_src;
	const struct net_in6_addr *na_dst;
	struct net_in6_addr *tgt;
	struct net_linkaddr_storage src_lladdr_s;
	struct net_linkaddr src_lladdr;

	src_lladdr.len = 0;

	if (net_if_flag_is_set(net_pkt_iface(pkt), NET_IF_IPV6_NO_ND)) {
		goto drop;
	}

	ns_hdr = (struct net_icmpv6_ns_hdr *)net_pkt_get_data(pkt, &ns_access);
	if (!ns_hdr) {
		NET_ERR("DROP: NULL NS header");
		goto drop;
	}

	dbg_addr_recv_tgt("Neighbor Solicitation",
			  &ip_hdr->src, &ip_hdr->dst, &ns_hdr->tgt, pkt);

	net_stats_update_ipv6_nd_recv(net_pkt_iface(pkt));

	if (((length < (sizeof(struct net_ipv6_hdr) +
			  sizeof(struct net_icmp_hdr) +
			  sizeof(struct net_icmpv6_ns_hdr))) ||
	    (ip_hdr->hop_limit != NET_IPV6_ND_HOP_LIMIT)) &&
	    (net_ipv6_is_addr_mcast((struct net_in6_addr *)ns_hdr->tgt) &&
	     icmp_hdr->code != 0U)) {
		goto drop;
	}

	net_pkt_acknowledge_data(pkt, &ns_access);

	net_pkt_set_ipv6_ext_opt_len(pkt, sizeof(struct net_icmpv6_ns_hdr));
	length -= (sizeof(struct net_ipv6_hdr) + sizeof(struct net_icmp_hdr));

	nd_opt_hdr = (struct net_icmpv6_nd_opt_hdr *)
				net_pkt_get_data(pkt, &nd_access);

	while (nd_opt_hdr && nd_opt_hdr->len > 0 &&
	       net_pkt_ipv6_ext_opt_len(pkt) < length) {
		uint8_t prev_opt_len;

		net_pkt_acknowledge_data(pkt, &nd_access);

		switch (nd_opt_hdr->type) {
		case NET_ICMPV6_ND_OPT_SLLAO:
			if (net_ipv6_is_addr_unspecified(
					(struct net_in6_addr *)ip_hdr->src)) {
				goto drop;
			}

			if (!read_llao(pkt, nd_opt_hdr->len, &src_lladdr_s)) {
				NET_ERR("DROP: failed to read LLAO");
				goto drop;
			}

			src_lladdr.len = src_lladdr_s.len;
			src_lladdr.addr = src_lladdr_s.addr;

			break;
		default:
			NET_DBG("Unknown ND option 0x%x", nd_opt_hdr->type);
			break;
		}

		prev_opt_len = net_pkt_ipv6_ext_opt_len(pkt);

		net_pkt_set_ipv6_ext_opt_len(pkt,
					     net_pkt_ipv6_ext_opt_len(pkt) +
					     (nd_opt_hdr->len << 3));

		if (prev_opt_len >= net_pkt_ipv6_ext_opt_len(pkt)) {
			NET_ERR("DROP: Corrupted NS message");
			goto drop;
		}

		nd_opt_hdr = (struct net_icmpv6_nd_opt_hdr *)
					net_pkt_get_data(pkt, &nd_access);
	}

	if (IS_ENABLED(CONFIG_NET_ROUTING)) {
		ifaddr = net_if_ipv6_addr_lookup((struct net_in6_addr *)ns_hdr->tgt,
						 NULL);
	} else {
		ifaddr = net_if_ipv6_addr_lookup_by_iface(
			    net_pkt_iface(pkt), (struct net_in6_addr *)ns_hdr->tgt);
	}

	if (!ifaddr) {
		if (IS_ENABLED(CONFIG_NET_ROUTING)) {
			struct net_in6_addr *nexthop;

			nexthop = check_route(NULL,
					      (struct net_in6_addr *)ns_hdr->tgt,
					      NULL);
			if (nexthop) {
				ns_routing_info(pkt, nexthop,
						(struct net_in6_addr *)ns_hdr->tgt);
				na_dst = (struct net_in6_addr *)ip_hdr->dst;
				/* Note that the target is not the address of
				 * the "nethop" as that is a link-local address
				 * which is not routable.
				 */
				tgt = (struct net_in6_addr *)ns_hdr->tgt;

				/* Source address must be one of our real
				 * interface address where the packet was
				 * received.
				 */
				na_src = net_if_ipv6_select_src_addr(
						net_pkt_iface(pkt),
						(struct net_in6_addr *)ip_hdr->src);
				if (!na_src) {
					NET_DBG("DROP: No interface address "
						"for dst %s iface %p/%d",
						net_sprint_ipv6_addr(&ip_hdr->src),
						net_pkt_iface(pkt),
						net_if_get_by_iface(
							net_pkt_iface(pkt)));
					goto silent_drop;
				}

				routing = true;
				goto nexthop_found;
			}
		}

		NET_DBG("DROP: No such interface address %s",
			net_sprint_ipv6_addr(&ns_hdr->tgt));
		goto silent_drop;
	} else {
		tgt = &ifaddr->address.in6_addr;
		na_src = (struct net_in6_addr *)ip_hdr->dst;
	}

nexthop_found:

#if !defined(CONFIG_NET_IPV6_DAD)
	if (net_ipv6_is_addr_unspecified((struct net_in6_addr *)ip_hdr->src)) {
		goto drop;
	}

#else /* CONFIG_NET_IPV6_DAD */

	/* Do DAD */
	if (net_ipv6_is_addr_unspecified((struct net_in6_addr *)ip_hdr->src)) {

		if (!net_ipv6_is_addr_solicited_node((struct net_in6_addr *)ip_hdr->dst)) {
			NET_DBG("DROP: Not solicited node addr %s",
				net_sprint_ipv6_addr(&ip_hdr->dst));
			goto silent_drop;
		}

		if (ifaddr->addr_state == NET_ADDR_TENTATIVE) {
			NET_DBG("DROP: DAD failed for %s iface %p/%d",
				net_sprint_ipv6_addr(&ifaddr->address.in6_addr),
				net_pkt_iface(pkt),
				net_if_get_by_iface(net_pkt_iface(pkt)));

			dad_failed(net_pkt_iface(pkt),
				   &ifaddr->address.in6_addr);
			goto silent_drop;
		}

		/* We reuse the received packet for the NA addresses*/
		net_ipv6_addr_create_ll_allnodes_mcast(
					(struct net_in6_addr *)ip_hdr->dst);
		net_ipaddr_copy((struct net_in6_addr *)ip_hdr->src,
				net_if_ipv6_select_src_addr(
					net_pkt_iface(pkt),
					(struct net_in6_addr *)ip_hdr->dst));

		na_src = (struct net_in6_addr *)ip_hdr->src;
		na_dst = (struct net_in6_addr *)ip_hdr->dst;
		flags = NET_ICMPV6_NA_FLAG_OVERRIDE;
		goto send_na;
	}
#endif /* CONFIG_NET_IPV6_DAD */

	if (net_ipv6_is_my_addr((struct net_in6_addr *)ip_hdr->src)) {
		NET_DBG("DROP: Duplicate IPv6 %s address",
			net_sprint_ipv6_addr(&ip_hdr->src));
		goto silent_drop;
	}

	/* Address resolution */
	if (net_ipv6_is_addr_solicited_node((struct net_in6_addr *)ip_hdr->dst)) {
		na_src = (struct net_in6_addr *)ns_hdr->tgt;
		na_dst = (struct net_in6_addr *)ip_hdr->src;
		flags = NET_ICMPV6_NA_FLAG_SOLICITED |
			NET_ICMPV6_NA_FLAG_OVERRIDE;
		goto send_na;
	}

	if (routing) {
		/* No need to do NUD here when the target is being routed. */
		na_src = NULL;
		na_dst = NULL;
		goto send_na;
	}

	/* Neighbor Unreachability Detection (NUD) */
	if (IS_ENABLED(CONFIG_NET_ROUTING)) {
		ifaddr = net_if_ipv6_addr_lookup((struct net_in6_addr *)ip_hdr->dst,
						 NULL);
	} else {
		ifaddr = net_if_ipv6_addr_lookup_by_iface(
						net_pkt_iface(pkt),
						(struct net_in6_addr *)ip_hdr->dst);
	}

	if (ifaddr) {
		na_src = (struct net_in6_addr *)ns_hdr->tgt;
		na_dst = (struct net_in6_addr *)ip_hdr->src;
		tgt = &ifaddr->address.in6_addr;
		flags = NET_ICMPV6_NA_FLAG_SOLICITED |
			NET_ICMPV6_NA_FLAG_OVERRIDE;
		goto send_na;
	} else {
		NET_DBG("DROP: NUD failed");
		goto silent_drop;
	}

send_na:
	if (src_lladdr.len) {
		if (!net_ipv6_nbr_add(net_pkt_iface(pkt),
				      (struct net_in6_addr *)ip_hdr->src,
				      &src_lladdr, false,
				      NET_IPV6_NBR_STATE_INCOMPLETE)) {
			goto drop;
		}
	}

	if (!net_ipv6_send_na(net_pkt_iface(pkt), na_src,
			      na_dst, tgt, flags)) {
		return 0;
	}

	NET_DBG("DROP: Cannot send NA");

	return -EIO;

drop:
	net_stats_update_ipv6_nd_drop(net_pkt_iface(pkt));

	return -EIO;

silent_drop:
	/* If the event is not really an error then just ignore it and
	 * return 0 so that icmpv6 module will not complain about it.
	 */
	net_stats_update_ipv6_nd_drop(net_pkt_iface(pkt));

	return 0;
}
#endif /* CONFIG_NET_IPV6_NBR_CACHE */

#if defined(CONFIG_NET_IPV6_ND)
static void ipv6_nd_restart_reachable_timer(struct net_nbr *nbr, int64_t time)
{
	int64_t remaining;

	if (nbr) {
		net_ipv6_nbr_data(nbr)->reachable = k_uptime_get();
		net_ipv6_nbr_data(nbr)->reachable_timeout = (int32_t)time;
	}

	remaining = k_ticks_to_ms_ceil32(
		k_work_delayable_remaining_get(&ipv6_nd_reachable_timer));
	if (!remaining || remaining > time) {
		k_work_reschedule(&ipv6_nd_reachable_timer, K_MSEC(time));
	}
}

static void ipv6_nd_reachable_timeout(struct k_work *work)
{
	int64_t current = k_uptime_get();
	struct net_nbr *nbr = NULL;
	struct net_ipv6_nbr_data *data = NULL;
	int ret;
	int i;

	net_ipv6_nbr_lock();

	for (i = 0; i < CONFIG_NET_IPV6_MAX_NEIGHBORS; i++) {
		int64_t remaining;

		nbr = get_nbr(i);
		if (!nbr || !nbr->ref) {
			continue;
		}

		data = net_ipv6_nbr_data(nbr);
		if (!data) {
			continue;
		}

		if (!data->reachable) {
			continue;
		}

		remaining = data->reachable + data->reachable_timeout - current;
		if (remaining > 0) {
			ipv6_nd_restart_reachable_timer(NULL, remaining);
			continue;
		}

		data->reachable = 0;

		switch (data->state) {
		case NET_IPV6_NBR_STATE_STATIC:
			NET_ASSERT(false, "Static entry shall never timeout");
			break;

		case NET_IPV6_NBR_STATE_INCOMPLETE:
			if (data->ns_count >= MAX_MULTICAST_SOLICIT) {
				net_ipv6_nbr_rm(nbr->iface, &data->addr);
			} else {
				data->ns_count++;

				NET_DBG("nbr %p incomplete count %u", nbr,
					data->ns_count);

				ret = net_ipv6_send_ns(nbr->iface, NULL, NULL,
						       NULL, &data->addr,
						       false);
				if (ret < 0) {
					NET_DBG("Cannot send NS (%d)", ret);
				}
			}
			break;

		case NET_IPV6_NBR_STATE_REACHABLE:
			data->state = NET_IPV6_NBR_STATE_STALE;

			NET_DBG("nbr %p moving %s state to STALE (%d)",
				nbr,
				net_sprint_ipv6_addr(&data->addr),
				data->state);
			break;

		case NET_IPV6_NBR_STATE_STALE:
			NET_DBG("nbr %p removing stale address %s",
				nbr,
				net_sprint_ipv6_addr(&data->addr));
			net_ipv6_nbr_rm(nbr->iface, &data->addr);
			break;

		case NET_IPV6_NBR_STATE_DELAY:
			data->state = NET_IPV6_NBR_STATE_PROBE;
			data->ns_count = 0U;

			NET_DBG("nbr %p moving %s state to PROBE (%d)",
				nbr,
				net_sprint_ipv6_addr(&data->addr),
				data->state);

			/* Intentionally continuing to probe state */
			__fallthrough;

		case NET_IPV6_NBR_STATE_PROBE:
			if (data->ns_count >= MAX_UNICAST_SOLICIT) {
				net_ipv6_nbr_rm(nbr->iface, &data->addr);
			} else {
				data->ns_count++;

				NET_DBG("nbr %p probe count %u", nbr,
					data->ns_count);

				ret = net_ipv6_send_ns(nbr->iface, NULL, NULL,
						       NULL, &data->addr,
						       false);
				if (ret < 0) {
					NET_DBG("Cannot send NS (%d)", ret);
				}

				ipv6_nd_restart_reachable_timer(nbr,
								RETRANS_TIMER);
			}
			break;
		}
	}

	net_ipv6_nbr_unlock();
}

void net_ipv6_nbr_set_reachable_timer(struct net_if *iface,
				      struct net_nbr *nbr)
{
	uint32_t time;

	time = net_if_ipv6_get_reachable_time(iface);

	NET_ASSERT(time, "Zero reachable timeout!");

	NET_DBG("Starting reachable timer nbr %p data %p time %d ms",
		nbr, net_ipv6_nbr_data(nbr), time);

	ipv6_nd_restart_reachable_timer(nbr, time);
}

void net_ipv6_nbr_reachability_hint(struct net_if *iface,
				    const struct net_in6_addr *ipv6_addr)
{
	struct net_nbr *nbr = NULL;

	net_ipv6_nbr_lock();

	nbr = nbr_lookup(&net_neighbor.table, iface, ipv6_addr);

	NET_DBG("nbr %p got rechability hint", nbr);

	if (nbr && net_ipv6_nbr_data(nbr)->state != NET_IPV6_NBR_STATE_INCOMPLETE &&
	    net_ipv6_nbr_data(nbr)->state != NET_IPV6_NBR_STATE_STATIC) {
		ipv6_nbr_set_state(nbr, NET_IPV6_NBR_STATE_REACHABLE);

		/* We might have active timer from PROBE */
		net_ipv6_nbr_data(nbr)->reachable = 0;
		net_ipv6_nbr_data(nbr)->reachable_timeout = 0;

		net_ipv6_nbr_set_reachable_timer(iface, nbr);
	}

	net_ipv6_nbr_unlock();
}
#endif /* CONFIG_NET_IPV6_ND */

#if defined(CONFIG_NET_IPV6_NBR_CACHE)
static inline bool handle_na_neighbor(struct net_pkt *pkt,
				      struct net_icmpv6_na_hdr *na_hdr,
				      uint16_t tllao_offset)
{
	struct net_linkaddr_storage lladdr = { 0 };
	bool lladdr_changed = false;
	struct net_linkaddr_storage *cached_lladdr;
	struct net_pkt *pending;
	struct net_nbr *nbr;

	net_ipv6_nbr_lock();

	nbr = nbr_lookup(&net_neighbor.table, net_pkt_iface(pkt),
			 (struct net_in6_addr *)na_hdr->tgt);

	NET_DBG("Neighbor lookup %p iface %p/%d addr %s", nbr,
		net_pkt_iface(pkt), net_if_get_by_iface(net_pkt_iface(pkt)),
		net_sprint_ipv6_addr(&na_hdr->tgt));

	if (!nbr) {
		nbr_print();

		NET_DBG("No such neighbor found, msg discarded");
		goto err;
	}

	if (tllao_offset) {
		lladdr.len = net_pkt_lladdr_src(pkt)->len;

		net_pkt_cursor_init(pkt);

		if (net_pkt_skip(pkt, tllao_offset) ||
		    net_pkt_read(pkt, lladdr.addr, lladdr.len)) {
			goto err;
		}
	}

	if (nbr->idx == NET_NBR_LLADDR_UNKNOWN) {
		struct net_linkaddr nbr_lladdr;

		if (!tllao_offset) {
			NET_DBG("No target link layer address.");
			goto err;
		}

		nbr_lladdr.len = lladdr.len;
		nbr_lladdr.addr = lladdr.addr;

		if (net_nbr_link(nbr, net_pkt_iface(pkt), &nbr_lladdr)) {
			nbr_free(nbr);
			goto err;
		}

		NET_DBG("[%d] nbr %p state %d IPv6 %s ll %s",
			nbr->idx, nbr, net_ipv6_nbr_data(nbr)->state,
			net_sprint_ipv6_addr(&na_hdr->tgt),
			net_sprint_ll_addr(nbr_lladdr.addr, nbr_lladdr.len));
	}

	cached_lladdr = net_nbr_get_lladdr(nbr->idx);
	if (!cached_lladdr) {
		NET_DBG("No lladdr but index defined");
		goto err;
	}

	if (tllao_offset) {
		lladdr_changed = memcmp(lladdr.addr,
					cached_lladdr->addr,
					cached_lladdr->len);
	}

	/* Update the cached address if we do not yet known it */
	if (net_ipv6_nbr_data(nbr)->state == NET_IPV6_NBR_STATE_INCOMPLETE) {
		if (!tllao_offset) {
			goto err;
		}

		if (lladdr_changed) {
			dbg_update_neighbor_lladdr_raw(
				lladdr.addr, cached_lladdr,
				(struct net_in6_addr *)na_hdr->tgt);

			net_linkaddr_set(cached_lladdr, lladdr.addr,
					 cached_lladdr->len);
		}

		if (na_hdr->flags & NET_ICMPV6_NA_FLAG_SOLICITED) {
			ipv6_nbr_set_state(nbr, NET_IPV6_NBR_STATE_REACHABLE);
			net_ipv6_nbr_data(nbr)->ns_count = 0U;

			/* We might have active timer from PROBE */
			net_ipv6_nbr_data(nbr)->reachable = 0;
			net_ipv6_nbr_data(nbr)->reachable_timeout = 0;

			net_ipv6_nbr_set_reachable_timer(net_pkt_iface(pkt),
							 nbr);
		} else {
			ipv6_nbr_set_state(nbr, NET_IPV6_NBR_STATE_STALE);
		}

		net_ipv6_nbr_data(nbr)->is_router =
			(na_hdr->flags & NET_ICMPV6_NA_FLAG_ROUTER);

		goto send_pending;
	}

	/* We do not update the address if override bit is not set
	 * and we have a valid address in the cache.
	 */
	if (!(na_hdr->flags & NET_ICMPV6_NA_FLAG_OVERRIDE) && lladdr_changed) {
		if (net_ipv6_nbr_data(nbr)->state ==
		    NET_IPV6_NBR_STATE_REACHABLE) {
			ipv6_nbr_set_state(nbr, NET_IPV6_NBR_STATE_STALE);
		}

		goto err;
	}

	if (na_hdr->flags & NET_ICMPV6_NA_FLAG_OVERRIDE ||
	    (!(na_hdr->flags & NET_ICMPV6_NA_FLAG_OVERRIDE) &&
	     tllao_offset && !lladdr_changed)) {

		if (lladdr_changed) {
			dbg_update_neighbor_lladdr_raw(
				lladdr.addr, cached_lladdr,
				(struct net_in6_addr *)na_hdr->tgt);

			net_linkaddr_set(cached_lladdr, lladdr.addr,
					 cached_lladdr->len);
		}

		if (na_hdr->flags & NET_ICMPV6_NA_FLAG_SOLICITED) {
			ipv6_nbr_set_state(nbr, NET_IPV6_NBR_STATE_REACHABLE);

			/* We might have active timer from PROBE */
			net_ipv6_nbr_data(nbr)->reachable = 0;
			net_ipv6_nbr_data(nbr)->reachable_timeout = 0;

			net_ipv6_nbr_set_reachable_timer(net_pkt_iface(pkt),
							 nbr);
		} else {
			if (lladdr_changed) {
				ipv6_nbr_set_state(nbr,
						   NET_IPV6_NBR_STATE_STALE);
			}
		}
	}

	if (net_ipv6_nbr_data(nbr)->is_router &&
	    !(na_hdr->flags & NET_ICMPV6_NA_FLAG_ROUTER)) {
		/* Update the routing if the peer is no longer
		 * a router.
		 */
		/* FIXME */
	}

	net_ipv6_nbr_data(nbr)->is_router =
		(na_hdr->flags & NET_ICMPV6_NA_FLAG_ROUTER);

send_pending:
	/* Next send any pending messages to the peer. */
	pending = net_ipv6_nbr_data(nbr)->pending;
	if (pending) {
		NET_DBG("Sending pending %p to lladdr %s", pending,
			net_sprint_ll_addr(cached_lladdr->addr, cached_lladdr->len));

		if (net_send_data(pending) < 0) {
			nbr_clear_ns_pending(net_ipv6_nbr_data(nbr));
		} else {
			net_ipv6_nbr_data(nbr)->pending = NULL;
		}

		net_pkt_unref(pending);
	}

	net_ipv6_nbr_unlock();
	return true;

err:
	net_ipv6_nbr_unlock();
	return false;
}

static int handle_na_input(struct net_icmp_ctx *ctx,
			   struct net_pkt *pkt,
			   struct net_icmp_ip_hdr *hdr,
			   struct net_icmp_hdr *icmp_hdr,
			   void *user_data)
{
	NET_PKT_DATA_ACCESS_CONTIGUOUS_DEFINE(na_access,
					      struct net_icmpv6_na_hdr);
	NET_PKT_DATA_ACCESS_DEFINE(nd_access, struct net_icmpv6_nd_opt_hdr);
	struct net_ipv6_hdr *ip_hdr = hdr->ipv6;
	uint16_t length = (uint16_t)net_pkt_get_len(pkt);
	uint16_t tllao_offset = 0U;
	struct net_icmpv6_nd_opt_hdr *nd_opt_hdr;
	struct net_icmpv6_na_hdr *na_hdr;
	struct net_if_addr *ifaddr;

	if (net_if_flag_is_set(net_pkt_iface(pkt), NET_IF_IPV6_NO_ND)) {
		goto drop;
	}

	na_hdr = (struct net_icmpv6_na_hdr *)net_pkt_get_data(pkt, &na_access);
	if (!na_hdr) {
		NET_ERR("DROP: NULL NA header");
		goto drop;
	}

	dbg_addr_recv_tgt("Neighbor Advertisement",
			  &ip_hdr->src, &ip_hdr->dst, &na_hdr->tgt, pkt);

	net_stats_update_ipv6_nd_recv(net_pkt_iface(pkt));

	if (((length < (sizeof(struct net_ipv6_hdr) +
			sizeof(struct net_icmp_hdr) +
			sizeof(struct net_icmpv6_na_hdr) +
			sizeof(struct net_icmpv6_nd_opt_hdr))) ||
	     (ip_hdr->hop_limit != NET_IPV6_ND_HOP_LIMIT) ||
	     net_ipv6_is_addr_mcast((struct net_in6_addr *)na_hdr->tgt) ||
	     (na_hdr->flags & NET_ICMPV6_NA_FLAG_SOLICITED &&
	      net_ipv6_is_addr_mcast((struct net_in6_addr *)ip_hdr->dst))) &&
	    (icmp_hdr->code != 0U)) {
		goto drop;
	}

	net_pkt_acknowledge_data(pkt, &na_access);

	net_pkt_set_ipv6_ext_opt_len(pkt, sizeof(struct net_icmpv6_na_hdr));
	length -= (sizeof(struct net_ipv6_hdr) + sizeof(struct net_icmp_hdr));

	nd_opt_hdr = (struct net_icmpv6_nd_opt_hdr *)
				net_pkt_get_data(pkt, &nd_access);

	while (nd_opt_hdr && nd_opt_hdr->len &&
	       net_pkt_ipv6_ext_opt_len(pkt) < length) {
		uint8_t prev_opt_len;

		switch (nd_opt_hdr->type) {
		case NET_ICMPV6_ND_OPT_TLLAO:
			tllao_offset = net_pkt_ip_hdr_len(pkt) +
				net_pkt_ipv6_ext_len(pkt) +
				sizeof(struct net_icmp_hdr) +
				net_pkt_ipv6_ext_opt_len(pkt) + 1 + 1;
			break;

		default:
			NET_DBG("Unknown ND option 0x%x", nd_opt_hdr->type);
			break;
		}

		prev_opt_len = net_pkt_ipv6_ext_opt_len(pkt);

		net_pkt_set_ipv6_ext_opt_len(pkt,
					     net_pkt_ipv6_ext_opt_len(pkt) +
					     (nd_opt_hdr->len << 3));

		if (prev_opt_len >= net_pkt_ipv6_ext_opt_len(pkt)) {
			NET_ERR("DROP: Corrupted NA message");
			goto drop;
		}

		net_pkt_acknowledge_data(pkt, &nd_access);
		nd_opt_hdr = (struct net_icmpv6_nd_opt_hdr *)
					net_pkt_get_data(pkt, &nd_access);
	}

	ifaddr = net_if_ipv6_addr_lookup_by_iface(net_pkt_iface(pkt),
						  (struct net_in6_addr *)na_hdr->tgt);
	if (ifaddr) {
		NET_DBG("Interface %p/%d already has address %s",
			net_pkt_iface(pkt),
			net_if_get_by_iface(net_pkt_iface(pkt)),
			net_sprint_ipv6_addr(&na_hdr->tgt));

#if defined(CONFIG_NET_IPV6_DAD)
		if (ifaddr->addr_state == NET_ADDR_TENTATIVE) {
			dad_failed(net_pkt_iface(pkt),
				   (struct net_in6_addr *)na_hdr->tgt);
		}
#endif /* CONFIG_NET_IPV6_DAD */

		goto drop;
	}

	if (!handle_na_neighbor(pkt, na_hdr, tllao_offset)) {
		/* Update the statistics but silently drop NA msg if the sender
		 * is not known or if there was an error in the message.
		 * Returning <0 will cause error message to be printed which
		 * is too much for this non error.
		 */
		net_stats_update_ipv6_nd_drop(net_pkt_iface(pkt));
	}

	return 0;

drop:
	net_stats_update_ipv6_nd_drop(net_pkt_iface(pkt));

	return -EIO;
}

int net_ipv6_send_ns(struct net_if *iface,
		     struct net_pkt *pending,
		     const struct net_in6_addr *src,
		     const struct net_in6_addr *dst,
		     const struct net_in6_addr *tgt,
		     bool is_my_address)
{
	NET_PKT_DATA_ACCESS_CONTIGUOUS_DEFINE(ns_access,
					      struct net_icmpv6_ns_hdr);
	struct net_pkt *pkt = NULL;
	int ret = -ENOBUFS;
	struct net_icmpv6_ns_hdr *ns_hdr;
	struct net_in6_addr node_dst;
	struct net_nbr *nbr;
	uint8_t llao_len;

	if (!dst) {
		net_ipv6_addr_create_solicited_node(tgt, &node_dst);
		dst = &node_dst;
	}

	llao_len = get_llao_len(iface);

	if (is_my_address) {
		src = net_ipv6_unspecified_address();
		llao_len = 0U;
	} else {
		if (!src) {
			src = net_if_ipv6_select_src_addr(iface, tgt);
		}

		if (net_ipv6_is_addr_unspecified(src)) {
			NET_DBG("No source address for NS (tgt %s)",
				net_sprint_ipv6_addr(tgt));
			ret = -EINVAL;

			goto drop;
		}
	}

	pkt = net_pkt_alloc_with_buffer(iface,
					sizeof(struct net_icmpv6_ns_hdr) +
					llao_len,
					NET_AF_INET6, NET_IPPROTO_ICMPV6,
					ND_NET_BUF_TIMEOUT);
	if (!pkt) {
		ret = -ENOMEM;
		goto drop;
	}

	/* Avoid recursive loop with network packet capturing */
	if (IS_ENABLED(CONFIG_NET_CAPTURE) && pending) {
		net_pkt_set_captured(pkt, net_pkt_is_captured(pending));
	}

	net_pkt_set_ipv6_hop_limit(pkt, NET_IPV6_ND_HOP_LIMIT);

	if (net_ipv6_create(pkt, src, dst) ||
	    net_icmpv6_create(pkt, NET_ICMPV6_NS, 0)) {
		goto drop;
	}

	ns_hdr = (struct net_icmpv6_ns_hdr *)net_pkt_get_data(pkt, &ns_access);
	if (!ns_hdr) {
		goto drop;
	}

	ns_hdr->reserved = 0U;
	net_ipv6_addr_copy_raw(ns_hdr->tgt, (uint8_t *)tgt);

	if (net_pkt_set_data(pkt, &ns_access)) {
		goto drop;
	}

	if (!is_my_address) {
		if (!set_llao(pkt, net_if_get_link_addr(iface),
			      llao_len, NET_ICMPV6_ND_OPT_SLLAO)) {
			goto drop;
		}
	}

	net_pkt_cursor_init(pkt);
	net_ipv6_finalize(pkt, NET_IPPROTO_ICMPV6);

	net_ipv6_nbr_lock();
	nbr = add_nbr(iface, tgt, false,
		      NET_IPV6_NBR_STATE_INCOMPLETE);
	if (!nbr) {
		NET_DBG("Could not create new neighbor %s",
			net_sprint_ipv6_addr(&ns_hdr->tgt));
		net_ipv6_nbr_unlock();
		goto drop;
	}

	if (pending) {
		if (!net_ipv6_nbr_data(nbr)->pending) {
			net_ipv6_nbr_data(nbr)->pending = net_pkt_ref(pending);
		} else {
			NET_DBG("Packet %p already pending for "
				"operation. Discarding pending %p and pkt %p",
				net_ipv6_nbr_data(nbr)->pending, pending, pkt);
			net_ipv6_nbr_unlock();
			goto drop;
		}

		NET_DBG("Setting timeout %d for NS", NS_REPLY_TIMEOUT);

		net_ipv6_nbr_data(nbr)->send_ns = k_uptime_get();

		/* Let's start the timer if necessary */
		if (!k_work_delayable_remaining_get(&ipv6_ns_reply_timer)) {
			k_work_reschedule(&ipv6_ns_reply_timer,
					  K_MSEC(NS_REPLY_TIMEOUT));
		}
	}

	dbg_addr_sent_tgt("Neighbor Solicitation", src, dst, &ns_hdr->tgt,
			  pkt);

	if (net_send_data(pkt) < 0) {
		NET_DBG("Cannot send NS %p (pending %p)", pkt, pending);

		if (pending) {
			nbr_clear_ns_pending(net_ipv6_nbr_data(nbr));
			pending = NULL;
		}

		net_ipv6_nbr_unlock();
		goto drop;
	}

	net_ipv6_nbr_unlock();

	net_stats_update_icmp_sent(net_pkt_iface(pkt));
	net_stats_update_ipv6_nd_sent(iface);

	return 0;

drop:
	if (pending) {
		net_pkt_unref(pending);
	}

	if (pkt) {
		net_pkt_unref(pkt);
	}

	net_stats_update_ipv6_nd_drop(iface);

	return ret;
}
#endif /* CONFIG_NET_IPV6_NBR_CACHE */

#if defined(CONFIG_NET_IPV6_ND)
int net_ipv6_send_rs(struct net_if *iface)
{
	uint8_t llao_len = 0U;
	int ret = -ENOBUFS;
	const struct net_in6_addr *src;
	struct net_in6_addr dst;
	struct net_pkt *pkt;

	net_ipv6_addr_create_ll_allrouters_mcast(&dst);
	src = net_if_ipv6_select_src_addr(iface, &dst);

	if (!net_ipv6_is_addr_unspecified(src)) {
		llao_len = get_llao_len(iface);
	}

	pkt = net_pkt_alloc_with_buffer(iface,
					sizeof(struct net_icmpv6_rs_hdr) +
					llao_len,
					NET_AF_INET6, NET_IPPROTO_ICMPV6,
					ND_NET_BUF_TIMEOUT);
	if (!pkt) {
		return -ENOMEM;
	}

	net_pkt_set_ipv6_hop_limit(pkt, NET_IPV6_ND_HOP_LIMIT);

	if (net_ipv6_create(pkt, src, &dst) ||
	    net_icmpv6_create(pkt, NET_ICMPV6_RS, 0) ||
	    net_pkt_memset(pkt, 0, sizeof(struct net_icmpv6_rs_hdr))) {
		goto drop;
	}

	if (llao_len > 0) {
		if (!set_llao(pkt, net_if_get_link_addr(iface),
			      llao_len, NET_ICMPV6_ND_OPT_SLLAO)) {
			goto drop;
		}
	}

	net_pkt_cursor_init(pkt);
	net_ipv6_finalize(pkt, NET_IPPROTO_ICMPV6);

	dbg_addr_sent("Router Solicitation", src, &dst, pkt);

	if (net_send_data(pkt) < 0) {
		net_stats_update_ipv6_nd_drop(iface);
		ret = -EINVAL;

		goto drop;
	}

	net_stats_update_icmp_sent(net_pkt_iface(pkt));
	net_stats_update_ipv6_nd_sent(iface);

	return 0;

drop:
	net_pkt_unref(pkt);

	return ret;
}

int net_ipv6_start_rs(struct net_if *iface)
{
	return net_ipv6_send_rs(iface);
}

static inline struct net_nbr *handle_ra_neighbor(struct net_pkt *pkt, uint8_t len)
{
	struct net_linkaddr lladdr;
	struct net_linkaddr_storage llstorage;

	if (!read_llao(pkt, len, &llstorage)) {
		return NULL;
	}

	lladdr.len = llstorage.len;
	lladdr.addr = llstorage.addr;

	return net_ipv6_nbr_add(net_pkt_iface(pkt),
				(struct net_in6_addr *)NET_IPV6_HDR(pkt)->src,
				&lladdr, true,
				NET_IPV6_NBR_STATE_STALE);
}

static inline void handle_prefix_onlink(struct net_pkt *pkt,
			struct net_icmpv6_nd_opt_prefix_info *prefix_info)
{
	struct net_if_ipv6_prefix *prefix;

	prefix = net_if_ipv6_prefix_lookup(net_pkt_iface(pkt),
					   (struct net_in6_addr *)prefix_info->prefix,
					   prefix_info->prefix_len);
	if (!prefix) {
		if (!prefix_info->valid_lifetime) {
			return;
		}

		prefix = net_if_ipv6_prefix_add(net_pkt_iface(pkt),
						(struct net_in6_addr *)prefix_info->prefix,
						prefix_info->prefix_len,
						prefix_info->valid_lifetime);
		if (prefix) {
			NET_DBG("Interface %p/%d add prefix %s/%d lifetime %u",
				net_pkt_iface(pkt),
				net_if_get_by_iface(net_pkt_iface(pkt)),
				net_sprint_ipv6_addr(&prefix_info->prefix),
				prefix_info->prefix_len,
				prefix_info->valid_lifetime);
		} else {
			NET_ERR("Prefix %s/%d could not be added to "
				"iface %p/%d",
				net_sprint_ipv6_addr(&prefix_info->prefix),
				prefix_info->prefix_len,
				net_pkt_iface(pkt),
				net_if_get_by_iface(net_pkt_iface(pkt)));

			return;
		}
	}

	switch (prefix_info->valid_lifetime) {
	case 0:
		NET_DBG("Interface %p/%d delete prefix %s/%d",
			net_pkt_iface(pkt),
			net_if_get_by_iface(net_pkt_iface(pkt)),
			net_sprint_ipv6_addr(&prefix_info->prefix),
			prefix_info->prefix_len);

		net_if_ipv6_prefix_rm(net_pkt_iface(pkt),
				      &prefix->prefix,
				      prefix->len);
		break;

	case NET_IPV6_ND_INFINITE_LIFETIME:
		NET_DBG("Interface %p/%d prefix %s/%d infinite",
			net_pkt_iface(pkt),
			net_if_get_by_iface(net_pkt_iface(pkt)),
			net_sprint_ipv6_addr(&prefix->prefix),
			prefix->len);

		net_if_ipv6_prefix_set_lf(prefix, true);
		break;

	default:
		NET_DBG("Interface %p/%d update prefix %s/%u lifetime %u",
			net_pkt_iface(pkt),
			net_if_get_by_iface(net_pkt_iface(pkt)),
			net_sprint_ipv6_addr(&prefix_info->prefix),
			prefix_info->prefix_len, prefix_info->valid_lifetime);

		net_if_ipv6_prefix_set_lf(prefix, false);
		net_if_ipv6_prefix_set_timer(prefix,
					     prefix_info->valid_lifetime);
		break;
	}
}

#define TWO_HOURS (2 * 60 * 60)

static inline uint32_t remaining_lifetime(struct net_if_addr *ifaddr)
{
	return net_timeout_remaining(&ifaddr->lifetime, k_uptime_get_32());
}

static inline void handle_prefix_autonomous(struct net_pkt *pkt,
			struct net_icmpv6_nd_opt_prefix_info *prefix_info)
{
	struct net_if *iface = net_pkt_iface(pkt);
	struct net_in6_addr addr = { };
	struct net_if_addr *ifaddr;
	int ret;

	/* Create IPv6 address using the given prefix and iid.
	 */
<<<<<<< HEAD
	net_ipv6_addr_create_iid(&addr, net_if_get_link_addr(iface));
	memcpy(&addr, prefix_info->prefix, sizeof(struct net_in6_addr) / 2);
=======
	ret = net_ipv6_addr_generate_iid(iface,
			 (struct in6_addr *)prefix_info->prefix,
			 COND_CODE_1(CONFIG_NET_IPV6_IID_STABLE,
				     ((uint8_t *)&iface->config.ip.ipv6->network_counter),
				     (NULL)),
			 COND_CODE_1(CONFIG_NET_IPV6_IID_STABLE,
				     (sizeof(iface->config.ip.ipv6->network_counter)),
				     (0U)),
			 0U,
			 &addr,
			 net_if_get_link_addr(iface));
	if (ret < 0) {
		NET_WARN("IPv6 IID generation issue (%d)", ret);
	}
>>>>>>> 68361eac

	ifaddr = net_if_ipv6_addr_lookup(&addr, NULL);
	if (ifaddr && ifaddr->addr_type == NET_ADDR_AUTOCONF) {
		if (prefix_info->valid_lifetime ==
		    NET_IPV6_ND_INFINITE_LIFETIME) {
			net_if_addr_set_lf(ifaddr, true);
			return;
		}

		/* RFC 4862 ch 5.5.3 */
		if ((prefix_info->valid_lifetime > TWO_HOURS) ||
		    (prefix_info->valid_lifetime >
		     remaining_lifetime(ifaddr))) {
			NET_DBG("Timer updating for address %s "
				"long lifetime %u secs",
				net_sprint_ipv6_addr(&addr),
				prefix_info->valid_lifetime);

			net_if_ipv6_addr_update_lifetime(
				ifaddr, prefix_info->valid_lifetime);
		} else {
			NET_DBG("Timer updating for address %s "
				"lifetime %u secs",
				net_sprint_ipv6_addr(&addr),
				TWO_HOURS);

			net_if_ipv6_addr_update_lifetime(ifaddr, TWO_HOURS);
		}

		net_if_addr_set_lf(ifaddr, false);
	} else {
		if (prefix_info->valid_lifetime ==
		    NET_IPV6_ND_INFINITE_LIFETIME) {
			net_if_ipv6_addr_add(iface, &addr,
					     NET_ADDR_AUTOCONF, 0);
		} else {
			net_if_ipv6_addr_add(iface, &addr, NET_ADDR_AUTOCONF,
					     prefix_info->valid_lifetime);
		}
	}

	/* If privacy extensions are enabled, then start the procedure for that
	 * too.
	 */
	if (IS_ENABLED(CONFIG_NET_IPV6_PE) && iface->pe_enabled) {
		net_ipv6_pe_start(iface,
				  (const struct net_in6_addr*)prefix_info->prefix,
				  prefix_info->valid_lifetime,
				  prefix_info->preferred_lifetime);
	}
}

static inline bool handle_ra_prefix(struct net_pkt *pkt)
{
	NET_PKT_DATA_ACCESS_DEFINE(rapfx_access,
				   struct net_icmpv6_nd_opt_prefix_info);
	struct net_icmpv6_nd_opt_prefix_info *pfx_info;
	uint32_t valid_lifetime, preferred_lifetime;

	pfx_info = (struct net_icmpv6_nd_opt_prefix_info *)
				net_pkt_get_data(pkt, &rapfx_access);
	if (!pfx_info) {
		return false;
	}

	net_pkt_acknowledge_data(pkt, &rapfx_access);

	valid_lifetime = net_ntohl(pfx_info->valid_lifetime);
	preferred_lifetime = net_ntohl(pfx_info->preferred_lifetime);

	if (valid_lifetime >= preferred_lifetime &&
	    !net_ipv6_is_ll_addr((struct net_in6_addr *)pfx_info->prefix)) {
		if (pfx_info->flags & NET_ICMPV6_RA_FLAG_ONLINK) {
			handle_prefix_onlink(pkt, pfx_info);
		}

		if ((pfx_info->flags & NET_ICMPV6_RA_FLAG_AUTONOMOUS) &&
		    valid_lifetime &&
		    (pfx_info->prefix_len == NET_IPV6_DEFAULT_PREFIX_LEN)) {
			handle_prefix_autonomous(pkt, pfx_info);
		}
	}

	return true;
}

#if defined(CONFIG_NET_6LO_CONTEXT)
/* 6lowpan Context Option RFC 6775, 4.2 */
static inline bool handle_ra_6co(struct net_pkt *pkt, uint8_t len)
{
	NET_PKT_DATA_ACCESS_DEFINE(ctx_access, struct net_icmpv6_nd_opt_6co);
	struct net_icmpv6_nd_opt_6co *context;

	context = (struct net_icmpv6_nd_opt_6co *)
				net_pkt_get_data(pkt, &ctx_access);
	if (!context) {
		return false;
	}

	/* RFC 6775, 4.2
	 * Context Length: 8-bit unsigned integer.  The number of leading
	 * bits in the Context Prefix field that are valid.  The value ranges
	 * from 0 to 128.  If it is more than 64, then the Length MUST be 3.
	 */
	if ((context->context_len > 64 && len != 3U) ||
	    (context->context_len <= 64U && len != 2U)) {
		return false;
	}

	context->context_len = context->context_len / 8U;

	/* context_len: The number of leading bits in the Context Prefix
	 * field that are valid. Rest must be set to 0 by the sender and
	 * ignored by the receiver. But since there is no way to make sure
	 * the sender followed the rule, let's make sure rest is set to 0.
	 */
	if (context->context_len != sizeof(context->prefix)) {
		(void)memset(context->prefix + context->context_len, 0,
			     sizeof(context->prefix) - context->context_len);
	}

	net_6lo_set_context(net_pkt_iface(pkt), context);

	return true;
}
#endif

static inline bool handle_ra_route_info(struct net_pkt *pkt, uint8_t len)
{
	NET_PKT_DATA_ACCESS_DEFINE(routeinfo_access,
				   struct net_icmpv6_nd_opt_route_info);
	struct net_icmpv6_nd_opt_route_info *route_info;
	struct net_route_entry *route;
	struct net_in6_addr prefix_buf = { 0 };
	uint8_t prefix_field_len = (len - 1) * 8;
	uint32_t route_lifetime;
	uint8_t prefix_len;
	uint8_t preference;
	int ret;

	route_info = (struct net_icmpv6_nd_opt_route_info *)
				net_pkt_get_data(pkt, &routeinfo_access);
	if (!route_info) {
		return false;
	}

	ret = net_pkt_acknowledge_data(pkt, &routeinfo_access);
	if (ret < 0) {
		return false;
	}

	prefix_len = route_info->prefix_len;
	route_lifetime = net_ntohl(route_info->route_lifetime);
	preference = route_info->flags.prf;

	ret = net_pkt_read(pkt, &prefix_buf, prefix_field_len);
	if (ret < 0) {
		NET_ERR("Error reading prefix, %d", ret);
		return false;
	}

	if (route_lifetime == 0) {
		route = net_route_lookup(net_pkt_orig_iface(pkt), &prefix_buf);
		if (route != NULL) {
			ret = net_route_del(route);
			if (ret < 0) {
				NET_DBG("Failed to delete route");
			}
		}
	} else {
		route = net_route_add(net_pkt_orig_iface(pkt),
				      &prefix_buf,
				      prefix_len,
				      (struct net_in6_addr *)NET_IPV6_HDR(pkt)->src,
				      route_lifetime,
				      preference);
		if (route == NULL) {
			NET_DBG("Failed to add route");
		}
	}

	return true;
}

#if defined(CONFIG_NET_IPV6_RA_RDNSS)
static inline bool handle_ra_rdnss(struct net_pkt *pkt, uint8_t len)
{
	NET_PKT_DATA_ACCESS_DEFINE(rdnss_access, struct net_icmpv6_nd_opt_rdnss);
	struct net_icmpv6_nd_opt_rdnss *rdnss;
	struct dns_resolve_context *ctx;
	struct net_sockaddr_in6 dns = {
		.sin6_family = NET_AF_INET6
	};
	const struct net_sockaddr *dns_servers[] = {
		(struct net_sockaddr *)&dns, NULL
	};
	size_t rdnss_size;
	int ret;

	rdnss = (struct net_icmpv6_nd_opt_rdnss *) net_pkt_get_data(pkt, &rdnss_access);
	if (!rdnss) {
		return false;
	}

	ret = net_pkt_acknowledge_data(pkt, &rdnss_access);
	if (ret < 0) {
		return false;
	}

	rdnss_size = len * 8U - 2 - sizeof(struct net_icmpv6_nd_opt_rdnss);
	if ((rdnss_size % NET_IPV6_ADDR_SIZE) != 0) {
		return false;
	}

	/* Recursive DNS servers option may present 1 or more addresses,
	 * each 16 bytes in length. DNS servers should be listed in order
	 * of preference, choose the first and skip the rest.
	 */
	ret = net_pkt_read(pkt, dns.sin6_addr.s6_addr, NET_IPV6_ADDR_SIZE);
	if (ret < 0) {
		NET_ERR("Failed to read RDNSS address, %d", ret);
		return false;
	}

	/* Skip the rest of the DNS servers. */
	if (net_pkt_skip(pkt, rdnss_size - NET_IPV6_ADDR_SIZE)) {
		NET_ERR("Failed to skip RDNSS address, %d", ret);
		return false;
	}

	/* TODO: Handle lifetime. */
	ctx = dns_resolve_get_default();
	ret = dns_resolve_reconfigure(ctx, NULL, dns_servers);
	if (ret < 0) {
		NET_DBG("Failed to set RDNSS resolve address: %d", ret);
	}

	return true;
}
#endif

static int handle_ra_input(struct net_icmp_ctx *ctx,
			   struct net_pkt *pkt,
			   struct net_icmp_ip_hdr *hdr,
			   struct net_icmp_hdr *icmp_hdr,
			   void *user_data)
{
	NET_PKT_DATA_ACCESS_CONTIGUOUS_DEFINE(ra_access,
					      struct net_icmpv6_ra_hdr);
	NET_PKT_DATA_ACCESS_DEFINE(nd_access, struct net_icmpv6_nd_opt_hdr);
	struct net_ipv6_hdr *ip_hdr = hdr->ipv6;
	uint16_t length = (uint16_t)net_pkt_get_len(pkt);
	struct net_nbr *nbr = NULL;
	struct net_icmpv6_nd_opt_hdr *nd_opt_hdr;
	struct net_icmpv6_ra_hdr *ra_hdr;
	struct net_if_router *router;
	uint32_t mtu, reachable_time, retrans_timer;
	uint16_t router_lifetime;

	ARG_UNUSED(user_data);

	if (net_if_flag_is_set(net_pkt_iface(pkt), NET_IF_IPV6_NO_ND)) {
		goto drop;
	}

	ra_hdr = (struct net_icmpv6_ra_hdr *)net_pkt_get_data(pkt, &ra_access);
	if (!ra_hdr) {
		NET_ERR("DROP: NULL RA header");
		goto drop;
	}

	dbg_addr_recv("Router Advertisement", &ip_hdr->src, &ip_hdr->dst, pkt);

	net_stats_update_ipv6_nd_recv(net_pkt_iface(pkt));

	if (((length < (sizeof(struct net_ipv6_hdr) +
			sizeof(struct net_icmp_hdr) +
			sizeof(struct net_icmpv6_ra_hdr) +
			sizeof(struct net_icmpv6_nd_opt_hdr))) ||
	     (ip_hdr->hop_limit != NET_IPV6_ND_HOP_LIMIT) ||
	     !net_ipv6_is_ll_addr((struct net_in6_addr *)ip_hdr->src)) &&
		icmp_hdr->code != 0U) {
		goto drop;
	}

	net_pkt_acknowledge_data(pkt, &ra_access);

	router_lifetime = net_ntohs(ra_hdr->router_lifetime);
	reachable_time = net_ntohl(ra_hdr->reachable_time);
	retrans_timer = net_ntohl(ra_hdr->retrans_timer);

	if (ra_hdr->cur_hop_limit) {
		net_if_ipv6_set_hop_limit(net_pkt_iface(pkt),
					  ra_hdr->cur_hop_limit);
		NET_DBG("New hop limit %d",
			net_if_ipv6_get_hop_limit(net_pkt_iface(pkt)));
	}

	if (reachable_time && reachable_time <= MAX_REACHABLE_TIME &&
	    (net_if_ipv6_get_reachable_time(net_pkt_iface(pkt)) !=
	     reachable_time)) {
		net_if_ipv6_set_base_reachable_time(net_pkt_iface(pkt),
						    reachable_time);
		net_if_ipv6_set_reachable_time(
			net_pkt_iface(pkt)->config.ip.ipv6);
	}

	if (retrans_timer) {
		net_if_ipv6_set_retrans_timer(net_pkt_iface(pkt),
					      ra_hdr->retrans_timer);
	}

	net_pkt_set_ipv6_ext_opt_len(pkt, sizeof(struct net_icmpv6_ra_hdr));
	length -= (sizeof(struct net_ipv6_hdr) + sizeof(struct net_icmp_hdr));

	nd_opt_hdr = (struct net_icmpv6_nd_opt_hdr *)
				net_pkt_get_data(pkt, &nd_access);

	/* Add neighbor cache entry using link local address, regardless of link layer address
	 * presence in Router Advertisement.
	 */
	nbr = net_ipv6_nbr_add(net_pkt_iface(pkt), (struct net_in6_addr *)NET_IPV6_HDR(pkt)->src, NULL,
				true, NET_IPV6_NBR_STATE_INCOMPLETE);

	while (nd_opt_hdr) {
		net_pkt_acknowledge_data(pkt, &nd_access);

		switch (nd_opt_hdr->type) {
		case NET_ICMPV6_ND_OPT_SLLAO:
			/* Update existing neighbor cache entry with link layer address. */
			nbr = handle_ra_neighbor(pkt, nd_opt_hdr->len);
			if (!nbr) {
				goto drop;
			}

			break;
		case NET_ICMPV6_ND_OPT_MTU:
			/* MTU has reserved 2 bytes, so skip it. */
			if (net_pkt_skip(pkt, 2) ||
			    net_pkt_read_be32(pkt, &mtu)) {
				goto drop;
			}

			if (mtu < MIN_IPV6_MTU || mtu > MAX_IPV6_MTU) {
				NET_ERR("DROP: Unsupported MTU %u, min is %u, "
					"max is %u",
					mtu, MIN_IPV6_MTU, MAX_IPV6_MTU);
				goto drop;
			}

			net_if_set_mtu(net_pkt_iface(pkt), mtu);

			break;
		case NET_ICMPV6_ND_OPT_PREFIX_INFO:
			if (nd_opt_hdr->len != 4) {
				NET_ERR("DROP: Invalid %s length (%d)",
					"prefix opt", nd_opt_hdr->len);
				goto drop;
			}

			if (!handle_ra_prefix(pkt)) {
				goto drop;
			}

			break;
#if defined(CONFIG_NET_6LO_CONTEXT)
		case NET_ICMPV6_ND_OPT_6CO:
			/* RFC 6775, 4.2 (Length)*/
			if (!(nd_opt_hdr->len == 2U || nd_opt_hdr->len == 3U)) {
				NET_ERR("DROP: Invalid %s length %d",
					"6CO", nd_opt_hdr->len);
				goto drop;
			}

			if (!handle_ra_6co(pkt, nd_opt_hdr->len)) {
				goto drop;
			}

			break;
#endif
		case NET_ICMPV6_ND_OPT_ROUTE:
			if (!IS_ENABLED(CONFIG_NET_ROUTE)) {
				NET_DBG("Route option skipped");
				goto skip;
			}

			/* RFC 4191, ch. 2.3 */
			if (nd_opt_hdr->len == 0U || nd_opt_hdr->len > 3U) {
				NET_ERR("DROP: Invalid %s length (%d)",
					"route info opt", nd_opt_hdr->len);
				goto drop;
			}

			if (!handle_ra_route_info(pkt, nd_opt_hdr->len)) {
				goto drop;
			}

			break;
#if defined(CONFIG_NET_IPV6_RA_RDNSS)
		case NET_ICMPV6_ND_OPT_RDNSS:
			if (!handle_ra_rdnss(pkt, nd_opt_hdr->len)) {
				goto drop;
			}
			break;
#endif

		case NET_ICMPV6_ND_OPT_DNSSL:
			NET_DBG("DNSSL option skipped");
			goto skip;

		default:
			NET_DBG("Unknown ND option 0x%x", nd_opt_hdr->type);
		skip:
			if (net_pkt_skip(pkt, nd_opt_hdr->len * 8U - 2)) {
				goto drop;
			}

			break;
		}

		nd_opt_hdr = (struct net_icmpv6_nd_opt_hdr *)
					net_pkt_get_data(pkt, &nd_access);
	}

	router = net_if_ipv6_router_lookup(net_pkt_iface(pkt),
					   (struct net_in6_addr *)ip_hdr->src);
	if (router) {
		if (!router_lifetime) {
			/* TODO: Start rs_timer on iface if no routers
			 * at all available on iface.
			 */
			net_if_ipv6_router_rm(router);
		} else {
			if (nbr) {
				net_ipv6_nbr_data(nbr)->is_router = true;
			}

			net_if_ipv6_router_update_lifetime(
					router, router_lifetime);
		}
	} else {
		net_if_ipv6_router_add(net_pkt_iface(pkt),
				       (struct net_in6_addr *)ip_hdr->src,
				       router_lifetime);
	}

	net_ipv6_nbr_lock();
	if (nbr && net_ipv6_nbr_data(nbr)->pending) {
		NET_DBG("Sending pending pkt %p to %s",
			net_ipv6_nbr_data(nbr)->pending,
			net_sprint_ipv6_addr(&NET_IPV6_HDR(net_ipv6_nbr_data(nbr)->pending)->dst));

		if (net_send_data(net_ipv6_nbr_data(nbr)->pending) < 0) {
			net_pkt_unref(net_ipv6_nbr_data(nbr)->pending);
		}

		nbr_clear_ns_pending(net_ipv6_nbr_data(nbr));
	}
	net_ipv6_nbr_unlock();

	/* Cancel the RS timer on iface */
	net_if_stop_rs(net_pkt_iface(pkt));

	return 0;

drop:
	net_stats_update_ipv6_nd_drop(net_pkt_iface(pkt));

	return -EIO;
}
#endif /* CONFIG_NET_IPV6_ND */

#if defined(CONFIG_NET_IPV6_NBR_CACHE)
static struct net_icmp_ctx ns_ctx;
static struct net_icmp_ctx na_ctx;
#endif /* CONFIG_NET_IPV6_NBR_CACHE */

#if defined(CONFIG_NET_IPV6_ND)
static struct net_icmp_ctx ra_ctx;
#endif /* CONFIG_NET_IPV6_ND */

void net_ipv6_nbr_init(void)
{
	int ret;

#if defined(CONFIG_NET_IPV6_NBR_CACHE)
	ret = net_icmp_init_ctx(&ns_ctx, NET_ICMPV6_NS, 0, handle_ns_input);
	if (ret < 0) {
		NET_ERR("Cannot register %s handler (%d)", STRINGIFY(NET_ICMPV6_NS),
			ret);
	}

	ret = net_icmp_init_ctx(&na_ctx, NET_ICMPV6_NA, 0, handle_na_input);
	if (ret < 0) {
		NET_ERR("Cannot register %s handler (%d)", STRINGIFY(NET_ICMPV6_NA),
			ret);
	}

	k_work_init_delayable(&ipv6_ns_reply_timer, ipv6_ns_reply_timeout);
#endif
#if defined(CONFIG_NET_IPV6_ND)
	ret = net_icmp_init_ctx(&ra_ctx, NET_ICMPV6_RA, 0, handle_ra_input);
	if (ret < 0) {
		NET_ERR("Cannot register %s handler (%d)", STRINGIFY(NET_ICMPV6_RA),
			ret);
	}

	k_work_init_delayable(&ipv6_nd_reachable_timer,
			      ipv6_nd_reachable_timeout);
#endif

	ARG_UNUSED(ret);
}<|MERGE_RESOLUTION|>--- conflicted
+++ resolved
@@ -2243,12 +2243,8 @@
 
 	/* Create IPv6 address using the given prefix and iid.
 	 */
-<<<<<<< HEAD
-	net_ipv6_addr_create_iid(&addr, net_if_get_link_addr(iface));
-	memcpy(&addr, prefix_info->prefix, sizeof(struct net_in6_addr) / 2);
-=======
 	ret = net_ipv6_addr_generate_iid(iface,
-			 (struct in6_addr *)prefix_info->prefix,
+			 (struct net_in6_addr *)prefix_info->prefix,
 			 COND_CODE_1(CONFIG_NET_IPV6_IID_STABLE,
 				     ((uint8_t *)&iface->config.ip.ipv6->network_counter),
 				     (NULL)),
@@ -2261,7 +2257,6 @@
 	if (ret < 0) {
 		NET_WARN("IPv6 IID generation issue (%d)", ret);
 	}
->>>>>>> 68361eac
 
 	ifaddr = net_if_ipv6_addr_lookup(&addr, NULL);
 	if (ifaddr && ifaddr->addr_type == NET_ADDR_AUTOCONF) {
