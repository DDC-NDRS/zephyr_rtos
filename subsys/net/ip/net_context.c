--- conflicted
+++ resolved
@@ -2565,45 +2565,38 @@
 
 		if (net_context_get_proto(context) == NET_IPPROTO_RAW) {
 			char type = (NET_IPV6_HDR(pkt)->vtc & 0xf0);
-			struct sockaddr_ll *ll_addr;
+			struct net_sockaddr_ll *ll_addr;
 
 			/* Set the family to pkt if detected */
 			switch (type) {
 			case 0x60:
-<<<<<<< HEAD
 				net_pkt_set_family(pkt, NET_AF_INET6);
+				net_pkt_set_ll_proto_type(pkt, NET_ETH_PTYPE_IPV6);
 				break;
 			case 0x40:
 				net_pkt_set_family(pkt, NET_AF_INET);
-=======
-				net_pkt_set_family(pkt, AF_INET6);
-				net_pkt_set_ll_proto_type(pkt, NET_ETH_PTYPE_IPV6);
-				break;
-			case 0x40:
-				net_pkt_set_family(pkt, AF_INET);
 				net_pkt_set_ll_proto_type(pkt, NET_ETH_PTYPE_IP);
->>>>>>> cd0a20d1
 				break;
 			default:
 				/* Not IP traffic, let it go forward as it is */
-				ll_addr = (struct sockaddr_ll *)dst_addr;
+				ll_addr = (struct net_sockaddr_ll *)dst_addr;
 
 				net_pkt_set_ll_proto_type(pkt,
-							  ntohs(ll_addr->sll_protocol));
+							  net_ntohs(ll_addr->sll_protocol));
 				break;
 			}
 
 			/* Pass to L2: */
 			ret = net_send_data(pkt);
 		} else {
-			struct sockaddr_ll_ptr *ll_src_addr;
-			struct sockaddr_ll *ll_dst_addr;
+			struct net_sockaddr_ll_ptr *ll_src_addr;
+			struct net_sockaddr_ll *ll_dst_addr;
 
 			/* The destination address is set in remote for this
 			 * socket type.
 			 */
-			ll_dst_addr = (struct sockaddr_ll *)&context->remote;
-			ll_src_addr = (struct sockaddr_ll_ptr *)&context->local;
+			ll_dst_addr = (struct net_sockaddr_ll *)&context->remote;
+			ll_src_addr = (struct net_sockaddr_ll_ptr *)&context->local;
 
 			net_pkt_lladdr_dst(pkt)->addr = ll_dst_addr->sll_addr;
 			net_pkt_lladdr_dst(pkt)->len =
@@ -2613,7 +2606,7 @@
 						sizeof(struct net_eth_addr);
 
 			net_pkt_set_ll_proto_type(pkt,
-						  ntohs(ll_dst_addr->sll_protocol));
+						  net_ntohs(ll_dst_addr->sll_protocol));
 
 			net_if_queue_tx(net_pkt_iface(pkt), pkt);
 		}
