--- conflicted
+++ resolved
@@ -318,13 +318,8 @@
 
 	do {
 		local_port = sys_rand16_get() | 0x8000;
-<<<<<<< HEAD
 	} while (check_used_port(context, NULL, net_context_get_proto(context),
-				 htons(local_port), addr, false, false) == -EEXIST);
-=======
-	} while (check_used_port(NULL, net_context_get_proto(context),
 				 net_htons(local_port), addr, false, false) == -EEXIST);
->>>>>>> aae25861
 
 	return net_htons(local_port);
 }
@@ -337,12 +332,8 @@
 			   uint16_t local_port,
 			   const struct net_sockaddr *local_addr)
 {
-<<<<<<< HEAD
-	return check_used_port(NULL, NULL, proto, htons(local_port),
+	return check_used_port(NULL, NULL, proto, net_htons(local_port),
 			       local_addr, false, false) != 0;
-=======
-	return check_used_port(NULL, proto, net_htons(local_port), local_addr, false, false) != 0;
->>>>>>> aae25861
 }
 
 #if defined(CONFIG_NET_CONTEXT_CHECK)
