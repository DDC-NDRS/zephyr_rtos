/** @file
 * @brief Network context API
 *
 * An API for applications to define a network connection.
 */

/*
 * Copyright (c) 2016 Intel Corporation
 * Copyright (c) 2021 Nordic Semiconductor
 *
 * SPDX-License-Identifier: Apache-2.0
 */

#include <zephyr/logging/log.h>
LOG_MODULE_REGISTER(net_ctx, CONFIG_NET_CONTEXT_LOG_LEVEL);

#include <zephyr/kernel.h>
#include <zephyr/random/random.h>
#include <string.h>
#include <errno.h>
#include <stdbool.h>

#include <zephyr/net/net_pkt.h>
#include <zephyr/net/net_ip.h>
#include <zephyr/net/socket.h>
#include <zephyr/net/net_context.h>
#include <zephyr/net/net_offload.h>
#include <zephyr/net/ethernet.h>
#include <zephyr/net/socketcan.h>
#include <zephyr/net/ieee802154.h>

#include "connection.h"
#include "net_private.h"

#include "ipv6.h"
#include "ipv4.h"
#include "udp_internal.h"
#include "tcp_internal.h"
#include "net_stats.h"

#if defined(CONFIG_NET_TCP)
#include "tcp.h"
#endif

#ifdef CONFIG_NET_INITIAL_MCAST_TTL
#define INITIAL_MCAST_TTL CONFIG_NET_INITIAL_MCAST_TTL
#else
#define INITIAL_MCAST_TTL 1
#endif

#ifdef CONFIG_NET_INITIAL_TTL
#define INITIAL_TTL CONFIG_NET_INITIAL_TTL
#else
#define INITIAL_TTL 1
#endif

#ifdef CONFIG_NET_INITIAL_MCAST_HOP_LIMIT
#define INITIAL_MCAST_HOP_LIMIT CONFIG_NET_INITIAL_MCAST_HOP_LIMIT
#else
#define INITIAL_MCAST_HOP_LIMIT 1
#endif

#ifdef CONFIG_NET_INITIAL_HOP_LIMIT
#define INITIAL_HOP_LIMIT CONFIG_NET_INITIAL_HOP_LIMIT
#else
#define INITIAL_HOP_LIMIT 1
#endif

#ifndef EPFNOSUPPORT
/* Some old versions of newlib haven't got this defined in errno.h,
 * Just use EPROTONOSUPPORT in this case
 */
#define EPFNOSUPPORT EPROTONOSUPPORT
#endif

#define PKT_WAIT_TIME K_SECONDS(1)

#define NET_MAX_CONTEXT CONFIG_NET_MAX_CONTEXTS

static struct net_context contexts[NET_MAX_CONTEXT];

/* We need to lock the contexts array as these APIs are typically called
 * from applications which are usually run in task context.
 */
static struct k_sem contexts_lock;

bool net_context_is_reuseaddr_set(struct net_context *context)
{
#if defined(CONFIG_NET_CONTEXT_REUSEADDR)
	return context->options.reuseaddr;
#else
	return false;
#endif
}

bool net_context_is_reuseport_set(struct net_context *context)
{
#if defined(CONFIG_NET_CONTEXT_REUSEPORT)
	return context->options.reuseport;
#else
	return false;
#endif
}

bool net_context_is_v6only_set(struct net_context *context)
{
#if defined(CONFIG_NET_IPV4_MAPPING_TO_IPV6)
	return context->options.ipv6_v6only;
#else
	ARG_UNUSED(context);

	return true;
#endif
}

bool net_context_is_recv_pktinfo_set(struct net_context *context)
{
#if defined(CONFIG_NET_CONTEXT_RECV_PKTINFO)
	return context->options.recv_pktinfo;
#else
	ARG_UNUSED(context);

	return false;
#endif
}

#if defined(CONFIG_NET_UDP) || defined(CONFIG_NET_TCP)
static inline bool is_in_tcp_listen_state(struct net_context *context)
{
#if defined(CONFIG_NET_TCP)
	if (net_context_get_type(context) == NET_SOCK_STREAM &&
	    net_context_get_state(context) == NET_CONTEXT_LISTENING) {
		return true;
	}

	return false;
#else
	return false;
#endif
}

static inline bool is_in_tcp_time_wait_state(struct net_context *context)
{
#if defined(CONFIG_NET_TCP)
	if (net_context_get_type(context) == NET_SOCK_STREAM) {
		const struct tcp *tcp_conn = context->tcp;

		if (net_tcp_get_state(tcp_conn) == TCP_TIME_WAIT) {
			return true;
		}
	}

	return false;
#else
	return false;
#endif
}

static int check_used_port(struct net_if *iface,
			   enum net_ip_protocol proto,
			   uint16_t local_port,
			   const struct net_sockaddr *local_addr,
			   bool reuseaddr_set,
			   bool reuseport_set)
{
	int i;

	for (i = 0; i < NET_MAX_CONTEXT; i++) {
		if (!net_context_is_used(&contexts[i])) {
			continue;
		}

		if (!(net_context_get_proto(&contexts[i]) == proto &&
		      net_sin((struct net_sockaddr *)&
			      contexts[i].local)->sin_port == local_port)) {
			continue;
		}

		if (net_context_is_bound_to_iface(&contexts[i])) {
			if (iface != NULL && iface != net_context_get_iface(&contexts[i])) {
				continue;
			}
		}

		if (IS_ENABLED(CONFIG_NET_IPV6) &&
		    local_addr->sa_family == NET_AF_INET6) {
			if (net_sin6_ptr(&contexts[i].local)->sin6_addr == NULL ||
			    net_sin6_ptr(&contexts[i].local)->sin6_family != NET_AF_INET6) {
				continue;
			}

			if ((net_ipv6_is_addr_unspecified(
					net_sin6_ptr(&contexts[i].local)->sin6_addr) ||
			     net_ipv6_is_addr_unspecified(
					&net_sin6(local_addr)->sin6_addr))) {
				if (reuseport_set &&
				    net_context_is_reuseport_set(&contexts[i])) {
					/* When both context have the REUSEPORT set, both
					 * may be unspecified.
					 */
					continue;
				} else if (reuseaddr_set &&
					   !is_in_tcp_listen_state(&contexts[i]) &&
					   !(net_ipv6_is_addr_unspecified(
						net_sin6_ptr(&contexts[i].local)->sin6_addr) &&
					     net_ipv6_is_addr_unspecified(
						&net_sin6(local_addr)->sin6_addr))) {
					/* In case of REUSEADDR, only one context may be
					 * bound to the unspecified address, but not both.
					 * Furthermore, in case the existing context is in
					 * TCP LISTEN state, we ignore the REUSEADDR option
					 * (Linux behavior).
					 */
					continue;
				} else {
					return -EEXIST;
				}
			}

			if (net_ipv6_addr_cmp(
				    net_sin6_ptr(&contexts[i].local)->
							     sin6_addr,
				    &((struct net_sockaddr_in6 *)
				      local_addr)->sin6_addr)) {
				if (reuseport_set &&
				    net_context_is_reuseport_set(&contexts[i])) {
					/* When both context have the REUSEPORT set, both
					 * may be bound to exactly the same address.
					 */
					continue;
				} else if (reuseaddr_set &&
					   is_in_tcp_time_wait_state(&contexts[i])) {
					/* With REUSEADDR, the existing context must be
					 * in the TCP TIME_WAIT state.
					 */
					continue;
				} else {
					return -EEXIST;
				}
			}
		} else if (IS_ENABLED(CONFIG_NET_IPV4) &&
			   local_addr->sa_family == NET_AF_INET) {
			/* If there is an IPv6 socket already bound and
			 * if v6only option is enabled, then it is possible to
			 * bind IPv4 address to it.
			 */
			if (net_sin_ptr(&contexts[i].local)->sin_addr == NULL ||
			    ((IS_ENABLED(CONFIG_NET_IPV4_MAPPING_TO_IPV6) ?
			      net_context_is_v6only_set(&contexts[i]) : true) &&
			     net_sin_ptr(&contexts[i].local)->sin_family != NET_AF_INET)) {
				continue;
			}

			if ((net_ipv4_is_addr_unspecified(
					net_sin_ptr(&contexts[i].local)->sin_addr) ||
			     net_ipv4_is_addr_unspecified(
					&net_sin(local_addr)->sin_addr))) {
				if (reuseport_set &&
				    net_context_is_reuseport_set(&contexts[i])) {
					/* When both context have the REUSEPORT set, both
					 * may be unspecified.
					 */
					continue;
				} else if (reuseaddr_set &&
					   !is_in_tcp_listen_state(&contexts[i]) &&
					   !(net_ipv4_is_addr_unspecified(
						net_sin_ptr(&contexts[i].local)->sin_addr) &&
					     net_ipv4_is_addr_unspecified(
						&net_sin(local_addr)->sin_addr))) {
					/* In case of REUSEADDR, only one context may be
					 * bound to the unspecified address, but not both.
					 * Furthermore, in case the existing context is in
					 * TCP LISTEN state, we ignore the REUSEADDR option
					 * (Linux behavior).
					 */
					continue;
				} else {
					return -EEXIST;
				}
			}

			if (net_ipv4_addr_cmp(
				    net_sin_ptr(&contexts[i].local)->
							      sin_addr,
				    &((struct net_sockaddr_in *)
				      local_addr)->sin_addr)) {
				if (reuseport_set &&
				    net_context_is_reuseport_set(&contexts[i])) {
					/* When both context have the REUSEPORT set, both
					 * may be bound to exactly the same address.
					 */
					continue;
				} else if (reuseaddr_set &&
					   is_in_tcp_time_wait_state(&contexts[i])) {
					/* With REUSEADDR, the existing context must be
					 * in the TCP TIME_WAIT state.
					 */
					continue;
				} else {
					return -EEXIST;
				}
			}
		}
	}

	return 0;
}

static uint16_t find_available_port(struct net_context *context,
				    const struct net_sockaddr *addr)
{
	uint16_t local_port;

	do {
		local_port = sys_rand16_get() | 0x8000;
	} while (check_used_port(NULL, net_context_get_proto(context),
				 net_htons(local_port), addr, false, false) == -EEXIST);

	return net_htons(local_port);
}
#else
#define check_used_port(...) 0
#define find_available_port(...) 0
#endif

bool net_context_port_in_use(enum net_ip_protocol proto,
			   uint16_t local_port,
			   const struct net_sockaddr *local_addr)
{
	return check_used_port(NULL, proto, net_htons(local_port), local_addr, false, false) != 0;
}

#if defined(CONFIG_NET_CONTEXT_CHECK)
static int net_context_check(sa_family_t family, enum net_sock_type type,
			     uint16_t proto, struct net_context **context)
{
	switch (family) {
	case NET_AF_INET:
	case NET_AF_INET6:
		if (family == NET_AF_INET && !IS_ENABLED(CONFIG_NET_IPV4)) {
			NET_DBG("IPv4 disabled");
			return -EPFNOSUPPORT;
		}
		if (family == NET_AF_INET6 && !IS_ENABLED(CONFIG_NET_IPV6)) {
			NET_DBG("IPv6 disabled");
			return -EPFNOSUPPORT;
		}
		if (!IS_ENABLED(CONFIG_NET_UDP)) {
			if (type == NET_SOCK_DGRAM) {
				NET_DBG("DGRAM socket type disabled.");
				return -EPROTOTYPE;
			}
			if (proto == NET_IPPROTO_UDP) {
				NET_DBG("UDP disabled");
				return -EPROTONOSUPPORT;
			}
		}
		if (!IS_ENABLED(CONFIG_NET_TCP)) {
			if (type == NET_SOCK_STREAM) {
				NET_DBG("STREAM socket type disabled.");
				return -EPROTOTYPE;
			}
			if (proto == NET_IPPROTO_TCP) {
				NET_DBG("TCP disabled");
				return -EPROTONOSUPPORT;
			}
		}
		switch (type) {
		case NET_SOCK_DGRAM:
			if (proto != NET_IPPROTO_UDP) {
				NET_DBG("Context type and protocol mismatch,"
					" type %d proto %d", type, proto);
				return -EPROTONOSUPPORT;
			}
			break;
		case NET_SOCK_STREAM:
			if (proto != NET_IPPROTO_TCP) {
				NET_DBG("Context type and protocol mismatch,"
					" type %d proto %d", type, proto);
				return -EPROTONOSUPPORT;
			}
			break;
		case NET_SOCK_RAW:
			break;
		default:
			NET_DBG("Unknown context type.");
			return -EPROTOTYPE;
		}
		break;

	case NET_AF_PACKET:
		if (!IS_ENABLED(CONFIG_NET_SOCKETS_PACKET)) {
			NET_DBG("AF_PACKET disabled");
			return -EPFNOSUPPORT;
		}
		if (type != NET_SOCK_RAW && type != NET_SOCK_DGRAM) {
			NET_DBG("AF_PACKET only supports RAW and DGRAM socket "
				"types.");
			return -EPROTOTYPE;
		}
		break;

	case NET_AF_CAN:
		if (!IS_ENABLED(CONFIG_NET_SOCKETS_CAN)) {
			NET_DBG("AF_CAN disabled");
			return -EPFNOSUPPORT;
		}
		if (type != NET_SOCK_RAW) {
			NET_DBG("AF_CAN only supports RAW socket type.");
			return -EPROTOTYPE;
		}
		if (proto != CAN_RAW) {
			NET_DBG("AF_CAN only supports RAW_CAN protocol.");
			return -EPROTOTYPE;
		}
		break;

	default:
		NET_DBG("Unknown address family %d", family);
		return -EAFNOSUPPORT;
	}

	if (!context) {
		NET_DBG("Invalid context");
		return -EINVAL;
	}

	return 0;
}
#endif /* CONFIG_NET_CONTEXT_CHECK */

int net_context_get(sa_family_t family, enum net_sock_type type, uint16_t proto,
		    struct net_context **context)
{
	int i, ret;

	if (IS_ENABLED(CONFIG_NET_CONTEXT_CHECK)) {
		ret = net_context_check(family, type, proto, context);
		if (ret < 0) {
			return ret;
		}
	}

	k_sem_take(&contexts_lock, K_FOREVER);

	ret = -ENOENT;
	for (i = 0; i < NET_MAX_CONTEXT; i++) {
		if (net_context_is_used(&contexts[i])) {
			continue;
		}

		memset(&contexts[i], 0, sizeof(contexts[i]));
		/* FIXME - Figure out a way to get the correct network interface
		 * as it is not known at this point yet.
		 */
		if (!net_if_is_ip_offloaded(net_if_get_default())
			&& proto == NET_IPPROTO_TCP) {
			if (net_tcp_get(&contexts[i]) < 0) {
				break;
			}
		}

		contexts[i].iface = -1;
		contexts[i].flags = 0U;
		atomic_set(&contexts[i].refcount, 1);

		net_context_set_family(&contexts[i], family);
		net_context_set_type(&contexts[i], type);
		net_context_set_proto(&contexts[i], proto);

#if defined(CONFIG_NET_IPV6)
		contexts[i].options.addr_preferences = IPV6_PREFER_SRC_PUBTMP_DEFAULT;
#endif

#if defined(CONFIG_NET_CONTEXT_RCVTIMEO)
		contexts[i].options.rcvtimeo = K_FOREVER;
#endif
#if defined(CONFIG_NET_CONTEXT_SNDTIMEO)
		contexts[i].options.sndtimeo = K_FOREVER;
#endif
#if defined(CONFIG_NET_IPV4_MAPPING_TO_IPV6)
		/* By default IPv4 and IPv6 are in different port spaces */
		contexts[i].options.ipv6_v6only = true;
#endif
		if (IS_ENABLED(CONFIG_NET_IP)) {
			(void)memset(&contexts[i].remote, 0, sizeof(struct net_sockaddr));
			(void)memset(&contexts[i].local, 0, sizeof(struct net_sockaddr_ptr));

			if (IS_ENABLED(CONFIG_NET_IPV6) && family == NET_AF_INET6) {
				struct net_sockaddr_in6 *addr6 =
					(struct net_sockaddr_in6 *)&contexts[i].local;
				addr6->sin6_port =
					find_available_port(&contexts[i], (struct net_sockaddr *)addr6);

				if (!addr6->sin6_port) {
					ret = -EADDRINUSE;
					break;
				}

				contexts[i].ipv6_hop_limit = INITIAL_HOP_LIMIT;
				contexts[i].ipv6_mcast_hop_limit = INITIAL_MCAST_HOP_LIMIT;
			}
			if (IS_ENABLED(CONFIG_NET_IPV4) && family == NET_AF_INET) {
				struct net_sockaddr_in *addr = (struct net_sockaddr_in *)&contexts[i].local;

				addr->sin_port =
					find_available_port(&contexts[i], (struct net_sockaddr *)addr);

				if (!addr->sin_port) {
					ret = -EADDRINUSE;
					break;
				}

				contexts[i].ipv4_ttl = INITIAL_TTL;
				contexts[i].ipv4_mcast_ttl = INITIAL_MCAST_TTL;
			}
		}

		if (IS_ENABLED(CONFIG_NET_CONTEXT_SYNC_RECV)) {
			k_sem_init(&contexts[i].recv_data_wait, 1, K_SEM_MAX_LIMIT);
		}

		k_mutex_init(&contexts[i].lock);

		contexts[i].flags |= NET_CONTEXT_IN_USE;
		*context = &contexts[i];

		ret = 0;
		break;
	}

	k_sem_give(&contexts_lock);

	if (ret < 0) {
		return ret;
	}

	/* FIXME - Figure out a way to get the correct network interface
	 * as it is not known at this point yet.
	 */
	if (IS_ENABLED(CONFIG_NET_OFFLOAD) && net_if_is_ip_offloaded(net_if_get_default())) {
		ret = net_offload_get(net_if_get_default(), family, type, proto, context);
		if (ret < 0) {
			(*context)->flags &= ~NET_CONTEXT_IN_USE;
			*context = NULL;
			return ret;
		}

		net_context_set_iface(*context, net_if_get_default());
	}

	return 0;
}

int net_context_ref(struct net_context *context)
{
	int old_rc = atomic_inc(&context->refcount);

	return old_rc + 1;
}

int net_context_unref(struct net_context *context)
{
	int old_rc = atomic_dec(&context->refcount);

	if (old_rc != 1) {
		return old_rc - 1;
	}

	k_mutex_lock(&context->lock, K_FOREVER);

	if (context->conn_handler) {
		if (IS_ENABLED(CONFIG_NET_TCP) || IS_ENABLED(CONFIG_NET_UDP) ||
		    IS_ENABLED(CONFIG_NET_SOCKETS_CAN) ||
		    IS_ENABLED(CONFIG_NET_SOCKETS_PACKET)) {
			net_conn_unregister(context->conn_handler);
		}

		context->conn_handler = NULL;
	}

	net_context_set_state(context, NET_CONTEXT_UNCONNECTED);

	context->flags &= ~NET_CONTEXT_IN_USE;

	NET_DBG("Context %p released", context);

	k_mutex_unlock(&context->lock);

	return 0;
}

int net_context_put(struct net_context *context)
{
	int ret = 0;

	NET_ASSERT(context);

	if (!PART_OF_ARRAY(contexts, context)) {
		return -EINVAL;
	}

	k_mutex_lock(&context->lock, K_FOREVER);

	if (IS_ENABLED(CONFIG_NET_OFFLOAD) &&
	    net_if_is_ip_offloaded(net_context_get_iface(context))) {
		context->flags &= ~NET_CONTEXT_IN_USE;
		ret = net_offload_put(net_context_get_iface(context), context);
		goto unlock;
	}

	context->connect_cb = NULL;
	context->recv_cb = NULL;
	context->send_cb = NULL;

	/* net_tcp_put() will handle decrementing refcount on stack's behalf */
	net_tcp_put(context);

	/* Decrement refcount on user app's behalf */
	net_context_unref(context);

unlock:
	k_mutex_unlock(&context->lock);

	return ret;
}

/* If local address is not bound, bind it to INADDR_ANY and random port. */
static int bind_default(struct net_context *context)
{
	sa_family_t family = net_context_get_family(context);

	if (IS_ENABLED(CONFIG_NET_IPV6) && family == NET_AF_INET6) {
		struct net_sockaddr_in6 addr6;

		if (net_sin6_ptr(&context->local)->sin6_addr) {
			return 0;
		}

		addr6.sin6_family = NET_AF_INET6;
		memcpy(&addr6.sin6_addr, net_ipv6_unspecified_address(),
		       sizeof(addr6.sin6_addr));
		addr6.sin6_port =
			find_available_port(context,
					    (struct net_sockaddr *)&addr6);

		return net_context_bind(context, (struct net_sockaddr *)&addr6,
					sizeof(addr6));
	}

	if (IS_ENABLED(CONFIG_NET_IPV4) && family == NET_AF_INET) {
		struct net_sockaddr_in addr4;

		if (net_sin_ptr(&context->local)->sin_addr) {
			return 0;
		}

		addr4.sin_family = NET_AF_INET;
		addr4.sin_addr.s_addr_be = NET_INADDR_ANY;
		addr4.sin_port =
			find_available_port(context,
					    (struct net_sockaddr *)&addr4);

		return net_context_bind(context, (struct net_sockaddr *)&addr4,
					sizeof(addr4));
	}

	if (IS_ENABLED(CONFIG_NET_SOCKETS_PACKET) && family == NET_AF_PACKET) {
		struct net_sockaddr_ll ll_addr;

		if (net_sll_ptr(&context->local)->sll_addr) {
			return 0;
		}

		ll_addr.sll_family = NET_AF_PACKET;
		ll_addr.sll_protocol = net_htons(ETH_P_ALL);
		ll_addr.sll_ifindex = net_if_get_by_iface(net_if_get_default());

		return net_context_bind(context, (struct net_sockaddr *)&ll_addr,
					sizeof(ll_addr));
	}

	if (IS_ENABLED(CONFIG_NET_SOCKETS_CAN) && family == NET_AF_CAN) {
		struct net_sockaddr_can can_addr;

		if (context->iface >= 0) {
			return 0;
		} else {
#if defined(CONFIG_NET_L2_CANBUS_RAW)
			struct net_if *iface;

			iface = net_if_get_first_by_type(
						&NET_L2_GET_NAME(CANBUS_RAW));
			if (!iface) {
				return -ENOENT;
			}

			can_addr.can_ifindex = net_if_get_by_iface(iface);
			context->iface = can_addr.can_ifindex;
#else
			return -ENOENT;
#endif
		}

		can_addr.can_family = NET_AF_CAN;

		return net_context_bind(context, (struct net_sockaddr *)&can_addr,
					sizeof(can_addr));
	}

	return -EINVAL;
}

int net_context_bind(struct net_context *context, const struct net_sockaddr *addr,
		     socklen_t addrlen)
{
	int ret;

	NET_ASSERT(addr);
	NET_ASSERT(PART_OF_ARRAY(contexts, context));

	/* If we already have connection handler, then it effectively
	 * means that it's already bound to an interface/port, and we
	 * don't support rebinding connection to new address/port in
	 * the code below.
	 * TODO: Support rebinding.
	 */
	if (context->conn_handler) {
		return -EISCONN;
	}

	if (IS_ENABLED(CONFIG_NET_IPV6) && addr->sa_family == NET_AF_INET6) {
		struct net_if *iface = NULL;
		struct net_in6_addr *ptr;
		struct net_sockaddr_in6 *addr6 = (struct net_sockaddr_in6 *)addr;

		if (addrlen < sizeof(struct net_sockaddr_in6)) {
			return -EINVAL;
		}

		if (net_context_is_bound_to_iface(context)) {
			iface = net_context_get_iface(context);
		}

		if (net_ipv6_is_addr_mcast(&addr6->sin6_addr)) {
			struct net_if_mcast_addr *maddr;

			maddr = net_if_ipv6_maddr_lookup(&addr6->sin6_addr,
							 &iface);
			if (!maddr) {
				return -ENOENT;
			}

			ptr = &maddr->address.in6_addr;

		} else if (net_ipv6_is_addr_unspecified(&addr6->sin6_addr)) {
			if (iface == NULL) {
				iface = net_if_ipv6_select_src_iface(
					&net_sin6(&context->remote)->sin6_addr);
			}

			ptr = (struct net_in6_addr *)net_ipv6_unspecified_address();
		} else {
			struct net_if_addr *ifaddr;

			ifaddr = net_if_ipv6_addr_lookup(
					&addr6->sin6_addr,
					iface == NULL ? &iface : NULL);
			if (!ifaddr) {
				return -ENOENT;
			}

			ptr = &ifaddr->address.in6_addr;
		}

		if (!iface) {
			NET_ERR("Cannot bind to %s",
				net_sprint_ipv6_addr(&addr6->sin6_addr));

			return -EADDRNOTAVAIL;
		}

		k_mutex_lock(&context->lock, K_FOREVER);

		net_context_set_iface(context, iface);

		net_sin6_ptr(&context->local)->sin6_family = NET_AF_INET6;
		net_sin6_ptr(&context->local)->sin6_addr = ptr;

		if (IS_ENABLED(CONFIG_NET_OFFLOAD) && net_if_is_ip_offloaded(iface)) {
			k_mutex_unlock(&context->lock);
			return net_offload_bind(iface, context, addr, addrlen);
		}

		ret = 0;
		if (addr6->sin6_port) {
			ret = check_used_port(iface,
					      context->proto,
					      addr6->sin6_port,
					      addr,
					      net_context_is_reuseaddr_set(context),
					      net_context_is_reuseport_set(context));
			if (ret != 0) {
				NET_ERR("Port %d is in use!",
					net_ntohs(addr6->sin6_port));
				NET_DBG("Interface %d (%p)",
					iface ? net_if_get_by_iface(iface) : 0, iface);
				ret = -EADDRINUSE;
				goto unlock_ipv6;
			} else {
				net_sin6_ptr(&context->local)->sin6_port =
					addr6->sin6_port;
			}
		} else {
			addr6->sin6_port =
				net_sin6_ptr(&context->local)->sin6_port;
		}

		NET_DBG("Context %p binding to %s [%s]:%d iface %d (%p)",
			context,
			net_proto2str(NET_AF_INET6,
				      net_context_get_proto(context)),
			net_sprint_ipv6_addr(ptr),
			net_ntohs(addr6->sin6_port),
			net_if_get_by_iface(iface), iface);

	unlock_ipv6:
		k_mutex_unlock(&context->lock);

		return ret;
	}

	if (IS_ENABLED(CONFIG_NET_IPV4) && addr->sa_family == NET_AF_INET) {
		struct net_sockaddr_in *addr4 = (struct net_sockaddr_in *)addr;
		struct net_if *iface = NULL;
		struct net_if_addr *ifaddr;
		struct net_in_addr *ptr;

		if (addrlen < sizeof(struct net_sockaddr_in)) {
			return -EINVAL;
		}

		if (net_context_is_bound_to_iface(context)) {
			iface = net_context_get_iface(context);
		}

		if (net_ipv4_is_addr_mcast(&addr4->sin_addr)) {
			struct net_if_mcast_addr *maddr;

			maddr = net_if_ipv4_maddr_lookup(&addr4->sin_addr,
							 &iface);
			if (!maddr) {
				return -ENOENT;
			}

			ptr = &maddr->address.in_addr;

		} else if (addr4->sin_addr.s_addr_be == NET_INADDR_ANY) {
			if (iface == NULL) {
				iface = net_if_ipv4_select_src_iface(
					&net_sin(&context->remote)->sin_addr);
			}

			ptr = (struct net_in_addr *)net_ipv4_unspecified_address();
		} else {
			ifaddr = net_if_ipv4_addr_lookup(
					&addr4->sin_addr,
					iface == NULL ? &iface : NULL);
			if (!ifaddr) {
				return -ENOENT;
			}

			ptr = &ifaddr->address.in_addr;
		}

		if (!iface) {
			NET_ERR("Cannot bind to %s",
				net_sprint_ipv4_addr(&addr4->sin_addr));

			return -EADDRNOTAVAIL;
		}

		k_mutex_lock(&context->lock, K_FOREVER);

		net_context_set_iface(context, iface);

		net_sin_ptr(&context->local)->sin_family = NET_AF_INET;
		net_sin_ptr(&context->local)->sin_addr = ptr;

		if (IS_ENABLED(CONFIG_NET_OFFLOAD) && net_if_is_ip_offloaded(iface)) {
			k_mutex_unlock(&context->lock);
			return net_offload_bind(iface, context, addr, addrlen);
		}

		ret = 0;
		if (addr4->sin_port) {
			ret = check_used_port(iface,
					      context->proto,
					      addr4->sin_port,
					      addr,
					      net_context_is_reuseaddr_set(context),
					      net_context_is_reuseport_set(context));
			if (ret != 0) {
				NET_ERR("Port %d is in use!",
					net_ntohs(addr4->sin_port));
					ret = -EADDRINUSE;
				NET_DBG("Interface %d (%p)",
					iface ? net_if_get_by_iface(iface) : 0, iface);
				goto unlock_ipv4;
			} else {
				net_sin_ptr(&context->local)->sin_port =
					addr4->sin_port;
			}
		} else {
			addr4->sin_port =
				net_sin_ptr(&context->local)->sin_port;
		}

		NET_DBG("Context %p binding to %s %s:%d iface %d (%p)",
			context,
			net_proto2str(NET_AF_INET,
				      net_context_get_proto(context)),
			net_sprint_ipv4_addr(ptr),
			net_ntohs(addr4->sin_port),
			net_if_get_by_iface(iface), iface);

	unlock_ipv4:
		k_mutex_unlock(&context->lock);

		return ret;
	}

	if (IS_ENABLED(CONFIG_NET_SOCKETS_PACKET) &&
	    addr->sa_family == NET_AF_PACKET) {
		struct net_sockaddr_ll *ll_addr = (struct net_sockaddr_ll *)addr;
		struct net_if *iface = NULL;

		if (addrlen < sizeof(struct net_sockaddr_ll)) {
			return -EINVAL;
		}

		if (ll_addr->sll_ifindex < 0) {
			return -EINVAL;
		}

		iface = net_if_get_by_index(ll_addr->sll_ifindex);
		if (!iface) {
			NET_ERR("Cannot bind to interface index %d",
				ll_addr->sll_ifindex);
			return -EADDRNOTAVAIL;
		}

		if (IS_ENABLED(CONFIG_NET_OFFLOAD) &&
		    net_if_is_ip_offloaded(iface)) {
			net_context_set_iface(context, iface);

			return net_offload_bind(iface,
						context,
						addr,
						addrlen);
		}

		k_mutex_lock(&context->lock, K_FOREVER);

		net_context_set_iface(context, iface);

		net_sll_ptr(&context->local)->sll_family = NET_AF_PACKET;
		net_sll_ptr(&context->local)->sll_ifindex =
			ll_addr->sll_ifindex;
		net_sll_ptr(&context->local)->sll_protocol =
			ll_addr->sll_protocol;

		net_if_lock(iface);
		net_sll_ptr(&context->local)->sll_addr =
			net_if_get_link_addr(iface)->addr;
		net_sll_ptr(&context->local)->sll_halen =
			net_if_get_link_addr(iface)->len;
		net_if_unlock(iface);

		NET_DBG("Context %p bind to type 0x%04x iface[%d] %p addr %s",
			context, net_htons(net_context_get_proto(context)),
			ll_addr->sll_ifindex, iface,
			net_sprint_ll_addr(
				net_sll_ptr(&context->local)->sll_addr,
				net_sll_ptr(&context->local)->sll_halen));

		k_mutex_unlock(&context->lock);

		return 0;
	}

	if (IS_ENABLED(CONFIG_NET_SOCKETS_CAN) && addr->sa_family == NET_AF_CAN) {
		struct net_sockaddr_can *can_addr = (struct net_sockaddr_can *)addr;
		struct net_if *iface = NULL;

		if (addrlen < sizeof(struct net_sockaddr_can)) {
			return -EINVAL;
		}

		if (can_addr->can_ifindex < 0) {
			return -EINVAL;
		}

		iface = net_if_get_by_index(can_addr->can_ifindex);
		if (!iface) {
			NET_ERR("Cannot bind to interface index %d",
				can_addr->can_ifindex);
			return -EADDRNOTAVAIL;
		}

		if (IS_ENABLED(CONFIG_NET_OFFLOAD) &&
		    net_if_is_ip_offloaded(iface)) {
			net_context_set_iface(context, iface);

			return net_offload_bind(iface,
						context,
						addr,
						addrlen);
		}

		k_mutex_lock(&context->lock, K_FOREVER);

		net_context_set_iface(context, iface);
		net_context_set_family(context, NET_AF_CAN);

		net_can_ptr(&context->local)->can_family = NET_AF_CAN;
		net_can_ptr(&context->local)->can_ifindex =
			can_addr->can_ifindex;

		NET_DBG("Context %p binding to %d iface[%d] %p",
			context, net_context_get_proto(context),
			can_addr->can_ifindex, iface);

		k_mutex_unlock(&context->lock);

		return 0;
	}

	return -EINVAL;
}

static inline struct net_context *find_context(void *conn_handler)
{
	int i;

	for (i = 0; i < NET_MAX_CONTEXT; i++) {
		if (!net_context_is_used(&contexts[i])) {
			continue;
		}

		if (contexts[i].conn_handler == conn_handler) {
			return &contexts[i];
		}
	}

	return NULL;
}

int net_context_listen(struct net_context *context, int backlog)
{
	ARG_UNUSED(backlog);

	NET_ASSERT(PART_OF_ARRAY(contexts, context));

	if (!net_context_is_used(context)) {
		return -EBADF;
	}

	if (IS_ENABLED(CONFIG_NET_OFFLOAD) &&
	    net_if_is_ip_offloaded(net_context_get_iface(context))) {
		return net_offload_listen(net_context_get_iface(context),
					  context, backlog);
	}

	k_mutex_lock(&context->lock, K_FOREVER);

	if (net_tcp_listen(context) >= 0) {
		k_mutex_unlock(&context->lock);
		return 0;
	}

	k_mutex_unlock(&context->lock);

	return -EOPNOTSUPP;
}

#if defined(CONFIG_NET_IPV4)
int net_context_create_ipv4_new(struct net_context *context,
				struct net_pkt *pkt,
				const struct net_in_addr *src,
				const struct net_in_addr *dst)
{
	if (!src) {
		NET_ASSERT(((
			struct net_sockaddr_in_ptr *)&context->local)->sin_addr);

		src = ((struct net_sockaddr_in_ptr *)&context->local)->sin_addr;
	}

	if (net_ipv4_is_addr_unspecified(src)
	    || net_ipv4_is_addr_mcast(src)) {
		src = net_if_ipv4_select_src_addr(net_pkt_iface(pkt),
						  (struct net_in_addr *)dst);
		/* If src address is still unspecified, do not create pkt */
		if (net_ipv4_is_addr_unspecified(src)) {
			NET_DBG("DROP: src addr is unspecified");
			return -EINVAL;
		}
	}

#if defined(CONFIG_NET_CONTEXT_DSCP_ECN)
	net_pkt_set_ip_dscp(pkt, net_ipv4_get_dscp(context->options.dscp_ecn));
	net_pkt_set_ip_ecn(pkt, net_ipv4_get_ecn(context->options.dscp_ecn));
	/* Direct priority takes precedence over DSCP */
	if (!IS_ENABLED(CONFIG_NET_CONTEXT_PRIORITY)) {
		net_pkt_set_priority(pkt, net_ipv4_dscp_to_priority(
			net_ipv4_get_dscp(context->options.dscp_ecn)));
	}
#endif

	return net_ipv4_create(pkt, src, dst);
}
#endif /* CONFIG_NET_IPV4 */

#if defined(CONFIG_NET_IPV6)
int net_context_create_ipv6_new(struct net_context *context,
				struct net_pkt *pkt,
				const struct net_in6_addr *src,
				const struct net_in6_addr *dst)
{
	if (!src) {
		NET_ASSERT(((
			struct net_sockaddr_in6_ptr *)&context->local)->sin6_addr);

		src = ((struct net_sockaddr_in6_ptr *)&context->local)->sin6_addr;
	}

<<<<<<< HEAD
	if (net_ipv6_is_addr_unspecified(src) || net_ipv6_is_addr_mcast(src)) {
		src = net_if_ipv6_select_src_addr_hint(net_pkt_iface(pkt),
						       (struct in6_addr *)dst,
						       context->options.addr_preferences);
=======
	if (net_ipv6_is_addr_unspecified(src)
	    || net_ipv6_is_addr_mcast(src)) {
		src = net_if_ipv6_select_src_addr(net_pkt_iface(pkt),
						  (struct net_in6_addr *)dst);
>>>>>>> c5b45624
	}

#if defined(CONFIG_NET_CONTEXT_DSCP_ECN)
	net_pkt_set_ip_dscp(pkt, net_ipv6_get_dscp(context->options.dscp_ecn));
	net_pkt_set_ip_ecn(pkt, net_ipv6_get_ecn(context->options.dscp_ecn));
	/* Direct priority takes precedence over DSCP */
	if (!IS_ENABLED(CONFIG_NET_CONTEXT_PRIORITY)) {
		net_pkt_set_priority(pkt, net_ipv6_dscp_to_priority(
			net_ipv6_get_dscp(context->options.dscp_ecn)));
	}
#endif

	return net_ipv6_create(pkt, src, dst);
}
#endif /* CONFIG_NET_IPV6 */

int net_context_connect(struct net_context *context,
			const struct net_sockaddr *addr,
			socklen_t addrlen,
			net_context_connect_cb_t cb,
			k_timeout_t timeout,
			void *user_data)
{
	struct net_sockaddr *laddr = NULL;
	struct net_sockaddr local_addr __unused;
	uint16_t lport, rport;
	int ret;

	NET_ASSERT(addr);
	NET_ASSERT(PART_OF_ARRAY(contexts, context));

	k_mutex_lock(&context->lock, K_FOREVER);

	if (net_context_get_state(context) == NET_CONTEXT_CONNECTING) {
		ret = -EALREADY;
		goto unlock;
	}

	if (!net_context_is_used(context)) {
		ret = -EBADF;
		goto unlock;
	}

	if (addr->sa_family != net_context_get_family(context)) {
		NET_ASSERT(addr->sa_family == net_context_get_family(context),
			   "Family mismatch %d should be %d",
			   addr->sa_family,
			   net_context_get_family(context));
		ret = -EINVAL;
		goto unlock;
	}

	if (IS_ENABLED(CONFIG_NET_SOCKETS_PACKET) &&
	    addr->sa_family == NET_AF_PACKET) {
		ret = -EOPNOTSUPP;
		goto unlock;
	}

	if (net_context_get_state(context) == NET_CONTEXT_LISTENING) {
		ret = -EOPNOTSUPP;
		goto unlock;
	}

	if (IS_ENABLED(CONFIG_NET_IPV6) &&
	    net_context_get_family(context) == NET_AF_INET6) {
		struct net_sockaddr_in6 *addr6 = (struct net_sockaddr_in6 *)
							&context->remote;

		if (addrlen < sizeof(struct net_sockaddr_in6)) {
			ret = -EINVAL;
			goto unlock;
		}

		if (net_context_get_proto(context) == NET_IPPROTO_TCP &&
		    net_ipv6_is_addr_mcast(&addr6->sin6_addr)) {
			ret = -EADDRNOTAVAIL;
			goto unlock;
		}

		memcpy(&addr6->sin6_addr, &net_sin6(addr)->sin6_addr,
		       sizeof(struct net_in6_addr));

		addr6->sin6_port = net_sin6(addr)->sin6_port;
		addr6->sin6_family = NET_AF_INET6;

		if (!net_ipv6_is_addr_unspecified(&addr6->sin6_addr)) {
			context->flags |= NET_CONTEXT_REMOTE_ADDR_SET;
		} else {
			context->flags &= ~NET_CONTEXT_REMOTE_ADDR_SET;
		}

		rport = addr6->sin6_port;

		/* The binding must be done after we have set the remote
		 * address but before checking the local address. Otherwise
		 * the laddr might not be set properly which would then cause
		 * issues when doing net_tcp_connect(). This issue was seen
		 * with socket tests and when connecting to loopback interface.
		 */
		ret = bind_default(context);
		if (ret) {
			goto unlock;
		}

		net_sin6_ptr(&context->local)->sin6_family = NET_AF_INET6;
		net_sin6(&local_addr)->sin6_family = NET_AF_INET6;
		net_sin6(&local_addr)->sin6_port = lport =
			net_sin6((struct net_sockaddr *)&context->local)->sin6_port;

		if (net_sin6_ptr(&context->local)->sin6_addr) {
			net_ipaddr_copy(&net_sin6(&local_addr)->sin6_addr,
				     net_sin6_ptr(&context->local)->sin6_addr);

			laddr = &local_addr;
		}
	} else if (IS_ENABLED(CONFIG_NET_IPV4) &&
		   net_context_get_family(context) == NET_AF_INET) {
		struct net_sockaddr_in *addr4 = (struct net_sockaddr_in *)
							&context->remote;

		if (addrlen < sizeof(struct net_sockaddr_in)) {
			ret = -EINVAL;
			goto unlock;
		}

		/* FIXME - Add multicast and broadcast address check */

		memcpy(&addr4->sin_addr, &net_sin(addr)->sin_addr,
		       sizeof(struct net_in_addr));

		addr4->sin_port = net_sin(addr)->sin_port;
		addr4->sin_family = NET_AF_INET;

		if (addr4->sin_addr.s_addr_be) {
			context->flags |= NET_CONTEXT_REMOTE_ADDR_SET;
		} else {
			context->flags &= ~NET_CONTEXT_REMOTE_ADDR_SET;
		}

		rport = addr4->sin_port;

		ret = bind_default(context);
		if (ret) {
			goto unlock;
		}

		net_sin_ptr(&context->local)->sin_family = NET_AF_INET;
		net_sin(&local_addr)->sin_family = NET_AF_INET;
		net_sin(&local_addr)->sin_port = lport =
			net_sin((struct net_sockaddr *)&context->local)->sin_port;

		if (net_sin_ptr(&context->local)->sin_addr) {
			net_ipaddr_copy(&net_sin(&local_addr)->sin_addr,
				       net_sin_ptr(&context->local)->sin_addr);

			laddr = &local_addr;
		}
	} else {
		ret = -EINVAL; /* Not IPv4 or IPv6 */
		goto unlock;
	}

	if (IS_ENABLED(CONFIG_NET_OFFLOAD) &&
	    net_if_is_ip_offloaded(net_context_get_iface(context))) {
		ret = net_offload_connect(
			net_context_get_iface(context),
			context,
			addr,
			addrlen,
			cb,
			timeout,
			user_data);
		goto unlock;
	}

	if (IS_ENABLED(CONFIG_NET_UDP) &&
	    net_context_get_type(context) == NET_SOCK_DGRAM) {
		if (cb) {
			cb(context, 0, user_data);
		}

		ret = 0;
	} else if (IS_ENABLED(CONFIG_NET_TCP) &&
		   net_context_get_type(context) == NET_SOCK_STREAM) {
		NET_ASSERT(laddr != NULL);

		ret = net_tcp_connect(context, addr, laddr, rport, lport,
				      timeout, cb, user_data);
	} else {
		ret = -ENOTSUP;
	}

unlock:
	k_mutex_unlock(&context->lock);

	return ret;
}

int net_context_accept(struct net_context *context,
		       net_tcp_accept_cb_t cb,
		       k_timeout_t timeout,
		       void *user_data)
{
	int ret = 0;

	NET_ASSERT(PART_OF_ARRAY(contexts, context));

	if (!net_context_is_used(context)) {
		return -EBADF;
	}

	k_mutex_lock(&context->lock, K_FOREVER);

	if (IS_ENABLED(CONFIG_NET_OFFLOAD) &&
	    net_if_is_ip_offloaded(net_context_get_iface(context))) {
		ret = net_offload_accept(
			net_context_get_iface(context),
			context,
			cb,
			timeout,
			user_data);
		goto unlock;
	}

	if ((net_context_get_state(context) != NET_CONTEXT_LISTENING) &&
	    (net_context_get_type(context) != NET_SOCK_STREAM)) {
		NET_DBG("Invalid socket, state %d type %d",
			net_context_get_state(context),
			net_context_get_type(context));
		ret = -EINVAL;
		goto unlock;
	}

	if (net_context_get_proto(context) == NET_IPPROTO_TCP) {
		ret = net_tcp_accept(context, cb, user_data);
		goto unlock;
	}

unlock:
	k_mutex_unlock(&context->lock);

	return ret;
}

__maybe_unused static int get_bool_option(bool option, int *value, size_t *len)
{
	if (value == NULL) {
		return -EINVAL;
	}

	if (len != NULL) {
		if (*len != sizeof(int)) {
			return -EINVAL;
		}

		*len = sizeof(int);
	}

	*((int *)value) = (int)option;

	return 0;
}

__maybe_unused static int get_uint8_option(uint8_t option, uint8_t *value, size_t *len)
{
	if (value == NULL) {
		return -EINVAL;
	}

	*value = option;

	if (len != NULL) {
		*len = sizeof(uint8_t);
	}

	return 0;
}

__maybe_unused static int get_uint16_option(uint16_t option, int *value, size_t *len)
{
	if (value == NULL) {
		return -EINVAL;
	}

	*value = option;

	if (len != NULL) {
		*len = sizeof(int);
	}

	return 0;
}

static int get_context_priority(struct net_context *context,
				void *value, size_t *len)
{
#if defined(CONFIG_NET_CONTEXT_PRIORITY)
	return get_uint8_option(context->options.priority,
				value, len);
#else
	ARG_UNUSED(context);
	ARG_UNUSED(value);
	ARG_UNUSED(len);

	return -ENOTSUP;
#endif
}

static int get_context_proxy(struct net_context *context,
			     void *value, size_t *len)
{
#if defined(CONFIG_SOCKS)
	struct net_sockaddr *addr = (struct net_sockaddr *)value;

	if (!value || !len) {
		return -EINVAL;
	}

	if (*len < context->options.proxy.addrlen) {
		return -EINVAL;
	}

	*len = MIN(context->options.proxy.addrlen, *len);

	memcpy(addr, &context->options.proxy.addr, *len);

	return 0;
#else
	ARG_UNUSED(context);
	ARG_UNUSED(value);
	ARG_UNUSED(len);

	return -ENOTSUP;
#endif
}

static int get_context_txtime(struct net_context *context,
			      void *value, size_t *len)
{
#if defined(CONFIG_NET_CONTEXT_TXTIME)
	return get_bool_option(context->options.txtime,
			       value, len);
#else
	ARG_UNUSED(context);
	ARG_UNUSED(value);
	ARG_UNUSED(len);

	return -ENOTSUP;
#endif
}

static int get_context_rcvtimeo(struct net_context *context,
				void *value, size_t *len)
{
#if defined(CONFIG_NET_CONTEXT_RCVTIMEO)
	*((k_timeout_t *)value) = context->options.rcvtimeo;

	if (len) {
		*len = sizeof(k_timeout_t);
	}

	return 0;
#else
	ARG_UNUSED(context);
	ARG_UNUSED(value);
	ARG_UNUSED(len);

	return -ENOTSUP;
#endif
}

static int get_context_sndtimeo(struct net_context *context,
				void *value, size_t *len)
{
#if defined(CONFIG_NET_CONTEXT_SNDTIMEO)
	*((k_timeout_t *)value) = context->options.sndtimeo;

	if (len) {
		*len = sizeof(k_timeout_t);
	}

	return 0;
#else
	ARG_UNUSED(context);
	ARG_UNUSED(value);
	ARG_UNUSED(len);

	return -ENOTSUP;
#endif
}

static int get_context_rcvbuf(struct net_context *context,
			      void *value, size_t *len)
{
#if defined(CONFIG_NET_CONTEXT_RCVBUF)
	return get_uint16_option(context->options.rcvbuf,
				 value, len);
#else
	ARG_UNUSED(context);
	ARG_UNUSED(value);
	ARG_UNUSED(len);

	return -ENOTSUP;
#endif
}

static int get_context_sndbuf(struct net_context *context,
				void *value, size_t *len)
{
#if defined(CONFIG_NET_CONTEXT_SNDBUF)
	return get_uint16_option(context->options.sndbuf,
				 value, len);
#else
	ARG_UNUSED(context);
	ARG_UNUSED(value);
	ARG_UNUSED(len);

	return -ENOTSUP;
#endif
}

static int get_context_dscp_ecn(struct net_context *context,
				void *value, size_t *len)
{
#if defined(CONFIG_NET_CONTEXT_DSCP_ECN)
	return get_uint8_option(context->options.dscp_ecn,
				value, len);
#else
	ARG_UNUSED(context);
	ARG_UNUSED(value);
	ARG_UNUSED(len);

	return -ENOTSUP;
#endif
}

static int get_context_ttl(struct net_context *context,
				 void *value, size_t *len)
{
#if defined(CONFIG_NET_IPV4)
	*((int *)value) = context->ipv4_ttl;

	if (len) {
		*len = sizeof(int);
	}

	return 0;
#else
	ARG_UNUSED(context);
	ARG_UNUSED(value);
	ARG_UNUSED(len);

	return -ENOTSUP;
#endif
}

static int get_context_mcast_ttl(struct net_context *context,
				 void *value, size_t *len)
{
#if defined(CONFIG_NET_IPV4)
	*((int *)value) = context->ipv4_mcast_ttl;

	if (len) {
		*len = sizeof(int);
	}

	return 0;
#else
	ARG_UNUSED(context);
	ARG_UNUSED(value);
	ARG_UNUSED(len);

	return -ENOTSUP;
#endif
}

static int get_context_mcast_hop_limit(struct net_context *context,
				       void *value, size_t *len)
{
#if defined(CONFIG_NET_IPV6)
	*((int *)value) = context->ipv6_mcast_hop_limit;

	if (len) {
		*len = sizeof(int);
	}

	return 0;
#else
	ARG_UNUSED(context);
	ARG_UNUSED(value);
	ARG_UNUSED(len);

	return -ENOTSUP;
#endif
}

static int get_context_unicast_hop_limit(struct net_context *context,
					 void *value, size_t *len)
{
#if defined(CONFIG_NET_IPV6)
	*((int *)value) = context->ipv6_hop_limit;

	if (len) {
		*len = sizeof(int);
	}

	return 0;
#else
	ARG_UNUSED(context);
	ARG_UNUSED(value);
	ARG_UNUSED(len);

	return -ENOTSUP;
#endif
}

static int get_context_reuseaddr(struct net_context *context,
				 void *value, size_t *len)
{
#if defined(CONFIG_NET_CONTEXT_REUSEADDR)
	return get_bool_option(context->options.reuseaddr,
			       value, len);
#else
	ARG_UNUSED(context);
	ARG_UNUSED(value);
	ARG_UNUSED(len);

	return -ENOTSUP;
#endif
}

static int get_context_reuseport(struct net_context *context,
				void *value, size_t *len)
{
#if defined(CONFIG_NET_CONTEXT_REUSEPORT)
	return get_bool_option(context->options.reuseport,
			       value, len);
#else
	ARG_UNUSED(context);
	ARG_UNUSED(value);
	ARG_UNUSED(len);

	return -ENOTSUP;
#endif
}

static int get_context_ipv6_v6only(struct net_context *context,
				   void *value, size_t *len)
{
#if defined(CONFIG_NET_IPV4_MAPPING_TO_IPV6)
	return get_bool_option(context->options.ipv6_v6only,
			       value, len);
#else
	ARG_UNUSED(context);
	ARG_UNUSED(value);
	ARG_UNUSED(len);

	return -ENOTSUP;
#endif
}

static int get_context_recv_pktinfo(struct net_context *context,
				    void *value, size_t *len)
{
#if defined(CONFIG_NET_CONTEXT_RECV_PKTINFO)
	return get_bool_option(context->options.recv_pktinfo,
			       value, len);
#else
	ARG_UNUSED(context);
	ARG_UNUSED(value);
	ARG_UNUSED(len);

	return -ENOTSUP;
#endif
}

static int get_context_addr_preferences(struct net_context *context,
					void *value, size_t *len)
{
#if defined(CONFIG_NET_IPV6)
	return get_uint16_option(context->options.addr_preferences,
				 value, len);
#else
	ARG_UNUSED(context);
	ARG_UNUSED(value);
	ARG_UNUSED(len);

	return -ENOTSUP;
#endif
}

/* If buf is not NULL, then use it. Otherwise read the data to be written
 * to net_pkt from msghdr.
 */
static int context_write_data(struct net_pkt *pkt, const void *buf,
			      int buf_len, const struct msghdr *msghdr)
{
	int ret = 0;

	if (msghdr) {
		for (size_t i = 0U; i < msghdr->msg_iovlen; i++) {
			int len = MIN((int)msghdr->msg_iov[i].iov_len, buf_len);

			ret = net_pkt_write(pkt, msghdr->msg_iov[i].iov_base,
					    len);
			if (ret < 0) {
				break;
			}

			buf_len -= len;
			if (buf_len == 0) {
				break;
			}
		}
	} else {
		ret = net_pkt_write(pkt, buf, buf_len);
	}

	return ret;
}

static int context_setup_udp_packet(struct net_context *context,
				    sa_family_t family,
				    struct net_pkt *pkt,
				    const void *buf,
				    size_t len,
				    const struct msghdr *msg,
				    const struct net_sockaddr *dst_addr,
				    socklen_t addrlen)
{
	int ret = -EINVAL;
	uint16_t dst_port = 0U;

	if (IS_ENABLED(CONFIG_NET_IPV6) && family == NET_AF_INET6) {
		struct net_sockaddr_in6 *addr6 = (struct net_sockaddr_in6 *)dst_addr;

		dst_port = addr6->sin6_port;

		ret = net_context_create_ipv6_new(context, pkt,
						  NULL, &addr6->sin6_addr);
	} else if (IS_ENABLED(CONFIG_NET_IPV4) && family == NET_AF_INET) {
		struct net_sockaddr_in *addr4 = (struct net_sockaddr_in *)dst_addr;

		dst_port = addr4->sin_port;

		ret = net_context_create_ipv4_new(context, pkt,
						  NULL, &addr4->sin_addr);
	}

	if (ret < 0) {
		return ret;
	}

	ret = bind_default(context);
	if (ret) {
		return ret;
	}

	ret = net_udp_create(pkt,
			     net_sin((struct net_sockaddr *)
				     &context->local)->sin_port,
			     dst_port);
	if (ret) {
		return ret;
	}

	ret = context_write_data(pkt, buf, len, msg);
	if (ret) {
		return ret;
	}

	return 0;
}

static void context_finalize_packet(struct net_context *context,
				    sa_family_t family,
				    struct net_pkt *pkt)
{
	/* This function is meant to be temporary: once all moved to new
	 * API, it will be up to net_send_data() to finalize the packet.
	 */

	net_pkt_cursor_init(pkt);

	if (IS_ENABLED(CONFIG_NET_IPV6) && family == NET_AF_INET6) {
		net_ipv6_finalize(pkt, (uint8_t)net_context_get_proto(context));
	} else if (IS_ENABLED(CONFIG_NET_IPV4) && family == NET_AF_INET) {
		net_ipv4_finalize(pkt, (uint8_t)net_context_get_proto(context));
	}
}

static struct net_pkt *context_alloc_pkt(struct net_context *context,
					 sa_family_t family,
					 size_t len, k_timeout_t timeout)
{
	struct net_pkt *pkt;

#if defined(CONFIG_NET_CONTEXT_NET_PKT_POOL)
	if (context->tx_slab) {
		pkt = net_pkt_alloc_from_slab(context->tx_slab(), timeout);
		if (!pkt) {
			return NULL;
		}

		net_pkt_set_iface(pkt, net_context_get_iface(context));
		net_pkt_set_family(pkt, family);
		net_pkt_set_context(pkt, context);

		if (net_pkt_alloc_buffer(pkt, len,
					 net_context_get_proto(context),
					 timeout)) {
			net_pkt_unref(pkt);

			return NULL;
		}

		return pkt;
	}
#endif
	pkt = net_pkt_alloc_with_buffer(net_context_get_iface(context), len,
					family,
					net_context_get_proto(context),
					timeout);
	if (pkt) {
		net_pkt_set_context(pkt, context);
	}

	return pkt;
}

static void set_pkt_txtime(struct net_pkt *pkt, const struct msghdr *msghdr)
{
	struct cmsghdr *cmsg;

	for (cmsg = CMSG_FIRSTHDR(msghdr); cmsg != NULL;
	     cmsg = CMSG_NXTHDR(msghdr, cmsg)) {
		if (cmsg->cmsg_len == CMSG_LEN(sizeof(uint64_t)) &&
		    cmsg->cmsg_level == SOL_SOCKET &&
		    cmsg->cmsg_type == SCM_TXTIME) {
			net_pkt_set_timestamp_ns(pkt, *(net_time_t*)NET_CMSG_DATA(cmsg));
			break;
		}
	}
}

static int context_sendto(struct net_context *context,
			  const void *buf,
			  size_t len,
			  const struct net_sockaddr *dst_addr,
			  socklen_t addrlen,
			  net_context_send_cb_t cb,
			  k_timeout_t timeout,
			  void *user_data,
			  bool sendto)
{
	const struct msghdr *msghdr = NULL;
	struct net_if *iface;
	struct net_pkt *pkt = NULL;
	sa_family_t family;
	size_t tmp_len;
	int ret;

	NET_ASSERT(PART_OF_ARRAY(contexts, context));

	if (!net_context_is_used(context)) {
		return -EBADF;
	}

	if (sendto && addrlen == 0 && dst_addr == NULL && buf != NULL) {
		/* User wants to call sendmsg */
		msghdr = buf;
	}

	if (!msghdr && !dst_addr) {
		return -EDESTADDRREQ;
	}

	/* Are we trying to send IPv4 packet to mapped V6 address, in that case
	 * we need to set the family to AF_INET so that various checks below
	 * are done to the packet correctly and we actually send an IPv4 pkt.
	 */
	if (IS_ENABLED(CONFIG_NET_IPV4_MAPPING_TO_IPV6) &&
	    IS_ENABLED(CONFIG_NET_IPV6) &&
	    net_context_get_family(context) == NET_AF_INET6 &&
	    dst_addr->sa_family == NET_AF_INET) {
		family = NET_AF_INET;
	} else {
		family = net_context_get_family(context);
	}

	if (IS_ENABLED(CONFIG_NET_IPV6) && family == NET_AF_INET6) {
		const struct net_sockaddr_in6 *addr6 =
			(const struct net_sockaddr_in6 *)dst_addr;

		if (msghdr) {
			addr6 = msghdr->msg_name;
			addrlen = msghdr->msg_namelen;

			if (!addr6) {
				addr6 = net_sin6(&context->remote);
				addrlen = sizeof(struct net_sockaddr_in6);
			}

			/* For sendmsg(), the dst_addr is NULL so set it here.
			 */
			dst_addr = (const struct net_sockaddr *)addr6;
		}

		if (addrlen < sizeof(struct net_sockaddr_in6)) {
			return -EINVAL;
		}

		if (net_ipv6_is_addr_unspecified(&addr6->sin6_addr)) {
			return -EDESTADDRREQ;
		}

		/* If application has not yet set the destination address
		 * i.e., by not calling connect(), then set the interface
		 * here so that the packet gets sent to the correct network
		 * interface. This issue can be seen if there are multiple
		 * network interfaces and we are trying to send data to
		 * second or later network interface.
		 */
		if (net_ipv6_is_addr_unspecified(
				&net_sin6(&context->remote)->sin6_addr) &&
		    !net_context_is_bound_to_iface(context)) {
			iface = net_if_ipv6_select_src_iface(&addr6->sin6_addr);
			net_context_set_iface(context, iface);
		}

	} else if (IS_ENABLED(CONFIG_NET_IPV4) && family == NET_AF_INET) {
		const struct net_sockaddr_in *addr4 = (const struct net_sockaddr_in *)dst_addr;
		struct net_sockaddr_in mapped;

		/* Get the destination address from the mapped IPv6 address */
		if (IS_ENABLED(CONFIG_NET_IPV4_MAPPING_TO_IPV6) &&
		    addr4->sin_family == NET_AF_INET6 &&
		    net_ipv6_addr_is_v4_mapped(&net_sin6(dst_addr)->sin6_addr)) {
			struct net_sockaddr_in6 *addr6 = (struct net_sockaddr_in6 *)dst_addr;

			mapped.sin_port = addr6->sin6_port;
			mapped.sin_family = NET_AF_INET;
			net_ipaddr_copy(&mapped.sin_addr,
					(struct net_in_addr *)(&addr6->sin6_addr.s6_addr32[3]));
			addr4 = &mapped;
		}

		if (msghdr) {
			addr4 = msghdr->msg_name;
			addrlen = msghdr->msg_namelen;

			if (!addr4) {
				addr4 = net_sin(&context->remote);
				addrlen = sizeof(struct net_sockaddr_in);
			}

			/* For sendmsg(), the dst_addr is NULL so set it here.
			 */
			dst_addr = (const struct net_sockaddr *)addr4;
		}

		if (addrlen < sizeof(struct net_sockaddr_in)) {
			return -EINVAL;
		}

		if (!addr4->sin_addr.s_addr_be) {
			return -EDESTADDRREQ;
		}

		/* If application has not yet set the destination address
		 * i.e., by not calling connect(), then set the interface
		 * here so that the packet gets sent to the correct network
		 * interface. This issue can be seen if there are multiple
		 * network interfaces and we are trying to send data to
		 * second or later network interface.
		 */
		if (net_sin(&context->remote)->sin_addr.s_addr_be == 0U &&
		    !net_context_is_bound_to_iface(context)) {
			iface = net_if_ipv4_select_src_iface(&addr4->sin_addr);
			net_context_set_iface(context, iface);
		}

	} else if (IS_ENABLED(CONFIG_NET_SOCKETS_PACKET) && family == NET_AF_PACKET) {
		struct net_sockaddr_ll *ll_addr = (struct net_sockaddr_ll *)dst_addr;

		if (msghdr) {
			ll_addr = msghdr->msg_name;
			addrlen = msghdr->msg_namelen;

			if (!ll_addr) {
				ll_addr = (struct net_sockaddr_ll *)
							(&context->remote);
				addrlen = sizeof(struct net_sockaddr_ll);
			}

			/* For sendmsg(), the dst_addr is NULL so set it here.
			 */
			dst_addr = (const struct net_sockaddr *)ll_addr;
		}

		if (addrlen < sizeof(struct net_sockaddr_ll)) {
			return -EINVAL;
		}

		iface = net_context_get_iface(context);
		if (iface == NULL) {
			if (ll_addr->sll_ifindex < 0) {
				return -EDESTADDRREQ;
			}

			iface = net_if_get_by_index(ll_addr->sll_ifindex);
			if (iface == NULL) {
				NET_ERR("Cannot bind to interface index %d",
					ll_addr->sll_ifindex);
				return -EDESTADDRREQ;
			}
		}

		if (net_context_get_type(context) == NET_SOCK_DGRAM) {
			context->flags |= NET_CONTEXT_REMOTE_ADDR_SET;

			/* The user must set the protocol in send call */

			/* For sendmsg() call, we might have set ll_addr to
			 * point to remote addr.
			 */
			if ((void *)&context->remote != (void *)ll_addr) {
				memcpy((struct net_sockaddr_ll *)&context->remote,
				       ll_addr, sizeof(struct net_sockaddr_ll));
			}
		}

	} else if (IS_ENABLED(CONFIG_NET_SOCKETS_CAN) && family == NET_AF_CAN) {
		struct net_sockaddr_can *can_addr = (struct net_sockaddr_can *)dst_addr;

		if (msghdr) {
			can_addr = msghdr->msg_name;
			addrlen = msghdr->msg_namelen;

			if (!can_addr) {
				can_addr = (struct net_sockaddr_can *)
							(&context->remote);
				addrlen = sizeof(struct net_sockaddr_can);
			}

			/* For sendmsg(), the dst_addr is NULL so set it here.
			 */
			dst_addr = (const struct net_sockaddr *)can_addr;
		}

		if (addrlen < sizeof(struct net_sockaddr_can)) {
			return -EINVAL;
		}

		if (can_addr->can_ifindex < 0) {
			/* The index should have been set in bind */
			can_addr->can_ifindex =
				net_can_ptr(&context->local)->can_ifindex;
		}

		if (can_addr->can_ifindex < 0) {
			return -EDESTADDRREQ;
		}

		iface = net_if_get_by_index(can_addr->can_ifindex);
		if (!iface) {
			NET_ERR("Cannot bind to interface index %d",
				can_addr->can_ifindex);
			return -EDESTADDRREQ;
		}
	} else {
		NET_DBG("Invalid protocol family %d", family);
		return -EINVAL;
	}

	if (msghdr && len == 0) {
		for (size_t i = 0U; i < msghdr->msg_iovlen; i++) {
			len += msghdr->msg_iov[i].iov_len;
		}
	}

	iface = net_context_get_iface(context);
	if (iface && !net_if_is_up(iface)) {
		return -ENETDOWN;
	}

	context->send_cb = cb;
	context->user_data = user_data;

	if (IS_ENABLED(CONFIG_NET_TCP) &&
	    net_context_get_proto(context) == NET_IPPROTO_TCP &&
	    !net_if_is_ip_offloaded(net_context_get_iface(context))) {
		goto skip_alloc;
	}

	pkt = context_alloc_pkt(context, family, len, PKT_WAIT_TIME);
	if (!pkt) {
		NET_ERR("Failed to allocate net_pkt");
		return -ENOBUFS;
	}

	tmp_len = net_pkt_available_payload_buffer(
				pkt, net_context_get_proto(context));
	if (tmp_len < len) {
		if (net_context_get_type(context) == NET_SOCK_DGRAM) {
			NET_ERR("Available payload buffer (%zu) is not enough for requested DGRAM (%zu)",
				tmp_len, len);
			ret = -ENOMEM;
			goto fail;
		}
		len = tmp_len;
	}

	if (IS_ENABLED(CONFIG_NET_CONTEXT_PRIORITY)) {
		uint8_t priority;

		get_context_priority(context, &priority, NULL);
		net_pkt_set_priority(pkt, priority);
	}

	/* If there is ancillary data in msghdr, then we need to add that
	 * to net_pkt as there is no other way to store it.
	 */
	if (msghdr && msghdr->msg_control && msghdr->msg_controllen) {
		if (IS_ENABLED(CONFIG_NET_CONTEXT_TXTIME)) {
			int is_txtime;

			get_context_txtime(context, &is_txtime, NULL);
			if (is_txtime) {
				set_pkt_txtime(pkt, msghdr);
			}
		}
	}

skip_alloc:
	if (IS_ENABLED(CONFIG_NET_OFFLOAD) &&
	    net_if_is_ip_offloaded(net_context_get_iface(context))) {
		ret = context_write_data(pkt, buf, len, msghdr);
		if (ret < 0) {
			goto fail;
		}

		net_pkt_cursor_init(pkt);

		if (sendto) {
			ret = net_offload_sendto(net_context_get_iface(context),
						 pkt, dst_addr, addrlen, cb,
						 timeout, user_data);
		} else {
			ret = net_offload_send(net_context_get_iface(context),
					       pkt, cb, timeout, user_data);
		}
	} else if (IS_ENABLED(CONFIG_NET_UDP) &&
	    net_context_get_proto(context) == NET_IPPROTO_UDP) {
		ret = context_setup_udp_packet(context, family, pkt, buf, len, msghdr,
					       dst_addr, addrlen);
		if (ret < 0) {
			goto fail;
		}

		context_finalize_packet(context, family, pkt);

		ret = net_send_data(pkt);
	} else if (IS_ENABLED(CONFIG_NET_TCP) &&
		   net_context_get_proto(context) == NET_IPPROTO_TCP) {

		ret = net_tcp_queue(context, buf, len, msghdr);
		if (ret < 0) {
			goto fail;
		}

		len = ret;

		ret = net_tcp_send_data(context, cb, user_data);
	} else if (IS_ENABLED(CONFIG_NET_SOCKETS_PACKET) && family == NET_AF_PACKET) {
		ret = context_write_data(pkt, buf, len, msghdr);
		if (ret < 0) {
			goto fail;
		}

		net_pkt_cursor_init(pkt);

		if (net_context_get_proto(context) == NET_IPPROTO_RAW) {
			char type = (NET_IPV6_HDR(pkt)->vtc & 0xf0);

			/* Set the family to pkt if detected */
			switch (type) {
			case 0x60:
				net_pkt_set_family(pkt, NET_AF_INET6);
				break;
			case 0x40:
				net_pkt_set_family(pkt, NET_AF_INET);
				break;
			default:
				/* Not IP traffic, let it go forward as it is */
				break;
			}

			/* Pass to L2: */
			ret = net_send_data(pkt);
		} else {
			net_if_queue_tx(net_pkt_iface(pkt), pkt);
		}
	} else if (IS_ENABLED(CONFIG_NET_SOCKETS_CAN) && family == NET_AF_CAN &&
		   net_context_get_proto(context) == CAN_RAW) {
		ret = context_write_data(pkt, buf, len, msghdr);
		if (ret < 0) {
			goto fail;
		}

		net_pkt_cursor_init(pkt);

		ret = net_send_data(pkt);
	} else {
		NET_DBG("Unknown protocol while sending packet: %d",
		net_context_get_proto(context));
		ret = -EPROTONOSUPPORT;
	}

	if (ret < 0) {
		goto fail;
	}

	return len;
fail:
	if (pkt != NULL) {
		net_pkt_unref(pkt);
	}

	return ret;
}

int net_context_send(struct net_context *context,
		     const void *buf,
		     size_t len,
		     net_context_send_cb_t cb,
		     k_timeout_t timeout,
		     void *user_data)
{
	socklen_t addrlen;
	int ret = 0;

	k_mutex_lock(&context->lock, K_FOREVER);

	if (!(context->flags & NET_CONTEXT_REMOTE_ADDR_SET) ||
	    !net_sin(&context->remote)->sin_port) {
		ret = -EDESTADDRREQ;
		goto unlock;
	}

	if (IS_ENABLED(CONFIG_NET_IPV6) &&
	    net_context_get_family(context) == NET_AF_INET6) {
		addrlen = sizeof(struct net_sockaddr_in6);
	} else if (IS_ENABLED(CONFIG_NET_IPV4) &&
		   net_context_get_family(context) == NET_AF_INET) {
		addrlen = sizeof(struct net_sockaddr_in);
	} else if (IS_ENABLED(CONFIG_NET_SOCKETS_PACKET) &&
		   net_context_get_family(context) == NET_AF_PACKET) {
		ret = -EOPNOTSUPP;
		goto unlock;
	} else if (IS_ENABLED(CONFIG_NET_SOCKETS_CAN) &&
		   net_context_get_family(context) == NET_AF_CAN) {
		addrlen = sizeof(struct net_sockaddr_can);
	} else {
		addrlen = 0;
	}

	ret = context_sendto(context, buf, len, &context->remote,
			     addrlen, cb, timeout, user_data, false);
unlock:
	k_mutex_unlock(&context->lock);

	return ret;
}

int net_context_sendmsg(struct net_context *context,
			const struct msghdr *msghdr,
			int flags,
			net_context_send_cb_t cb,
			k_timeout_t timeout,
			void *user_data)
{
	int ret;

	k_mutex_lock(&context->lock, K_FOREVER);

	ret = context_sendto(context, msghdr, 0, NULL, 0,
			     cb, timeout, user_data, true);

	k_mutex_unlock(&context->lock);

	return ret;
}

int net_context_sendto(struct net_context *context,
		       const void *buf,
		       size_t len,
		       const struct net_sockaddr *dst_addr,
		       socklen_t addrlen,
		       net_context_send_cb_t cb,
		       k_timeout_t timeout,
		       void *user_data)
{
	int ret;

	k_mutex_lock(&context->lock, K_FOREVER);

	ret = context_sendto(context, buf, len, dst_addr, addrlen,
			     cb, timeout, user_data, true);

	k_mutex_unlock(&context->lock);

	return ret;
}

enum net_verdict net_context_packet_received(struct net_conn *conn,
					     struct net_pkt *pkt,
					     union net_ip_header *ip_hdr,
					     union net_proto_header *proto_hdr,
					     void *user_data)
{
	struct net_context *context = find_context(conn);
	enum net_verdict verdict = NET_DROP;

	NET_ASSERT(context);
	NET_ASSERT(net_pkt_iface(pkt));

	k_mutex_lock(&context->lock, K_FOREVER);

	net_context_set_iface(context, net_pkt_iface(pkt));
	net_pkt_set_context(pkt, context);

	/* If there is no callback registered, then we can only drop
	 * the packet.
	 */
	if (!context->recv_cb) {
		goto unlock;
	}

	if (net_context_get_proto(context) == NET_IPPROTO_TCP) {
		net_stats_update_tcp_recv(net_pkt_iface(pkt),
					  net_pkt_remaining_data(pkt));
	}

#if defined(CONFIG_NET_CONTEXT_SYNC_RECV)
	k_sem_give(&context->recv_data_wait);
#endif /* CONFIG_NET_CONTEXT_SYNC_RECV */

	k_mutex_unlock(&context->lock);

	context->recv_cb(context, pkt, ip_hdr, proto_hdr, 0, user_data);

	verdict = NET_OK;

	return verdict;

unlock:
	k_mutex_unlock(&context->lock);

	return verdict;
}

#if defined(CONFIG_NET_UDP)
static int recv_udp(struct net_context *context,
		    net_context_recv_cb_t cb,
		    k_timeout_t timeout,
		    void *user_data)
{
	struct net_sockaddr local_addr = {
		.sa_family = net_context_get_family(context),
	};
	struct net_sockaddr *laddr = NULL;
	uint16_t lport = 0U;
	int ret;

	ARG_UNUSED(timeout);

	/* If the context already has a connection handler, it means it's
	 * already registered. In that case, all we have to do is 1) update
	 * the callback registered in the net_context and 2) update the
	 * user_data and remote address and port using net_conn_update().
	 *
	 * The callback function passed to net_conn_update() must be the same
	 * function as the one passed to net_conn_register(), not the callback
	 * set for the net context passed by recv_udp().
	 */
	if (context->conn_handler) {
		context->recv_cb = cb;
		ret = net_conn_update(context->conn_handler,
				      net_context_packet_received,
				      user_data,
				      context->flags & NET_CONTEXT_REMOTE_ADDR_SET ?
						&context->remote : NULL,
				      net_ntohs(net_sin(&context->remote)->sin_port));
		return ret;
	}

	ret = bind_default(context);
	if (ret) {
		return ret;
	}

	if (IS_ENABLED(CONFIG_NET_IPV6) &&
	    net_context_get_family(context) == NET_AF_INET6) {
		if (net_sin6_ptr(&context->local)->sin6_addr) {
			net_ipaddr_copy(&net_sin6(&local_addr)->sin6_addr,
				     net_sin6_ptr(&context->local)->sin6_addr);

			laddr = &local_addr;
		}

		net_sin6(&local_addr)->sin6_port =
			net_sin6((struct net_sockaddr *)&context->local)->sin6_port;
		lport = net_sin6((struct net_sockaddr *)&context->local)->sin6_port;
	} else if (IS_ENABLED(CONFIG_NET_IPV4) &&
		   net_context_get_family(context) == NET_AF_INET) {
		if (net_sin_ptr(&context->local)->sin_addr) {
			net_ipaddr_copy(&net_sin(&local_addr)->sin_addr,
				      net_sin_ptr(&context->local)->sin_addr);

			laddr = &local_addr;
		}

		lport = net_sin((struct net_sockaddr *)&context->local)->sin_port;
	}

	context->recv_cb = cb;

	ret = net_conn_register(net_context_get_proto(context),
				(uint8_t)net_context_get_family(context),
				context->flags & NET_CONTEXT_REMOTE_ADDR_SET ?
							&context->remote : NULL,
				laddr,
				net_ntohs(net_sin(&context->remote)->sin_port),
				net_ntohs(lport),
				context,
				net_context_packet_received,
				user_data,
				&context->conn_handler);

	return ret;
}
#else
#define recv_udp(...) 0
#endif /* CONFIG_NET_UDP */

static enum net_verdict net_context_raw_packet_received(
					struct net_conn *conn,
					struct net_pkt *pkt,
					union net_ip_header *ip_hdr,
					union net_proto_header *proto_hdr,
					void *user_data)
{
	struct net_context *context = find_context(conn);

	NET_ASSERT(context);
	NET_ASSERT(net_pkt_iface(pkt));

	/* If there is no callback registered, then we can only drop
	 * the packet.
	 */

	if (!context->recv_cb) {
		return NET_DROP;
	}

	net_context_set_iface(context, net_pkt_iface(pkt));
	net_pkt_set_context(pkt, context);

	context->recv_cb(context, pkt, ip_hdr, proto_hdr, 0, user_data);

#if defined(CONFIG_NET_CONTEXT_SYNC_RECV)
	k_sem_give(&context->recv_data_wait);
#endif /* CONFIG_NET_CONTEXT_SYNC_RECV */

	return NET_OK;
}

static int recv_raw(struct net_context *context,
		    net_context_recv_cb_t cb,
		    k_timeout_t timeout,
		    struct net_sockaddr *local_addr,
		    void *user_data)
{
	int ret;

	ARG_UNUSED(timeout);

	/* If the context already has a connection handler, it means it's
	 * already registered. In that case, all we have to do is 1) update
	 * the callback registered in the net_context and 2) update the
	 * user_data using net_conn_update().
	 *
	 * The callback function passed to net_conn_update() must be the same
	 * function as the one passed to net_conn_register(), not the callback
	 * set for the net context passed by recv_raw().
	 */
	if (context->conn_handler) {
		context->recv_cb = cb;
		ret = net_conn_update(context->conn_handler,
				      net_context_raw_packet_received,
				      user_data,
				      NULL, 0);
		return ret;
	}

	ret = bind_default(context);
	if (ret) {
		return ret;
	}

	context->recv_cb = cb;

	ret = net_conn_register(net_context_get_proto(context),
				(uint8_t)net_context_get_family(context),
				NULL, local_addr, 0, 0,
				context,
				net_context_raw_packet_received,
				user_data,
				&context->conn_handler);

	return ret;
}

int net_context_recv(struct net_context *context,
		     net_context_recv_cb_t cb,
		     k_timeout_t timeout,
		     void *user_data)
{
	int ret;
	NET_ASSERT(context);

	if (!net_context_is_used(context)) {
		return -EBADF;
	}

	k_mutex_lock(&context->lock, K_FOREVER);

	if (IS_ENABLED(CONFIG_NET_OFFLOAD) &&
	    net_if_is_ip_offloaded(net_context_get_iface(context))) {
		ret = net_offload_recv(
			net_context_get_iface(context),
			context, cb, timeout, user_data);
		goto unlock;
	}

	if (IS_ENABLED(CONFIG_NET_UDP) &&
	    net_context_get_proto(context) == NET_IPPROTO_UDP) {
		ret = recv_udp(context, cb, timeout, user_data);
	} else if (IS_ENABLED(CONFIG_NET_TCP) &&
		   net_context_get_proto(context) == NET_IPPROTO_TCP) {
		ret = net_tcp_recv(context, cb, user_data);
	} else {
		if (IS_ENABLED(CONFIG_NET_SOCKETS_PACKET) &&
		    net_context_get_family(context) == NET_AF_PACKET) {
			struct net_sockaddr_ll addr;

			addr.sll_family = NET_AF_PACKET;
			addr.sll_ifindex =
				net_sll_ptr(&context->local)->sll_ifindex;
			addr.sll_protocol =
				net_sll_ptr(&context->local)->sll_protocol;
			addr.sll_halen =
				net_sll_ptr(&context->local)->sll_halen;

			memcpy(addr.sll_addr,
			       net_sll_ptr(&context->local)->sll_addr,
			       MIN(addr.sll_halen, sizeof(addr.sll_addr)));

			ret = recv_raw(context, cb, timeout,
				       (struct net_sockaddr *)&addr, user_data);
		} else if (IS_ENABLED(CONFIG_NET_SOCKETS_CAN) &&
			   net_context_get_family(context) == NET_AF_CAN) {
			struct net_sockaddr_can local_addr = {
				.can_family = NET_AF_CAN,
			};

			ret = recv_raw(context, cb, timeout,
				       (struct net_sockaddr *)&local_addr,
				       user_data);
			if (ret == -EALREADY) {
				/* This is perfectly normal for CAN sockets.
				 * The SocketCAN will dispatch the packet to
				 * correct net_context listener.
				 */
				ret = 0;
			}
		} else {
			ret = -EPROTOTYPE;
		}
	}

	if (ret < 0) {
		goto unlock;
	}

#if defined(CONFIG_NET_CONTEXT_SYNC_RECV)
	if (!K_TIMEOUT_EQ(timeout, K_NO_WAIT)) {
		/* Make sure we have the lock, then the
		 * net_context_packet_received() callback will release the
		 * semaphore when data has been received.
		 */
		k_sem_reset(&context->recv_data_wait);

		k_mutex_unlock(&context->lock);

		if (k_sem_take(&context->recv_data_wait, timeout) == -EAGAIN) {
			ret = -ETIMEDOUT;
		}

		k_mutex_lock(&context->lock, K_FOREVER);
	}
#endif /* CONFIG_NET_CONTEXT_SYNC_RECV */

unlock:
	k_mutex_unlock(&context->lock);

	return ret;
}

int net_context_update_recv_wnd(struct net_context *context,
				int32_t delta)
{
	int ret;

	if (IS_ENABLED(CONFIG_NET_OFFLOAD) &&
		net_if_is_ip_offloaded(net_context_get_iface(context))) {
		return 0;
	}

	k_mutex_lock(&context->lock, K_FOREVER);

	ret = net_tcp_update_recv_wnd(context, delta);

	k_mutex_unlock(&context->lock);

	return ret;
}

__maybe_unused static int set_bool_option(bool *option, const void *value, size_t len)
{
	if (value == NULL) {
		return -EINVAL;
	}

	if (len != sizeof(int)) {
		return -EINVAL;
	}

	*option = !!*((int *)value);

	return 0;
}

__maybe_unused static int set_uint8_option(uint8_t *option, const void *value, size_t len)
{
	if (value == NULL) {
		return -EINVAL;
	}

	if (len > sizeof(uint8_t)) {
		return -EINVAL;
	}

	*option = *((uint8_t *)value);

	return 0;
}

__maybe_unused static int set_uint16_option(uint16_t *option, const void *value, size_t len)
{
	int v;

	if (value == NULL) {
		return -EINVAL;
	}

	if (len != sizeof(int)) {
		return -EINVAL;
	}

	v = *((int *)value);

	if (v < 0 || v > UINT16_MAX) {
		return -EINVAL;
	}

	*option = (uint16_t)v;

	return 0;

}

static int set_context_priority(struct net_context *context,
				const void *value, size_t len)
{
#if defined(CONFIG_NET_CONTEXT_PRIORITY)
	return set_uint8_option(&context->options.priority, value, len);
#else
	ARG_UNUSED(context);
	ARG_UNUSED(value);
	ARG_UNUSED(len);

	return -ENOTSUP;
#endif
}

static int set_context_txtime(struct net_context *context,
			      const void *value, size_t len)
{
#if defined(CONFIG_NET_CONTEXT_TXTIME)
	return set_bool_option(&context->options.txtime, value, len);
#else
	ARG_UNUSED(context);
	ARG_UNUSED(value);
	ARG_UNUSED(len);

	return -ENOTSUP;
#endif
}

static int set_context_proxy(struct net_context *context,
			     const void *value, size_t len)
{
#if defined(CONFIG_SOCKS)
	struct net_sockaddr *addr = (struct net_sockaddr *)value;

	if (len > NET_SOCKADDR_MAX_SIZE) {
		return -EINVAL;
	}

	if (addr->sa_family != net_context_get_family(context)) {
		return -EINVAL;
	}

	context->options.proxy.addrlen = len;
	memcpy(&context->options.proxy.addr, addr, len);

	return 0;
#else
	ARG_UNUSED(context);
	ARG_UNUSED(value);
	ARG_UNUSED(len);

	return -ENOTSUP;
#endif
}

static int set_context_rcvtimeo(struct net_context *context,
				const void *value, size_t len)
{
#if defined(CONFIG_NET_CONTEXT_RCVTIMEO)
	if (len != sizeof(k_timeout_t)) {
		return -EINVAL;
	}

	context->options.rcvtimeo = *((k_timeout_t *)value);

	return 0;
#else
	ARG_UNUSED(context);
	ARG_UNUSED(value);
	ARG_UNUSED(len);

	return -ENOTSUP;
#endif
}

static int set_context_sndtimeo(struct net_context *context,
				const void *value, size_t len)
{
#if defined(CONFIG_NET_CONTEXT_SNDTIMEO)
	if (len != sizeof(k_timeout_t)) {
		return -EINVAL;
	}

	context->options.sndtimeo = *((k_timeout_t *)value);

	return 0;
#else
	ARG_UNUSED(context);
	ARG_UNUSED(value);
	ARG_UNUSED(len);

	return -ENOTSUP;
#endif
}

static int set_context_rcvbuf(struct net_context *context,
				const void *value, size_t len)
{
#if defined(CONFIG_NET_CONTEXT_RCVBUF)
	return set_uint16_option(&context->options.rcvbuf, value, len);
#else
	ARG_UNUSED(context);
	ARG_UNUSED(value);
	ARG_UNUSED(len);

	return -ENOTSUP;
#endif
}

static int set_context_sndbuf(struct net_context *context,
				const void *value, size_t len)
{
#if defined(CONFIG_NET_CONTEXT_SNDBUF)
	return set_uint16_option(&context->options.sndbuf, value, len);
#else
	ARG_UNUSED(context);
	ARG_UNUSED(value);
	ARG_UNUSED(len);

	return -ENOTSUP;
#endif
}

static int set_context_dscp_ecn(struct net_context *context,
				const void *value, size_t len)
{
#if defined(CONFIG_NET_CONTEXT_DSCP_ECN)
	return set_uint8_option(&context->options.dscp_ecn, value, len);
#else
	ARG_UNUSED(context);
	ARG_UNUSED(value);
	ARG_UNUSED(len);

	return -ENOTSUP;
#endif
}

static int set_context_ttl(struct net_context *context,
			   const void *value, size_t len)
{
#if defined(CONFIG_NET_IPV4)
	uint8_t ttl = *((int *)value);

	len = sizeof(context->ipv4_ttl);

	return set_uint8_option(&context->ipv4_ttl, &ttl, len);
#else
	ARG_UNUSED(context);
	ARG_UNUSED(value);
	ARG_UNUSED(len);

	return -ENOTSUP;
#endif
}

static int set_context_mcast_ttl(struct net_context *context,
				 const void *value, size_t len)
{
#if defined(CONFIG_NET_IPV4)
	uint8_t mcast_ttl = *((int *)value);

	len = sizeof(context->ipv4_mcast_ttl);

	return set_uint8_option(&context->ipv4_mcast_ttl, &mcast_ttl, len);
#else
	ARG_UNUSED(context);
	ARG_UNUSED(value);
	ARG_UNUSED(len);

	return -ENOTSUP;
#endif
}

static int set_context_mcast_hop_limit(struct net_context *context,
				       const void *value, size_t len)
{
#if defined(CONFIG_NET_IPV6)
	int mcast_hop_limit = *((int *)value);

	if (len != sizeof(int)) {
		return -EINVAL;
	}

	if (mcast_hop_limit == -1) {
		/* If value is -1 then use the system default.
		 * This is done same way as in Linux.
		 */
		if (net_if_get_by_index(context->iface) == NULL) {
			mcast_hop_limit = INITIAL_MCAST_HOP_LIMIT;
		} else {
			mcast_hop_limit = net_if_ipv6_get_mcast_hop_limit(
				net_if_get_by_index(context->iface));
		}
	} else if (mcast_hop_limit < 0 || mcast_hop_limit > 255) {
		return -EINVAL;
	}

	context->ipv6_mcast_hop_limit = mcast_hop_limit;

	return 0;
#else
	ARG_UNUSED(context);
	ARG_UNUSED(value);
	ARG_UNUSED(len);

	return -ENOTSUP;
#endif
}

static int set_context_unicast_hop_limit(struct net_context *context,
					 const void *value, size_t len)
{
#if defined(CONFIG_NET_IPV6)
	uint8_t unicast_hop_limit = *((int *)value);

	len = sizeof(context->ipv6_hop_limit);

	return set_uint8_option(&context->ipv6_hop_limit,
				&unicast_hop_limit, len);
#else
	ARG_UNUSED(context);
	ARG_UNUSED(value);
	ARG_UNUSED(len);

	return -ENOTSUP;
#endif
}

static int set_context_reuseaddr(struct net_context *context,
				 const void *value, size_t len)
{
#if defined(CONFIG_NET_CONTEXT_REUSEADDR)
	return set_bool_option(&context->options.reuseaddr, value, len);
#else
	ARG_UNUSED(context);
	ARG_UNUSED(value);
	ARG_UNUSED(len);

	return -ENOTSUP;
#endif
}

static int set_context_reuseport(struct net_context *context,
				 const void *value, size_t len)
{
#if defined(CONFIG_NET_CONTEXT_REUSEPORT)
	return set_bool_option(&context->options.reuseport, value, len);
#else
	ARG_UNUSED(context);
	ARG_UNUSED(value);
	ARG_UNUSED(len);

	return -ENOTSUP;
#endif
}

static int set_context_ipv6_v6only(struct net_context *context,
				   const void *value, size_t len)
{
#if defined(CONFIG_NET_IPV4_MAPPING_TO_IPV6)
	return set_bool_option(&context->options.ipv6_v6only, value, len);
#else
	ARG_UNUSED(context);
	ARG_UNUSED(value);
	ARG_UNUSED(len);

	return -ENOTSUP;
#endif
}

static int set_context_recv_pktinfo(struct net_context *context,
				    const void *value, size_t len)
{
#if defined(CONFIG_NET_CONTEXT_RECV_PKTINFO)
	return set_bool_option(&context->options.recv_pktinfo, value, len);
#else
	ARG_UNUSED(context);
	ARG_UNUSED(value);
	ARG_UNUSED(len);

	return -ENOTSUP;
#endif
}

static int set_context_addr_preferences(struct net_context *context,
					const void *value, size_t len)
{
#if defined(CONFIG_NET_IPV6)
	return set_uint16_option(&context->options.addr_preferences,
				 value, len);
#else
	ARG_UNUSED(context);
	ARG_UNUSED(value);
	ARG_UNUSED(len);

	return -ENOTSUP;
#endif
}

int net_context_set_option(struct net_context *context,
			   enum net_context_option option,
			   const void *value, size_t len)
{
	int ret = 0;

	NET_ASSERT(context);

	if (!PART_OF_ARRAY(contexts, context)) {
		return -EINVAL;
	}

	k_mutex_lock(&context->lock, K_FOREVER);

	switch (option) {
	case NET_OPT_PRIORITY:
		ret = set_context_priority(context, value, len);
		break;
	case NET_OPT_TXTIME:
		ret = set_context_txtime(context, value, len);
		break;
	case NET_OPT_SOCKS5:
		ret = set_context_proxy(context, value, len);
		break;
	case NET_OPT_RCVTIMEO:
		ret = set_context_rcvtimeo(context, value, len);
		break;
	case NET_OPT_SNDTIMEO:
		ret = set_context_sndtimeo(context, value, len);
		break;
	case NET_OPT_RCVBUF:
		ret = set_context_rcvbuf(context, value, len);
		break;
	case NET_OPT_SNDBUF:
		ret = set_context_sndbuf(context, value, len);
		break;
	case NET_OPT_DSCP_ECN:
		ret = set_context_dscp_ecn(context, value, len);
		break;
	case NET_OPT_TTL:
		ret = set_context_ttl(context, value, len);
		break;
	case NET_OPT_MCAST_TTL:
		ret = set_context_mcast_ttl(context, value, len);
		break;
	case NET_OPT_MCAST_HOP_LIMIT:
		ret = set_context_mcast_hop_limit(context, value, len);
		break;
	case NET_OPT_UNICAST_HOP_LIMIT:
		ret = set_context_unicast_hop_limit(context, value, len);
		break;
	case NET_OPT_REUSEADDR:
		ret = set_context_reuseaddr(context, value, len);
		break;
	case NET_OPT_REUSEPORT:
		ret = set_context_reuseport(context, value, len);
		break;
	case NET_OPT_IPV6_V6ONLY:
		ret = set_context_ipv6_v6only(context, value, len);
		break;
	case NET_OPT_RECV_PKTINFO:
		ret = set_context_recv_pktinfo(context, value, len);
		break;
	case NET_OPT_ADDR_PREFERENCES:
		ret = set_context_addr_preferences(context, value, len);
		break;
	}

	k_mutex_unlock(&context->lock);

	return ret;
}

int net_context_get_option(struct net_context *context,
			    enum net_context_option option,
			    void *value, size_t *len)
{
	int ret = 0;

	NET_ASSERT(context);

	if (!PART_OF_ARRAY(contexts, context)) {
		return -EINVAL;
	}

	k_mutex_lock(&context->lock, K_FOREVER);

	switch (option) {
	case NET_OPT_PRIORITY:
		ret = get_context_priority(context, value, len);
		break;
	case NET_OPT_TXTIME:
		ret = get_context_txtime(context, value, len);
		break;
	case NET_OPT_SOCKS5:
		ret = get_context_proxy(context, value, len);
		break;
	case NET_OPT_RCVTIMEO:
		ret = get_context_rcvtimeo(context, value, len);
		break;
	case NET_OPT_SNDTIMEO:
		ret = get_context_sndtimeo(context, value, len);
		break;
	case NET_OPT_RCVBUF:
		ret = get_context_rcvbuf(context, value, len);
		break;
	case NET_OPT_SNDBUF:
		ret = get_context_sndbuf(context, value, len);
		break;
	case NET_OPT_DSCP_ECN:
		ret = get_context_dscp_ecn(context, value, len);
		break;
	case NET_OPT_TTL:
		ret = get_context_ttl(context, value, len);
		break;
	case NET_OPT_MCAST_TTL:
		ret = get_context_mcast_ttl(context, value, len);
		break;
	case NET_OPT_MCAST_HOP_LIMIT:
		ret = get_context_mcast_hop_limit(context, value, len);
		break;
	case NET_OPT_UNICAST_HOP_LIMIT:
		ret = get_context_unicast_hop_limit(context, value, len);
		break;
	case NET_OPT_REUSEADDR:
		ret = get_context_reuseaddr(context, value, len);
		break;
	case NET_OPT_REUSEPORT:
		ret = get_context_reuseport(context, value, len);
		break;
	case NET_OPT_IPV6_V6ONLY:
		ret = get_context_ipv6_v6only(context, value, len);
		break;
	case NET_OPT_RECV_PKTINFO:
		ret = get_context_recv_pktinfo(context, value, len);
		break;
	case NET_OPT_ADDR_PREFERENCES:
		ret = get_context_addr_preferences(context, value, len);
		break;
	}

	k_mutex_unlock(&context->lock);

	return ret;
}

int net_context_get_local_addr(struct net_context *ctx,
			       struct sockaddr *addr,
			       socklen_t *addrlen)
{
	if (ctx == NULL || addr == NULL || addrlen == NULL) {
		return -EINVAL;
	}

	if (IS_ENABLED(CONFIG_NET_TCP) &&
	    net_context_get_type(ctx) == SOCK_STREAM) {
		return net_tcp_endpoint_copy(ctx, addr, NULL, addrlen);
	}

	if (IS_ENABLED(CONFIG_NET_UDP) && net_context_get_type(ctx) == SOCK_DGRAM) {
		socklen_t newlen;

		if (IS_ENABLED(CONFIG_NET_IPV4) && ctx->local.family == AF_INET) {
			newlen = MIN(*addrlen, sizeof(struct sockaddr_in));

			net_sin(addr)->sin_family = AF_INET;
			net_sin(addr)->sin_port = net_sin_ptr(&ctx->local)->sin_port;
			memcpy(&net_sin(addr)->sin_addr,
			       net_sin_ptr(&ctx->local)->sin_addr,
			       sizeof(struct in_addr));

		} else if (IS_ENABLED(CONFIG_NET_IPV6) && ctx->local.family == AF_INET6) {
			newlen = MIN(*addrlen, sizeof(struct sockaddr_in6));

			net_sin6(addr)->sin6_family = AF_INET6;
			net_sin6(addr)->sin6_port = net_sin6_ptr(&ctx->local)->sin6_port;
			memcpy(&net_sin6(addr)->sin6_addr,
			       net_sin6_ptr(&ctx->local)->sin6_addr,
			       sizeof(struct in6_addr));
		} else {
			return -EAFNOSUPPORT;
		}

		*addrlen = newlen;

		return 0;
	}

	return -ENOPROTOOPT;
}

void net_context_foreach(net_context_cb_t cb, void *user_data)
{
	int i;

	k_sem_take(&contexts_lock, K_FOREVER);

	for (i = 0; i < NET_MAX_CONTEXT; i++) {
		if (!net_context_is_used(&contexts[i])) {
			continue;
		}

		k_mutex_lock(&contexts[i].lock, K_FOREVER);

		cb(&contexts[i], user_data);

		k_mutex_unlock(&contexts[i].lock);
	}

	k_sem_give(&contexts_lock);
}

const char *net_context_state(struct net_context *context)
{
	switch (net_context_get_state(context)) {
	case NET_CONTEXT_IDLE:
		return "IDLE";
	case NET_CONTEXT_CONNECTING:
		return "CONNECTING";
	case NET_CONTEXT_CONNECTED:
		return "CONNECTED";
	case NET_CONTEXT_LISTENING:
		return "LISTENING";
	}

	return NULL;
}

void net_context_init(void)
{
	k_sem_init(&contexts_lock, 1, K_SEM_MAX_LIMIT);
}<|MERGE_RESOLUTION|>--- conflicted
+++ resolved
@@ -1135,17 +1135,10 @@
 		src = ((struct net_sockaddr_in6_ptr *)&context->local)->sin6_addr;
 	}
 
-<<<<<<< HEAD
 	if (net_ipv6_is_addr_unspecified(src) || net_ipv6_is_addr_mcast(src)) {
 		src = net_if_ipv6_select_src_addr_hint(net_pkt_iface(pkt),
-						       (struct in6_addr *)dst,
+						       (struct inet_n6_addr *)dst,
 						       context->options.addr_preferences);
-=======
-	if (net_ipv6_is_addr_unspecified(src)
-	    || net_ipv6_is_addr_mcast(src)) {
-		src = net_if_ipv6_select_src_addr(net_pkt_iface(pkt),
-						  (struct net_in6_addr *)dst);
->>>>>>> c5b45624
 	}
 
 #if defined(CONFIG_NET_CONTEXT_DSCP_ECN)
