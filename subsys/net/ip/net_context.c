--- conflicted
+++ resolved
@@ -465,15 +465,11 @@
 				return -EPROTONOSUPPORT;
 			}
 			break;
-<<<<<<< HEAD
 		case NET_SOCK_RAW:
-=======
-		case SOCK_RAW:
 			if (!IS_ENABLED(CONFIG_NET_SOCKETS_INET_RAW)) {
 				NET_DBG("RAW IP sockets disabled.");
 				return -EPROTONOSUPPORT;
 			}
->>>>>>> acfe49d7
 			break;
 		default:
 			NET_DBG("Unknown context type.");
@@ -744,15 +740,9 @@
 		addr6.sin6_family = NET_AF_INET6;
 		memcpy(&addr6.sin6_addr, net_ipv6_unspecified_address(),
 		       sizeof(addr6.sin6_addr));
-<<<<<<< HEAD
-		addr6.sin6_port =
-			find_available_port(context,
-					    (struct net_sockaddr *)&addr6);
-=======
-		addr6.sin6_port = net_context_get_type(context) == SOCK_RAW ?
+		addr6.sin6_port = net_context_get_type(context) == NET_SOCK_RAW ?
 			0 : find_available_port(context,
-						(struct sockaddr *)&addr6);
->>>>>>> acfe49d7
+						(struct net_sockaddr *)&addr6);
 
 		return net_context_bind(context, (struct net_sockaddr *)&addr6,
 					sizeof(addr6));
@@ -765,19 +755,11 @@
 			return 0;
 		}
 
-<<<<<<< HEAD
 		addr4.sin_family = NET_AF_INET;
 		addr4.sin_addr.s_addr_be = NET_INADDR_ANY;
-		addr4.sin_port =
-			find_available_port(context,
-					    (struct net_sockaddr *)&addr4);
-=======
-		addr4.sin_family = AF_INET;
-		addr4.sin_addr.s_addr = INADDR_ANY;
-		addr4.sin_port = net_context_get_type(context) == SOCK_RAW ?
+		addr4.sin_port = net_context_get_type(context) == NET_SOCK_RAW ?
 			0 : find_available_port(context,
-						(struct sockaddr *)&addr4);
->>>>>>> acfe49d7
+						(struct net_sockaddr *)&addr4);
 
 		return net_context_bind(context, (struct net_sockaddr *)&addr4,
 					sizeof(addr4));
@@ -2200,7 +2182,7 @@
 		return ret;
 	}
 
-	if (family == AF_INET) {
+	if (family == NET_AF_INET) {
 		NET_PKT_DATA_ACCESS_CONTIGUOUS_DEFINE(ipv4_access,
 						      struct net_ipv4_hdr);
 		struct net_ipv4_hdr *ipv4_hdr;
@@ -2594,12 +2576,8 @@
 	tmp_len = net_pkt_available_payload_buffer(
 				pkt, net_context_get_proto(context));
 	if (tmp_len < len) {
-<<<<<<< HEAD
-		if (net_context_get_type(context) == NET_SOCK_DGRAM) {
-=======
-		if (net_context_get_type(context) == SOCK_DGRAM ||
-		    net_context_get_type(context) == SOCK_RAW) {
->>>>>>> acfe49d7
+		if (net_context_get_type(context) == NET_SOCK_DGRAM ||
+		    net_context_get_type(context) == NET_SOCK_RAW) {
 			NET_ERR("Available payload buffer (%zu) is not enough for requested DGRAM (%zu)",
 				tmp_len, len);
 			ret = -ENOMEM;
@@ -2647,10 +2625,10 @@
 			ret = net_offload_send(net_context_get_iface(context),
 					       pkt, cb, timeout, user_data);
 		}
-	} else if (((IS_ENABLED(CONFIG_NET_IPV4) && family == AF_INET) ||
-		    (IS_ENABLED(CONFIG_NET_IPV6) && family == AF_INET6)) &&
+	} else if (((IS_ENABLED(CONFIG_NET_IPV4) && family == NET_AF_INET) ||
+		    (IS_ENABLED(CONFIG_NET_IPV6) && family == NET_AF_INET6)) &&
 		   IS_ENABLED(CONFIG_NET_SOCKETS_INET_RAW) &&
-		   net_context_get_type(context) == SOCK_RAW) {
+		   net_context_get_type(context) == NET_SOCK_RAW) {
 		ret = context_setup_raw_ip_packet(family, pkt, buf, len, msghdr);
 		if (ret < 0) {
 			goto fail;
@@ -2687,51 +2665,14 @@
 
 		net_pkt_cursor_init(pkt);
 
-<<<<<<< HEAD
-		if (net_context_get_proto(context) == NET_IPPROTO_RAW) {
-			char type = (NET_IPV6_HDR(pkt)->vtc & 0xf0);
-			struct net_sockaddr_ll *ll_addr;
-
-			/* Set the family to pkt if detected */
-			switch (type) {
-			case 0x60:
-				net_pkt_set_family(pkt, NET_AF_INET6);
-				net_pkt_set_ll_proto_type(pkt, NET_ETH_PTYPE_IPV6);
-				break;
-			case 0x40:
-				net_pkt_set_family(pkt, NET_AF_INET);
-				net_pkt_set_ll_proto_type(pkt, NET_ETH_PTYPE_IP);
-				break;
-			default:
-				/* Not IP traffic, let it go forward as it is */
-				ll_addr = (struct net_sockaddr_ll *)dst_addr;
-
-				net_pkt_set_ll_proto_type(pkt,
-							  net_ntohs(ll_addr->sll_protocol));
-				break;
-			}
-
-			/* Pass to L2: */
-			ret = net_try_send_data(pkt, timeout);
-		} else {
-			struct net_sockaddr_ll_ptr *ll_src_addr;
-			struct net_sockaddr_ll *ll_dst_addr;
-
-			/* The destination address is set in remote for this
-			 * socket type.
-			 */
-			ll_dst_addr = (struct net_sockaddr_ll *)&context->remote;
-			ll_src_addr = (struct net_sockaddr_ll_ptr *)&context->local;
-=======
-		struct sockaddr_ll_ptr *ll_src_addr;
-		struct sockaddr_ll *ll_dst_addr;
+		struct net_sockaddr_ll_ptr *ll_src_addr;
+		struct net_sockaddr_ll *ll_dst_addr;
 
 		/* The destination address is set in remote for this
 		 * socket type.
 		 */
-		ll_dst_addr = (struct sockaddr_ll *)&context->remote;
-		ll_src_addr = (struct sockaddr_ll_ptr *)&context->local;
->>>>>>> acfe49d7
+		ll_dst_addr = (struct net_sockaddr_ll *)&context->remote;
+		ll_src_addr = (struct net_sockaddr_ll_ptr *)&context->local;
 
 		(void)net_linkaddr_set(net_pkt_lladdr_dst(pkt),
 				       ll_dst_addr->sll_addr,
@@ -2740,19 +2681,10 @@
 				       ll_src_addr->sll_addr,
 				       sizeof(struct net_eth_addr));
 
-<<<<<<< HEAD
-			net_pkt_set_ll_proto_type(pkt,
-						  net_ntohs(ll_dst_addr->sll_protocol));
-
-			net_if_try_queue_tx(net_pkt_iface(pkt), pkt, timeout);
-		}
+		net_pkt_set_ll_proto_type(pkt, net_ntohs(ll_dst_addr->sll_protocol));
+
+		net_if_try_queue_tx(net_pkt_iface(pkt), pkt, timeout);
 	} else if (IS_ENABLED(CONFIG_NET_SOCKETS_CAN) && family == NET_AF_CAN &&
-=======
-		net_pkt_set_ll_proto_type(pkt, ntohs(ll_dst_addr->sll_protocol));
-
-		net_if_try_queue_tx(net_pkt_iface(pkt), pkt, timeout);
-	} else if (IS_ENABLED(CONFIG_NET_SOCKETS_CAN) && family == AF_CAN &&
->>>>>>> acfe49d7
 		   net_context_get_proto(context) == CAN_RAW) {
 		ret = context_write_data(pkt, buf, len, msghdr);
 		if (ret < 0) {
@@ -2786,9 +2718,9 @@
 {
 	struct net_if *iface;
 
-	if (net_context_get_family(context) == AF_INET) {
-		struct sockaddr_in *remote =
-			(struct sockaddr_in *)&context->remote;
+	if (net_context_get_family(context) == NET_AF_INET) {
+		struct net_sockaddr_in *remote =
+			(struct net_sockaddr_in *)&context->remote;
 		const struct net_ipv4_hdr *iphdr = buf;
 
 		if (len < sizeof(struct net_ipv4_hdr)) {
@@ -2800,7 +2732,7 @@
 			goto out;
 		}
 
-		remote->sin_family = AF_INET;
+		remote->sin_family = NET_AF_INET;
 		remote->sin_port = 0;
 		memcpy(&remote->sin_addr, iphdr->dst, sizeof(remote->sin_addr));
 
@@ -2814,9 +2746,9 @@
 		}
 
 		net_context_set_iface(context, iface);
-	} else if (net_context_get_family(context) == AF_INET6) {
-		struct sockaddr_in6 *remote =
-			(struct sockaddr_in6 *)&context->remote;
+	} else if (net_context_get_family(context) == NET_AF_INET6) {
+		struct net_sockaddr_in6 *remote =
+			(struct net_sockaddr_in6 *)&context->remote;
 		const struct net_ipv6_hdr *iphdr = buf;
 
 		if (len < sizeof(struct net_ipv6_hdr)) {
@@ -2828,7 +2760,7 @@
 			goto out;
 		}
 
-		remote->sin6_family = AF_INET6;
+		remote->sin6_family = NET_AF_INET6;
 		remote->sin6_port = 0;
 		memcpy(&remote->sin6_addr, iphdr->dst, sizeof(remote->sin6_addr));
 
@@ -2864,29 +2796,21 @@
 	k_mutex_lock(&context->lock, K_FOREVER);
 
 	if (IS_ENABLED(CONFIG_NET_IPV6) &&
-<<<<<<< HEAD
 	    net_context_get_family(context) == NET_AF_INET6) {
 		addrlen = sizeof(struct net_sockaddr_in6);
+		if (IS_ENABLED(CONFIG_NET_SOCKETS_INET_RAW) &&
+		    net_context_get_type(context) == NET_SOCK_RAW) {
+			raw_inet_set_remote(context, buf, len);
+			dst_check = false;
+		}
 	} else if (IS_ENABLED(CONFIG_NET_IPV4) &&
 		   net_context_get_family(context) == NET_AF_INET) {
 		addrlen = sizeof(struct net_sockaddr_in);
-=======
-	    net_context_get_family(context) == AF_INET6) {
-		addrlen = sizeof(struct sockaddr_in6);
 		if (IS_ENABLED(CONFIG_NET_SOCKETS_INET_RAW) &&
-		    net_context_get_type(context) == SOCK_RAW) {
+		    net_context_get_type(context) == NET_SOCK_RAW) {
 			raw_inet_set_remote(context, buf, len);
 			dst_check = false;
 		}
-	} else if (IS_ENABLED(CONFIG_NET_IPV4) &&
-		   net_context_get_family(context) == AF_INET) {
-		addrlen = sizeof(struct sockaddr_in);
-		if (IS_ENABLED(CONFIG_NET_SOCKETS_INET_RAW) &&
-		    net_context_get_type(context) == SOCK_RAW) {
-			raw_inet_set_remote(context, buf, len);
-			dst_check = false;
-		}
->>>>>>> acfe49d7
 	} else if (IS_ENABLED(CONFIG_NET_SOCKETS_PACKET) &&
 		   net_context_get_family(context) == NET_AF_PACKET) {
 		ret = -EOPNOTSUPP;
@@ -3068,12 +2992,8 @@
 	context->recv_cb = cb;
 
 	ret = net_conn_register(net_context_get_proto(context),
-<<<<<<< HEAD
+				net_context_get_type(context),
 				(uint8_t)net_context_get_family(context),
-=======
-				net_context_get_type(context),
-				net_context_get_family(context),
->>>>>>> acfe49d7
 				context->flags & NET_CONTEXT_REMOTE_ADDR_SET ?
 							&context->remote : NULL,
 				laddr,
@@ -3158,12 +3078,8 @@
 	context->recv_cb = cb;
 
 	ret = net_conn_register(net_context_get_proto(context),
-<<<<<<< HEAD
+				net_context_get_type(context),
 				(uint8_t)net_context_get_family(context),
-=======
-				net_context_get_type(context),
-				net_context_get_family(context),
->>>>>>> acfe49d7
 				NULL, local_addr, 0, 0,
 				context,
 				net_context_raw_packet_received,
@@ -3197,34 +3113,23 @@
 		goto unlock;
 	}
 
-<<<<<<< HEAD
-	if (IS_ENABLED(CONFIG_NET_UDP) &&
-	    net_context_get_proto(context) == NET_IPPROTO_UDP) {
-		ret = recv_udp(context, cb, timeout, user_data);
-=======
 	family = net_context_get_family(context);
 
-	if (((IS_ENABLED(CONFIG_NET_IPV4) && family == AF_INET) ||
-	     (IS_ENABLED(CONFIG_NET_IPV6) && family == AF_INET6)) &&
+	if (((IS_ENABLED(CONFIG_NET_IPV4) && family == NET_AF_INET) ||
+	     (IS_ENABLED(CONFIG_NET_IPV6) && family == NET_AF_INET6)) &&
 	    IS_ENABLED(CONFIG_NET_SOCKETS_INET_RAW) &&
-	    net_context_get_type(context) == SOCK_RAW) {
+	    net_context_get_type(context) == NET_SOCK_RAW) {
 		ret = recv_dgram(context, cb, timeout, user_data);
 	} else if (IS_ENABLED(CONFIG_NET_UDP) &&
-		   net_context_get_proto(context) == IPPROTO_UDP) {
+		   net_context_get_proto(context) == NET_IPPROTO_UDP) {
 		ret = recv_dgram(context, cb, timeout, user_data);
->>>>>>> acfe49d7
 	} else if (IS_ENABLED(CONFIG_NET_TCP) &&
 		   net_context_get_proto(context) == NET_IPPROTO_TCP) {
 		ret = net_tcp_recv(context, cb, user_data);
 	} else {
 		if (IS_ENABLED(CONFIG_NET_SOCKETS_PACKET) &&
-<<<<<<< HEAD
-		    net_context_get_family(context) == NET_AF_PACKET) {
+		    family == NET_AF_PACKET) {
 			struct net_sockaddr_ll addr;
-=======
-		    family == AF_PACKET) {
-			struct sockaddr_ll addr;
->>>>>>> acfe49d7
 
 			addr.sll_family = NET_AF_PACKET;
 			addr.sll_ifindex =
@@ -3241,15 +3146,9 @@
 			ret = recv_raw(context, cb, timeout,
 				       (struct net_sockaddr *)&addr, user_data);
 		} else if (IS_ENABLED(CONFIG_NET_SOCKETS_CAN) &&
-<<<<<<< HEAD
-			   net_context_get_family(context) == NET_AF_CAN) {
+			   family == NET_AF_CAN) {
 			struct net_sockaddr_can local_addr = {
 				.can_family = NET_AF_CAN,
-=======
-			   family == AF_CAN) {
-			struct sockaddr_can local_addr = {
-				.can_family = AF_CAN,
->>>>>>> acfe49d7
 			};
 
 			ret = recv_raw(context, cb, timeout,
