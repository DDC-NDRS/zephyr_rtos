--- conflicted
+++ resolved
@@ -257,20 +257,12 @@
 		/* If the destination address is our own, then route it
 		 * back to us (if it is not already forwarded).
 		 */
-<<<<<<< HEAD
 		if ((net_ipv6_is_addr_loopback(
-				(struct in6_addr *)NET_IPV6_HDR(pkt)->dst) ||
-		    net_ipv6_is_my_addr(
-				(struct in6_addr *)NET_IPV6_HDR(pkt)->dst)) &&
-		    !net_pkt_forwarding(pkt)) {
-			struct in6_addr addr;
-=======
-		if (net_ipv6_is_addr_loopback(
 				(struct net_in6_addr *)NET_IPV6_HDR(pkt)->dst) ||
 		    net_ipv6_is_my_addr(
-				(struct net_in6_addr *)NET_IPV6_HDR(pkt)->dst)) {
+				(struct net_in6_addr *)NET_IPV6_HDR(pkt)->dst)) &&
+		    !net_pkt_forwarding(pkt)) {
 			struct net_in6_addr addr;
->>>>>>> afb39a4a
 
 			/* Swap the addresses so that in receiving side
 			 * the packet is accepted.
