/** @file
 * @brief Network initialization
 *
 * Initialize the network IP stack. Create one thread for reading data
 * from IP stack and passing that data to applications (Rx thread).
 */

/*
 * Copyright (c) 2016 Intel Corporation
 * Copyright (c) 2025 Aerlync Labs Inc.
 *
 * SPDX-License-Identifier: Apache-2.0
 */

#include <zephyr/logging/log.h>
LOG_MODULE_REGISTER(net_core, CONFIG_NET_CORE_LOG_LEVEL);

#include <zephyr/init.h>
#include <zephyr/kernel.h>
#include <zephyr/tracing/tracing.h>
#include <zephyr/toolchain.h>
#include <zephyr/linker/sections.h>
#include <string.h>
#include <errno.h>

#include <zephyr/net/ipv4_autoconf.h>
#include <zephyr/net/net_if.h>
#include <zephyr/net/net_mgmt.h>
#include <zephyr/net/net_pkt.h>
#include <zephyr/net/net_core.h>
#include <zephyr/net/dns_resolve.h>
#include <zephyr/net/gptp.h>
#include <zephyr/net/websocket.h>
#include <zephyr/net/ethernet.h>
#include <zephyr/net/capture.h>

#if defined(CONFIG_NET_LLDP)
#include <zephyr/net/lldp.h>
#endif

#include "net_private.h"
#include "shell/net_shell.h"

#include "pmtu.h"

#include "icmpv6.h"
#include "ipv6.h"

#include "icmpv4.h"
#include "ipv4.h"

#include "dhcpv4/dhcpv4_internal.h"
#include "dhcpv6/dhcpv6_internal.h"

#include "route.h"

#include "packet_socket.h"
#include "canbus_socket.h"

#include "connection.h"
#include "udp_internal.h"
#include "tcp_internal.h"

#include "net_stats.h"

#if defined(CONFIG_NET_NATIVE)
static inline enum net_verdict process_data(struct net_pkt *pkt,
					    bool is_loopback)
{
	int ret;
	bool locally_routed = false;

	net_pkt_set_l2_processed(pkt, false);

	/* Initial call will forward packets to SOCK_RAW packet sockets. */
	ret = net_packet_socket_input(pkt, ETH_P_ALL);
	if (ret != NET_CONTINUE) {
		return ret;
	}

	/* If the packet is routed back to us when we have reassembled an IPv4 or IPv6 packet,
	 * then do not pass it to L2 as the packet does not have link layer headers in it.
	 */
	if (net_pkt_is_ip_reassembled(pkt)) {
		locally_routed = true;
	}

	/* If there is no data, then drop the packet. */
	if (!pkt->frags) {
		NET_DBG("Corrupted packet (frags %p)", pkt->frags);
		net_stats_update_processing_error(net_pkt_iface(pkt));

		return NET_DROP;
	}

	if (!is_loopback && !locally_routed) {
		ret = net_if_recv_data(net_pkt_iface(pkt), pkt);
		if (ret != NET_CONTINUE) {
			if (ret == NET_DROP) {
				NET_DBG("Packet %p discarded by L2", pkt);
				net_stats_update_processing_error(
							net_pkt_iface(pkt));
			}

			return ret;
		}
	}

	net_pkt_set_l2_processed(pkt, true);

	/* L2 has modified the buffer starting point, it is easier
	 * to re-initialize the cursor rather than updating it.
	 */
	net_pkt_cursor_init(pkt);

	if (IS_ENABLED(CONFIG_NET_SOCKETS_PACKET_DGRAM)) {
		/* Consecutive call will forward packets to SOCK_DGRAM packet sockets
		 * (after L2 removed header).
		 */
		ret = net_packet_socket_input(pkt, ETH_P_ALL);
		if (ret != NET_CONTINUE) {
			return ret;
		}
	}

	uint8_t family = net_pkt_family(pkt);

	if (IS_ENABLED(CONFIG_NET_IP) && (family == NET_AF_INET || family == NET_AF_INET6 ||
					  family == NET_AF_UNSPEC || family == NET_AF_PACKET)) {
		/* L2 processed, now we can pass NET_IPPROTO_RAW to packet socket:
		 */
		ret = net_packet_socket_input(pkt, NET_IPPROTO_RAW);
		if (ret != NET_CONTINUE) {
			return ret;
		}

		/* IP version and header length. */
		uint8_t vtc_vhl = NET_IPV6_HDR(pkt)->vtc & 0xf0;

		if (IS_ENABLED(CONFIG_NET_IPV6) && vtc_vhl == 0x60) {
			return net_ipv6_input(pkt, is_loopback);
		} else if (IS_ENABLED(CONFIG_NET_IPV4) && vtc_vhl == 0x40) {
			return net_ipv4_input(pkt, is_loopback);
		}

		NET_DBG("Unknown IP family packet (0x%x)", NET_IPV6_HDR(pkt)->vtc & 0xf0);
		net_stats_update_ip_errors_protoerr(net_pkt_iface(pkt));
		net_stats_update_ip_errors_vhlerr(net_pkt_iface(pkt));
		return NET_DROP;
	} else if (IS_ENABLED(CONFIG_NET_SOCKETS_CAN) && family == NET_AF_CAN) {
		return net_canbus_socket_input(pkt);
	}

	NET_DBG("Unknown protocol family packet (0x%x)", family);
	return NET_DROP;
}

static void processing_data(struct net_pkt *pkt, bool is_loopback)
{
again:
	switch (process_data(pkt, is_loopback)) {
	case NET_CONTINUE:
		if (IS_ENABLED(CONFIG_NET_L2_VIRTUAL)) {
			/* If we have a tunneling packet, feed it back
			 * to the stack in this case.
			 */
			goto again;
		} else {
			NET_DBG("Dropping pkt %p", pkt);
			net_pkt_unref(pkt);
		}
		break;
	case NET_OK:
		NET_DBG("Consumed pkt %p", pkt);
		break;
	case NET_DROP:
	default:
		NET_DBG("Dropping pkt %p", pkt);
		net_pkt_unref(pkt);
		break;
	}
}

/* Things to setup after we are able to RX and TX */
static void net_post_init(void)
{
#if defined(CONFIG_NET_LLDP)
	net_lldp_init();
#endif
#if defined(CONFIG_NET_GPTP)
	net_gptp_init();
#endif
}

static inline void copy_ll_addr(struct net_pkt *pkt)
{
	memcpy(net_pkt_lladdr_src(pkt), net_pkt_lladdr_if(pkt),
	       sizeof(struct net_linkaddr));
	memcpy(net_pkt_lladdr_dst(pkt), net_pkt_lladdr_if(pkt),
	       sizeof(struct net_linkaddr));
}

/* Check if the IPv{4|6} addresses are proper. As this can be expensive,
 * make this optional. We still check the IPv4 TTL and IPv6 hop limit
 * if the corresponding protocol family is enabled.
 */
static inline int check_ip(struct net_pkt *pkt)
{
	uint8_t family;
	int ret;

	if (!IS_ENABLED(CONFIG_NET_IP)) {
		return 0;
	}

	family = net_pkt_family(pkt);
	ret = 0;

<<<<<<< HEAD
	if (IS_ENABLED(CONFIG_NET_IPV6) && family == NET_AF_INET6) {
=======
	if (IS_ENABLED(CONFIG_NET_IPV6) && family == AF_INET6 &&
	    net_pkt_ll_proto_type(pkt) == NET_ETH_PTYPE_IPV6) {
>>>>>>> b4b5d8b2
		/* Drop IPv6 packet if hop limit is 0 */
		if (NET_IPV6_HDR(pkt)->hop_limit == 0) {
			NET_DBG("DROP: IPv6 hop limit");
			ret = -ENOMSG; /* silently drop the pkt, not an error */
			goto drop;
		}

		if (!IS_ENABLED(CONFIG_NET_IP_ADDR_CHECK)) {
			return 0;
		}

#if defined(CONFIG_NET_LOOPBACK)
		/* If loopback driver is enabled, then send packets to it
		 * as the address check is not needed.
		 */
		if (net_if_l2(net_pkt_iface(pkt)) == &NET_L2_GET_NAME(DUMMY)) {
			return 0;
		}
#endif
		if (net_ipv6_addr_cmp((struct net_in6_addr *)NET_IPV6_HDR(pkt)->dst,
				      net_ipv6_unspecified_address())) {
			NET_DBG("DROP: IPv6 dst address missing");
			ret = -EADDRNOTAVAIL;
			goto drop;
		}

		/* If the destination address is our own, then route it
		 * back to us (if it is not already forwarded).
		 */
		if ((net_ipv6_is_addr_loopback(
				(struct net_in6_addr *)NET_IPV6_HDR(pkt)->dst) ||
		    net_ipv6_is_my_addr(
				(struct net_in6_addr *)NET_IPV6_HDR(pkt)->dst)) &&
		    !net_pkt_forwarding(pkt)) {
			struct net_in6_addr addr;

			/* Swap the addresses so that in receiving side
			 * the packet is accepted.
			 */
			net_ipv6_addr_copy_raw((uint8_t *)&addr, NET_IPV6_HDR(pkt)->src);
			net_ipv6_addr_copy_raw(NET_IPV6_HDR(pkt)->src,
					       NET_IPV6_HDR(pkt)->dst);
			net_ipv6_addr_copy_raw(NET_IPV6_HDR(pkt)->dst, (uint8_t *)&addr);

			net_pkt_set_ll_proto_type(pkt, ETH_P_IPV6);
			copy_ll_addr(pkt);

			return 1;
		}

		/* If the destination address is interface local scope
		 * multicast address, then loop the data back to us.
		 * The FF01:: multicast addresses are only meant to be used
		 * in local host, so this is similar as how ::1 unicast
		 * addresses are handled. See RFC 3513 ch 2.7 for details.
		 */
		if (net_ipv6_is_addr_mcast_iface(
				(struct net_in6_addr *)NET_IPV6_HDR(pkt)->dst)) {
			NET_DBG("IPv6 interface scope mcast dst address");
			return 1;
		}

		/* The source check must be done after the destination check
		 * as having src ::1 is perfectly ok if dst is ::1 too.
		 */
		if (net_ipv6_is_addr_loopback(
				(struct net_in6_addr *)NET_IPV6_HDR(pkt)->src)) {
			NET_DBG("DROP: IPv6 loopback src address");
			ret = -EADDRNOTAVAIL;
			goto drop;
		}

<<<<<<< HEAD
	} else if (IS_ENABLED(CONFIG_NET_IPV4) && family == NET_AF_INET) {
=======
	} else if (IS_ENABLED(CONFIG_NET_IPV4) && family == AF_INET &&
		   net_pkt_ll_proto_type(pkt) == NET_ETH_PTYPE_IP) {
>>>>>>> b4b5d8b2
		/* Drop IPv4 packet if ttl is 0 */
		if (NET_IPV4_HDR(pkt)->ttl == 0) {
			NET_DBG("DROP: IPv4 ttl");
			ret = -ENOMSG; /* silently drop the pkt, not an error */
			goto drop;
		}

		if (!IS_ENABLED(CONFIG_NET_IP_ADDR_CHECK)) {
			return 0;
		}

#if defined(CONFIG_NET_LOOPBACK)
		/* If loopback driver is enabled, then send packets to it
		 * as the address check is not needed.
		 */
		if (net_if_l2(net_pkt_iface(pkt)) == &NET_L2_GET_NAME(DUMMY)) {
			return 0;
		}
#endif
		if (net_ipv4_addr_cmp((struct net_in_addr *)NET_IPV4_HDR(pkt)->dst,
				      net_ipv4_unspecified_address())) {
			NET_DBG("DROP: IPv4 dst address missing");
			ret = -EADDRNOTAVAIL;
			goto drop;
		}

		/* If the destination address is our own, then route it
		 * back to us.
		 */
		if (net_ipv4_is_addr_loopback((struct net_in_addr *)NET_IPV4_HDR(pkt)->dst) ||
		    (net_ipv4_is_addr_bcast(net_pkt_iface(pkt),
				     (struct net_in_addr *)NET_IPV4_HDR(pkt)->dst) == false &&
		     net_ipv4_is_my_addr((struct net_in_addr *)NET_IPV4_HDR(pkt)->dst))) {
			struct net_in_addr addr;

			/* Swap the addresses so that in receiving side
			 * the packet is accepted.
			 */
			net_ipv4_addr_copy_raw((uint8_t *)&addr, NET_IPV4_HDR(pkt)->src);
			net_ipv4_addr_copy_raw(NET_IPV4_HDR(pkt)->src,
					       NET_IPV4_HDR(pkt)->dst);
			net_ipv4_addr_copy_raw(NET_IPV4_HDR(pkt)->dst, (uint8_t *)&addr);

			net_pkt_set_ll_proto_type(pkt, ETH_P_IP);
			copy_ll_addr(pkt);

			return 1;
		}

		/* The source check must be done after the destination check
		 * as having src 127.0.0.0/8 is perfectly ok if dst is in
		 * localhost subnet too.
		 */
		if (net_ipv4_is_addr_loopback((struct net_in_addr *)NET_IPV4_HDR(pkt)->src)) {
			NET_DBG("DROP: IPv4 loopback src address");
			ret = -EADDRNOTAVAIL;
			goto drop;
		}
	}

	return ret;

drop:
	if (IS_ENABLED(CONFIG_NET_STATISTICS)) {
		if (family == NET_AF_INET6) {
			net_stats_update_ipv6_drop(net_pkt_iface(pkt));
		} else {
			net_stats_update_ipv4_drop(net_pkt_iface(pkt));
		}
	}

	return ret;
}

int net_try_send_data(struct net_pkt *pkt, k_timeout_t timeout)
{
	int status;
	int ret;

	SYS_PORT_TRACING_FUNC_ENTER(net, send_data, pkt);

	if (!pkt || !pkt->frags) {
		ret = -ENODATA;
		goto err;
	}

	if (!net_pkt_iface(pkt)) {
		ret = -EINVAL;
		goto err;
	}

	net_pkt_trim_buffer(pkt);
	net_pkt_cursor_init(pkt);

	status = check_ip(pkt);
	if (status < 0) {
		/* Special handling for ENOMSG which is returned if packet
		 * TTL is 0 or hop limit is 0. This is not an error as it is
		 * perfectly valid case to set the limit to 0. In this case
		 * we just silently drop the packet by returning 0.
		 */
		if (status == -ENOMSG) {
			net_pkt_unref(pkt);
			ret = 0;
			goto err;
		}

		return status;
	} else if (status > 0) {
		/* Packet is destined back to us so send it directly
		 * to RX processing.
		 */
		NET_DBG("Loopback pkt %p back to us", pkt);
		processing_data(pkt, true);
		ret = 0;
		goto err;
	}

#if defined(CONFIG_NET_IPV6)
	if (net_pkt_family(pkt) == AF_INET6) {
		const struct in6_addr *dest = (const struct in6_addr *)&NET_IPV6_HDR(pkt)->dst;
		struct net_context *ctx = net_pkt_context(pkt);

		if (net_ipv6_is_addr_mcast(dest) && ctx != NULL &&
		    net_context_get_ipv6_mcast_loop(ctx)) {
			struct net_pkt *clone = net_pkt_clone(pkt, K_NO_WAIT);

			if (clone != NULL) {
				net_pkt_set_iface(clone, net_pkt_iface(pkt));
				if (net_recv_data(net_pkt_iface(clone), clone) < 0) {
					if (IS_ENABLED(CONFIG_NET_STATISTICS)) {
						net_stats_update_ipv6_drop(net_pkt_iface(pkt));
					}
					net_pkt_unref(clone);
				}
			} else {
				NET_DBG("Failed to clone multicast packet");
			}
		}
	}
#endif

	if (net_if_try_send_data(net_pkt_iface(pkt), pkt, timeout) == NET_DROP) {
		ret = -EIO;
		goto err;
	}

	if (IS_ENABLED(CONFIG_NET_STATISTICS)) {
		switch (net_pkt_family(pkt)) {
		case NET_AF_INET:
			net_stats_update_ipv4_sent(net_pkt_iface(pkt));
			break;
		case NET_AF_INET6:
			net_stats_update_ipv6_sent(net_pkt_iface(pkt));
			break;
		}
	}

	ret = 0;

err:
	SYS_PORT_TRACING_FUNC_EXIT(net, send_data, pkt, ret);

	return ret;
}

static void net_rx(struct net_if *iface, struct net_pkt *pkt)
{
	bool is_loopback = false;
	size_t pkt_len;

	pkt_len = net_pkt_get_len(pkt);

	NET_DBG("Received pkt %p len %zu", pkt, pkt_len);

	net_stats_update_bytes_recv(iface, pkt_len);

	if (IS_ENABLED(CONFIG_NET_LOOPBACK)) {
#ifdef CONFIG_NET_L2_DUMMY
		if (net_if_l2(iface) == &NET_L2_GET_NAME(DUMMY)) {
			is_loopback = true;
		}
#endif
	}

	processing_data(pkt, is_loopback);

	net_print_statistics();
	net_pkt_print();
}

void net_process_rx_packet(struct net_pkt *pkt)
{
	net_pkt_set_rx_stats_tick(pkt, k_cycle_get_32());

	net_capture_pkt(net_pkt_iface(pkt), pkt);

	net_rx(net_pkt_iface(pkt), pkt);
}

static void net_queue_rx(struct net_if *iface, struct net_pkt *pkt)
{
	size_t len = net_pkt_get_len(pkt);
	uint8_t prio = net_pkt_priority(pkt);
	uint8_t tc = net_rx_priority2tc(prio);

#if NET_TC_RX_COUNT > 1
	NET_DBG("TC %d with prio %d pkt %p", tc, prio, pkt);
#endif

	if ((IS_ENABLED(CONFIG_NET_TC_RX_SKIP_FOR_HIGH_PRIO) &&
	     prio >= NET_PRIORITY_CA) || NET_TC_RX_COUNT == 0) {
		net_process_rx_packet(pkt);
	} else {
		if (net_tc_submit_to_rx_queue(tc, pkt) != NET_OK) {
			goto drop;
		}
	}

	net_stats_update_tc_recv_pkt(iface, tc);
	net_stats_update_tc_recv_bytes(iface, tc, len);
	net_stats_update_tc_recv_priority(iface, tc, prio);
	return;

drop:
	net_pkt_unref(pkt);
	net_stats_update_tc_recv_dropped(iface, tc);
	return;
}

/* Called by driver when a packet has been received */
int net_recv_data(struct net_if *iface, struct net_pkt *pkt)
{
	int ret;

	SYS_PORT_TRACING_FUNC_ENTER(net, recv_data, iface, pkt);

	if (!pkt || !iface) {
		ret = -EINVAL;
		goto err;
	}

	if (net_pkt_is_empty(pkt)) {
		ret = -ENODATA;
		goto err;
	}

	if (!net_if_flag_is_set(iface, NET_IF_UP)) {
		ret = -ENETDOWN;
		goto err;
	}

	net_pkt_set_overwrite(pkt, true);
	net_pkt_cursor_init(pkt);

	NET_DBG("prio %d iface %p pkt %p len %zu", net_pkt_priority(pkt),
		iface, pkt, net_pkt_get_len(pkt));

	if (IS_ENABLED(CONFIG_NET_ROUTING)) {
		net_pkt_set_orig_iface(pkt, iface);
	}

	net_pkt_set_iface(pkt, iface);

	if (!net_pkt_filter_recv_ok(pkt)) {
		/* silently drop the packet */
		net_pkt_unref(pkt);
	} else {
		net_queue_rx(iface, pkt);
	}

	ret = 0;

err:
	SYS_PORT_TRACING_FUNC_EXIT(net, recv_data, iface, pkt, ret);

	return ret;
}

static inline void l3_init(void)
{
	net_pmtu_init();
	net_icmpv4_init();
	net_icmpv6_init();
	net_ipv4_init();
	net_ipv6_init();

	net_ipv4_autoconf_init();

	if (IS_ENABLED(CONFIG_NET_UDP) ||
	    IS_ENABLED(CONFIG_NET_TCP) ||
	    IS_ENABLED(CONFIG_NET_SOCKETS_PACKET) ||
	    IS_ENABLED(CONFIG_NET_SOCKETS_CAN)) {
		net_conn_init();
	}

	net_tcp_init();

	net_route_init();

	NET_DBG("Network L3 init done");
}
#else /* CONFIG_NET_NATIVE */
#define l3_init(...)
#define net_post_init(...)
int net_try_send_data(struct net_pkt *pkt, k_timeout_t timeout)
{
	ARG_UNUSED(pkt);
	ARG_UNUSED(timeout);

	return -ENOTSUP;
}
int net_recv_data(struct net_if *iface, struct net_pkt *pkt)
{
	ARG_UNUSED(iface);
	ARG_UNUSED(pkt);

	return -ENOTSUP;
}
#endif /* CONFIG_NET_NATIVE */

static void init_rx_queues(void)
{
	/* Starting TX side. The ordering is important here and the TX
	 * can only be started when RX side is ready to receive packets.
	 */
	net_if_init();

	net_tc_rx_init();

	/* This will take the interface up and start everything. */
	net_if_post_init();

	/* Things to init after network interface is working */
	net_post_init();
}

static inline int services_init(void)
{
	int status;

	socket_service_init();

	status = net_dhcpv4_init();
	if (status) {
		return status;
	}

	status = net_dhcpv6_init();
	if (status != 0) {
		return status;
	}

	net_dhcpv4_server_init();

	dns_dispatcher_init();
	dns_init_resolver();
	mdns_init_responder();

	websocket_init();

	net_coap_init();

	net_shell_init();

	return status;
}

static int net_init(void)
{
	net_hostname_init();

	NET_DBG("Priority %d", CONFIG_NET_INIT_PRIO);

	net_pkt_init();

	net_context_init();

	l3_init();

	net_mgmt_event_init();

	init_rx_queues();

	return services_init();
}

SYS_INIT(net_init, POST_KERNEL, CONFIG_NET_INIT_PRIO);<|MERGE_RESOLUTION|>--- conflicted
+++ resolved
@@ -216,12 +216,8 @@
 	family = net_pkt_family(pkt);
 	ret = 0;
 
-<<<<<<< HEAD
-	if (IS_ENABLED(CONFIG_NET_IPV6) && family == NET_AF_INET6) {
-=======
-	if (IS_ENABLED(CONFIG_NET_IPV6) && family == AF_INET6 &&
+	if (IS_ENABLED(CONFIG_NET_IPV6) && family == NET_AF_INET6 &&
 	    net_pkt_ll_proto_type(pkt) == NET_ETH_PTYPE_IPV6) {
->>>>>>> b4b5d8b2
 		/* Drop IPv6 packet if hop limit is 0 */
 		if (NET_IPV6_HDR(pkt)->hop_limit == 0) {
 			NET_DBG("DROP: IPv6 hop limit");
@@ -294,12 +290,8 @@
 			goto drop;
 		}
 
-<<<<<<< HEAD
-	} else if (IS_ENABLED(CONFIG_NET_IPV4) && family == NET_AF_INET) {
-=======
-	} else if (IS_ENABLED(CONFIG_NET_IPV4) && family == AF_INET &&
+	} else if (IS_ENABLED(CONFIG_NET_IPV4) && family == NET_AF_INET &&
 		   net_pkt_ll_proto_type(pkt) == NET_ETH_PTYPE_IP) {
->>>>>>> b4b5d8b2
 		/* Drop IPv4 packet if ttl is 0 */
 		if (NET_IPV4_HDR(pkt)->ttl == 0) {
 			NET_DBG("DROP: IPv4 ttl");
@@ -419,8 +411,8 @@
 	}
 
 #if defined(CONFIG_NET_IPV6)
-	if (net_pkt_family(pkt) == AF_INET6) {
-		const struct in6_addr *dest = (const struct in6_addr *)&NET_IPV6_HDR(pkt)->dst;
+	if (net_pkt_family(pkt) == NET_AF_INET6) {
+		const struct net_in6_addr *dest = (const struct net_in6_addr *)&NET_IPV6_HDR(pkt)->dst;
 		struct net_context *ctx = net_pkt_context(pkt);
 
 		if (net_ipv6_is_addr_mcast(dest) && ctx != NULL &&
