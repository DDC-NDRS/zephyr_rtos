/** @file
 * @brief Network initialization
 *
 * Initialize the network IP stack. Create one thread for reading data
 * from IP stack and passing that data to applications (Rx thread).
 */

/*
 * Copyright (c) 2016 Intel Corporation
 * Copyright (c) 2025 Aerlync Labs Inc.
 *
 * SPDX-License-Identifier: Apache-2.0
 */

#include <zephyr/logging/log.h>
LOG_MODULE_REGISTER(net_core, CONFIG_NET_CORE_LOG_LEVEL);

#include <zephyr/init.h>
#include <zephyr/kernel.h>
#include <zephyr/tracing/tracing.h>
#include <zephyr/toolchain.h>
#include <zephyr/linker/sections.h>
#include <string.h>
#include <errno.h>

#include <zephyr/net/ipv4_autoconf.h>
#include <zephyr/net/net_if.h>
#include <zephyr/net/net_mgmt.h>
#include <zephyr/net/net_pkt.h>
#include <zephyr/net/net_core.h>
#include <zephyr/net/dns_resolve.h>
#include <zephyr/net/gptp.h>
#include <zephyr/net/websocket.h>
#include <zephyr/net/ethernet.h>
#include <zephyr/net/capture.h>

#if defined(CONFIG_NET_LLDP)
#include <zephyr/net/lldp.h>
#endif

#include "net_private.h"
#include "shell/net_shell.h"

#include "pmtu.h"

#include "icmpv6.h"
#include "ipv6.h"

#include "icmpv4.h"
#include "ipv4.h"

#include "dhcpv4/dhcpv4_internal.h"
#include "dhcpv6/dhcpv6_internal.h"

#include "route.h"

#include "packet_socket.h"
#include "canbus_socket.h"

#include "connection.h"
#include "udp_internal.h"
#include "tcp_internal.h"

#include "net_stats.h"

#if defined(CONFIG_NET_NATIVE)
static inline enum net_verdict process_data(struct net_pkt *pkt,
					    bool is_loopback)
{
	int ret;
	bool locally_routed = false;

	net_pkt_set_l2_processed(pkt, false);

	/* Initial call will forward packets to SOCK_RAW packet sockets. */
	ret = net_packet_socket_input(pkt, ETH_P_ALL);
	if (ret != NET_CONTINUE) {
		return ret;
	}

	/* If the packet is routed back to us when we have reassembled an IPv4 or IPv6 packet,
	 * then do not pass it to L2 as the packet does not have link layer headers in it.
	 */
	if (net_pkt_is_ip_reassembled(pkt)) {
		locally_routed = true;
	}

	/* If there is no data, then drop the packet. */
	if (!pkt->frags) {
		NET_DBG("Corrupted packet (frags %p)", pkt->frags);
		net_stats_update_processing_error(net_pkt_iface(pkt));

		return NET_DROP;
	}

	if (!is_loopback && !locally_routed) {
		ret = net_if_recv_data(net_pkt_iface(pkt), pkt);
		if (ret != NET_CONTINUE) {
			if (ret == NET_DROP) {
				NET_DBG("Packet %p discarded by L2", pkt);
				net_stats_update_processing_error(
							net_pkt_iface(pkt));
			}

			return ret;
		}
	}

	net_pkt_set_l2_processed(pkt, true);

	/* L2 has modified the buffer starting point, it is easier
	 * to re-initialize the cursor rather than updating it.
	 */
	net_pkt_cursor_init(pkt);

	if (IS_ENABLED(CONFIG_NET_SOCKETS_PACKET_DGRAM)) {
		/* Consecutive call will forward packets to SOCK_DGRAM packet sockets
		 * (after L2 removed header).
		 */
		ret = net_packet_socket_input(pkt, net_pkt_ll_proto_type(pkt));
		if (ret != NET_CONTINUE) {
			return ret;
		}
	}

	uint8_t family = net_pkt_family(pkt);

	if (IS_ENABLED(CONFIG_NET_IP) && (family == NET_AF_INET || family == NET_AF_INET6 ||
					  family == NET_AF_UNSPEC || family == NET_AF_PACKET)) {
		/* IP version and header length. */
		uint8_t vtc_vhl = NET_IPV6_HDR(pkt)->vtc & 0xf0;

		if (IS_ENABLED(CONFIG_NET_IPV6) && vtc_vhl == 0x60) {
			return net_ipv6_input(pkt, is_loopback);
		} else if (IS_ENABLED(CONFIG_NET_IPV4) && vtc_vhl == 0x40) {
			return net_ipv4_input(pkt, is_loopback);
		}

		NET_DBG("Unknown IP family packet (0x%x)", NET_IPV6_HDR(pkt)->vtc & 0xf0);
		net_stats_update_ip_errors_protoerr(net_pkt_iface(pkt));
		net_stats_update_ip_errors_vhlerr(net_pkt_iface(pkt));
		return NET_DROP;
	} else if (IS_ENABLED(CONFIG_NET_SOCKETS_CAN) && family == NET_AF_CAN) {
		return net_canbus_socket_input(pkt);
	}

	NET_DBG("Unknown protocol family packet (0x%x)", family);
	return NET_DROP;
}

static void processing_data(struct net_pkt *pkt, bool is_loopback)
{
again:
	switch (process_data(pkt, is_loopback)) {
	case NET_CONTINUE:
		if (IS_ENABLED(CONFIG_NET_L2_VIRTUAL)) {
			/* If we have a tunneling packet, feed it back
			 * to the stack in this case.
			 */
			goto again;
		} else {
			NET_DBG("Dropping pkt %p", pkt);
			net_pkt_unref(pkt);
		}
		break;
	case NET_OK:
		NET_DBG("Consumed pkt %p", pkt);
		break;
	case NET_DROP:
	default:
		NET_DBG("Dropping pkt %p", pkt);
		net_pkt_unref(pkt);
		break;
	}
}

/* Things to setup after we are able to RX and TX */
static void net_post_init(void)
{
#if defined(CONFIG_NET_LLDP)
	net_lldp_init();
#endif
#if defined(CONFIG_NET_GPTP)
	net_gptp_init();
#endif
}

static inline void copy_ll_addr(struct net_pkt *pkt)
{
	memcpy(net_pkt_lladdr_src(pkt), net_pkt_lladdr_if(pkt),
	       sizeof(struct net_linkaddr));
	memcpy(net_pkt_lladdr_dst(pkt), net_pkt_lladdr_if(pkt),
	       sizeof(struct net_linkaddr));
}

/* Check if the IPv{4|6} addresses are proper. As this can be expensive,
 * make this optional. We still check the IPv4 TTL and IPv6 hop limit
 * if the corresponding protocol family is enabled.
 */
static inline int check_ip(struct net_pkt *pkt)
{
	uint8_t family;
	int ret;

	if (!IS_ENABLED(CONFIG_NET_IP)) {
		return 0;
	}

	family = net_pkt_family(pkt);
	ret = 0;

	if (IS_ENABLED(CONFIG_NET_IPV6) && family == NET_AF_INET6 &&
	    net_pkt_ll_proto_type(pkt) == NET_ETH_PTYPE_IPV6) {
		/* Drop IPv6 packet if hop limit is 0 */
		if (NET_IPV6_HDR(pkt)->hop_limit == 0) {
			NET_DBG("DROP: IPv6 hop limit");
			ret = -ENOMSG; /* silently drop the pkt, not an error */
			goto drop;
		}

		if (!IS_ENABLED(CONFIG_NET_IP_ADDR_CHECK)) {
			return 0;
		}

#if defined(CONFIG_NET_LOOPBACK)
		/* If loopback driver is enabled, then send packets to it
		 * as the address check is not needed.
		 */
		if (net_if_l2(net_pkt_iface(pkt)) == &NET_L2_GET_NAME(DUMMY)) {
			return 0;
		}
#endif
<<<<<<< HEAD
		if (net_ipv6_addr_cmp((struct net_in6_addr *)NET_IPV6_HDR(pkt)->dst,
				      net_ipv6_unspecified_address())) {
=======
		if (net_ipv6_addr_cmp_raw(NET_IPV6_HDR(pkt)->dst,
					  (const uint8_t *)net_ipv6_unspecified_address())) {
>>>>>>> 7da64e7b
			NET_DBG("DROP: IPv6 dst address missing");
			ret = -EADDRNOTAVAIL;
			goto drop;
		}

		/* If the destination address is our own, then route it
		 * back to us (if it is not already forwarded).
		 */
<<<<<<< HEAD
		if ((net_ipv6_is_addr_loopback(
				(struct net_in6_addr *)NET_IPV6_HDR(pkt)->dst) ||
		    net_ipv6_is_my_addr(
				(struct net_in6_addr *)NET_IPV6_HDR(pkt)->dst)) &&
=======
		if ((net_ipv6_is_addr_loopback_raw(NET_IPV6_HDR(pkt)->dst) ||
		    net_ipv6_is_my_addr_raw(NET_IPV6_HDR(pkt)->dst)) &&
>>>>>>> 7da64e7b
		    !net_pkt_forwarding(pkt)) {
			struct net_in6_addr addr;

			/* Swap the addresses so that in receiving side
			 * the packet is accepted.
			 */
			net_ipv6_addr_copy_raw((uint8_t *)&addr, NET_IPV6_HDR(pkt)->src);
			net_ipv6_addr_copy_raw(NET_IPV6_HDR(pkt)->src,
					       NET_IPV6_HDR(pkt)->dst);
			net_ipv6_addr_copy_raw(NET_IPV6_HDR(pkt)->dst, (uint8_t *)&addr);

			net_pkt_set_ll_proto_type(pkt, ETH_P_IPV6);
			copy_ll_addr(pkt);

			return 1;
		}

		/* If the destination address is interface local scope
		 * multicast address, then loop the data back to us.
		 * The FF01:: multicast addresses are only meant to be used
		 * in local host, so this is similar as how ::1 unicast
		 * addresses are handled. See RFC 3513 ch 2.7 for details.
		 */
<<<<<<< HEAD
		if (net_ipv6_is_addr_mcast_iface(
				(struct net_in6_addr *)NET_IPV6_HDR(pkt)->dst)) {
=======
		if (net_ipv6_is_addr_mcast_iface_raw(NET_IPV6_HDR(pkt)->dst)) {
>>>>>>> 7da64e7b
			NET_DBG("IPv6 interface scope mcast dst address");
			return 1;
		}

		/* The source check must be done after the destination check
		 * as having src ::1 is perfectly ok if dst is ::1 too.
		 */
<<<<<<< HEAD
		if (net_ipv6_is_addr_loopback(
				(struct net_in6_addr *)NET_IPV6_HDR(pkt)->src)) {
=======
		if (net_ipv6_is_addr_loopback_raw(NET_IPV6_HDR(pkt)->src)) {
>>>>>>> 7da64e7b
			NET_DBG("DROP: IPv6 loopback src address");
			ret = -EADDRNOTAVAIL;
			goto drop;
		}

	} else if (IS_ENABLED(CONFIG_NET_IPV4) && family == NET_AF_INET &&
		   net_pkt_ll_proto_type(pkt) == NET_ETH_PTYPE_IP) {
		/* Drop IPv4 packet if ttl is 0 */
		if (NET_IPV4_HDR(pkt)->ttl == 0) {
			NET_DBG("DROP: IPv4 ttl");
			ret = -ENOMSG; /* silently drop the pkt, not an error */
			goto drop;
		}

		if (!IS_ENABLED(CONFIG_NET_IP_ADDR_CHECK)) {
			return 0;
		}

#if defined(CONFIG_NET_LOOPBACK)
		/* If loopback driver is enabled, then send packets to it
		 * as the address check is not needed.
		 */
		if (net_if_l2(net_pkt_iface(pkt)) == &NET_L2_GET_NAME(DUMMY)) {
			return 0;
		}
#endif
<<<<<<< HEAD
		if (net_ipv4_addr_cmp((struct net_in_addr *)NET_IPV4_HDR(pkt)->dst,
				      net_ipv4_unspecified_address())) {
=======
		if (net_ipv4_addr_cmp_raw(NET_IPV4_HDR(pkt)->dst,
					  net_ipv4_unspecified_address()->s4_addr)) {
>>>>>>> 7da64e7b
			NET_DBG("DROP: IPv4 dst address missing");
			ret = -EADDRNOTAVAIL;
			goto drop;
		}

		/* If the destination address is our own, then route it
		 * back to us.
		 */
<<<<<<< HEAD
		if (net_ipv4_is_addr_loopback((struct net_in_addr *)NET_IPV4_HDR(pkt)->dst) ||
		    (net_ipv4_is_addr_bcast(net_pkt_iface(pkt),
				     (struct net_in_addr *)NET_IPV4_HDR(pkt)->dst) == false &&
		     net_ipv4_is_my_addr((struct net_in_addr *)NET_IPV4_HDR(pkt)->dst))) {
			struct net_in_addr addr;
=======
		if (net_ipv4_is_addr_loopback_raw(NET_IPV4_HDR(pkt)->dst) ||
		    (net_ipv4_is_addr_bcast_raw(net_pkt_iface(pkt),
						NET_IPV4_HDR(pkt)->dst) == false &&
		     net_ipv4_is_my_addr_raw(NET_IPV4_HDR(pkt)->dst))) {
			struct in_addr addr;
>>>>>>> 7da64e7b

			/* Swap the addresses so that in receiving side
			 * the packet is accepted.
			 */
			net_ipv4_addr_copy_raw((uint8_t *)&addr, NET_IPV4_HDR(pkt)->src);
			net_ipv4_addr_copy_raw(NET_IPV4_HDR(pkt)->src,
					       NET_IPV4_HDR(pkt)->dst);
			net_ipv4_addr_copy_raw(NET_IPV4_HDR(pkt)->dst, (uint8_t *)&addr);

			net_pkt_set_ll_proto_type(pkt, ETH_P_IP);
			copy_ll_addr(pkt);

			return 1;
		}

		/* The source check must be done after the destination check
		 * as having src 127.0.0.0/8 is perfectly ok if dst is in
		 * localhost subnet too.
		 */
<<<<<<< HEAD
		if (net_ipv4_is_addr_loopback((struct net_in_addr *)NET_IPV4_HDR(pkt)->src)) {
=======
		if (net_ipv4_is_addr_loopback_raw(NET_IPV4_HDR(pkt)->src)) {
>>>>>>> 7da64e7b
			NET_DBG("DROP: IPv4 loopback src address");
			ret = -EADDRNOTAVAIL;
			goto drop;
		}
	}

	return ret;

drop:
	if (IS_ENABLED(CONFIG_NET_STATISTICS)) {
		if (family == NET_AF_INET6) {
			net_stats_update_ipv6_drop(net_pkt_iface(pkt));
		} else {
			net_stats_update_ipv4_drop(net_pkt_iface(pkt));
		}
	}

	return ret;
}

#if defined(CONFIG_NET_IPV4) || defined(CONFIG_NET_IPV6)
static inline bool process_multicast(struct net_pkt *pkt)
{
	struct net_context *ctx = net_pkt_context(pkt);
	sa_family_t family = net_pkt_family(pkt);

	if (ctx == NULL) {
		return false;
	}

#if defined(CONFIG_NET_IPV4)
	if (family == NET_AF_INET) {
		const struct net_in_addr *dst = (const struct net_in_addr *)&NET_IPV4_HDR(pkt)->dst;

		return net_ipv4_is_addr_mcast(dst) && net_context_get_ipv4_mcast_loop(ctx);
	}
#endif
#if defined(CONFIG_NET_IPV6)
<<<<<<< HEAD
	if (family == NET_AF_INET6) {
		const struct net_in6_addr *dst = (const struct net_in6_addr *)&NET_IPV6_HDR(pkt)->dst;

		return net_ipv6_is_addr_mcast(dst) && net_context_get_ipv6_mcast_loop(ctx);
=======
	if (family == AF_INET6) {
		return net_ipv6_is_addr_mcast_raw(NET_IPV6_HDR(pkt)->dst) &&
		       net_context_get_ipv6_mcast_loop(ctx);
>>>>>>> 7da64e7b
	}
#endif
	return false;
}
#endif

int net_try_send_data(struct net_pkt *pkt, k_timeout_t timeout)
{
	int status;
	int ret;

	SYS_PORT_TRACING_FUNC_ENTER(net, send_data, pkt);

	if (!pkt || !pkt->frags) {
		ret = -ENODATA;
		goto err;
	}

	if (!net_pkt_iface(pkt)) {
		ret = -EINVAL;
		goto err;
	}

	net_pkt_trim_buffer(pkt);
	net_pkt_cursor_init(pkt);

	status = check_ip(pkt);
	if (status < 0) {
		/* Special handling for ENOMSG which is returned if packet
		 * TTL is 0 or hop limit is 0. This is not an error as it is
		 * perfectly valid case to set the limit to 0. In this case
		 * we just silently drop the packet by returning 0.
		 */
		if (status == -ENOMSG) {
			net_pkt_unref(pkt);
			ret = 0;
			goto err;
		}

		return status;
	} else if (status > 0) {
		/* Packet is destined back to us so send it directly
		 * to RX processing.
		 */
		NET_DBG("Loopback pkt %p back to us", pkt);
		processing_data(pkt, true);
		ret = 0;
		goto err;
	}

#if defined(CONFIG_NET_IPV4) || defined(CONFIG_NET_IPV6)
	if (process_multicast(pkt)) {
		struct net_pkt *clone = net_pkt_clone(pkt, K_NO_WAIT);

		if (clone != NULL) {
			net_pkt_set_iface(clone, net_pkt_iface(pkt));
			if (net_recv_data(net_pkt_iface(clone), clone) < 0) {
				if (IS_ENABLED(CONFIG_NET_STATISTICS)) {
					switch (net_pkt_family(pkt)) {
#if defined(CONFIG_NET_IPV4)
					case NET_AF_INET:
						net_stats_update_ipv4_sent(net_pkt_iface(pkt));
						break;
#endif
#if defined(CONFIG_NET_IPV6)
					case NET_AF_INET6:
						net_stats_update_ipv6_sent(net_pkt_iface(pkt));
						break;
#endif
					}
				}
				net_pkt_unref(clone);
			}
		} else {
			NET_DBG("Failed to clone multicast packet");
		}
	}
#endif

	if (net_if_try_send_data(net_pkt_iface(pkt), pkt, timeout) == NET_DROP) {
		ret = -EIO;
		goto err;
	}

	if (IS_ENABLED(CONFIG_NET_STATISTICS)) {
		switch (net_pkt_family(pkt)) {
		case NET_AF_INET:
			net_stats_update_ipv4_sent(net_pkt_iface(pkt));
			break;
		case NET_AF_INET6:
			net_stats_update_ipv6_sent(net_pkt_iface(pkt));
			break;
		}
	}

	ret = 0;

err:
	SYS_PORT_TRACING_FUNC_EXIT(net, send_data, pkt, ret);

	return ret;
}

static void net_rx(struct net_if *iface, struct net_pkt *pkt)
{
	bool is_loopback = false;
	size_t pkt_len;

	pkt_len = net_pkt_get_len(pkt);

	NET_DBG("Received pkt %p len %zu", pkt, pkt_len);

	net_stats_update_bytes_recv(iface, pkt_len);

	if (IS_ENABLED(CONFIG_NET_LOOPBACK)) {
#ifdef CONFIG_NET_L2_DUMMY
		if (net_if_l2(iface) == &NET_L2_GET_NAME(DUMMY)) {
			is_loopback = true;
		}
#endif
	}

	processing_data(pkt, is_loopback);

	net_print_statistics();
	net_pkt_print();
}

void net_process_rx_packet(struct net_pkt *pkt)
{
	net_pkt_set_rx_stats_tick(pkt, k_cycle_get_32());

	net_capture_pkt(net_pkt_iface(pkt), pkt);

	net_rx(net_pkt_iface(pkt), pkt);
}

static void net_queue_rx(struct net_if *iface, struct net_pkt *pkt)
{
	size_t len = net_pkt_get_len(pkt);
	uint8_t prio = net_pkt_priority(pkt);
	uint8_t tc = net_rx_priority2tc(prio);

#if NET_TC_RX_COUNT > 1
	NET_DBG("TC %d with prio %d pkt %p", tc, prio, pkt);
#endif

	if ((IS_ENABLED(CONFIG_NET_TC_RX_SKIP_FOR_HIGH_PRIO) &&
	     prio >= NET_PRIORITY_CA) || NET_TC_RX_COUNT == 0) {
		net_process_rx_packet(pkt);
	} else {
		if (net_tc_submit_to_rx_queue(tc, pkt) != NET_OK) {
			goto drop;
		}
	}

	net_stats_update_tc_recv_pkt(iface, tc);
	net_stats_update_tc_recv_bytes(iface, tc, len);
	net_stats_update_tc_recv_priority(iface, tc, prio);
	return;

drop:
	net_pkt_unref(pkt);
	net_stats_update_tc_recv_dropped(iface, tc);
	return;
}

/* Called by driver when a packet has been received */
int net_recv_data(struct net_if *iface, struct net_pkt *pkt)
{
	int ret;
#if defined(CONFIG_NET_DSA) && !defined(CONFIG_NET_DSA_DEPRECATED)
	struct ethernet_context *eth_ctx = net_if_l2_data(iface);

	/* DSA driver handles first to untag and to redirect to user interface. */
	if (eth_ctx != NULL && (eth_ctx->dsa_port == DSA_CONDUIT_PORT)) {
		iface = dsa_recv(iface, pkt);
	}
#endif

	SYS_PORT_TRACING_FUNC_ENTER(net, recv_data, iface, pkt);

	if (!pkt || !iface) {
		ret = -EINVAL;
		goto err;
	}

	if (net_pkt_is_empty(pkt)) {
		ret = -ENODATA;
		goto err;
	}

	if (!net_if_flag_is_set(iface, NET_IF_UP)) {
		ret = -ENETDOWN;
		goto err;
	}

	net_pkt_set_overwrite(pkt, true);
	net_pkt_cursor_init(pkt);

	NET_DBG("prio %d iface %p pkt %p len %zu", net_pkt_priority(pkt),
		iface, pkt, net_pkt_get_len(pkt));

	if (IS_ENABLED(CONFIG_NET_ROUTING)) {
		net_pkt_set_orig_iface(pkt, iface);
	}

	net_pkt_set_iface(pkt, iface);

	if (!net_pkt_filter_recv_ok(pkt)) {
		/* Silently drop the packet, but update the statistics in order
		 * to be able to monitor filter activity.
		 */
		net_stats_update_filter_rx_drop(net_pkt_iface(pkt));
		net_pkt_unref(pkt);
	} else {
		net_queue_rx(iface, pkt);
	}

	ret = 0;

err:
	SYS_PORT_TRACING_FUNC_EXIT(net, recv_data, iface, pkt, ret);

	return ret;
}

static inline void l3_init(void)
{
	net_pmtu_init();
	net_icmpv4_init();
	net_icmpv6_init();
	net_ipv4_init();
	net_ipv6_init();

	net_ipv4_autoconf_init();

	if (IS_ENABLED(CONFIG_NET_UDP) ||
	    IS_ENABLED(CONFIG_NET_TCP) ||
	    IS_ENABLED(CONFIG_NET_SOCKETS_PACKET) ||
	    IS_ENABLED(CONFIG_NET_SOCKETS_CAN)) {
		net_conn_init();
	}

	net_tcp_init();

	net_route_init();

	NET_DBG("Network L3 init done");
}
#else /* CONFIG_NET_NATIVE */
#define l3_init(...)
#define net_post_init(...)
int net_try_send_data(struct net_pkt *pkt, k_timeout_t timeout)
{
	ARG_UNUSED(pkt);
	ARG_UNUSED(timeout);

	return -ENOTSUP;
}
int net_recv_data(struct net_if *iface, struct net_pkt *pkt)
{
	ARG_UNUSED(iface);
	ARG_UNUSED(pkt);

	return -ENOTSUP;
}
#endif /* CONFIG_NET_NATIVE */

static void init_rx_queues(void)
{
	/* Starting TX side. The ordering is important here and the TX
	 * can only be started when RX side is ready to receive packets.
	 */
	net_if_init();

	net_tc_rx_init();

	/* This will take the interface up and start everything. */
	net_if_post_init();

	/* Things to init after network interface is working */
	net_post_init();
}

static inline int services_init(void)
{
	int status;

	socket_service_init();

	status = net_dhcpv4_init();
	if (status) {
		return status;
	}

	status = net_dhcpv6_init();
	if (status != 0) {
		return status;
	}

	net_dhcpv4_server_init();

	dns_dispatcher_init();
	dns_init_resolver();
	mdns_init_responder();

	websocket_init();

	net_coap_init();

	net_shell_init();

	return status;
}

static int net_init(void)
{
	net_hostname_init();

	NET_DBG("Priority %d", CONFIG_NET_INIT_PRIO);

	net_pkt_init();

	net_context_init();

	l3_init();

	net_mgmt_event_init();

	init_rx_queues();

	return services_init();
}

SYS_INIT(net_init, POST_KERNEL, CONFIG_NET_INIT_PRIO);<|MERGE_RESOLUTION|>--- conflicted
+++ resolved
@@ -230,13 +230,8 @@
 			return 0;
 		}
 #endif
-<<<<<<< HEAD
-		if (net_ipv6_addr_cmp((struct net_in6_addr *)NET_IPV6_HDR(pkt)->dst,
-				      net_ipv6_unspecified_address())) {
-=======
 		if (net_ipv6_addr_cmp_raw(NET_IPV6_HDR(pkt)->dst,
 					  (const uint8_t *)net_ipv6_unspecified_address())) {
->>>>>>> 7da64e7b
 			NET_DBG("DROP: IPv6 dst address missing");
 			ret = -EADDRNOTAVAIL;
 			goto drop;
@@ -245,15 +240,8 @@
 		/* If the destination address is our own, then route it
 		 * back to us (if it is not already forwarded).
 		 */
-<<<<<<< HEAD
-		if ((net_ipv6_is_addr_loopback(
-				(struct net_in6_addr *)NET_IPV6_HDR(pkt)->dst) ||
-		    net_ipv6_is_my_addr(
-				(struct net_in6_addr *)NET_IPV6_HDR(pkt)->dst)) &&
-=======
 		if ((net_ipv6_is_addr_loopback_raw(NET_IPV6_HDR(pkt)->dst) ||
 		    net_ipv6_is_my_addr_raw(NET_IPV6_HDR(pkt)->dst)) &&
->>>>>>> 7da64e7b
 		    !net_pkt_forwarding(pkt)) {
 			struct net_in6_addr addr;
 
@@ -277,12 +265,7 @@
 		 * in local host, so this is similar as how ::1 unicast
 		 * addresses are handled. See RFC 3513 ch 2.7 for details.
 		 */
-<<<<<<< HEAD
-		if (net_ipv6_is_addr_mcast_iface(
-				(struct net_in6_addr *)NET_IPV6_HDR(pkt)->dst)) {
-=======
 		if (net_ipv6_is_addr_mcast_iface_raw(NET_IPV6_HDR(pkt)->dst)) {
->>>>>>> 7da64e7b
 			NET_DBG("IPv6 interface scope mcast dst address");
 			return 1;
 		}
@@ -290,12 +273,7 @@
 		/* The source check must be done after the destination check
 		 * as having src ::1 is perfectly ok if dst is ::1 too.
 		 */
-<<<<<<< HEAD
-		if (net_ipv6_is_addr_loopback(
-				(struct net_in6_addr *)NET_IPV6_HDR(pkt)->src)) {
-=======
 		if (net_ipv6_is_addr_loopback_raw(NET_IPV6_HDR(pkt)->src)) {
->>>>>>> 7da64e7b
 			NET_DBG("DROP: IPv6 loopback src address");
 			ret = -EADDRNOTAVAIL;
 			goto drop;
@@ -322,13 +300,8 @@
 			return 0;
 		}
 #endif
-<<<<<<< HEAD
-		if (net_ipv4_addr_cmp((struct net_in_addr *)NET_IPV4_HDR(pkt)->dst,
-				      net_ipv4_unspecified_address())) {
-=======
 		if (net_ipv4_addr_cmp_raw(NET_IPV4_HDR(pkt)->dst,
 					  net_ipv4_unspecified_address()->s4_addr)) {
->>>>>>> 7da64e7b
 			NET_DBG("DROP: IPv4 dst address missing");
 			ret = -EADDRNOTAVAIL;
 			goto drop;
@@ -337,19 +310,11 @@
 		/* If the destination address is our own, then route it
 		 * back to us.
 		 */
-<<<<<<< HEAD
-		if (net_ipv4_is_addr_loopback((struct net_in_addr *)NET_IPV4_HDR(pkt)->dst) ||
-		    (net_ipv4_is_addr_bcast(net_pkt_iface(pkt),
-				     (struct net_in_addr *)NET_IPV4_HDR(pkt)->dst) == false &&
-		     net_ipv4_is_my_addr((struct net_in_addr *)NET_IPV4_HDR(pkt)->dst))) {
-			struct net_in_addr addr;
-=======
 		if (net_ipv4_is_addr_loopback_raw(NET_IPV4_HDR(pkt)->dst) ||
 		    (net_ipv4_is_addr_bcast_raw(net_pkt_iface(pkt),
 						NET_IPV4_HDR(pkt)->dst) == false &&
 		     net_ipv4_is_my_addr_raw(NET_IPV4_HDR(pkt)->dst))) {
-			struct in_addr addr;
->>>>>>> 7da64e7b
+			struct net_in_addr addr;
 
 			/* Swap the addresses so that in receiving side
 			 * the packet is accepted.
@@ -369,11 +334,7 @@
 		 * as having src 127.0.0.0/8 is perfectly ok if dst is in
 		 * localhost subnet too.
 		 */
-<<<<<<< HEAD
-		if (net_ipv4_is_addr_loopback((struct net_in_addr *)NET_IPV4_HDR(pkt)->src)) {
-=======
 		if (net_ipv4_is_addr_loopback_raw(NET_IPV4_HDR(pkt)->src)) {
->>>>>>> 7da64e7b
 			NET_DBG("DROP: IPv4 loopback src address");
 			ret = -EADDRNOTAVAIL;
 			goto drop;
@@ -412,16 +373,9 @@
 	}
 #endif
 #if defined(CONFIG_NET_IPV6)
-<<<<<<< HEAD
 	if (family == NET_AF_INET6) {
-		const struct net_in6_addr *dst = (const struct net_in6_addr *)&NET_IPV6_HDR(pkt)->dst;
-
-		return net_ipv6_is_addr_mcast(dst) && net_context_get_ipv6_mcast_loop(ctx);
-=======
-	if (family == AF_INET6) {
 		return net_ipv6_is_addr_mcast_raw(NET_IPV6_HDR(pkt)->dst) &&
 		       net_context_get_ipv6_mcast_loop(ctx);
->>>>>>> 7da64e7b
 	}
 #endif
 	return false;
