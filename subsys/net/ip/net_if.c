--- conflicted
+++ resolved
@@ -630,6 +630,10 @@
     iface = net_if_get_first_by_type(&NET_L2_GET_NAME(PPP));
     #endif
 
+    #if defined(CONFIG_NET_DEFAULT_IF_OFFLOADED_NETDEV)
+    iface = net_if_get_first_by_type(&NET_L2_GET_NAME(OFFLOADED_NETDEV));
+    #endif
+
     #if defined(CONFIG_NET_DEFAULT_IF_UP)
     iface = net_if_get_first_up();
     #endif
@@ -638,38 +642,7 @@
     iface = net_if_get_first_wifi();
     #endif
 
-<<<<<<< HEAD
     return (iface ? iface : _net_if_list_start);
-=======
-#if defined(CONFIG_NET_DEFAULT_IF_ETHERNET)
-	iface = net_if_get_first_by_type(&NET_L2_GET_NAME(ETHERNET));
-#endif
-#if defined(CONFIG_NET_DEFAULT_IF_IEEE802154)
-	iface = net_if_get_first_by_type(&NET_L2_GET_NAME(IEEE802154));
-#endif
-#if defined(CONFIG_NET_DEFAULT_IF_DUMMY)
-	iface = net_if_get_first_by_type(&NET_L2_GET_NAME(DUMMY));
-#endif
-#if defined(CONFIG_NET_DEFAULT_IF_OFFLOAD)
-	iface = net_if_get_first_by_type(NULL);
-#endif
-#if defined(CONFIG_NET_DEFAULT_IF_CANBUS_RAW)
-	iface = net_if_get_first_by_type(&NET_L2_GET_NAME(CANBUS_RAW));
-#endif
-#if defined(CONFIG_NET_DEFAULT_IF_PPP)
-	iface = net_if_get_first_by_type(&NET_L2_GET_NAME(PPP));
-#endif
-#if defined(CONFIG_NET_DEFAULT_IF_OFFLOADED_NETDEV)
-	iface = net_if_get_first_by_type(&NET_L2_GET_NAME(OFFLOADED_NETDEV));
-#endif
-#if defined(CONFIG_NET_DEFAULT_IF_UP)
-	iface = net_if_get_first_up();
-#endif
-#if defined(CONFIG_NET_DEFAULT_IF_WIFI)
-	iface = net_if_get_first_wifi();
-#endif
-	return iface ? iface : _net_if_list_start;
->>>>>>> 6487761e
 }
 
 struct net_if* net_if_get_first_by_type(const struct net_l2* l2) {
