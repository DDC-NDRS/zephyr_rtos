/*
 * Copyright (c) 2016 Intel Corporation.
 * Copyright (c) 2023 Nordic Semiconductor ASA
 *
 * SPDX-License-Identifier: Apache-2.0
 */

#include <zephyr/logging/log.h>
LOG_MODULE_REGISTER(net_if, CONFIG_NET_IF_LOG_LEVEL);

#include <zephyr/init.h>
#include <zephyr/kernel.h>
#include <zephyr/linker/sections.h>
#include <zephyr/random/random.h>
#include <zephyr/internal/syscall_handler.h>
#include <stdlib.h>
#include <string.h>
#include <zephyr/net/igmp.h>
#include <zephyr/net/ipv4_autoconf.h>
#include <zephyr/net/net_core.h>
#include <zephyr/net/net_event.h>
#include <zephyr/net/net_pkt.h>
#include <zephyr/net/net_if.h>
#include <zephyr/net/net_mgmt.h>
#include <zephyr/net/ethernet.h>
#ifdef CONFIG_WIFI_NM
#include <zephyr/net/wifi_nm.h>
#endif
#include <zephyr/net/offloaded_netdev.h>
#include <zephyr/net/virtual.h>
#include <zephyr/net/socket.h>
#include <zephyr/sys/iterable_sections.h>

#include "net_private.h"
#include "ipv4.h"
#include "ipv6.h"

#include "net_stats.h"

#define REACHABLE_TIME (MSEC_PER_SEC * 30) /* in ms */
/*
 * split the min/max random reachable factors into numerator/denominator
 * so that integer-based math works better
 */
#define MIN_RANDOM_NUMER (1)
#define MIN_RANDOM_DENOM (2)
#define MAX_RANDOM_NUMER (3)
#define MAX_RANDOM_DENOM (2)

static K_MUTEX_DEFINE(lock);

/* net_if dedicated section limiters */
extern struct net_if _net_if_list_start[];
extern struct net_if _net_if_list_end[];

static struct net_if* default_iface;

#if defined(CONFIG_NET_NATIVE_IPV4) || defined(CONFIG_NET_NATIVE_IPV6)
static struct net_if_router routers[CONFIG_NET_MAX_ROUTERS];
static struct k_work_delayable router_timer;
static sys_slist_t active_router_timers;
#endif

#if defined(CONFIG_NET_NATIVE_IPV6)
/* Timer that triggers network address renewal */
static struct k_work_delayable address_lifetime_timer;

/* Track currently active address lifetime timers */
static sys_slist_t active_address_lifetime_timers;

/* Timer that triggers IPv6 prefix lifetime */
static struct k_work_delayable prefix_lifetime_timer;

/* Track currently active IPv6 prefix lifetime timers */
static sys_slist_t active_prefix_lifetime_timers;

#if defined(CONFIG_NET_IPV6_DAD)
/** Duplicate address detection (DAD) timer */
static struct k_work_delayable dad_timer;
static sys_slist_t active_dad_timers;
#endif

#if defined(CONFIG_NET_IPV6_ND)
static struct k_work_delayable rs_timer;
static sys_slist_t active_rs_timers;
#endif

static struct {
    struct net_if_ipv6 ipv6;
    struct net_if* iface;
} ipv6_addresses[CONFIG_NET_IF_MAX_IPV6_COUNT];
#endif /* CONFIG_NET_NATIVE_IPV6 */

#if defined(CONFIG_NET_NATIVE_IPV4)
static struct {
    struct net_if_ipv4 ipv4;
    struct net_if* iface;
} ipv4_addresses[CONFIG_NET_IF_MAX_IPV4_COUNT];
#endif /* CONFIG_NET_NATIVE_IPV4 */

/* We keep track of the link callbacks in this list.
 */
static sys_slist_t link_callbacks;

#if defined(CONFIG_NET_NATIVE_IPV4) || defined(CONFIG_NET_NATIVE_IPV6)
/* Multicast join/leave tracking.
 */
static sys_slist_t mcast_monitor_callbacks;
#endif

#if defined(CONFIG_NET_PKT_TIMESTAMP_THREAD)
#if !defined(CONFIG_NET_PKT_TIMESTAMP_STACK_SIZE)
#define CONFIG_NET_PKT_TIMESTAMP_STACK_SIZE 1024
#endif

K_KERNEL_STACK_DEFINE(tx_ts_stack, CONFIG_NET_PKT_TIMESTAMP_STACK_SIZE);
K_FIFO_DEFINE(tx_ts_queue);

static struct k_thread tx_thread_ts;

/* We keep track of the timestamp callbacks in this list.
 */
static sys_slist_t timestamp_callbacks;
#endif /* CONFIG_NET_PKT_TIMESTAMP_THREAD */

#if CONFIG_NET_IF_LOG_LEVEL >= LOG_LEVEL_DBG
#define debug_check_packet(pkt)                                 \
    do {                                                        \
        NET_DBG("Processing (pkt %p, prio %d) network packet "  \
                "iface %d (%p)",                                \
                pkt, net_pkt_priority(pkt),                     \
                net_if_get_by_iface(net_pkt_iface(pkt)),        \
                net_pkt_iface(pkt));                            \
                                                                \
        NET_ASSERT(pkt->frags);                                 \
    } while (false)
#else
#define debug_check_packet(...)
#endif /* CONFIG_NET_IF_LOG_LEVEL >= LOG_LEVEL_DBG */

struct net_if* z_impl_net_if_get_by_index(int index) {
    struct net_if* iface;

    if (index <= 0) {
        return (NULL);
    }

    iface = &_net_if_list_start[index - 1];
    if (iface >= _net_if_list_end) {
        NET_DBG("Index %d is too large", index);
        return (NULL);
    }

    return (iface);
}

#ifdef CONFIG_USERSPACE
struct net_if* z_vrfy_net_if_get_by_index(int index) {
    struct net_if* iface;

    iface = net_if_get_by_index(index);
    if (iface == NULL) {
        return (NULL);
    }

    if (!k_object_is_valid(iface, K_OBJ_NET_IF)) {
        return (NULL);
    }

    return (iface);
}

#include <zephyr/syscalls/net_if_get_by_index_mrsh.c>
#endif

static inline void net_context_send_cb(struct net_context* context,
                                       int status) {
    if (context == NULL) {
        return;
    }

    if (context->send_cb) {
        context->send_cb(context, status, context->user_data);
    }

    if (IS_ENABLED(CONFIG_NET_UDP) &&
        (net_context_get_proto(context) == NET_IPPROTO_UDP)) {
        net_stats_update_udp_sent(net_context_get_iface(context));
    }
    else if (IS_ENABLED(CONFIG_NET_TCP) &&
             (net_context_get_proto(context) == NET_IPPROTO_TCP)) {
        net_stats_update_tcp_seg_sent(net_context_get_iface(context));
    }
}

static void update_txtime_stats_detail(struct net_pkt* pkt,
                                       uint32_t start_time, uint32_t stop_time) {
    uint32_t val;
    uint32_t prev;

    ARG_UNUSED(stop_time);

    prev = start_time;
    for (int i = 0; i < net_pkt_stats_tick_count(pkt); i++) {
        if (!net_pkt_stats_tick(pkt)[i]) {
            break;
        }

        val  = net_pkt_stats_tick(pkt)[i] - prev;
        prev = net_pkt_stats_tick(pkt)[i];
        net_pkt_stats_tick(pkt)[i] = val;
    }
}

static bool net_if_tx(struct net_if* iface, struct net_pkt* pkt) {
    struct net_linkaddr ll_dst = {
        .addr = NULL
    };
    struct net_linkaddr_storage ll_dst_storage;
    struct net_context* context;
    int status;

    /* We collect send statistics for each socket priority if enabled */
    uint8_t pkt_priority;

    if (pkt == NULL) {
        return (false);
    }

    debug_check_packet(pkt);

    /* If there're any link callbacks, with such a callback receiving
     * a destination address, copy that address out of packet, just in
     * case packet is freed before callback is called.
     */
    if (!sys_slist_is_empty(&link_callbacks)) {
        if (net_linkaddr_set(&ll_dst_storage,
                             net_pkt_lladdr_dst(pkt)->addr,
                             net_pkt_lladdr_dst(pkt)->len) == 0) {
            ll_dst.addr = ll_dst_storage.addr;
            ll_dst.len  = ll_dst_storage.len;
            ll_dst.type = net_pkt_lladdr_dst(pkt)->type;
        }
    }

    context = net_pkt_context(pkt);

    if (net_if_flag_is_set(iface, NET_IF_LOWER_UP)) {
        if (IS_ENABLED(CONFIG_NET_PKT_TXTIME_STATS) ||
            IS_ENABLED(CONFIG_TRACING_NET_CORE)) {
            pkt_priority = net_pkt_priority(pkt);

            if (IS_ENABLED(CONFIG_NET_PKT_TXTIME_STATS_DETAIL)) {
                /* Make sure the statistics information is not
                 * lost by keeping the net_pkt over L2 send.
                 */
                net_pkt_ref(pkt);
            }
        }

        net_if_tx_lock(iface);
        status = net_if_l2(iface)->send(iface, pkt);
        net_if_tx_unlock(iface);

        if (IS_ENABLED(CONFIG_NET_PKT_TXTIME_STATS) ||
            IS_ENABLED(CONFIG_TRACING_NET_CORE)) {
            uint32_t end_tick    = k_cycle_get_32();
            uint32_t create_time = net_pkt_create_time(pkt);

            net_pkt_set_tx_stats_tick(pkt, end_tick);

            net_stats_update_tc_tx_time(iface,
                                        pkt_priority,
                                        create_time,
                                        end_tick);

            SYS_PORT_TRACING_FUNC(net, tx_time, pkt, end_tick);


            if (IS_ENABLED(CONFIG_NET_PKT_TXTIME_STATS_DETAIL)) {
                update_txtime_stats_detail(pkt,
                                           create_time,
                                           end_tick);

                net_stats_update_tc_tx_time_detail(
                        iface, pkt_priority,
                        net_pkt_stats_tick(pkt));

                /* For TCP connections, we might keep the pkt
                 * longer so that we can resend it if needed.
                 * Because of that we need to clear the
                 * statistics here.
                 */
                net_pkt_stats_tick_reset(pkt);

                net_pkt_unref(pkt);
            }
        }
    }
    else {
        /* Drop packet if interface is not up */
        NET_WARN("iface %p is down", iface);
        status = -ENETDOWN;
    }

    if (status < 0) {
        net_pkt_unref(pkt);
    }
    else {
        net_stats_update_bytes_sent(iface, status);
    }

    if (context != NULL) {
        NET_DBG("Calling context send cb %p status %d",
                context, status);

        net_context_send_cb(context, status);
    }

    if (ll_dst.addr) {
        net_if_call_link_cb(iface, &ll_dst, status);
    }

    return (true);
}

void net_process_tx_packet(struct net_pkt* pkt) {
    struct net_if* iface;

    net_pkt_set_tx_stats_tick(pkt, k_cycle_get_32());

    iface = net_pkt_iface(pkt);

    net_if_tx(iface, pkt);

    #if defined(CONFIG_NET_POWER_MANAGEMENT)
    iface->tx_pending--;
    #endif
}

void net_if_queue_tx(struct net_if* iface, struct net_pkt* pkt) {
    if (!net_pkt_filter_send_ok(pkt)) {
        /* silently drop the packet */
        net_pkt_unref(pkt);
        return;
    }

    uint8_t prio = net_pkt_priority(pkt);
    uint8_t tc   = (uint8_t)net_tx_priority2tc(prio);

    net_stats_update_tc_sent_pkt(iface, tc);
    net_stats_update_tc_sent_bytes(iface, tc, net_pkt_get_len(pkt));
    net_stats_update_tc_sent_priority(iface, tc, prio);

    /* For highest priority packet, skip the TX queue and push directly to
     * the driver. Also if there are no TX queue/thread, push the packet
     * directly to the driver.
     */
    if ((IS_ENABLED(CONFIG_NET_TC_SKIP_FOR_HIGH_PRIO) &&
        (prio >= NET_PRIORITY_CA)) || (NET_TC_TX_COUNT == 0)) {
        net_pkt_set_tx_stats_tick(pkt, k_cycle_get_32());

        net_if_tx(net_pkt_iface(pkt), pkt);
        return;
    }

    #if (NET_TC_TX_COUNT > 1)
    NET_DBG("TC %d with prio %d pkt %p", tc, prio, pkt);
    #endif

    #if defined(CONFIG_NET_POWER_MANAGEMENT)
    iface->tx_pending++;
    #endif

    if (!net_tc_submit_to_tx_queue(tc, pkt)) {
        #if defined(CONFIG_NET_POWER_MANAGEMENT)
        iface->tx_pending--
        #endif
        ;
    }
}

void net_if_stats_reset(struct net_if* iface) {
    #if defined(CONFIG_NET_STATISTICS_PER_INTERFACE)
    STRUCT_SECTION_FOREACH(net_if, tmp) {
        if (iface == tmp) {
            net_if_lock(iface);
            memset(&iface->stats, 0, sizeof(iface->stats));
            net_if_unlock(iface);
            return;
        }
    }
    #else
    ARG_UNUSED(iface);
    #endif
}

void net_if_stats_reset_all(void) {
    #if defined(CONFIG_NET_STATISTICS_PER_INTERFACE)
    STRUCT_SECTION_FOREACH(net_if, iface) {
        net_if_lock(iface);
        memset(&iface->stats, 0, sizeof(iface->stats));
        net_if_unlock(iface);
    }
    #endif
}

static inline void init_iface(struct net_if* iface) {
    const struct net_if_api* api = net_if_get_device(iface)->api;

    if (!api || !api->init) {
        NET_ERR("Iface %p driver API init NULL", iface);
        return;
    }

    /* By default IPv4 and IPv6 are enabled for a given network interface.
     * These can be turned off later if needed.
     */
    #if defined(CONFIG_NET_NATIVE_IPV4)
    net_if_flag_set(iface, NET_IF_IPV4);
    #endif

    #if defined(CONFIG_NET_NATIVE_IPV6)
    net_if_flag_set(iface, NET_IF_IPV6);
    #endif

    net_virtual_init(iface);

    NET_DBG("On iface %p", iface);

    #ifdef CONFIG_USERSPACE
    k_object_init(iface);
    #endif

    k_mutex_init(&iface->lock);
    k_mutex_init(&iface->tx_lock);

    api->init(iface);

    net_ipv6_pe_init(iface);
}

enum net_verdict net_if_send_data(struct net_if* iface, struct net_pkt* pkt) {
    struct net_l2 const* l2;
    struct net_context* context = net_pkt_context(pkt);
    struct net_linkaddr* dst = net_pkt_lladdr_dst(pkt);
    enum net_verdict verdict = NET_OK;
    int status = -EIO;

    if (!net_if_flag_is_set(iface, NET_IF_LOWER_UP) ||
        net_if_flag_is_set(iface, NET_IF_SUSPENDED)) {
        /* Drop packet if interface is not up */
        NET_WARN("iface %p is down", iface);
        verdict = NET_DROP;
        status  = -ENETDOWN;
        goto done;
    }

    /* The check for CONFIG_NET_*_OFFLOAD here is an optimization;
     * This is currently the only way for net_if_l2 to be NULL or missing send().
     */
    if (IS_ENABLED(CONFIG_NET_OFFLOAD) || IS_ENABLED(CONFIG_NET_SOCKETS_OFFLOAD)) {
        l2 = net_if_l2(iface);
        if (l2 == NULL) {
            /* Offloaded ifaces may choose not to use an L2 at all. */
            NET_WARN("no l2 for iface %p, discard pkt", iface);
            verdict = NET_DROP;
            goto done;
        }
        else if (l2->send == NULL) {
            /* Or, their chosen L2 (for example, OFFLOADED_NETDEV_L2)
             * might simply not implement send.
             */
            NET_WARN("l2 for iface %p cannot send, discard pkt", iface);
            verdict = NET_DROP;
            goto done;
        }
    }

    /* If the ll address is not set at all, then we must set
     * it here.
     * Workaround Linux bug, see:
     * https://github.com/zephyrproject-rtos/zephyr/issues/3111
     */
    if (!net_if_flag_is_set(iface, NET_IF_POINTOPOINT) &&
        !net_pkt_lladdr_src(pkt)->addr) {
        net_pkt_lladdr_src(pkt)->addr = net_pkt_lladdr_if(pkt)->addr;
        net_pkt_lladdr_src(pkt)->len  = net_pkt_lladdr_if(pkt)->len;
    }

    #if defined(CONFIG_NET_LOOPBACK)
    /* If the packet is destined back to us, then there is no need to do
     * additional checks, so let the packet through.
     */
    if (net_if_l2(iface) == &NET_L2_GET_NAME(DUMMY)) {
        goto done;
    }
    #endif

    /* Bypass the IP stack with SOCK_RAW/IPPROTO_RAW sockets */
    if (IS_ENABLED(CONFIG_NET_SOCKETS_PACKET) &&
        (context != NULL) && (net_context_get_type(context) == NET_SOCK_RAW) &&
        (net_context_get_proto(context) == NET_IPPROTO_RAW)) {
        goto done;
    }

    /* If the ll dst address is not set check if it is present in the nbr
     * cache.
     */
    if (IS_ENABLED(CONFIG_NET_IPV6) && net_pkt_family(pkt) == NET_AF_INET6) {
        verdict = net_ipv6_prepare_for_send(pkt);
    }

    #if defined(CONFIG_NET_IPV4_FRAGMENT)
    if (net_pkt_family(pkt) == NET_AF_INET) {
        verdict = net_ipv4_prepare_for_send(pkt);
    }
    #endif

done :
    /*   NET_OK in which case packet has checked successfully. In this case
     *   the net_context callback is called after successful delivery in
     *   net_if_tx_thread().
     *
     *   NET_DROP in which case we call net_context callback that will
     *   give the status to user application.
     *
     *   NET_CONTINUE in which case the sending of the packet is delayed.
     *   This can happen for example if we need to do IPv6 ND to figure
     *   out link layer address.
     */
    if (verdict == NET_DROP) {
        if (context != NULL) {
            NET_DBG("Calling ctx send cb %p verdict %d",
                    context, verdict);
            net_context_send_cb(context, status);
        }

        if (dst->addr != NULL) {
            net_if_call_link_cb(iface, dst, status);
        }
    }
    else if (verdict == NET_OK) {
        /* Packet is ready to be sent by L2, let's queue */
        net_if_queue_tx(iface, pkt);
    }

    return (verdict);
}

int net_if_set_link_addr_locked(struct net_if* iface,
                                uint8_t* addr, uint8_t len,
                                enum net_link_type type) {
    int ret;

    net_if_lock(iface);

    ret = net_if_set_link_addr_unlocked(iface, addr, len, type);

    net_if_unlock(iface);

    return (ret);
}

struct net_if* net_if_get_by_link_addr(struct net_linkaddr* ll_addr) {
    STRUCT_SECTION_FOREACH(net_if, iface) {
        net_if_lock(iface);
        if (!memcmp(net_if_get_link_addr(iface)->addr, ll_addr->addr,
            ll_addr->len)) {
            net_if_unlock(iface);
            return (iface);
        }
        net_if_unlock(iface);
    }

    return (NULL);
}

struct net_if* net_if_lookup_by_dev(const struct device* dev) {
    STRUCT_SECTION_FOREACH(net_if, iface) {
        if (net_if_get_device(iface) == dev) {
            return (iface);
        }
    }

    return (NULL);
}

void net_if_set_default(struct net_if* iface) {
    default_iface = iface;
}

struct net_if* net_if_get_default(void) {
    struct net_if* iface = NULL;

    if (&_net_if_list_start[0] == &_net_if_list_end[0]) {
        NET_WARN("No default interface found!");
        return (NULL);
    }

    if (default_iface != NULL) {
        return (default_iface);
    }

    #if defined(CONFIG_NET_DEFAULT_IF_ETHERNET)
    iface = net_if_get_first_by_type(&NET_L2_GET_NAME(ETHERNET));
    #endif

    #if defined(CONFIG_NET_DEFAULT_IF_IEEE802154)
    iface = net_if_get_first_by_type(&NET_L2_GET_NAME(IEEE802154));
    #endif

    #if defined(CONFIG_NET_DEFAULT_IF_DUMMY)
    iface = net_if_get_first_by_type(&NET_L2_GET_NAME(DUMMY));
    #endif

    #if defined(CONFIG_NET_DEFAULT_IF_OFFLOAD)
    iface = net_if_get_first_by_type(NULL);
    #endif

    #if defined(CONFIG_NET_DEFAULT_IF_CANBUS_RAW)
    iface = net_if_get_first_by_type(&NET_L2_GET_NAME(CANBUS_RAW));
    #endif

    #if defined(CONFIG_NET_DEFAULT_IF_PPP)
    iface = net_if_get_first_by_type(&NET_L2_GET_NAME(PPP));
    #endif

    #if defined(CONFIG_NET_DEFAULT_IF_UP)
    iface = net_if_get_first_up();
    #endif

    #if defined(CONFIG_NET_DEFAULT_IF_WIFI)
    iface = net_if_get_first_wifi();
    #endif

    return (iface ? iface : _net_if_list_start);
}

struct net_if* net_if_get_first_by_type(const struct net_l2* l2) {
    STRUCT_SECTION_FOREACH(net_if, iface) {
        if (IS_ENABLED(CONFIG_NET_OFFLOAD) &&
            !l2 && net_if_offload(iface)) {
            return (iface);
        }

        if (net_if_l2(iface) == l2) {
            return (iface);
        }
    }

    return (NULL);
}

struct net_if* net_if_get_first_up(void) {
    STRUCT_SECTION_FOREACH(net_if, iface) {
        if (net_if_flag_is_set(iface, NET_IF_UP)) {
            return (iface);
        }
    }

    return (NULL);
}

static enum net_l2_flags l2_flags_get(struct net_if* iface) {
    enum net_l2_flags flags = 0;
    struct net_l2 const* l2;

    l2 = net_if_l2(iface);
    if ((l2 != NULL) && (l2->get_flags != NULL)) {
        flags = l2->get_flags(iface);
    }

    return (flags);
}

#if defined(CONFIG_NET_NATIVE_IPV4) || defined(CONFIG_NET_NATIVE_IPV6)
/* Return how many bits are shared between two IP addresses */
static uint8_t get_ipaddr_diff(uint8_t const* src, uint8_t const* dst, int addr_len) {
    uint8_t xor;
    uint8_t len = 0U;

    for (uint8_t j = 0U; j < addr_len; j++) {
        if (src[j] == dst[j]) {
            len += 8U;
        }
        else {
            xor = src[j] ^ dst[j];
            for (uint8_t k = 0U; k < 8; k++) {
                if (!(xor & 0x80)) {
                    len++;
                    xor <<= 1;
                }
                else {
                    break;
                }
            }
            break;
        }
    }

    return (len);
}

static struct net_if_router* iface_router_lookup(struct net_if const* iface,
                                                 uint8_t family, void* addr) {
    struct net_if_router* router = NULL;

    k_mutex_lock(&lock, K_FOREVER);

    for (int i = 0; i < CONFIG_NET_MAX_ROUTERS; i++) {
        if (!routers[i].is_used ||
            routers[i].address.family != family ||
            routers[i].iface != iface) {
            continue;
        }

        if ((IS_ENABLED(CONFIG_NET_IPV6) && family == NET_AF_INET6 &&
             net_ipv6_addr_cmp(net_if_router_ipv6(&routers[i]),
                               (struct net_in6_addr*)addr)) ||
            (IS_ENABLED(CONFIG_NET_IPV4) && family == NET_AF_INET &&
             net_ipv4_addr_cmp(net_if_router_ipv4(&routers[i]),
                               (struct net_in_addr*)addr))) {
            router = &routers[i];
            goto out;
        }
    }

out :
    k_mutex_unlock(&lock);

    return (router);
}

static void iface_router_notify_deletion(struct net_if_router* router,
                                         char const* delete_reason) {
    if (IS_ENABLED(CONFIG_NET_IPV6) &&
        (router->address.family == NET_AF_INET6)) {
        NET_DBG("IPv6 router %s %s",
                net_sprint_ipv6_addr(net_if_router_ipv6(router)),
                delete_reason);

        net_mgmt_event_notify_with_info(NET_EVENT_IPV6_ROUTER_DEL,
                                        router->iface,
                                        &router->address.in6_addr,
                                        sizeof(struct net_in6_addr));
    }
    else if (IS_ENABLED(CONFIG_NET_IPV4) &&
             (router->address.family == NET_AF_INET)) {
        NET_DBG("IPv4 router %s %s",
                net_sprint_ipv4_addr(net_if_router_ipv4(router)),
                delete_reason);

        net_mgmt_event_notify_with_info(NET_EVENT_IPV4_ROUTER_DEL,
                                        router->iface,
                                        &router->address.in_addr,
                                        sizeof(struct net_in6_addr));
    }
}

static inline int32_t iface_router_ends(const struct net_if_router* router,
                                        uint32_t now) {
    uint32_t ends = router->life_start;

    ends += (MSEC_PER_SEC * router->lifetime);

    /* Signed number of ms until router lifetime ends */
    return (int32_t)(ends - now);
}

static void iface_router_update_timer(uint32_t now) {
    struct net_if_router* router;
    struct net_if_router* next;
    uint32_t new_delay = UINT32_MAX;

    k_mutex_lock(&lock, K_FOREVER);

    SYS_SLIST_FOR_EACH_CONTAINER_SAFE_WITH_TYPE(&active_router_timers,
                                                struct net_if_router,
                                                router, next, node) {
        int32_t ends = iface_router_ends(router, now);

        if (ends <= 0) {
            new_delay = 0;
            break;
        }

        new_delay = MIN((uint32_t)ends, new_delay);
    }

    if (new_delay == UINT32_MAX) {
        k_work_cancel_delayable(&router_timer);
    }
    else {
        k_work_reschedule(&router_timer, K_MSEC(new_delay));
    }

    k_mutex_unlock(&lock);
}

static void iface_router_expired(struct k_work* work) {
    uint32_t current_time = k_uptime_get_32();
    struct net_if_router* router;
    struct net_if_router* next;
    sys_snode_t* prev_node = NULL;

    ARG_UNUSED(work);

    k_mutex_lock(&lock, K_FOREVER);

    SYS_SLIST_FOR_EACH_CONTAINER_SAFE_WITH_TYPE(&active_router_timers,
                                                struct net_if_router,
                                                router, next, node) {
        int32_t ends = iface_router_ends(router, current_time);

        if (ends > 0) {
            /* We have to loop on all active routers as their
             * lifetime differ from each other.
             */
            prev_node = &router->node;
            continue;
        }

        iface_router_notify_deletion(router, "has expired");
        sys_slist_remove(&active_router_timers,
                         prev_node, &router->node);
        router->is_used = false;
    }

    iface_router_update_timer(current_time);

    k_mutex_unlock(&lock);
}

static struct net_if_router* iface_router_add(struct net_if* iface,
                                              uint8_t family, void const* addr,
                                              bool is_default,
                                              uint16_t lifetime) {
    struct net_if_router* router = NULL;

    k_mutex_lock(&lock, K_FOREVER);

    for (int i = 0; i < CONFIG_NET_MAX_ROUTERS; i++) {
        if (routers[i].is_used) {
            continue;
        }

        router = &routers[i];
        router->is_used        = true;
        router->iface          = iface;
        router->address.family = family;

        if (lifetime) {
            router->is_default  = true;
            router->is_infinite = false;
            router->lifetime    = lifetime;
            router->life_start  = k_uptime_get_32();

            sys_slist_append(&active_router_timers,
                             &router->node);

            iface_router_update_timer(router->life_start);
        }
        else {
            router->is_default  = false;
            router->is_infinite = true;
            router->lifetime    = 0;
        }

        if (IS_ENABLED(CONFIG_NET_IPV6) && family == NET_AF_INET6) {
            memcpy(net_if_router_ipv6(router), addr,
                   sizeof(struct net_in6_addr));
            net_mgmt_event_notify_with_info(
                            NET_EVENT_IPV6_ROUTER_ADD, iface,
                            &router->address.in6_addr,
                            sizeof(struct net_in6_addr));

            NET_DBG("interface %p router %s lifetime %u default %d "
                    "added", iface,
                    net_sprint_ipv6_addr((struct net_in6_addr*)addr),
                    lifetime, router->is_default);
        }
        else if (IS_ENABLED(CONFIG_NET_IPV4) && (family == NET_AF_INET)) {
            memcpy(net_if_router_ipv4(router), addr,
                   sizeof(struct net_in_addr));
            router->is_default = is_default;

            net_mgmt_event_notify_with_info(
                            NET_EVENT_IPV4_ROUTER_ADD, iface,
                            &router->address.in_addr,
                            sizeof(struct net_in_addr));

            NET_DBG("interface %p router %s lifetime %u default %d "
                    "added", iface,
                    net_sprint_ipv4_addr((struct net_in_addr*)addr),
                    lifetime, is_default);
        }

        goto out;
    }

out :
    k_mutex_unlock(&lock);

    return (router);
}

static bool iface_router_rm(struct net_if_router* router) {
    bool ret = false;

    k_mutex_lock(&lock, K_FOREVER);

    if (!router->is_used) {
        goto out;
    }

    iface_router_notify_deletion(router, "has been removed");

    /* We recompute the timer if only the router was time limited */
    if (sys_slist_find_and_remove(&active_router_timers, &router->node)) {
        iface_router_update_timer(k_uptime_get_32());
    }

    router->is_used = false;
    ret = true;

out :
    k_mutex_unlock(&lock);

    return (ret);
}

void net_if_router_rm(struct net_if_router* router) {
    k_mutex_lock(&lock, K_FOREVER);

    router->is_used = false;

    /* FIXME - remove timer */

    k_mutex_unlock(&lock);
}

static struct net_if_router* iface_router_find_default(struct net_if const* iface,
                                                       uint8_t family, void const* addr) {
    struct net_if_router* router = NULL;

    /* TODO: addr will need to be handled */
    ARG_UNUSED(addr);

    k_mutex_lock(&lock, K_FOREVER);

    for (int i = 0; i < CONFIG_NET_MAX_ROUTERS; i++) {
        if (!routers[i].is_used    ||
            !routers[i].is_default ||
            routers[i].address.family != family) {
            continue;
        }

        if (iface && (iface != routers[i].iface)) {
            continue;
        }

        router = &routers[i];
        goto out;
    }

out :
    k_mutex_unlock(&lock);

    return (router);
}

static void iface_router_init(void) {
    k_work_init_delayable(&router_timer, iface_router_expired);
    sys_slist_init(&active_router_timers);
}
#else
#define iface_router_init(...)
#endif /* CONFIG_NET_NATIVE_IPV4 || CONFIG_NET_NATIVE_IPV6 */

#if defined(CONFIG_NET_NATIVE_IPV4) || defined(CONFIG_NET_NATIVE_IPV6)
void net_if_mcast_mon_register(struct net_if_mcast_monitor* mon,
                               struct net_if* iface,
                               net_if_mcast_callback_t cb) {
    k_mutex_lock(&lock, K_FOREVER);

    sys_slist_find_and_remove(&mcast_monitor_callbacks, &mon->node);
    sys_slist_prepend(&mcast_monitor_callbacks, &mon->node);

    mon->iface = iface;
    mon->cb    = cb;

    k_mutex_unlock(&lock);
}

void net_if_mcast_mon_unregister(struct net_if_mcast_monitor* mon) {
    k_mutex_lock(&lock, K_FOREVER);

    sys_slist_find_and_remove(&mcast_monitor_callbacks, &mon->node);

    k_mutex_unlock(&lock);
}

void net_if_mcast_monitor(struct net_if* iface,
                          const struct net_addr* addr,
                          bool is_joined) {
    struct net_if_mcast_monitor* mon;
    struct net_if_mcast_monitor* tmp;

    k_mutex_lock(&lock, K_FOREVER);

    SYS_SLIST_FOR_EACH_CONTAINER_SAFE_WITH_TYPE(&mcast_monitor_callbacks,
                                                struct net_if_mcast_monitor,
                                                mon, tmp, node) {
        if ((iface == mon->iface) || (mon->iface == NULL)) {
            mon->cb(iface, addr, is_joined);
        }
    }

    k_mutex_unlock(&lock);
}
#else
#define net_if_mcast_mon_register(...)
#define net_if_mcast_mon_unregister(...)
#define net_if_mcast_monitor(...)
#endif /* CONFIG_NET_NATIVE_IPV4 || CONFIG_NET_NATIVE_IPV6 */

#if defined(CONFIG_NET_NATIVE_IPV6)
int net_if_config_ipv6_get(struct net_if* iface, struct net_if_ipv6** ipv6) {
    int ret = 0;

    net_if_lock(iface);

    if (!net_if_flag_is_set(iface, NET_IF_IPV6)) {
        ret = -ENOTSUP;
        goto out;
    }

    if (iface->config.ip.ipv6) {
        if (ipv6) {
            *ipv6 = iface->config.ip.ipv6;
        }

        goto out;
    }

    k_mutex_lock(&lock, K_FOREVER);

    for (int i = 0; i < ARRAY_SIZE(ipv6_addresses); i++) {
        if (ipv6_addresses[i].iface) {
            continue;
        }

        iface->config.ip.ipv6   = &ipv6_addresses[i].ipv6;
        ipv6_addresses[i].iface = iface;

        if (ipv6) {
            *ipv6 = &ipv6_addresses[i].ipv6;
        }

        k_mutex_unlock(&lock);
        goto out;
    }

    k_mutex_unlock(&lock);

    ret = -ESRCH;

out :
    net_if_unlock(iface);

    return (ret);
}

int net_if_config_ipv6_put(struct net_if* iface) {
    int ret = 0;

    net_if_lock(iface);

    if (!net_if_flag_is_set(iface, NET_IF_IPV6)) {
        ret = -ENOTSUP;
        goto out;
    }

    if (!iface->config.ip.ipv6) {
        ret = -EALREADY;
        goto out;
    }

    k_mutex_lock(&lock, K_FOREVER);

    for (int i = 0; i < ARRAY_SIZE(ipv6_addresses); i++) {
        if (ipv6_addresses[i].iface != iface) {
            continue;
        }

        iface->config.ip.ipv6   = NULL;
        ipv6_addresses[i].iface = NULL;

        k_mutex_unlock(&lock);
        goto out;
    }

    k_mutex_unlock(&lock);

    ret = -ESRCH;

out :
    net_if_unlock(iface);

    return (ret);
}

#if defined(CONFIG_NET_IPV6_MLD)
static void join_mcast_allnodes(struct net_if* iface) {
    struct net_in6_addr addr;
    int ret;

    if (iface->config.ip.ipv6 == NULL) {
        return;
    }

    net_ipv6_addr_create_ll_allnodes_mcast(&addr);

    ret = net_ipv6_mld_join(iface, &addr);
    if ((ret < 0) && (ret != -EALREADY) && (ret != -ENETDOWN)) {
        NET_ERR("Cannot join all nodes address %s for %d (%d)",
                net_sprint_ipv6_addr(&addr),
                net_if_get_by_iface(iface), ret);
    }
}

static void join_mcast_solicit_node(struct net_if* iface,
                                    struct net_in6_addr const* my_addr) {
    struct net_in6_addr addr;
    int ret;

    if (iface->config.ip.ipv6 == NULL) {
        return;
    }

    /* Join to needed multicast groups, RFC 4291 ch 2.8 */
    net_ipv6_addr_create_solicited_node(my_addr, &addr);

    ret = net_ipv6_mld_join(iface, &addr);
    if (ret < 0) {
        if (ret != -EALREADY && ret != -ENETDOWN) {
            NET_ERR("Cannot join solicit node address %s for %d (%d)",
                    net_sprint_ipv6_addr(&addr),
                    net_if_get_by_iface(iface), ret);
        }
    }
    else {
        NET_DBG("Join solicit node address %s (ifindex %d)",
                net_sprint_ipv6_addr(&addr),
                net_if_get_by_iface(iface));
    }
}

static void leave_mcast_all(struct net_if* iface) {
    struct net_if_ipv6 const* ipv6;

    ipv6 = iface->config.ip.ipv6;
    if (ipv6 == NULL) {
        return;
    }

    for (int i = 0; i < NET_IF_MAX_IPV6_MADDR; i++) {
        if (!ipv6->mcast[i].is_used ||
            !ipv6->mcast[i].is_joined) {
            continue;
        }

        net_ipv6_mld_leave(iface, &ipv6->mcast[i].address.in6_addr);
    }
}

static void join_mcast_nodes(struct net_if* iface, struct net_in6_addr const* addr) {
    enum net_l2_flags flags;

    if (iface->config.ip.ipv6 == NULL) {
        return;
    }

    flags = l2_flags_get(iface);
    if (flags & NET_L2_MULTICAST) {
        join_mcast_allnodes(iface);

        if (!(flags & NET_L2_MULTICAST_SKIP_JOIN_SOLICIT_NODE)) {
            join_mcast_solicit_node(iface, addr);
        }
    }
}
#else
#define join_mcast_allnodes(...)
#define join_mcast_solicit_node(...)
#define leave_mcast_all(...)
#define join_mcast_nodes(...)
#endif /* CONFIG_NET_IPV6_MLD */

#if defined(CONFIG_NET_IPV6_DAD)
#define DAD_TIMEOUT 100U /* ms */

static void dad_timeout(struct k_work* work) {
    uint32_t current_time = k_uptime_get_32();
    struct net_if_addr* ifaddr;
    struct net_if_addr* next;
    int32_t delay = -1;
    sys_slist_t expired_list;

    ARG_UNUSED(work);

    sys_slist_init(&expired_list);

    k_mutex_lock(&lock, K_FOREVER);

    SYS_SLIST_FOR_EACH_CONTAINER_SAFE(&active_dad_timers,
                                      ifaddr, next, dad_node) {
        /* DAD entries are ordered by construction.  Stop when
         * we find one that hasn't expired.
         */
        delay = (int32_t)(ifaddr->dad_start +
                          DAD_TIMEOUT - current_time);
        if (delay > 0) {
            break;
        }

        /* Removing the ifaddr from active_dad_timers list */
        sys_slist_remove(&active_dad_timers, NULL, &ifaddr->dad_node);
        sys_slist_append(&expired_list, &ifaddr->dad_node);

        ifaddr = NULL;
    }

    if ((ifaddr != NULL) && (delay > 0)) {
        k_work_reschedule(&dad_timer, K_MSEC((uint32_t)delay));
    }

    k_mutex_unlock(&lock);

    SYS_SLIST_FOR_EACH_CONTAINER(&expired_list, ifaddr, dad_node) {
        struct net_if* iface;

        NET_DBG("DAD succeeded for %s at interface %d",
            net_sprint_ipv6_addr(&ifaddr->address.in6_addr),
            ifaddr->ifindex);

        ifaddr->addr_state = NET_ADDR_PREFERRED;
        iface = net_if_get_by_index(ifaddr->ifindex);

        net_mgmt_event_notify_with_info(NET_EVENT_IPV6_DAD_SUCCEED,
                                        iface,
                                        &ifaddr->address.in6_addr,
                                        sizeof(struct net_in6_addr));

        /* The address gets added to neighbor cache which is not
         * needed in this case as the address is our own one.
         */
        net_ipv6_nbr_rm(iface, &ifaddr->address.in6_addr);
    }
}

void net_if_ipv6_start_dad(struct net_if* iface,
                           struct net_if_addr* ifaddr) {
    ifaddr->addr_state = NET_ADDR_TENTATIVE;

    if (net_if_is_up(iface)) {
        NET_DBG("Interface %p ll addr %s tentative IPv6 addr %s",
                iface,
                net_sprint_ll_addr(net_if_get_link_addr(iface)->addr,
                                   net_if_get_link_addr(iface)->len),
                net_sprint_ipv6_addr(&ifaddr->address.in6_addr));

        ifaddr->dad_count = 1U;

        if (!net_ipv6_start_dad(iface, ifaddr)) {
            ifaddr->dad_start = k_uptime_get_32();
            ifaddr->ifindex   = (uint8_t)net_if_get_by_iface(iface);

            k_mutex_lock(&lock, K_FOREVER);
            sys_slist_find_and_remove(&active_dad_timers,
                                      &ifaddr->dad_node);
            sys_slist_append(&active_dad_timers, &ifaddr->dad_node);
            k_mutex_unlock(&lock);

            /* FUTURE: use schedule, not reschedule. */
            if (!k_work_delayable_remaining_get(&dad_timer)) {
                k_work_reschedule(&dad_timer,
                                  K_MSEC(DAD_TIMEOUT));
            }
        }
    }
    else {
        NET_DBG("Interface %p is down, starting DAD for %s later.",
                iface,
                net_sprint_ipv6_addr(&ifaddr->address.in6_addr));
    }
}

void net_if_start_dad(struct net_if* iface) {
    struct net_if_addr const* ifaddr;
    struct net_if_ipv6* ipv6;
    struct net_in6_addr addr = {0};
    int ret;

    net_if_lock(iface);

    NET_DBG("Starting DAD for iface %p", iface);

    ret = net_if_config_ipv6_get(iface, &ipv6);
    if (ret < 0) {
        if (ret != -ENOTSUP) {
            NET_WARN("Cannot do DAD IPv6 config is not valid.");
        }

        goto out;
    }

    if (ipv6 == NULL) {
        goto out;
    }

    net_ipv6_addr_create_iid(&addr, net_if_get_link_addr(iface));

    ifaddr = net_if_ipv6_addr_add(iface, &addr, NET_ADDR_AUTOCONF, 0);
    if (ifaddr == NULL) {
        NET_ERR("Cannot add %s address to interface %p, DAD fails",
                net_sprint_ipv6_addr(&addr), iface);
    }

    /* Start DAD for all the addresses that were added earlier when
     * the interface was down.
     */
    ARRAY_FOR_EACH(ipv6->unicast, i) {
        if (!ipv6->unicast[i].is_used ||
            (ipv6->unicast[i].address.family != NET_AF_INET6) ||
            (&ipv6->unicast[i] == ifaddr) ||
            net_ipv6_is_addr_loopback(
                    &ipv6->unicast[i].address.in6_addr)) {
            continue;
        }

        net_if_ipv6_start_dad(iface, &ipv6->unicast[i]);
    }

out :
    net_if_unlock(iface);
}

void net_if_ipv6_dad_failed(struct net_if* iface, const struct net_in6_addr* addr) {
    struct net_if_addr* ifaddr;
    uint32_t timeout;
    uint32_t preferred_lifetime;

    net_if_lock(iface);

    ifaddr = net_if_ipv6_addr_lookup(addr, &iface);
    if (ifaddr == NULL) {
        NET_ERR("Cannot find %s address in interface %p",
                net_sprint_ipv6_addr(addr), iface);
        goto out;
    }

    if (IS_ENABLED(CONFIG_NET_IPV6_PE)) {
        ifaddr->dad_count++;

        timeout = COND_CODE_1(CONFIG_NET_IPV6_PE,
                              (ifaddr->addr_timeout), (0));
        preferred_lifetime = COND_CODE_1(CONFIG_NET_IPV6_PE,
                                         (ifaddr->addr_preferred_lifetime), (0U));

        if (!net_ipv6_pe_check_dad(ifaddr->dad_count)) {
            NET_ERR("Cannot generate PE address for interface %p",
                    iface);
            iface->pe_enabled = false;
            net_mgmt_event_notify(NET_EVENT_IPV6_PE_DISABLED, iface);
        }
    }

    net_mgmt_event_notify_with_info(NET_EVENT_IPV6_DAD_FAILED, iface,
                                    &ifaddr->address.in6_addr,
                                    sizeof(struct net_in6_addr));

    /* The old address needs to be removed from the interface before we can
     * start new DAD for the new PE address as the amount of address slots
     * is limited.
     */
    net_if_ipv6_addr_rm(iface, addr);

    if (IS_ENABLED(CONFIG_NET_IPV6_PE) && iface->pe_enabled) {
        net_ipv6_pe_start(iface, addr, timeout, preferred_lifetime);
    }

out :
    net_if_unlock(iface);
}

static inline void iface_ipv6_dad_init(void) {
    k_work_init_delayable(&dad_timer, dad_timeout);
    sys_slist_init(&active_dad_timers);
}

#else
static inline void net_if_ipv6_start_dad(struct net_if* iface,
                                         struct net_if_addr* ifaddr) {
    ifaddr->addr_state = NET_ADDR_PREFERRED;
}

#define iface_ipv6_dad_init(...)
#endif /* CONFIG_NET_IPV6_DAD */

#if defined(CONFIG_NET_IPV6_ND)
#define RS_TIMEOUT (1U * MSEC_PER_SEC)
#define RS_COUNT   3

static void rs_timeout(struct k_work* work) {
    uint32_t current_time = k_uptime_get_32();
    struct net_if_ipv6* ipv6;
    struct net_if_ipv6* next;
    int32_t delay = -1;
    sys_slist_t expired_list;

    ARG_UNUSED(work);

    sys_slist_init(&expired_list);

    k_mutex_lock(&lock, K_FOREVER);

    SYS_SLIST_FOR_EACH_CONTAINER_SAFE(&active_rs_timers,
                                      ipv6, next, rs_node) {
        /* RS entries are ordered by construction.  Stop when
         * we find one that hasn't expired.
         */
        delay = (int32_t)(ipv6->rs_start + RS_TIMEOUT - current_time);
        if (delay > 0) {
            break;
        }

        /* Removing the ipv6 from active_rs_timers list */
        sys_slist_remove(&active_rs_timers, NULL, &ipv6->rs_node);
        sys_slist_append(&expired_list, &ipv6->rs_node);

        ipv6 = NULL;
    }

    if ((ipv6 != NULL) && (delay > 0)) {
        k_work_reschedule(&rs_timer, K_MSEC(ipv6->rs_start +
                                            RS_TIMEOUT - current_time));
    }

    k_mutex_unlock(&lock);

    SYS_SLIST_FOR_EACH_CONTAINER(&expired_list, ipv6, rs_node) {
        struct net_if* iface = NULL;

        /* Did not receive RA yet. */
        ipv6->rs_count++;

        STRUCT_SECTION_FOREACH(net_if, tmp) {
            if (tmp->config.ip.ipv6 == ipv6) {
                iface = tmp;
                break;
            }
        }

        if (iface) {
            NET_DBG("RS no respond iface %p count %d",
                    iface, ipv6->rs_count);
            if (ipv6->rs_count < RS_COUNT) {
                net_if_start_rs(iface);
            }
        }
        else {
            NET_DBG("Interface IPv6 config %p not found", ipv6);
        }
    }
}

void net_if_start_rs(struct net_if* iface) {
    struct net_if_ipv6* ipv6;

    net_if_lock(iface);

    if (net_if_flag_is_set(iface, NET_IF_IPV6_NO_ND)) {
        goto out;
    }

    ipv6 = iface->config.ip.ipv6;
    if (ipv6 == NULL) {
        goto out;
    }

    NET_DBG("Starting ND/RS for iface %p", iface);

    if (!net_ipv6_start_rs(iface)) {
        ipv6->rs_start = k_uptime_get_32();

        k_mutex_lock(&lock, K_FOREVER);
        sys_slist_append(&active_rs_timers, &ipv6->rs_node);
        k_mutex_unlock(&lock);

        /* FUTURE: use schedule, not reschedule. */
        if (!k_work_delayable_remaining_get(&rs_timer)) {
            k_work_reschedule(&rs_timer, K_MSEC(RS_TIMEOUT));
        }
    }

out :
    net_if_unlock(iface);
}

void net_if_stop_rs(struct net_if* iface) {
    struct net_if_ipv6* ipv6;

    net_if_lock(iface);

    ipv6 = iface->config.ip.ipv6;
    if (ipv6 == NULL) {
        goto out;
    }

    NET_DBG("Stopping ND/RS for iface %p", iface);

    k_mutex_lock(&lock, K_FOREVER);
    sys_slist_find_and_remove(&active_rs_timers, &ipv6->rs_node);
    k_mutex_unlock(&lock);

out :
    net_if_unlock(iface);
}

static inline void iface_ipv6_nd_init(void) {
    k_work_init_delayable(&rs_timer, rs_timeout);
    sys_slist_init(&active_rs_timers);
}

#else
#define net_if_start_rs(...)
#define net_if_stop_rs(...)
#define iface_ipv6_nd_init(...)
#endif /* CONFIG_NET_IPV6_ND */

#if defined(CONFIG_NET_IPV6_ND) && defined(CONFIG_NET_NATIVE_IPV6)

void net_if_nbr_reachability_hint(struct net_if* iface, const struct net_in6_addr* ipv6_addr) {
    net_if_lock(iface);

    if (net_if_flag_is_set(iface, NET_IF_IPV6_NO_ND)) {
        goto out;
    }

    if (iface->config.ip.ipv6 == NULL) {
        goto out;
    }

    net_ipv6_nbr_reachability_hint(iface, ipv6_addr);

out :
    net_if_unlock(iface);
}

#endif

struct net_if_addr* net_if_ipv6_addr_lookup(const struct net_in6_addr* addr,
                                            struct net_if** ret) {
    struct net_if_addr* ifaddr = NULL;

    STRUCT_SECTION_FOREACH(net_if, iface) {
        struct net_if_ipv6* ipv6;

        net_if_lock(iface);

        ipv6 = iface->config.ip.ipv6;
        if (ipv6 == NULL) {
            net_if_unlock(iface);
            continue;
        }

        ARRAY_FOR_EACH(ipv6->unicast, i) {
            if (!ipv6->unicast[i].is_used ||
                ipv6->unicast[i].address.family != NET_AF_INET6) {
                continue;
            }

            if (net_ipv6_is_prefix(
                        addr->s6_addr,
                        ipv6->unicast[i].address.in6_addr.s6_addr,
                        128)) {

                if (ret != NULL) {
                    *ret = iface;
                }

                ifaddr = &ipv6->unicast[i];
                net_if_unlock(iface);
                goto out;
            }
        }

        net_if_unlock(iface);
    }

out :
    return (ifaddr);
}

struct net_if_addr* net_if_ipv6_addr_lookup_by_iface(struct net_if* iface,
                                                     struct net_in6_addr const* addr) {
    struct net_if_addr* ifaddr = NULL;
    struct net_if_ipv6* ipv6;

    net_if_lock(iface);

    ipv6 = iface->config.ip.ipv6;
    if (ipv6 == NULL) {
        goto out;
    }

    ARRAY_FOR_EACH(ipv6->unicast, i) {
        if (!ipv6->unicast[i].is_used ||
            (ipv6->unicast[i].address.family != NET_AF_INET6)) {
            continue;
        }

        if (net_ipv6_is_prefix(
                    addr->s6_addr,
                    ipv6->unicast[i].address.in6_addr.s6_addr,
                    128)) {
            ifaddr = &ipv6->unicast[i];
            goto out;
        }
    }

out :
    net_if_unlock(iface);

    return (ifaddr);
}

int z_impl_net_if_ipv6_addr_lookup_by_index(const struct net_in6_addr* addr) {
    struct net_if* iface;
    struct net_if_addr const* if_addr;

    if_addr = net_if_ipv6_addr_lookup(addr, &iface);
    if (if_addr == NULL) {
        return (0);
    }

    return net_if_get_by_iface(iface);
}

#ifdef CONFIG_USERSPACE
static inline int z_vrfy_net_if_ipv6_addr_lookup_by_index(
                                            const struct net_in6_addr* addr) {
    struct net_in6_addr addr_v6;

    K_OOPS(k_usermode_from_copy(&addr_v6, (void*)addr, sizeof(addr_v6)));

    return z_impl_net_if_ipv6_addr_lookup_by_index(&addr_v6);
}
#include <zephyr/syscalls/net_if_ipv6_addr_lookup_by_index_mrsh.c>
#endif

/* To be called when interface comes up so that all the non-joined multicast
 * groups are joined.
 */
static void rejoin_ipv6_mcast_groups(struct net_if* iface) {
    struct net_if_ipv6* ipv6;

    net_if_lock(iface);

    if (!net_if_flag_is_set(iface, NET_IF_IPV6) ||
        net_if_flag_is_set(iface, NET_IF_IPV6_NO_ND)) {
        goto out;
    }

    if (net_if_config_ipv6_get(iface, &ipv6) < 0) {
        goto out;
    }

    /* Rejoin solicited node multicasts. */
    ARRAY_FOR_EACH(ipv6->unicast, i) {
        if (!ipv6->unicast[i].is_used) {
            continue;
        }

        join_mcast_nodes(iface, &ipv6->unicast[i].address.in6_addr);
    }

    /* Rejoin any mcast address present on the interface, but marked as not joined. */
    ARRAY_FOR_EACH(ipv6->mcast, i) {
        int ret;

<<<<<<< HEAD
		if (!ipv6->mcast[i].is_used ||
		    net_if_ipv6_maddr_is_joined(&ipv6->mcast[i])) {
			continue;
		}

		ret = net_ipv6_mld_join(iface, &ipv6->mcast[i].address.in6_addr);
		if (ret < 0) {
			NET_ERR("Cannot join mcast address %s for %d (%d)",
				net_sprint_ipv6_addr(&ipv6->mcast[i].address.in6_addr),
				net_if_get_by_iface(iface), ret);
		} else {
			NET_DBG("Rejoined mcast address %s for %d",
				net_sprint_ipv6_addr(&ipv6->mcast[i].address.in6_addr),
				net_if_get_by_iface(iface));
		}
	}
=======
        if (!ipv6->mcast[i].is_used ||
            net_if_ipv4_maddr_is_joined(&ipv6->mcast[i])) {
            continue;
        }

        ret = net_ipv6_mld_join(iface, &ipv6->mcast[i].address.in6_addr);
        if (ret < 0) {
            NET_ERR("Cannot join mcast address %s for %d (%d)",
                    net_sprint_ipv6_addr(&ipv6->mcast[i].address.in6_addr),
                    net_if_get_by_iface(iface), ret);
        }
    }
>>>>>>> ce442888

out :
    net_if_unlock(iface);
}

/* To be called when interface comes operational down so that multicast
 * groups are rejoined when back up.
 */
static void clear_joined_ipv6_mcast_groups(struct net_if* iface) {
    struct net_if_ipv6* ipv6;

    net_if_lock(iface);

    if (!net_if_flag_is_set(iface, NET_IF_IPV6)) {
        goto out;
    }

    if (net_if_config_ipv6_get(iface, &ipv6) < 0) {
        goto out;
    }

    ARRAY_FOR_EACH(ipv6->mcast, i) {
        if (!ipv6->mcast[i].is_used) {
            continue;
        }

        net_if_ipv6_maddr_leave(iface, &ipv6->mcast[i]);
    }

out :
    net_if_unlock(iface);
}

static void address_expired(struct net_if_addr* ifaddr) {
    NET_DBG("IPv6 address %s is expired",
        net_sprint_ipv6_addr(&ifaddr->address.in6_addr));

    sys_slist_find_and_remove(&active_address_lifetime_timers,
                              &ifaddr->lifetime.node);

    net_timeout_set(&ifaddr->lifetime, 0, 0);

    STRUCT_SECTION_FOREACH(net_if, iface) {
        ARRAY_FOR_EACH(iface->config.ip.ipv6->unicast, i) {
            if (&iface->config.ip.ipv6->unicast[i] == ifaddr) {
                net_if_ipv6_addr_rm(iface,
                        &iface->config.ip.ipv6->unicast[i].address.in6_addr);
                return;
            }
        }
    }
}

static void address_lifetime_timeout(struct k_work* work) {
    uint32_t next_update  = UINT32_MAX;
    uint32_t current_time = k_uptime_get_32();
    struct net_if_addr* current;
    struct net_if_addr* next;

    ARG_UNUSED(work);

    k_mutex_lock(&lock, K_FOREVER);

    SYS_SLIST_FOR_EACH_CONTAINER_SAFE(&active_address_lifetime_timers,
                                      current, next, lifetime.node) {
        struct net_timeout* timeout = &current->lifetime;
        uint32_t this_update = net_timeout_evaluate(timeout,
                                                    current_time);

        if (this_update == 0U) {
            address_expired(current);
            continue;
        }

        if (this_update < next_update) {
            next_update = this_update;
        }

        if (current == next) {
            break;
        }
    }

    if (next_update != UINT32_MAX) {
        NET_DBG("Waiting for %d ms", (int32_t)next_update);

        k_work_reschedule(&address_lifetime_timer, K_MSEC(next_update));
    }

    k_mutex_unlock(&lock);
}

#if defined(CONFIG_NET_TEST)
void net_address_lifetime_timeout(void) {
    address_lifetime_timeout(NULL);
}
#endif

static void address_start_timer(struct net_if_addr* ifaddr, uint32_t vlifetime) {
    /* Make sure that we do not insert the address twice to
     * the lifetime timer list.
     */
    sys_slist_find_and_remove(&active_address_lifetime_timers,
                              &ifaddr->lifetime.node);

    sys_slist_append(&active_address_lifetime_timers,
                     &ifaddr->lifetime.node);

    net_timeout_set(&ifaddr->lifetime, vlifetime, k_uptime_get_32());
    k_work_reschedule(&address_lifetime_timer, K_NO_WAIT);
}

void net_if_ipv6_addr_update_lifetime(struct net_if_addr* ifaddr,
                                      uint32_t vlifetime) {
    k_mutex_lock(&lock, K_FOREVER);

    NET_DBG("Updating expire time of %s by %u secs",
            net_sprint_ipv6_addr(&ifaddr->address.in6_addr),
            vlifetime);

    ifaddr->addr_state = NET_ADDR_PREFERRED;

    address_start_timer(ifaddr, vlifetime);

    k_mutex_unlock(&lock);
}

static struct net_if_addr* ipv6_addr_find(struct net_if* iface,
                                          struct net_in6_addr const* addr) {
    struct net_if_ipv6* ipv6 = iface->config.ip.ipv6;

    ARRAY_FOR_EACH(ipv6->unicast, i) {
        if (!ipv6->unicast[i].is_used) {
            continue;
        }

        if (net_ipv6_addr_cmp(
                    addr, &ipv6->unicast[i].address.in6_addr)) {

            return (&ipv6->unicast[i]);
        }
    }

    return (NULL);
}

static inline void net_if_addr_init(struct net_if_addr* ifaddr,
                                    struct net_in6_addr const* addr,
                                    enum net_addr_type addr_type,
                                    uint32_t vlifetime) {
    ifaddr->is_used        = true;
    ifaddr->is_temporary   = false;
    ifaddr->address.family = NET_AF_INET6;
    ifaddr->addr_type      = addr_type;
    ifaddr->atomic_ref     = ATOMIC_INIT(1);

    net_ipaddr_copy(&ifaddr->address.in6_addr, addr);

    /* FIXME - set the mcast addr for this node */

    if (vlifetime) {
        ifaddr->is_infinite = false;

        NET_DBG("Expiring %s in %u secs",
                net_sprint_ipv6_addr(addr),
                vlifetime);

        net_if_ipv6_addr_update_lifetime(ifaddr, vlifetime);
    }
    else {
        ifaddr->is_infinite = true;
    }
}

struct net_if_addr* net_if_ipv6_addr_add(struct net_if* iface,
                                         struct net_in6_addr* addr,
                                         enum net_addr_type addr_type,
                                         uint32_t vlifetime) {
    struct net_if_addr* ifaddr = NULL;
    struct net_if_ipv6* ipv6;

    net_if_lock(iface);

    if (net_if_config_ipv6_get(iface, &ipv6) < 0) {
        goto out;
    }

    ifaddr = ipv6_addr_find(iface, addr);
    if (ifaddr) {
        goto out;
    }

    ARRAY_FOR_EACH(ipv6->unicast, i) {
        if (ipv6->unicast[i].is_used) {
            continue;
        }

        net_if_addr_init(&ipv6->unicast[i], addr, addr_type,
                         vlifetime);

        NET_DBG("[%zu] interface %d (%p) address %s type %s added", i,
                net_if_get_by_iface(iface), iface,
                net_sprint_ipv6_addr(addr),
                net_addr_type2str(addr_type));

        if (!(l2_flags_get(iface) & NET_L2_POINT_TO_POINT) &&
            !net_ipv6_is_addr_loopback(addr) &&
            !net_if_flag_is_set(iface, NET_IF_IPV6_NO_ND)) {
            /* RFC 4862 5.4.2
             * Before sending a Neighbor Solicitation, an interface
             * MUST join the all-nodes multicast address and the
             * solicited-node multicast address of the tentative
             * address.
             */
            /* The allnodes multicast group is only joined once as
             * net_ipv6_mld_join() checks if we have already
             * joined.
             */
            join_mcast_nodes(iface,
                             &ipv6->unicast[i].address.in6_addr);

            net_if_ipv6_start_dad(iface, &ipv6->unicast[i]);
        }
        else {
            /* If DAD is not done for point-to-point links, then
             * the address is usable immediately.
             */
            ipv6->unicast[i].addr_state = NET_ADDR_PREFERRED;
        }

        net_mgmt_event_notify_with_info(
                NET_EVENT_IPV6_ADDR_ADD, iface,
                &ipv6->unicast[i].address.in6_addr,
                sizeof(struct net_in6_addr));

        ifaddr = &ipv6->unicast[i];
        goto out;
    }

out :
    net_if_unlock(iface);

    return (ifaddr);
}

bool net_if_ipv6_addr_rm(struct net_if* iface, const struct net_in6_addr* addr) {
    struct net_if_ipv6 const* ipv6;
    int ret;

    NET_ASSERT(addr);

    ipv6 = iface->config.ip.ipv6;
    if (ipv6 == NULL) {
        return (false);
    }

    ret = net_if_addr_unref(iface, NET_AF_INET6, addr);
    if (ret > 0) {
        NET_DBG("Address %s still in use (ref %d)",
                net_sprint_ipv6_addr(addr), ret);
        return (false);
    }
    else if (ret < 0) {
        NET_DBG("Address %s not found (%d)",
                net_sprint_ipv6_addr(addr), ret);
    }

    return (true);
}

bool z_impl_net_if_ipv6_addr_add_by_index(int index,
                                          struct net_in6_addr* addr,
                                          enum net_addr_type addr_type,
                                          uint32_t vlifetime) {
    struct net_if* iface;

    iface = net_if_get_by_index(index);
    if (iface == NULL) {
        return (false);
    }

    return net_if_ipv6_addr_add(iface, addr, addr_type, vlifetime) ?
           true : false;
}

#ifdef CONFIG_USERSPACE
bool z_vrfy_net_if_ipv6_addr_add_by_index(int index,
                                          struct net_in6_addr* addr,
                                          enum net_addr_type addr_type,
                                          uint32_t vlifetime) {
    struct net_in6_addr addr_v6;
    struct net_if* iface;

    iface = z_vrfy_net_if_get_by_index(index);
    if (iface == NULL) {
        return (false);
    }

    K_OOPS(k_usermode_from_copy(&addr_v6, (void*)addr, sizeof(addr_v6)));

    return z_impl_net_if_ipv6_addr_add_by_index(index,
                                                &addr_v6,
                                                addr_type,
                                                vlifetime);
}

#include <zephyr/syscalls/net_if_ipv6_addr_add_by_index_mrsh.c>
#endif /* CONFIG_USERSPACE */

bool z_impl_net_if_ipv6_addr_rm_by_index(int index,
                                         const struct net_in6_addr* addr) {
    struct net_if* iface;

    iface = net_if_get_by_index(index);
    if (iface == NULL) {
        return (false);
    }

    return net_if_ipv6_addr_rm(iface, addr);
}

#ifdef CONFIG_USERSPACE
bool z_vrfy_net_if_ipv6_addr_rm_by_index(int index,
                                         const struct net_in6_addr* addr) {
    struct net_in6_addr addr_v6;
    struct net_if* iface;

    iface = z_vrfy_net_if_get_by_index(index);
    if (iface == NULL) {
        return (false);
    }

    K_OOPS(k_usermode_from_copy(&addr_v6, (void*)addr, sizeof(addr_v6)));

    return z_impl_net_if_ipv6_addr_rm_by_index(index, &addr_v6);
}

#include <zephyr/syscalls/net_if_ipv6_addr_rm_by_index_mrsh.c>
#endif /* CONFIG_USERSPACE */

void net_if_ipv6_addr_foreach(struct net_if* iface, net_if_ip_addr_cb_t cb,
                              void* user_data) {
    struct net_if_ipv6* ipv6;

    if (iface == NULL) {
        return;
    }

    net_if_lock(iface);

    ipv6 = iface->config.ip.ipv6;
    if (ipv6 == NULL) {
        goto out;
    }

    ARRAY_FOR_EACH(ipv6->unicast, i) {
        struct net_if_addr* if_addr = &ipv6->unicast[i];

        if (!if_addr->is_used) {
            continue;
        }

        cb(iface, if_addr, user_data);
    }

out :
    net_if_unlock(iface);
}

struct net_if_mcast_addr* net_if_ipv6_maddr_add(struct net_if* iface,
                                                const struct net_in6_addr* addr) {
    struct net_if_mcast_addr* ifmaddr = NULL;
    struct net_if_ipv6* ipv6;

    net_if_lock(iface);

    if (net_if_config_ipv6_get(iface, &ipv6) < 0) {
        goto out;
    }

    if (!net_ipv6_is_addr_mcast(addr)) {
        NET_DBG("Address %s is not a multicast address.",
                net_sprint_ipv6_addr(addr));
        goto out;
    }

    if (net_if_ipv6_maddr_lookup(addr, &iface)) {
        NET_WARN("Multicast address %s is already registered.",
                 net_sprint_ipv6_addr(addr));
        goto out;
    }

    ARRAY_FOR_EACH(ipv6->mcast, i) {
        if (ipv6->mcast[i].is_used) {
            continue;
        }

        ipv6->mcast[i].is_used        = true;
        ipv6->mcast[i].address.family = NET_AF_INET6;
        memcpy(&ipv6->mcast[i].address.in6_addr, addr, 16);

        NET_DBG("[%zu] interface %d (%p) address %s added", i,
                net_if_get_by_iface(iface), iface,
                net_sprint_ipv6_addr(addr));

        net_mgmt_event_notify_with_info(
                NET_EVENT_IPV6_MADDR_ADD, iface,
                &ipv6->mcast[i].address.in6_addr,
                sizeof(struct net_in6_addr));

        ifmaddr = &ipv6->mcast[i];
        goto out;
    }

out :
    net_if_unlock(iface);

    return (ifmaddr);
}

bool net_if_ipv6_maddr_rm(struct net_if* iface, const struct net_in6_addr* addr) {
    bool ret = false;
    struct net_if_ipv6* ipv6;

    net_if_lock(iface);

    ipv6 = iface->config.ip.ipv6;
    if (ipv6 == NULL) {
        goto out;
    }

    ARRAY_FOR_EACH(ipv6->mcast, i) {
        if (!ipv6->mcast[i].is_used) {
            continue;
        }

        if (!net_ipv6_addr_cmp(&ipv6->mcast[i].address.in6_addr,
                               addr)) {
            continue;
        }

        ipv6->mcast[i].is_used = false;

        NET_DBG("[%zu] interface %d (%p) address %s removed",
                i, net_if_get_by_iface(iface), iface,
                net_sprint_ipv6_addr(addr));

        net_mgmt_event_notify_with_info(
                NET_EVENT_IPV6_MADDR_DEL, iface,
                &ipv6->mcast[i].address.in6_addr,
                sizeof(struct net_in6_addr));

        ret = true;
        goto out;
    }

out :
    net_if_unlock(iface);

    return (ret);
}

void net_if_ipv6_maddr_foreach(struct net_if* iface, net_if_ip_maddr_cb_t cb,
                               void* user_data) {
    struct net_if_ipv6* ipv6;

    NET_ASSERT(iface);
    NET_ASSERT(cb);

    net_if_lock(iface);

    ipv6 = iface->config.ip.ipv6;
    if (ipv6 == NULL) {
        goto out;
    }

    for (int i = 0; i < NET_IF_MAX_IPV6_MADDR; i++) {
        if (!ipv6->mcast[i].is_used) {
            continue;
        }

        cb(iface, &ipv6->mcast[i], user_data);
    }

out :
    net_if_unlock(iface);
}

struct net_if_mcast_addr* net_if_ipv6_maddr_lookup(const struct net_in6_addr* maddr,
                                                   struct net_if** ret) {
    struct net_if_mcast_addr* ifmaddr = NULL;

    STRUCT_SECTION_FOREACH(net_if, iface) {
        struct net_if_ipv6* ipv6;

        if (ret && *ret && (iface != *ret)) {
            continue;
        }

        net_if_lock(iface);

        ipv6 = iface->config.ip.ipv6;
        if (ipv6 == NULL) {
            net_if_unlock(iface);
            continue;
        }

        ARRAY_FOR_EACH(ipv6->mcast, i) {
            if (!ipv6->mcast[i].is_used ||
                (ipv6->mcast[i].address.family != NET_AF_INET6)) {
                continue;
            }

            if (net_ipv6_is_prefix(
                        maddr->s6_addr,
                        ipv6->mcast[i].address.in6_addr.s6_addr,
                        128)) {
                if (ret) {
                    *ret = iface;
                }

                ifmaddr = &ipv6->mcast[i];
                net_if_unlock(iface);
                goto out;
            }
        }

        net_if_unlock(iface);
    }

out :
    return (ifmaddr);
}

void net_if_ipv6_maddr_leave(struct net_if* iface, struct net_if_mcast_addr* addr) {
    NET_ASSERT(iface);
    NET_ASSERT(addr);

    net_if_lock(iface);
    addr->is_joined = false;
    net_if_unlock(iface);
}

void net_if_ipv6_maddr_join(struct net_if* iface, struct net_if_mcast_addr* addr) {
    NET_ASSERT(iface);
    NET_ASSERT(addr);

    net_if_lock(iface);
    addr->is_joined = true;
    net_if_unlock(iface);
}

static void remove_prefix_addresses(struct net_if* iface,
                                    struct net_if_ipv6 const* ipv6,
                                    struct net_in6_addr const* addr,
                                    uint8_t len) {
    ARRAY_FOR_EACH(ipv6->unicast, i) {
        if (!ipv6->unicast[i].is_used ||
            (ipv6->unicast[i].address.family != NET_AF_INET6) ||
            (ipv6->unicast[i].addr_type != NET_ADDR_AUTOCONF)) {
            continue;
        }

        if (net_ipv6_is_prefix(
                        addr->s6_addr,
                        ipv6->unicast[i].address.in6_addr.s6_addr,
                        len)) {
            net_if_ipv6_addr_rm(iface,
                                &ipv6->unicast[i].address.in6_addr);
        }
    }
}

static void prefix_lifetime_expired(struct net_if_ipv6_prefix* ifprefix) {
    struct net_if_ipv6* ipv6;

    net_if_lock(ifprefix->iface);

    NET_DBG("Prefix %s/%d expired",
            net_sprint_ipv6_addr(&ifprefix->prefix),
            ifprefix->len);

    ifprefix->is_used = false;

    if (net_if_config_ipv6_get(ifprefix->iface, &ipv6) < 0) {
        return;
    }

    /* Remove also all auto addresses if the they have the same prefix.
     */
    remove_prefix_addresses(ifprefix->iface, ipv6, &ifprefix->prefix,
                            ifprefix->len);

    if (IS_ENABLED(CONFIG_NET_MGMT_EVENT_INFO)) {
        struct net_event_ipv6_prefix info;

        net_ipaddr_copy(&info.addr, &ifprefix->prefix);
        info.len      = ifprefix->len;
        info.lifetime = 0;

        net_mgmt_event_notify_with_info(NET_EVENT_IPV6_PREFIX_DEL,
                                        ifprefix->iface,
                                        (void const*)&info,
                                        sizeof(struct net_event_ipv6_prefix));
    }
    else {
        net_mgmt_event_notify(NET_EVENT_IPV6_PREFIX_DEL, ifprefix->iface);
    }

    net_if_unlock(ifprefix->iface);
}

static void prefix_timer_remove(struct net_if_ipv6_prefix* ifprefix) {
    k_mutex_lock(&lock, K_FOREVER);

    NET_DBG("IPv6 prefix %s/%d removed",
            net_sprint_ipv6_addr(&ifprefix->prefix),
            ifprefix->len);

    sys_slist_find_and_remove(&active_prefix_lifetime_timers,
                              &ifprefix->lifetime.node);

    net_timeout_set(&ifprefix->lifetime, 0, 0);

    k_mutex_unlock(&lock);
}

static void prefix_lifetime_timeout(struct k_work* work) {
    uint32_t next_update  = UINT32_MAX;
    uint32_t current_time = k_uptime_get_32();
    struct net_if_ipv6_prefix* current;
    struct net_if_ipv6_prefix* next;
    sys_slist_t expired_list;

    ARG_UNUSED(work);

    sys_slist_init(&expired_list);

    k_mutex_lock(&lock, K_FOREVER);

    SYS_SLIST_FOR_EACH_CONTAINER_SAFE(&active_prefix_lifetime_timers,
                                      current, next, lifetime.node) {
        struct net_timeout* timeout = &current->lifetime;
        uint32_t this_update = net_timeout_evaluate(timeout,
                                                    current_time);

        if (this_update == 0U) {
            sys_slist_find_and_remove(
                    &active_prefix_lifetime_timers,
                    &current->lifetime.node);
            sys_slist_append(&expired_list,
                             &current->lifetime.node);
            continue;
        }

        if (this_update < next_update) {
            next_update = this_update;
        }

        if (current == next) {
            break;
        }
    }

    if (next_update != UINT32_MAX) {
        k_work_reschedule(&prefix_lifetime_timer, K_MSEC(next_update));
    }

    k_mutex_unlock(&lock);

    SYS_SLIST_FOR_EACH_CONTAINER(&expired_list, current, lifetime.node) {
        prefix_lifetime_expired(current);
    }
}

static void prefix_start_timer(struct net_if_ipv6_prefix* ifprefix,
                               uint32_t lifetime) {
    k_mutex_lock(&lock, K_FOREVER);

    (void) sys_slist_find_and_remove(&active_prefix_lifetime_timers,
                                     &ifprefix->lifetime.node);
    sys_slist_append(&active_prefix_lifetime_timers,
                     &ifprefix->lifetime.node);

    net_timeout_set(&ifprefix->lifetime, lifetime, k_uptime_get_32());
    k_work_reschedule(&prefix_lifetime_timer, K_NO_WAIT);

    k_mutex_unlock(&lock);
}

static struct net_if_ipv6_prefix* ipv6_prefix_find(struct net_if* iface,
                                                   struct net_in6_addr const* prefix,
                                                   uint8_t prefix_len) {
    struct net_if_ipv6* ipv6 = iface->config.ip.ipv6;

    if (ipv6 == NULL) {
        return (NULL);
    }

    ARRAY_FOR_EACH(ipv6->prefix, i) {
        if (!ipv6->prefix[i].is_used) {
            continue;
        }

        if (net_ipv6_addr_cmp(prefix, &ipv6->prefix[i].prefix) &&
            (prefix_len == ipv6->prefix[i].len)) {
            return (&ipv6->prefix[i]);
        }
    }

    return (NULL);
}

static void net_if_ipv6_prefix_init(struct net_if* iface,
                                    struct net_if_ipv6_prefix* ifprefix,
                                    struct net_in6_addr const* addr, uint8_t len,
                                    uint32_t lifetime) {
    ifprefix->is_used = true;
    ifprefix->len     = len;
    ifprefix->iface   = iface;
    net_ipaddr_copy(&ifprefix->prefix, addr);

    if (lifetime == NET_IPV6_ND_INFINITE_LIFETIME) {
        ifprefix->is_infinite = true;
    }
    else {
        ifprefix->is_infinite = false;
    }
}

struct net_if_ipv6_prefix* net_if_ipv6_prefix_add(struct net_if* iface,
                                                  struct net_in6_addr const* prefix,
                                                  uint8_t len,
                                                  uint32_t lifetime) {
    struct net_if_ipv6_prefix* ifprefix = NULL;
    struct net_if_ipv6* ipv6;

    net_if_lock(iface);

    if (net_if_config_ipv6_get(iface, &ipv6) < 0) {
        goto out;
    }

    ifprefix = ipv6_prefix_find(iface, prefix, len);
    if (ifprefix) {
        goto out;
    }

    if (ipv6 == NULL) {
        goto out;
    }

    ARRAY_FOR_EACH(ipv6->prefix, i) {
        if (ipv6->prefix[i].is_used) {
            continue;
        }

        net_if_ipv6_prefix_init(iface, &ipv6->prefix[i], prefix,
                                len, lifetime);

        NET_DBG("[%zu] interface %p prefix %s/%d added", i, iface,
                net_sprint_ipv6_addr(prefix), len);

        if (IS_ENABLED(CONFIG_NET_MGMT_EVENT_INFO)) {
            struct net_event_ipv6_prefix info;

            net_ipaddr_copy(&info.addr, prefix);
            info.len      = len;
            info.lifetime = lifetime;

            net_mgmt_event_notify_with_info(NET_EVENT_IPV6_PREFIX_ADD,
                                            iface, (void const*)&info,
                                            sizeof(struct net_event_ipv6_prefix));
        }
        else {
            net_mgmt_event_notify(NET_EVENT_IPV6_PREFIX_ADD, iface);
        }

        ifprefix = &ipv6->prefix[i];
        goto out;
    }

out :
    net_if_unlock(iface);

    return (ifprefix);
}

bool net_if_ipv6_prefix_rm(struct net_if* iface, struct net_in6_addr* addr,
                           uint8_t len) {
    bool ret = false;
    struct net_if_ipv6* ipv6;

    net_if_lock(iface);

    ipv6 = iface->config.ip.ipv6;
    if (ipv6 == NULL) {
        goto out;
    }

    ARRAY_FOR_EACH(ipv6->prefix, i) {
        if (!ipv6->prefix[i].is_used) {
            continue;
        }

        if (!net_ipv6_addr_cmp(&ipv6->prefix[i].prefix, addr) ||
            (ipv6->prefix[i].len != len)) {
            continue;
        }

        net_if_ipv6_prefix_unset_timer(&ipv6->prefix[i]);

        ipv6->prefix[i].is_used = false;

        /* Remove also all auto addresses if the they have the same
         * prefix.
         */
        remove_prefix_addresses(iface, ipv6, addr, len);

        if (IS_ENABLED(CONFIG_NET_MGMT_EVENT_INFO)) {
            struct net_event_ipv6_prefix info;

            net_ipaddr_copy(&info.addr, addr);
            info.len      = len;
            info.lifetime = 0;

            net_mgmt_event_notify_with_info(NET_EVENT_IPV6_PREFIX_DEL,
                                            iface, (void const*)&info,
                                            sizeof(struct net_event_ipv6_prefix));
        }
        else {
            net_mgmt_event_notify(NET_EVENT_IPV6_PREFIX_DEL, iface);
        }

        ret = true;
        goto out;
    }

out :
    net_if_unlock(iface);

    return (ret);
}

struct net_if_ipv6_prefix* net_if_ipv6_prefix_get(struct net_if* iface,
                                                  struct net_in6_addr const* addr) {
    struct net_if_ipv6_prefix* prefix = NULL;
    struct net_if_ipv6* ipv6;

    if (iface == NULL) {
        iface = net_if_get_default();
    }

    if (iface == NULL) {
        return (NULL);
    }

    net_if_lock(iface);

    ipv6 = iface->config.ip.ipv6;
    if (ipv6 == NULL) {
        goto out;
    }

    ARRAY_FOR_EACH(ipv6->prefix, i) {
        if (!ipv6->prefix[i].is_used) {
            continue;
        }

        if (net_ipv6_is_prefix(ipv6->prefix[i].prefix.s6_addr,
                               addr->s6_addr,
                               ipv6->prefix[i].len)) {
            if (!prefix || prefix->len > ipv6->prefix[i].len) {
                prefix = &ipv6->prefix[i];
            }
        }
    }

out :
    net_if_unlock(iface);

    return (prefix);
}

struct net_if_ipv6_prefix* net_if_ipv6_prefix_lookup(struct net_if* iface,
                                                     struct net_in6_addr* addr,
                                                     uint8_t len) {
    struct net_if_ipv6_prefix* prefix = NULL;
    struct net_if_ipv6* ipv6;

    net_if_lock(iface);

    ipv6 = iface->config.ip.ipv6;
    if (ipv6 == NULL) {
        goto out;
    }

    ARRAY_FOR_EACH(ipv6->prefix, i) {
        if (!ipv6->prefix[i].is_used) {
            continue;
        }

        if (net_ipv6_is_prefix(ipv6->prefix[i].prefix.s6_addr,
                               addr->s6_addr, len)) {
            prefix = &ipv6->prefix[i];
            goto out;
        }
    }

out :
    net_if_unlock(iface);

    return (prefix);
}

bool net_if_ipv6_addr_onlink(struct net_if** iface, struct net_in6_addr const* addr) {
    bool ret = false;

    STRUCT_SECTION_FOREACH(net_if, tmp) {
        struct net_if_ipv6 const* ipv6;

        if (iface && *iface && *iface != tmp) {
            continue;
        }

        net_if_lock(tmp);

        ipv6 = tmp->config.ip.ipv6;
        if (ipv6 == NULL) {
            net_if_unlock(tmp);
            continue;
        }

        ARRAY_FOR_EACH(ipv6->prefix, i) {
            if (ipv6->prefix[i].is_used &&
                net_ipv6_is_prefix(ipv6->prefix[i].prefix.s6_addr,
                                   addr->s6_addr,
                                   ipv6->prefix[i].len)) {
                if (iface != NULL) {
                    *iface = tmp;
                }

                ret = true;
                net_if_unlock(tmp);
                goto out;
            }
        }

        net_if_unlock(tmp);
    }

out :
    return (ret);
}

void net_if_ipv6_prefix_set_timer(struct net_if_ipv6_prefix* prefix,
                                  uint32_t lifetime) {
    /* No need to set a timer for infinite timeout */
    if (lifetime == 0xFFFFFFFFUL) {
        return;
    }

    NET_DBG("Prefix lifetime %u sec", lifetime);

    prefix_start_timer(prefix, lifetime);
}

void net_if_ipv6_prefix_unset_timer(struct net_if_ipv6_prefix* prefix) {
    if (!prefix->is_used) {
        return;
    }

    prefix_timer_remove(prefix);
}

struct net_if_router* net_if_ipv6_router_lookup(struct net_if const* iface,
                                                struct net_in6_addr* addr) {
    return iface_router_lookup(iface, NET_AF_INET6, addr);
}

struct net_if_router* net_if_ipv6_router_find_default(struct net_if const* iface,
                                                      struct net_in6_addr const* addr) {
    return iface_router_find_default(iface, NET_AF_INET6, addr);
}

void net_if_ipv6_router_update_lifetime(struct net_if_router* router,
                                        uint16_t lifetime) {
    NET_DBG("Updating expire time of %s by %u secs",
            net_sprint_ipv6_addr(&router->address.in6_addr),
            lifetime);

    router->life_start = k_uptime_get_32();
    router->lifetime   = lifetime;

    iface_router_update_timer(router->life_start);
}

struct net_if_router* net_if_ipv6_router_add(struct net_if* iface,
                                             struct net_in6_addr* addr,
                                             uint16_t lifetime) {
    return iface_router_add(iface, NET_AF_INET6, addr, false, lifetime);
}

bool net_if_ipv6_router_rm(struct net_if_router* router) {
    return iface_router_rm(router);
}

uint8_t net_if_ipv6_get_mcast_hop_limit(struct net_if* iface) {
    uint8_t ret = 0;

    net_if_lock(iface);

    if (net_if_config_ipv6_get(iface, NULL) < 0) {
        goto out;
    }

    if (!iface->config.ip.ipv6) {
        goto out;
    }

    ret = iface->config.ip.ipv6->mcast_hop_limit;

out :
    net_if_unlock(iface);

    return (ret);
}

void net_if_ipv6_set_mcast_hop_limit(struct net_if* iface, uint8_t hop_limit) {
    net_if_lock(iface);

    if (net_if_config_ipv6_get(iface, NULL) < 0) {
        goto out;
    }

    if (!iface->config.ip.ipv6) {
        goto out;
    }

    iface->config.ip.ipv6->mcast_hop_limit = hop_limit;
out :
    net_if_unlock(iface);
}

uint8_t net_if_ipv6_get_hop_limit(struct net_if* iface) {
    uint8_t ret = 0;

    net_if_lock(iface);

    if (net_if_config_ipv6_get(iface, NULL) < 0) {
        goto out;
    }

    if (!iface->config.ip.ipv6) {
        goto out;
    }

    ret = iface->config.ip.ipv6->hop_limit;

out :
    net_if_unlock(iface);

    return (ret);
}

void net_if_ipv6_set_hop_limit(struct net_if* iface, uint8_t hop_limit) {
    net_if_lock(iface);

    if (net_if_config_ipv6_get(iface, NULL) < 0) {
        goto out;
    }

    if (!iface->config.ip.ipv6) {
        goto out;
    }

    iface->config.ip.ipv6->hop_limit = hop_limit;

out :
    net_if_unlock(iface);
}

struct net_in6_addr* net_if_ipv6_get_ll(struct net_if* iface,
                                    enum net_addr_state addr_state) {
    struct net_in6_addr* addr = NULL;
    struct net_if_ipv6* ipv6;

    net_if_lock(iface);

    ipv6 = iface->config.ip.ipv6;
    if (ipv6 == NULL) {
        goto out;
    }

    ARRAY_FOR_EACH(ipv6->unicast, i) {
        if (!ipv6->unicast[i].is_used ||
            ((addr_state != NET_ADDR_ANY_STATE) &&
             (ipv6->unicast[i].addr_state != addr_state)) ||
            (ipv6->unicast[i].address.family != NET_AF_INET6)) {
            continue;
        }

        if (net_ipv6_is_ll_addr(&ipv6->unicast[i].address.in6_addr)) {
            addr = &ipv6->unicast[i].address.in6_addr;
            goto out;
        }
    }

out :
    net_if_unlock(iface);

    return (addr);
}

struct net_in6_addr* net_if_ipv6_get_ll_addr(enum net_addr_state state,
                                         struct net_if** iface) {
    struct net_in6_addr* addr = NULL;

    STRUCT_SECTION_FOREACH(net_if, tmp) {
        net_if_lock(tmp);

        addr = net_if_ipv6_get_ll(tmp, state);
        if (addr) {
            if (iface) {
                *iface = tmp;
            }

            net_if_unlock(tmp);
            goto out;
        }

        net_if_unlock(tmp);
    }

out :
    return (addr);
}

static inline struct net_in6_addr* check_global_addr(struct net_if* iface,
                                                 enum net_addr_state state) {
    struct net_if_ipv6* ipv6;

    ipv6 = iface->config.ip.ipv6;
    if (ipv6 == NULL) {
        return (NULL);
    }

    ARRAY_FOR_EACH(ipv6->unicast, i) {
        if (!ipv6->unicast[i].is_used ||
            (ipv6->unicast[i].addr_state != state) ||
            (ipv6->unicast[i].address.family != NET_AF_INET6)) {
            continue;
        }

        if (!net_ipv6_is_ll_addr(&ipv6->unicast[i].address.in6_addr)) {
            return (&ipv6->unicast[i].address.in6_addr);
        }
    }

    return (NULL);
}

struct net_in6_addr* net_if_ipv6_get_global_addr(enum net_addr_state state,
                                             struct net_if** iface) {
    struct net_in6_addr* addr = NULL;

    STRUCT_SECTION_FOREACH(net_if, tmp) {
        if (iface && *iface && tmp != *iface) {
            continue;
        }

        net_if_lock(tmp);
        addr = check_global_addr(tmp, state);
        if (addr) {
            if (iface) {
                *iface = tmp;
            }

            net_if_unlock(tmp);
            goto out;
        }

        net_if_unlock(tmp);
    }

out :

    return (addr);
}

static uint8_t get_diff_ipv6(const struct net_in6_addr* src,
                             const struct net_in6_addr* dst) {
    return get_ipaddr_diff((uint8_t const*)src, (uint8_t const*)dst, 16);
}

static inline bool is_proper_ipv6_address(struct net_if_addr const* addr) {
    if (addr->is_used && (addr->addr_state == NET_ADDR_PREFERRED) &&
        (addr->address.family == NET_AF_INET6) &&
        !net_ipv6_is_ll_addr(&addr->address.in6_addr)) {
        return (true);
    }

    return (false);
}

static bool use_public_address(bool prefer_public, bool is_temporary,
                               int flags) {
    if (IS_ENABLED(CONFIG_NET_IPV6_PE)) {
        if (!prefer_public && is_temporary) {

            /* Allow socket to override the kconfig option */
            if (flags & IPV6_PREFER_SRC_PUBLIC) {
                return (true);
            }

            return (false);
        }
    }

    if (flags & IPV6_PREFER_SRC_TMP) {
        return (false);
    }

    return (true);
}

static struct net_in6_addr* net_if_ipv6_get_best_match(struct net_if* iface,
                                                       const struct net_in6_addr* dst,
                                                       uint8_t prefix_len,
                                                       uint8_t* best_so_far,
                                                       int flags) {
    struct net_if_ipv6*  ipv6 = iface->config.ip.ipv6;
    struct net_if_addr*  public_addr = NULL;
    struct net_in6_addr* src = NULL;
    uint8_t public_addr_len = 0;
    struct net_in6_addr* temp_addr = NULL;
    uint8_t len;
    uint8_t temp_addr_len = 0;
    bool ret;

    net_if_lock(iface);

    ipv6 = iface->config.ip.ipv6;
    if (ipv6 == NULL) {
        goto out;
    }

    ARRAY_FOR_EACH(ipv6->unicast, i) {
        if (!is_proper_ipv6_address(&ipv6->unicast[i])) {
            continue;
        }

        len = get_diff_ipv6(dst, &ipv6->unicast[i].address.in6_addr);
        if (len >= prefix_len) {
            len = prefix_len;
        }

        if (len >= *best_so_far) {
            /* Mesh local address can only be selected for the same
             * subnet.
             */
            if (ipv6->unicast[i].is_mesh_local && len < 64 &&
                !net_ipv6_is_addr_mcast_mesh(dst)) {
                continue;
            }

            ret = use_public_address(iface->pe_prefer_public,
                                     ipv6->unicast[i].is_temporary,
                                     flags);
            if (!ret) {
                temp_addr     = &ipv6->unicast[i].address.in6_addr;
                temp_addr_len = len;

                *best_so_far = len;
                src = &ipv6->unicast[i].address.in6_addr;
                continue;
            }

            if (!ipv6->unicast[i].is_temporary) {
                public_addr     = &ipv6->unicast[i];
                public_addr_len = len;
            }

            *best_so_far = len;
            src = &ipv6->unicast[i].address.in6_addr;
        }
    }

    if (IS_ENABLED(CONFIG_NET_IPV6_PE) && !iface->pe_prefer_public && temp_addr) {
        if (temp_addr_len >= *best_so_far) {
            *best_so_far = temp_addr_len;
            src = temp_addr;
        }
    }
    else {
        /* By default prefer always public address if found */
        if (flags & IPV6_PREFER_SRC_PUBLIC) {
        use_public:
            if (public_addr &&
                !net_ipv6_addr_cmp(&public_addr->address.in6_addr, src)) {
                src = &public_addr->address.in6_addr;
                *best_so_far = public_addr_len;
            }
        }
        else if (flags & IPV6_PREFER_SRC_TMP) {
            if (temp_addr && !net_ipv6_addr_cmp(temp_addr, src)) {
                src = temp_addr;
                *best_so_far = temp_addr_len;
            }
        }
        else if (flags & IPV6_PREFER_SRC_PUBTMP_DEFAULT) {
            goto use_public;
        }
    }

out :
    net_if_unlock(iface);

    return (src);
}

const struct net_in6_addr* net_if_ipv6_select_src_addr_hint(struct net_if* dst_iface,
                                                            const struct net_in6_addr* dst,
                                                            int flags) {
    const struct net_in6_addr* src = NULL;
    uint8_t best_match = 0U;

    NET_ASSERT(dst);

    if (!net_ipv6_is_ll_addr(dst) && !net_ipv6_is_addr_mcast_link(dst)) {
        struct net_if_ipv6_prefix const* prefix;
        uint8_t prefix_len = 128;

        prefix = net_if_ipv6_prefix_get(dst_iface, dst);
        if (prefix) {
            prefix_len = prefix->len;
        }

        /* If caller has supplied interface, then use that */
        if (dst_iface) {
            src = net_if_ipv6_get_best_match(dst_iface, dst,
                                             prefix_len,
                                             &best_match,
                                             flags);
        }
        else {
            STRUCT_SECTION_FOREACH(net_if, iface) {
                struct net_in6_addr const* addr;

                addr = net_if_ipv6_get_best_match(iface, dst,
                                                  prefix_len,
                                                  &best_match,
                                                  flags);
                if (addr) {
                    src = addr;
                }
            }
        }
    }
    else {
        if (dst_iface) {
            src = net_if_ipv6_get_ll(dst_iface, NET_ADDR_PREFERRED);
        }
        else {
            struct net_in6_addr const* addr;

            addr = net_if_ipv6_get_ll(net_if_get_default(), NET_ADDR_PREFERRED);
            if (addr != NULL) {
                src = addr;
                goto out;
            }

            STRUCT_SECTION_FOREACH(net_if, iface) {
                addr = net_if_ipv6_get_ll(iface,
                                          NET_ADDR_PREFERRED);
                if (addr != NULL) {
                    src = addr;
                    break;
                }
            }
        }
    }

    if (src == NULL) {
        src = net_ipv6_unspecified_address();
    }

out :
    return (src);
}

const struct net_in6_addr* net_if_ipv6_select_src_addr(struct net_if* dst_iface,
                                                       const struct net_in6_addr* dst) {
    return net_if_ipv6_select_src_addr_hint(dst_iface,
                                            dst,
                                            IPV6_PREFER_SRC_PUBTMP_DEFAULT);
}

struct net_if* net_if_ipv6_select_src_iface(const struct net_in6_addr* dst) {
    struct net_if* iface = NULL;
    const struct net_in6_addr* src;

    src = net_if_ipv6_select_src_addr(NULL, dst);
    if (src != net_ipv6_unspecified_address()) {
        net_if_ipv6_addr_lookup(src, &iface);
    }

    if (iface == NULL) {
        iface = net_if_get_default();
    }

    return (iface);
}

uint32_t net_if_ipv6_calc_reachable_time(struct net_if_ipv6 const* ipv6) {
    uint32_t min_reachable;
    uint32_t max_reachable;

    min_reachable = (MIN_RANDOM_NUMER * ipv6->base_reachable_time)
                    / MIN_RANDOM_DENOM;
    max_reachable = (MAX_RANDOM_NUMER * ipv6->base_reachable_time)
                    / MAX_RANDOM_DENOM;

    NET_DBG("min_reachable:%u max_reachable:%u", min_reachable,
            max_reachable);

    return (min_reachable +
            sys_rand32_get() % (max_reachable - min_reachable));
}

static void iface_ipv6_start(struct net_if* iface) {
    if (!net_if_flag_is_set(iface, NET_IF_IPV6) ||
        net_if_flag_is_set(iface, NET_IF_IPV6_NO_ND)) {
        return;
    }

    if (IS_ENABLED(CONFIG_NET_IPV6_DAD)) {
        net_if_start_dad(iface);
    }
    else {
        struct net_if_ipv6 const* ipv6 = iface->config.ip.ipv6;

        if (ipv6 != NULL) {
            join_mcast_nodes(iface,
                             &ipv6->mcast[0].address.in6_addr);
        }
    }

    net_if_start_rs(iface);
}

static void iface_ipv6_stop(struct net_if* iface) {
    struct net_in6_addr addr = {0};

    if (!net_if_flag_is_set(iface, NET_IF_IPV6) ||
        net_if_flag_is_set(iface, NET_IF_IPV6_NO_ND)) {
        return;
    }

    net_ipv6_addr_create_iid(&addr, net_if_get_link_addr(iface));

    (void) net_if_ipv6_addr_rm(iface, &addr);
}

static void iface_ipv6_init(int if_count) {
    iface_ipv6_dad_init();
    iface_ipv6_nd_init();

    k_work_init_delayable(&address_lifetime_timer,
                          address_lifetime_timeout);
    k_work_init_delayable(&prefix_lifetime_timer, prefix_lifetime_timeout);

    if (if_count > ARRAY_SIZE(ipv6_addresses)) {
        NET_WARN("You have %zu IPv6 net_if addresses but %d "
                 "network interfaces", ARRAY_SIZE(ipv6_addresses),
                 if_count);
        NET_WARN("Consider increasing CONFIG_NET_IF_MAX_IPV6_COUNT "
                 "value.");
    }

    ARRAY_FOR_EACH(ipv6_addresses, i) {
        ipv6_addresses[i].ipv6.hop_limit           = CONFIG_NET_INITIAL_HOP_LIMIT;
        ipv6_addresses[i].ipv6.mcast_hop_limit     = CONFIG_NET_INITIAL_MCAST_HOP_LIMIT;
        ipv6_addresses[i].ipv6.base_reachable_time = REACHABLE_TIME;

        net_if_ipv6_set_reachable_time(&ipv6_addresses[i].ipv6);
    }
}

#else /* CONFIG_NET_NATIVE_IPV6 */
#define join_mcast_allnodes(...)
#define join_mcast_solicit_node(...)
#define leave_mcast_all(...)
#define clear_joined_ipv6_mcast_groups(...)
#define join_mcast_nodes(...)
#define iface_ipv6_start(...)
#define iface_ipv6_stop(...)
#define iface_ipv6_init(...)

struct net_if_mcast_addr* net_if_ipv6_maddr_lookup(const struct net_in6_addr* addr,
                                                   struct net_if** iface) {
    ARG_UNUSED(addr);
    ARG_UNUSED(iface);

    return (NULL);
}

struct net_if_addr* net_if_ipv6_addr_lookup(const struct net_in6_addr* addr,
                                            struct net_if** ret) {
    ARG_UNUSED(addr);
    ARG_UNUSED(ret);

    return (NULL);
}

struct net_in6_addr* net_if_ipv6_get_global_addr(enum net_addr_state state,
                                             struct net_if** iface) {
    ARG_UNUSED(state);
    ARG_UNUSED(iface);

    return (NULL);
}
#endif /* CONFIG_NET_NATIVE_IPV6 */

#if defined(CONFIG_NET_NATIVE_IPV4)
int net_if_config_ipv4_get(struct net_if* iface, struct net_if_ipv4** ipv4) {
    int ret = 0;

    net_if_lock(iface);

    if (!net_if_flag_is_set(iface, NET_IF_IPV4)) {
        ret = -ENOTSUP;
        goto out;
    }

    if (iface->config.ip.ipv4) {
        if (ipv4) {
            *ipv4 = iface->config.ip.ipv4;
        }

        goto out;
    }

    k_mutex_lock(&lock, K_FOREVER);

    ARRAY_FOR_EACH(ipv4_addresses, i) {
        if (ipv4_addresses[i].iface) {
            continue;
        }

        iface->config.ip.ipv4   = &ipv4_addresses[i].ipv4;
        ipv4_addresses[i].iface = iface;

        if (ipv4 != NULL) {
            *ipv4 = &ipv4_addresses[i].ipv4;
        }

        k_mutex_unlock(&lock);
        goto out;
    }

    k_mutex_unlock(&lock);

    ret = -ESRCH;

out :
    net_if_unlock(iface);

    return (ret);
}

int net_if_config_ipv4_put(struct net_if* iface) {
    int ret = 0;

    net_if_lock(iface);

    if (!net_if_flag_is_set(iface, NET_IF_IPV4)) {
        ret = -ENOTSUP;
        goto out;
    }

    if (!iface->config.ip.ipv4) {
        ret = -EALREADY;
        goto out;
    }

    k_mutex_lock(&lock, K_FOREVER);

    ARRAY_FOR_EACH(ipv4_addresses, i) {
        if (ipv4_addresses[i].iface != iface) {
            continue;
        }

        iface->config.ip.ipv4   = NULL;
        ipv4_addresses[i].iface = NULL;

        k_mutex_unlock(&lock);
        goto out;
    }

    k_mutex_unlock(&lock);

    ret = -ESRCH;

out :
    net_if_unlock(iface);

    return (ret);
}

uint8_t net_if_ipv4_get_ttl(struct net_if* iface) {
    uint8_t ret = 0;

    net_if_lock(iface);

    if (net_if_config_ipv4_get(iface, NULL) < 0) {
        goto out;
    }

    if (!iface->config.ip.ipv4) {
        goto out;
    }

    ret = iface->config.ip.ipv4->ttl;

out :
    net_if_unlock(iface);

    return (ret);
}

void net_if_ipv4_set_ttl(struct net_if* iface, uint8_t ttl) {
    net_if_lock(iface);

    if (net_if_config_ipv4_get(iface, NULL) < 0) {
        goto out;
    }

    if (!iface->config.ip.ipv4) {
        goto out;
    }

    iface->config.ip.ipv4->ttl = ttl;
out :
    net_if_unlock(iface);
}

uint8_t net_if_ipv4_get_mcast_ttl(struct net_if* iface) {
    uint8_t ret = 0;

    net_if_lock(iface);

    if (net_if_config_ipv4_get(iface, NULL) < 0) {
        goto out;
    }

    if (!iface->config.ip.ipv4) {
        goto out;
    }

    ret = iface->config.ip.ipv4->mcast_ttl;
out :
    net_if_unlock(iface);

    return (ret);
}

void net_if_ipv4_set_mcast_ttl(struct net_if* iface, uint8_t ttl) {
    net_if_lock(iface);

    if (net_if_config_ipv4_get(iface, NULL) < 0) {
        goto out;
    }

    if (!iface->config.ip.ipv4) {
        goto out;
    }

    iface->config.ip.ipv4->mcast_ttl = ttl;
out :
    net_if_unlock(iface);
}

struct net_if_router* net_if_ipv4_router_lookup(struct net_if* iface,
                                                struct net_in_addr* addr) {
    return iface_router_lookup(iface, NET_AF_INET, addr);
}

struct net_if_router* net_if_ipv4_router_find_default(struct net_if* iface,
                                                      struct net_in_addr* addr) {
    return iface_router_find_default(iface, NET_AF_INET, addr);
}

struct net_if_router* net_if_ipv4_router_add(struct net_if* iface,
                                             struct net_in_addr* addr,
                                             bool is_default,
                                             uint16_t lifetime) {
    return iface_router_add(iface, NET_AF_INET, addr, is_default, lifetime);
}

bool net_if_ipv4_router_rm(struct net_if_router* router) {
    return iface_router_rm(router);
}

bool net_if_ipv4_addr_mask_cmp(struct net_if* iface,
                               const struct net_in_addr* addr) {
    bool ret = false;
    struct net_if_ipv4 const* ipv4;
    uint32_t subnet;

    net_if_lock(iface);

    ipv4 = iface->config.ip.ipv4;
    if (ipv4 == NULL) {
        goto out;
    }

    ARRAY_FOR_EACH(ipv4->unicast, i) {
        if (!ipv4->unicast[i].ipv4.is_used ||
            ipv4->unicast[i].ipv4.address.family != NET_AF_INET) {
            continue;
        }

        subnet = UNALIGNED_GET(&addr->s_addr_be) &
                 ipv4->unicast[i].netmask.s_addr_be;

        if ((ipv4->unicast[i].ipv4.address.in_addr.s_addr_be &
            ipv4->unicast[i].netmask.s_addr_be) == subnet) {
            ret = true;
            goto out;
        }
    }

out :
    net_if_unlock(iface);

    return (ret);
}

static bool ipv4_is_broadcast_address(struct net_if* iface,
                                      const struct net_in_addr* addr) {
    struct net_if_ipv4 const* ipv4;
    bool ret = false;
    struct net_in_addr bcast;

    net_if_lock(iface);

    ipv4 = iface->config.ip.ipv4;
    if (ipv4 == NULL) {
        goto out;
    }

    ARRAY_FOR_EACH(ipv4->unicast, i) {
        if (!ipv4->unicast[i].ipv4.is_used ||
            ipv4->unicast[i].ipv4.address.family != NET_AF_INET) {
            continue;
        }

        bcast.s_addr_be = ipv4->unicast[i].ipv4.address.in_addr.s_addr_be |
                          ~ipv4->unicast[i].netmask.s_addr_be;

        if (bcast.s_addr_be == UNALIGNED_GET(&addr->s_addr_be)) {
            ret = true;
            goto out;
        }
    }

out :
    net_if_unlock(iface);
    return (ret);
}

bool net_if_ipv4_is_addr_bcast(struct net_if* iface,
                               const struct net_in_addr* addr) {
    bool ret = false;

    if (iface != NULL) {
        ret = ipv4_is_broadcast_address(iface, addr);
        goto out;
    }

    STRUCT_SECTION_FOREACH(net_if, one_iface) {
        ret = ipv4_is_broadcast_address(one_iface, addr);
        if (ret == true) {
            goto out;
        }
    }

out :
    return (ret);
}

struct net_if* net_if_ipv4_select_src_iface(const struct net_in_addr* dst) {
    struct net_if* selected = NULL;

    STRUCT_SECTION_FOREACH(net_if, iface) {
        bool ret;

        ret = net_if_ipv4_addr_mask_cmp(iface, dst);
        if (ret == true) {
            selected = iface;
            goto out;
        }
    }

    if (selected == NULL) {
        selected = net_if_get_default();
    }

out :
    return (selected);
}

static uint8_t get_diff_ipv4(const struct net_in_addr* src,
                             const struct net_in_addr* dst) {
    return get_ipaddr_diff((uint8_t const*)src, (uint8_t const*)dst, 4);
}

static inline bool is_proper_ipv4_address(struct net_if_addr const* addr) {
    if (addr->is_used && (addr->addr_state == NET_ADDR_PREFERRED) &&
        (addr->address.family == NET_AF_INET) &&
        !net_ipv4_is_ll_addr(&addr->address.in_addr)) {
        return (true);
    }

    return (false);
}

static struct net_in_addr* net_if_ipv4_get_best_match(struct net_if* iface,
                                                      const struct net_in_addr* dst,
                                                      uint8_t* best_so_far) {
    struct net_if_ipv4* ipv4;
    struct net_in_addr* src = NULL;
    uint8_t len;

    net_if_lock(iface);

    ipv4 = iface->config.ip.ipv4;
    if (ipv4 == NULL) {
        goto out;
    }

    ARRAY_FOR_EACH(ipv4->unicast, i) {
        if (!is_proper_ipv4_address(&ipv4->unicast[i].ipv4)) {
            continue;
        }

        len = get_diff_ipv4(dst, &ipv4->unicast[i].ipv4.address.in_addr);
        if (len >= *best_so_far) {
            *best_so_far = len;
            src = &ipv4->unicast[i].ipv4.address.in_addr;
        }
    }

out :
    net_if_unlock(iface);

    return (src);
}

static struct net_in_addr* if_ipv4_get_addr(struct net_if* iface,
                                            enum net_addr_state addr_state, bool ll) {
    struct net_in_addr* addr = NULL;
    struct net_if_ipv4* ipv4;

    if (iface == NULL) {
        return (NULL);
    }

    net_if_lock(iface);

    ipv4 = iface->config.ip.ipv4;
    if (ipv4 == NULL) {
        goto out;
    }

    ARRAY_FOR_EACH(ipv4->unicast, i) {
        if (!ipv4->unicast[i].ipv4.is_used ||
            ((addr_state != NET_ADDR_ANY_STATE) &&
             (ipv4->unicast[i].ipv4.addr_state != addr_state)) ||
            (ipv4->unicast[i].ipv4.address.family != NET_AF_INET)) {
            continue;
        }

        if (net_ipv4_is_ll_addr(&ipv4->unicast[i].ipv4.address.in_addr)) {
            if (ll == false) {
                continue;
            }
        }
        else {
            if (ll == true) {
                continue;
            }
        }

        addr = &ipv4->unicast[i].ipv4.address.in_addr;
        goto out;
    }

out :
    net_if_unlock(iface);

    return (addr);
}

struct net_in_addr* net_if_ipv4_get_ll(struct net_if* iface,
                                       enum net_addr_state addr_state) {
    return if_ipv4_get_addr(iface, addr_state, true);
}

struct net_in_addr* net_if_ipv4_get_global_addr(struct net_if* iface,
                                                enum net_addr_state addr_state) {
    return if_ipv4_get_addr(iface, addr_state, false);
}

const struct net_in_addr* net_if_ipv4_select_src_addr(struct net_if* dst_iface,
                                                      const struct net_in_addr* dst) {
    const struct net_in_addr* src = NULL;
    uint8_t best_match = 0U;

    NET_ASSERT(dst);

    if (!net_ipv4_is_ll_addr(dst)) {

        /* If caller has supplied interface, then use that */
        if (dst_iface) {
            src = net_if_ipv4_get_best_match(dst_iface, dst,
                                             &best_match);
        }
        else {
            STRUCT_SECTION_FOREACH(net_if, iface) {
                struct net_in_addr const* addr;

                addr = net_if_ipv4_get_best_match(iface, dst,
                                                  &best_match);
                if (addr != NULL) {
                    src = addr;
                }
            }
        }
    }
    else {
        if (dst_iface) {
            src = net_if_ipv4_get_ll(dst_iface, NET_ADDR_PREFERRED);
        }
        else {
            struct net_in_addr const* addr;

            addr = net_if_ipv4_get_ll(net_if_get_default(), NET_ADDR_PREFERRED);
            if (addr) {
                src = addr;
                goto out;
            }

            STRUCT_SECTION_FOREACH(net_if, iface) {
                addr = net_if_ipv4_get_ll(iface,
                                          NET_ADDR_PREFERRED);
                if (addr != NULL) {
                    src = addr;
                    break;
                }
            }
        }
    }

    if (src == NULL) {
        src = net_if_ipv4_get_global_addr(dst_iface,
                                          NET_ADDR_PREFERRED);

        if (IS_ENABLED(CONFIG_NET_IPV4_AUTO) && !src) {
            /* Try to use LL address if there's really no other
             * address available.
             */
            src = net_if_ipv4_get_ll(dst_iface, NET_ADDR_PREFERRED);
        }

        if (src == NULL) {
            src = net_ipv4_unspecified_address();
        }
    }

out :
    return (src);
}

struct net_if_addr* net_if_ipv4_addr_lookup(const struct net_in_addr* addr,
                                            struct net_if** ret) {
    struct net_if_addr* ifaddr = NULL;

    STRUCT_SECTION_FOREACH(net_if, iface) {
        struct net_if_ipv4* ipv4;

        net_if_lock(iface);

        ipv4 = iface->config.ip.ipv4;
        if (ipv4 == NULL) {
            net_if_unlock(iface);
            continue;
        }

        ARRAY_FOR_EACH(ipv4->unicast, i) {
            if (!ipv4->unicast[i].ipv4.is_used ||
                (ipv4->unicast[i].ipv4.address.family != NET_AF_INET)) {
                continue;
            }

            if (UNALIGNED_GET(&addr->s4_addr32[0]) ==
                ipv4->unicast[i].ipv4.address.in_addr.s_addr_be) {

                if (ret != NULL) {
                    *ret = iface;
                }

                ifaddr = &ipv4->unicast[i].ipv4;
                net_if_unlock(iface);
                goto out;
            }
        }

        net_if_unlock(iface);
    }

out :
    return (ifaddr);
}

int z_impl_net_if_ipv4_addr_lookup_by_index(const struct net_in_addr* addr) {
    struct net_if_addr const* if_addr;
    struct net_if* iface;

    if_addr = net_if_ipv4_addr_lookup(addr, &iface);
    if (if_addr == NULL) {
        return (0);
    }

    return net_if_get_by_iface(iface);
}

#ifdef CONFIG_USERSPACE
static inline int z_vrfy_net_if_ipv4_addr_lookup_by_index(
                                            const struct net_in_addr* addr) {
    struct net_in_addr addr_v4;

    K_OOPS(k_usermode_from_copy(&addr_v4, (void*)addr, sizeof(addr_v4)));

    return z_impl_net_if_ipv4_addr_lookup_by_index(&addr_v4);
}
#include <zephyr/syscalls/net_if_ipv4_addr_lookup_by_index_mrsh.c>
#endif

struct net_in_addr net_if_ipv4_get_netmask_by_addr(struct net_if* iface,
                                                   const struct net_in_addr* addr) {
    struct net_in_addr netmask = {0};
    struct net_if_ipv4 const* ipv4;
    uint32_t subnet;

    net_if_lock(iface);

    if (net_if_config_ipv4_get(iface, NULL) < 0) {
        goto out;
    }

    ipv4 = iface->config.ip.ipv4;
    if (ipv4 == NULL) {
        goto out;
    }

    ARRAY_FOR_EACH(ipv4->unicast, i) {
        if (!ipv4->unicast[i].ipv4.is_used ||
            ipv4->unicast[i].ipv4.address.family != NET_AF_INET) {
            continue;
        }

        subnet = UNALIGNED_GET(&addr->s_addr_be) &
                 ipv4->unicast[i].netmask.s_addr_be;

        if ((ipv4->unicast[i].ipv4.address.in_addr.s_addr_be &
            ipv4->unicast[i].netmask.s_addr_be) == subnet) {
            netmask = ipv4->unicast[i].netmask;
            goto out;
        }
    }

out :
    net_if_unlock(iface);

    return (netmask);
}

bool net_if_ipv4_set_netmask_by_addr(struct net_if* iface,
                                     const struct net_in_addr* addr,
                                     const struct net_in_addr* netmask) {
    struct net_if_ipv4* ipv4;
    uint32_t subnet;
    bool ret = false;

    net_if_lock(iface);

    if (net_if_config_ipv4_get(iface, NULL) < 0) {
        goto out;
    }

    ipv4 = iface->config.ip.ipv4;
    if (ipv4 == NULL) {
        goto out;
    }

    ARRAY_FOR_EACH(ipv4->unicast, i) {
        if (!ipv4->unicast[i].ipv4.is_used ||
            (ipv4->unicast[i].ipv4.address.family != NET_AF_INET)) {
            continue;
        }

        subnet = UNALIGNED_GET(&addr->s_addr_be) &
                 ipv4->unicast[i].netmask.s_addr_be;

        if ((ipv4->unicast[i].ipv4.address.in_addr.s_addr_be &
            ipv4->unicast[i].netmask.s_addr_be) == subnet) {
            ipv4->unicast[i].netmask = *netmask;
            ret = true;
            goto out;
        }
    }

out :
    net_if_unlock(iface);

    return (ret);
}

/* Using this function is problematic as if we have multiple
 * addresses configured, which one to return. Use heuristic
 * in this case and return the first one found. Please use
 * net_if_ipv4_get_netmask_by_addr() instead.
 */
struct net_in_addr net_if_ipv4_get_netmask(struct net_if* iface) {
    struct net_in_addr netmask = {0};
    struct net_if_ipv4 const* ipv4;

    net_if_lock(iface);

    if (net_if_config_ipv4_get(iface, NULL) < 0) {
        goto out;
    }

    ipv4 = iface->config.ip.ipv4;
    if (ipv4 == NULL) {
        goto out;
    }

    ARRAY_FOR_EACH(ipv4->unicast, i) {
        if (!ipv4->unicast[i].ipv4.is_used ||
            (ipv4->unicast[i].ipv4.address.family != NET_AF_INET)) {
            continue;
        }

        netmask = iface->config.ip.ipv4->unicast[i].netmask;
        break;
    }

out :
    net_if_unlock(iface);

    return (netmask);
}

/* Using this function is problematic as if we have multiple
 * addresses configured, which one to set. Use heuristic
 * in this case and set the first one found. Please use
 * net_if_ipv4_set_netmask_by_addr() instead.
 */
static void net_if_ipv4_set_netmask_deprecated(struct net_if* iface,
                                               const struct net_in_addr* netmask) {
    struct net_if_ipv4* ipv4;

    net_if_lock(iface);

    if (net_if_config_ipv4_get(iface, NULL) < 0) {
        goto out;
    }

    ipv4 = iface->config.ip.ipv4;
    if (ipv4 == NULL) {
        goto out;
    }

    ARRAY_FOR_EACH(ipv4->unicast, i) {
        if (!ipv4->unicast[i].ipv4.is_used ||
            (ipv4->unicast[i].ipv4.address.family != NET_AF_INET)) {
            continue;
        }

        net_ipaddr_copy(&ipv4->unicast[i].netmask, netmask);
        break;
    }

out :
    net_if_unlock(iface);
}

void net_if_ipv4_set_netmask(struct net_if* iface,
                             const struct net_in_addr* netmask) {
    net_if_ipv4_set_netmask_deprecated(iface, netmask);
}

bool z_impl_net_if_ipv4_set_netmask_by_index(int index,
                                             const struct net_in_addr* netmask) {
    struct net_if* iface;

    iface = net_if_get_by_index(index);
    if (iface == NULL) {
        return (false);
    }

    net_if_ipv4_set_netmask_deprecated(iface, netmask);

    return (true);
}

bool z_impl_net_if_ipv4_set_netmask_by_addr_by_index(int index,
                                                     const struct net_in_addr* addr,
                                                     const struct net_in_addr* netmask) {
    struct net_if* iface;

    iface = net_if_get_by_index(index);
    if (iface == NULL) {
        return (false);
    }

    net_if_ipv4_set_netmask_by_addr(iface, addr, netmask);

    return (true);
}

#ifdef CONFIG_USERSPACE
bool z_vrfy_net_if_ipv4_set_netmask_by_index(int index,
                                             const struct net_in_addr* netmask) {
    struct net_in_addr netmask_addr;
    struct net_if* iface;

    iface = z_vrfy_net_if_get_by_index(index);
    if (iface == NULL) {
        return (false);
    }

    K_OOPS(k_usermode_from_copy(&netmask_addr, (void*)netmask,
                                sizeof(netmask_addr)));

    return z_impl_net_if_ipv4_set_netmask_by_index(index, &netmask_addr);
}

#include <zephyr/syscalls/net_if_ipv4_set_netmask_by_index_mrsh.c>

bool z_vrfy_net_if_ipv4_set_netmask_by_addr_by_index(int index,
                                                     const struct net_in_addr* addr,
                                                     const struct net_in_addr* netmask) {
    struct net_in_addr ipv4_addr;
    struct net_in_addr netmask_addr;
    struct net_if* iface;

    iface = z_vrfy_net_if_get_by_index(index);
    if (iface == NULL) {
        return (false);
    }

    K_OOPS(k_usermode_from_copy(&ipv4_addr, (void*)addr,
                                sizeof(ipv4_addr)));
    K_OOPS(k_usermode_from_copy(&netmask_addr, (void*)netmask,
                                sizeof(netmask_addr)));

    return z_impl_net_if_ipv4_set_netmask_by_addr_by_index(index,
                                                           &ipv4_addr,
                                                           &netmask_addr);
}

#include <zephyr/syscalls/net_if_ipv4_set_netmask_by_addr_by_index_mrsh.c>
#endif /* CONFIG_USERSPACE */

struct net_in_addr net_if_ipv4_get_gw(struct net_if* iface) {
    struct net_in_addr gw = {0};

    net_if_lock(iface);

    if (net_if_config_ipv4_get(iface, NULL) < 0) {
        goto out;
    }

    if (!iface->config.ip.ipv4) {
        goto out;
    }

    gw = iface->config.ip.ipv4->gw;

out :
    net_if_unlock(iface);

    return (gw);
}

void net_if_ipv4_set_gw(struct net_if* iface, const struct net_in_addr* gw) {
    net_if_lock(iface);

    if (net_if_config_ipv4_get(iface, NULL) < 0) {
        goto out;
    }

    if (!iface->config.ip.ipv4) {
        goto out;
    }

    net_ipaddr_copy(&iface->config.ip.ipv4->gw, gw);

out :
    net_if_unlock(iface);
}

bool z_impl_net_if_ipv4_set_gw_by_index(int index,
                                        const struct net_in_addr* gw) {
    struct net_if* iface;

    iface = net_if_get_by_index(index);
    if (iface == NULL) {
        return (false);
    }

    net_if_ipv4_set_gw(iface, gw);

    return (true);
}

#ifdef CONFIG_USERSPACE
bool z_vrfy_net_if_ipv4_set_gw_by_index(int index,
                                        const struct net_in_addr* gw) {
    struct net_in_addr gw_addr;
    struct net_if* iface;

    iface = z_vrfy_net_if_get_by_index(index);
    if (iface == NULL) {
        return (false);
    }

    K_OOPS(k_usermode_from_copy(&gw_addr, (void*)gw, sizeof(gw_addr)));

    return z_impl_net_if_ipv4_set_gw_by_index(index, &gw_addr);
}

#include <zephyr/syscalls/net_if_ipv4_set_gw_by_index_mrsh.c>
#endif /* CONFIG_USERSPACE */

static struct net_if_addr* ipv4_addr_find(struct net_if* iface,
                                          struct net_in_addr const* addr) {
    struct net_if_ipv4* ipv4 = iface->config.ip.ipv4;

    ARRAY_FOR_EACH(ipv4->unicast, i) {
        if (!ipv4->unicast[i].ipv4.is_used) {
            continue;
        }

        if (net_ipv4_addr_cmp(addr,
                              &ipv4->unicast[i].ipv4.address.in_addr)) {
            return &ipv4->unicast[i].ipv4;
        }
    }

    return (NULL);
}

#if defined(CONFIG_NET_IPV4_ACD)
void net_if_ipv4_acd_succeeded(struct net_if* iface, struct net_if_addr* ifaddr) {
    net_if_lock(iface);

    NET_DBG("ACD succeeded for %s at interface %d",
            net_sprint_ipv4_addr(&ifaddr->address.in_addr),
            ifaddr->ifindex);

    ifaddr->addr_state = NET_ADDR_PREFERRED;

    net_mgmt_event_notify_with_info(NET_EVENT_IPV4_ACD_SUCCEED, iface,
                                    &ifaddr->address.in_addr,
                                    sizeof(struct net_in_addr));

    net_if_unlock(iface);
}

void net_if_ipv4_acd_failed(struct net_if* iface, struct net_if_addr* ifaddr) {
    net_if_lock(iface);

    NET_DBG("ACD failed for %s at interface %d",
            net_sprint_ipv4_addr(&ifaddr->address.in_addr),
            ifaddr->ifindex);

    net_mgmt_event_notify_with_info(NET_EVENT_IPV4_ACD_FAILED, iface,
                                    &ifaddr->address.in_addr,
                                    sizeof(struct net_in_addr));

    net_if_ipv4_addr_rm(iface, &ifaddr->address.in_addr);

    net_if_unlock(iface);
}

void net_if_ipv4_start_acd(struct net_if* iface, struct net_if_addr* ifaddr) {
    ifaddr->addr_state = NET_ADDR_TENTATIVE;

    if (net_if_is_up(iface)) {
        NET_DBG("Interface %p ll addr %s tentative IPv4 addr %s",
                iface,
                net_sprint_ll_addr(net_if_get_link_addr(iface)->addr,
                                   net_if_get_link_addr(iface)->len),
                                   net_sprint_ipv4_addr(&ifaddr->address.in_addr));

        if (net_ipv4_acd_start(iface, ifaddr) != 0) {
            NET_DBG("Failed to start ACD for %s on iface %p.",
                    net_sprint_ipv4_addr(&ifaddr->address.in_addr),
                    iface);

            /* Just act as if no conflict was detected. */
            net_if_ipv4_acd_succeeded(iface, ifaddr);
        }
    }
    else {
        NET_DBG("Interface %p is down, starting ACD for %s later.",
            iface, net_sprint_ipv4_addr(&ifaddr->address.in_addr));
    }
}

void net_if_start_acd(struct net_if* iface) {
    struct net_if_ipv4* ipv4;
    int ret;

    net_if_lock(iface);

    NET_DBG("Starting ACD for iface %p", iface);

    ret = net_if_config_ipv4_get(iface, &ipv4);
    if (ret < 0) {
        if (ret != -ENOTSUP) {
            NET_WARN("Cannot do ACD IPv4 config is not valid.");
        }

        goto out;
    }

    if (!ipv4) {
        goto out;
    }

    ipv4->conflict_cnt = 0;

    /* Start ACD for all the addresses that were added earlier when
     * the interface was down.
     */
    ARRAY_FOR_EACH(ipv4->unicast, i) {
        if (!ipv4->unicast[i].ipv4.is_used ||
            ipv4->unicast[i].ipv4.address.family != AF_INET ||
            net_ipv4_is_addr_loopback(
                &ipv4->unicast[i].ipv4.address.in_addr)) {
            continue;
        }

        net_if_ipv4_start_acd(iface, &ipv4->unicast[i].ipv4);
    }

out :
    net_if_unlock(iface);
}
#else
void net_if_ipv4_start_acd(struct net_if* iface, struct net_if_addr* ifaddr) {
    ARG_UNUSED(iface);

    ifaddr->addr_state = NET_ADDR_PREFERRED;
}

#define net_if_start_acd(...)
#endif /* CONFIG_NET_IPV4_ACD */

struct net_if_addr* net_if_ipv4_addr_add(struct net_if* iface,
                                         struct net_in_addr* addr,
                                         enum net_addr_type addr_type,
                                         uint32_t vlifetime) {
    struct net_if_addr* ifaddr = NULL;
    struct net_if_ipv4* ipv4;
    int idx;

    net_if_lock(iface);

    if (net_if_config_ipv4_get(iface, &ipv4) < 0) {
        goto out;
    }

    ifaddr = ipv4_addr_find(iface, addr);
    if (ifaddr) {
        /* TODO: should set addr_type/vlifetime */
        goto out;
    }

    ARRAY_FOR_EACH(ipv4->unicast, i) {
        struct net_if_addr* cur = &ipv4->unicast[i].ipv4;

        if ((addr_type == NET_ADDR_DHCP) &&
            (cur->addr_type == NET_ADDR_OVERRIDABLE)) {
            ifaddr = cur;
            idx    = i;
            break;
        }

        if (!ipv4->unicast[i].ipv4.is_used) {
            ifaddr = cur;
            idx    = i;
            break;
        }
    }

    if (ifaddr) {
        ifaddr->is_used = true;
        ifaddr->address.family = NET_AF_INET;
        ifaddr->address.in_addr.s4_addr32[0] = addr->s4_addr32[0];
        ifaddr->addr_type  = addr_type;
        ifaddr->atomic_ref = ATOMIC_INIT(1);

        /* Caller has to take care of timers and their expiry */
        if (vlifetime) {
            ifaddr->is_infinite = false;
        }
        else {
            ifaddr->is_infinite = true;
        }

        /**
         *  TODO: Handle properly PREFERRED/DEPRECATED state when
         *  address in use, expired and renewal state.
         */

        NET_DBG("[%d] interface %d (%p) address %s type %s added",
                idx, net_if_get_by_iface(iface), iface,
                net_sprint_ipv4_addr(addr),
                net_addr_type2str(addr_type));

        if (!(l2_flags_get(iface) & NET_L2_POINT_TO_POINT) &&
            !net_ipv4_is_addr_loopback(addr)) {
            net_if_ipv4_start_acd(iface, ifaddr);
        }
        else {
            ifaddr->addr_state = NET_ADDR_PREFERRED;
        }

        net_mgmt_event_notify_with_info(NET_EVENT_IPV4_ADDR_ADD, iface,
                                        &ifaddr->address.in_addr,
                                        sizeof(struct net_in_addr));
        goto out;
    }

out :
    net_if_unlock(iface);

    return (ifaddr);
}

bool net_if_ipv4_addr_rm(struct net_if* iface, const struct net_in_addr* addr) {
    struct net_if_ipv4 const* ipv4;
    int ret;

    NET_ASSERT(addr);

    ipv4 = iface->config.ip.ipv4;
    if (ipv4 == NULL) {
        return (false);
    }

    ret = net_if_addr_unref(iface, NET_AF_INET, addr);
    if (ret > 0) {
        NET_DBG("Address %s still in use (ref %d)",
                net_sprint_ipv4_addr(addr), ret);
        return (false);
    }
    else if (ret < 0) {
        NET_DBG("Address %s not found (%d)",
                net_sprint_ipv4_addr(addr), ret);
    }

    return (true);
}

bool z_impl_net_if_ipv4_addr_add_by_index(int index,
                                          struct net_in_addr* addr,
                                          enum net_addr_type addr_type,
                                          uint32_t vlifetime) {
    struct net_if* iface;
    struct net_if_addr const* if_addr;

    iface = net_if_get_by_index(index);
    if (iface == NULL) {
        return (false);
    }

    if_addr = net_if_ipv4_addr_add(iface, addr, addr_type, vlifetime);
    return if_addr ? true : false;
}

#ifdef CONFIG_USERSPACE
bool z_vrfy_net_if_ipv4_addr_add_by_index(int index,
                                          struct net_in_addr* addr,
                                          enum net_addr_type addr_type,
                                          uint32_t vlifetime) {
    struct net_in_addr addr_v4;
    struct net_if* iface;

    iface = z_vrfy_net_if_get_by_index(index);
    if (iface == NULL) {
        return (false);
    }

    K_OOPS(k_usermode_from_copy(&addr_v4, (void*)addr, sizeof(addr_v4)));

    return z_impl_net_if_ipv4_addr_add_by_index(index,
                                                &addr_v4,
                                                addr_type,
                                                vlifetime);
}

#include <zephyr/syscalls/net_if_ipv4_addr_add_by_index_mrsh.c>
#endif /* CONFIG_USERSPACE */

bool z_impl_net_if_ipv4_addr_rm_by_index(int index,
                                         const struct net_in_addr* addr) {
    struct net_if* iface;

    iface = net_if_get_by_index(index);
    if (iface == NULL) {
        return (false);
    }

    return net_if_ipv4_addr_rm(iface, addr);
}

#ifdef CONFIG_USERSPACE
bool z_vrfy_net_if_ipv4_addr_rm_by_index(int index,
                                         const struct net_in_addr* addr) {
    struct net_in_addr addr_v4;
    struct net_if* iface;

    iface = z_vrfy_net_if_get_by_index(index);
    if (iface == NULL) {
        return (false);
    }

    K_OOPS(k_usermode_from_copy(&addr_v4, (void*)addr, sizeof(addr_v4)));

    return (uint32_t)z_impl_net_if_ipv4_addr_rm_by_index(index, &addr_v4);
}

#include <zephyr/syscalls/net_if_ipv4_addr_rm_by_index_mrsh.c>
#endif /* CONFIG_USERSPACE */

void net_if_ipv4_addr_foreach(struct net_if* iface, net_if_ip_addr_cb_t cb,
                              void* user_data) {
    struct net_if_ipv4* ipv4;

    if (iface == NULL) {
        return;
    }

    net_if_lock(iface);

    ipv4 = iface->config.ip.ipv4;
    if (ipv4 == NULL) {
        goto out;
    }

    ARRAY_FOR_EACH(ipv4->unicast, i) {
        struct net_if_addr* if_addr = &ipv4->unicast[i].ipv4;

        if (!if_addr->is_used) {
            continue;
        }

        cb(iface, if_addr, user_data);
    }

out :
    net_if_unlock(iface);
}

static struct net_if_mcast_addr* ipv4_maddr_find(struct net_if* iface,
                                                 bool is_used,
                                                 const struct net_in_addr* addr) {
    struct net_if_ipv4* ipv4;

    ipv4 = iface->config.ip.ipv4;
    if (ipv4 == NULL) {
        return (NULL);
    }

    ARRAY_FOR_EACH(ipv4->mcast, i) {
        if ((is_used && !ipv4->mcast[i].is_used) ||
            (!is_used && ipv4->mcast[i].is_used)) {
            continue;
        }

        if (addr != NULL) {
            if (!net_ipv4_addr_cmp(&ipv4->mcast[i].address.in_addr,
                                   addr)) {
                continue;
            }
        }

        return &ipv4->mcast[i];
    }

    return (NULL);
}

struct net_if_mcast_addr* net_if_ipv4_maddr_add(struct net_if* iface,
                                                const struct net_in_addr* addr) {
    struct net_if_mcast_addr* maddr = NULL;

    net_if_lock(iface);

    if (net_if_config_ipv4_get(iface, NULL) < 0) {
        goto out;
    }

    if (!net_ipv4_is_addr_mcast(addr)) {
        NET_DBG("Address %s is not a multicast address.",
                net_sprint_ipv4_addr(addr));
        goto out;
    }

    maddr = ipv4_maddr_find(iface, false, NULL);
    if (maddr != NULL) {
        maddr->is_used = true;
        maddr->address.family = NET_AF_INET;
        maddr->address.in_addr.s4_addr32[0] = addr->s4_addr32[0];

        NET_DBG("interface %d (%p) address %s added",
                net_if_get_by_iface(iface), iface,
                net_sprint_ipv4_addr(addr));

        net_mgmt_event_notify_with_info(
                NET_EVENT_IPV4_MADDR_ADD, iface,
                &maddr->address.in_addr,
                sizeof(struct net_in_addr));
    }

out :
    net_if_unlock(iface);

    return (maddr);
}

bool net_if_ipv4_maddr_rm(struct net_if* iface, const struct net_in_addr* addr) {
    struct net_if_mcast_addr* maddr;
    bool ret = false;

    net_if_lock(iface);

    maddr = ipv4_maddr_find(iface, true, addr);
    if (maddr != NULL) {
        maddr->is_used = false;

        NET_DBG("interface %d (%p) address %s removed",
                net_if_get_by_iface(iface), iface,
                net_sprint_ipv4_addr(addr));

        net_mgmt_event_notify_with_info(
                NET_EVENT_IPV4_MADDR_DEL, iface,
                &maddr->address.in_addr,
                sizeof(struct net_in_addr));

        ret = true;
    }

    net_if_unlock(iface);

    return (ret);
}

void net_if_ipv4_maddr_foreach(struct net_if* iface, net_if_ip_maddr_cb_t cb,
                               void* user_data) {
    struct net_if_ipv4* ipv4;

    NET_ASSERT(iface);
    NET_ASSERT(cb);

    net_if_lock(iface);

    ipv4 = iface->config.ip.ipv4;
    if (ipv4 == NULL) {
        goto out;
    }

    for (int i = 0; i < NET_IF_MAX_IPV4_MADDR; i++) {
        if (!ipv4->mcast[i].is_used) {
            continue;
        }

        cb(iface, &ipv4->mcast[i], user_data);
    }

out :
    net_if_unlock(iface);
}

struct net_if_mcast_addr* net_if_ipv4_maddr_lookup(const struct net_in_addr* maddr,
                                                   struct net_if** ret) {
    struct net_if_mcast_addr* addr = NULL;

    STRUCT_SECTION_FOREACH(net_if, iface) {
        if (ret && *ret && iface != *ret) {
            continue;
        }

        net_if_lock(iface);

        addr = ipv4_maddr_find(iface, true, maddr);
        if (addr) {
            if (ret) {
                *ret = iface;
            }

            net_if_unlock(iface);
            goto out;
        }

        net_if_unlock(iface);
    }

out :
    return (addr);
}

void net_if_ipv4_maddr_leave(struct net_if* iface, struct net_if_mcast_addr* addr) {
    NET_ASSERT(iface);
    NET_ASSERT(addr);

    net_if_lock(iface);
    addr->is_joined = false;
    net_if_unlock(iface);
}

void net_if_ipv4_maddr_join(struct net_if* iface, struct net_if_mcast_addr* addr) {
    NET_ASSERT(iface);
    NET_ASSERT(addr);

    net_if_lock(iface);
    addr->is_joined = true;
    net_if_unlock(iface);
}

static void iface_ipv4_init(int if_count) {
    if (if_count > ARRAY_SIZE(ipv4_addresses)) {
        NET_WARN("You have %zu IPv4 net_if addresses but %d "
                 "network interfaces", ARRAY_SIZE(ipv4_addresses),
                 if_count);
        NET_WARN("Consider increasing CONFIG_NET_IF_MAX_IPV4_COUNT "
                 "value.");
    }

    for (int i = 0; i < ARRAY_SIZE(ipv4_addresses); i++) {
        ipv4_addresses[i].ipv4.ttl       = CONFIG_NET_INITIAL_TTL;
        ipv4_addresses[i].ipv4.mcast_ttl = CONFIG_NET_INITIAL_MCAST_TTL;
    }
}

static void leave_ipv4_mcast_all(struct net_if* iface) {
    struct net_if_ipv4 const* ipv4;

    ipv4 = iface->config.ip.ipv4;
    if (ipv4 == NULL) {
        return;
    }

    ARRAY_FOR_EACH(ipv4->mcast, i) {
        if (!ipv4->mcast[i].is_used ||
            !ipv4->mcast[i].is_joined) {
            continue;
        }

        net_ipv4_igmp_leave(iface, &ipv4->mcast[i].address.in_addr);
    }
}

static void iface_ipv4_start(struct net_if* iface) {
    if (!net_if_flag_is_set(iface, NET_IF_IPV4)) {
        return;
    }

    if (IS_ENABLED(CONFIG_NET_IPV4_ACD)) {
        net_if_start_acd(iface);
    }
}


#else /* CONFIG_NET_NATIVE_IPV4 */
#define leave_ipv4_mcast_all(...)
#define iface_ipv4_init(...)
#define iface_ipv4_start(...)

struct net_if_mcast_addr* net_if_ipv4_maddr_lookup(const struct net_in_addr* addr,
                                                   struct net_if** iface) {
    ARG_UNUSED(addr);
    ARG_UNUSED(iface);

    return (NULL);
}

struct net_if_addr* net_if_ipv4_addr_lookup(const struct net_in_addr* addr,
                                            struct net_if** ret) {
    ARG_UNUSED(addr);
    ARG_UNUSED(ret);

    return (NULL);
}

struct net_in_addr* net_if_ipv4_get_global_addr(struct net_if* iface,
                                            enum net_addr_state addr_state) {
    ARG_UNUSED(addr_state);
    ARG_UNUSED(iface);

    return (NULL);
}
#endif /* CONFIG_NET_NATIVE_IPV4 */

struct net_if* net_if_select_src_iface(const struct net_sockaddr* dst) {
    struct net_if* iface = NULL;

    if (dst == NULL) {
        goto out;
    }

    if (IS_ENABLED(CONFIG_NET_IPV6) && (dst->sa_family == NET_AF_INET6)) {
        iface = net_if_ipv6_select_src_iface(&net_sin6(dst)->sin6_addr);
        goto out;
    }

    if (IS_ENABLED(CONFIG_NET_IPV4) && (dst->sa_family == NET_AF_INET)) {
        iface = net_if_ipv4_select_src_iface(&net_sin(dst)->sin_addr);
        goto out;
    }

out :
    if (iface == NULL) {
        iface = net_if_get_default();
    }

    return (iface);
}

static struct net_if_addr* get_ifaddr(struct net_if* iface,
                                      sa_family_t family,
                                      void const* addr,
                                      unsigned int* mcast_addr_count) {
    struct net_if_addr* ifaddr = NULL;

    net_if_lock(iface);

    if (IS_ENABLED(CONFIG_NET_IPV6) && family == NET_AF_INET6) {
        struct net_if_ipv6* ipv6 =
                COND_CODE_1(CONFIG_NET_NATIVE_IPV6, (iface->config.ip.ipv6), (NULL));

        struct net_in6_addr maddr;
        unsigned int maddr_count = 0;
        int found = -1;

        net_ipv6_addr_create_solicited_node((struct net_in6_addr const*)addr,
                                            &maddr);

        ARRAY_FOR_EACH(ipv6->unicast, i) {
            struct net_in6_addr unicast_maddr;

            if (!ipv6->unicast[i].is_used) {
                continue;
            }

            /* Count how many times this solicited-node multicast address is identical
             * for all the used unicast addresses
             */
            net_ipv6_addr_create_solicited_node(
                    &ipv6->unicast[i].address.in6_addr,
                    &unicast_maddr);

            if (net_ipv6_addr_cmp(&maddr, &unicast_maddr)) {
                maddr_count++;
            }

            if (!net_ipv6_addr_cmp(&ipv6->unicast[i].address.in6_addr, addr)) {
                continue;
            }

            found = i;
        }

        if (found >= 0) {
            ifaddr = &ipv6->unicast[found];

            if (mcast_addr_count != NULL) {
                *mcast_addr_count = maddr_count;
            }
        }

        goto out;
    }

    if (IS_ENABLED(CONFIG_NET_IPV4) && (family == NET_AF_INET)) {
        struct net_if_ipv4* ipv4 =
                COND_CODE_1(CONFIG_NET_NATIVE_IPV4, (iface->config.ip.ipv4), (NULL));

        ARRAY_FOR_EACH(ipv4->unicast, i) {
            if (!ipv4->unicast[i].ipv4.is_used) {
                continue;
            }

            if (!net_ipv4_addr_cmp(&ipv4->unicast[i].ipv4.address.in_addr,
                                   addr)) {
                continue;
            }

            ifaddr = &ipv4->unicast[i].ipv4;

            goto out;
        }
    }

out :
    net_if_unlock(iface);

    return (ifaddr);
}

static void remove_ipv6_ifaddr(struct net_if* iface,
                               struct net_if_addr* ifaddr,
                               unsigned int maddr_count) {
    struct net_if_ipv6 const* ipv6;

    net_if_lock(iface);

    ipv6 = COND_CODE_1(CONFIG_NET_NATIVE_IPV6, (iface->config.ip.ipv6), (NULL));
    if (!ipv6) {
        goto out;
    }

    if (!ifaddr->is_infinite) {
        k_mutex_lock(&lock, K_FOREVER);

        #if defined(CONFIG_NET_NATIVE_IPV6)
        sys_slist_find_and_remove(&active_address_lifetime_timers,
                                  &ifaddr->lifetime.node);

        if (sys_slist_is_empty(&active_address_lifetime_timers)) {
            k_work_cancel_delayable(&address_lifetime_timer);
        }
        #endif

        k_mutex_unlock(&lock);
    }

    #if defined(CONFIG_NET_IPV6_DAD)
    if (!net_if_flag_is_set(iface, NET_IF_IPV6_NO_ND)) {
        k_mutex_lock(&lock, K_FOREVER);
        sys_slist_find_and_remove(&active_dad_timers,
                                  &ifaddr->dad_node);
        k_mutex_unlock(&lock);
    }
    #endif

    if (maddr_count == 1) {
        /* Remove the solicited-node multicast address only if no other
         * unicast address is also using it
         */
        struct net_in6_addr maddr;

        net_ipv6_addr_create_solicited_node(&ifaddr->address.in6_addr,
                                            &maddr);
        net_if_ipv6_maddr_rm(iface, &maddr);
    }

    /* Using the IPv6 address pointer here can give false
     * info if someone adds a new IP address into this position
     * in the address array. This is quite unlikely thou.
     */
    net_mgmt_event_notify_with_info(NET_EVENT_IPV6_ADDR_DEL,
                                    iface,
                                    &ifaddr->address.in6_addr,
                                    sizeof(struct net_in6_addr));

out :
    net_if_unlock(iface);
}

static void remove_ipv4_ifaddr(struct net_if* iface,
                               struct net_if_addr const* ifaddr) {
    struct net_if_ipv4 const* ipv4;

    net_if_lock(iface);

    ipv4 = COND_CODE_1(CONFIG_NET_NATIVE_IPV4, (iface->config.ip.ipv4), (NULL));
    if (!ipv4) {
        goto out;
    }

    #if defined(CONFIG_NET_IPV4_ACD)
    net_ipv4_acd_cancel(iface, ifaddr);
    #endif

    net_mgmt_event_notify_with_info(NET_EVENT_IPV4_ADDR_DEL,
                                    iface,
                                    &ifaddr->address.in_addr,
                                    sizeof(struct net_in_addr));
out :
    net_if_unlock(iface);
}

#if defined(CONFIG_NET_IF_LOG_LEVEL)
#define NET_LOG_LEVEL CONFIG_NET_IF_LOG_LEVEL
#else
#define NET_LOG_LEVEL 0
#endif

#if NET_LOG_LEVEL >= LOG_LEVEL_DBG
struct net_if_addr* net_if_addr_ref_debug(struct net_if* iface,
                                          sa_family_t family,
                                          void const* addr,
                                          char const* caller,
                                          int line)
#else
struct net_if_addr* net_if_addr_ref(struct net_if* iface,
                                    sa_family_t family,
                                    void const* addr)
#endif /* NET_LOG_LEVEL >= LOG_LEVEL_DBG */
{
    struct net_if_addr* ifaddr;
    atomic_val_t ref;

    #if NET_LOG_LEVEL >= LOG_LEVEL_DBG
    char addr_str[IS_ENABLED(CONFIG_NET_IPV6) ?
                  INET6_ADDRSTRLEN : INET_ADDRSTRLEN];

    __ASSERT(iface, "iface is NULL (%s():%d)", caller, line);
    #endif

    ifaddr = get_ifaddr(iface, family, addr, NULL);

    do {
        ref = ifaddr ? atomic_get(&ifaddr->atomic_ref) : 0;
        if (!ref) {
            #if NET_LOG_LEVEL >= LOG_LEVEL_DBG
            NET_ERR("iface %d addr %s (%s():%d)",
                    net_if_get_by_iface(iface),
                    net_addr_ntop(family,
                                  addr,
                                  addr_str, sizeof(addr_str)),
                                  caller, line);
            #endif
            return NULL;
        }
    } while (!atomic_cas(&ifaddr->atomic_ref, ref, ref + 1));

    #if NET_LOG_LEVEL >= LOG_LEVEL_DBG
    NET_DBG("[%d] ifaddr %s state %d ref %ld (%s():%d)",
            net_if_get_by_iface(iface),
            net_addr_ntop(ifaddr->address.family,
                          (void*)&ifaddr->address.in_addr,
                          addr_str, sizeof(addr_str)),
            ifaddr->addr_state,
            ref + 1,
            caller, line);
    #endif

    return ifaddr;
}

#if NET_LOG_LEVEL >= LOG_LEVEL_DBG
int net_if_addr_unref_debug(struct net_if* iface,
                            sa_family_t family,
                            void const* addr,
                            char const* caller, int line)
#else
int net_if_addr_unref(struct net_if* iface,
                      sa_family_t family,
                      void const* addr)
#endif /* NET_LOG_LEVEL >= LOG_LEVEL_DBG */
{
    struct net_if_addr* ifaddr;
    unsigned int        maddr_count = 0;
    atomic_val_t        ref;

#if NET_LOG_LEVEL >= LOG_LEVEL_DBG
    char addr_str[IS_ENABLED(CONFIG_NET_IPV6) ?
                  INET6_ADDRSTRLEN : INET_ADDRSTRLEN];

    __ASSERT(iface, "iface is NULL (%s():%d)", caller, line);
#endif

    ifaddr = get_ifaddr(iface, family, addr, &maddr_count);

    if (!ifaddr) {
#if NET_LOG_LEVEL >= LOG_LEVEL_DBG
        NET_ERR("iface %d addr %s (%s():%d)",
                net_if_get_by_iface(iface),
                net_addr_ntop(family,
                              addr,
                              addr_str, sizeof(addr_str)),
                caller, line);
#endif
        return -EINVAL;
    }

    do {
        ref = atomic_get(&ifaddr->atomic_ref);
        if (!ref) {
#if NET_LOG_LEVEL >= LOG_LEVEL_DBG
            NET_ERR("*** ERROR *** iface %d ifaddr %p "
                    "is freed already (%s():%d)",
                    net_if_get_by_iface(iface),
                    ifaddr,
                    caller, line);
#endif
            return -EINVAL;
        }

    } while (!atomic_cas(&ifaddr->atomic_ref, ref, ref - 1));

#if NET_LOG_LEVEL >= LOG_LEVEL_DBG
    NET_DBG("[%d] ifaddr %s state %d ref %ld (%s():%d)",
            net_if_get_by_iface(iface),
            net_addr_ntop(ifaddr->address.family,
                          (void*)&ifaddr->address.in_addr,
                          addr_str, sizeof(addr_str)),
            ifaddr->addr_state,
            ref - 1, caller, line);
#endif

    if (ref > 1) {
        return ref - 1;
    }

    ifaddr->is_used = false;

    if (IS_ENABLED(CONFIG_NET_IPV6) && (family == NET_AF_INET6) && (addr != NULL)) {
        remove_ipv6_ifaddr(iface, ifaddr, maddr_count);
    }

    if (IS_ENABLED(CONFIG_NET_IPV4) && (family == NET_AF_INET) && (addr != NULL)) {
        remove_ipv4_ifaddr(iface, ifaddr);
    }

    return 0;
}

enum net_verdict net_if_recv_data(struct net_if* iface, struct net_pkt* pkt) {
    if (IS_ENABLED(CONFIG_NET_PROMISCUOUS_MODE) &&
        net_if_is_promisc(iface)) {
        struct net_pkt* new_pkt;

        new_pkt = net_pkt_clone(pkt, K_NO_WAIT);

        if (net_promisc_mode_input(new_pkt) == NET_DROP) {
            net_pkt_unref(new_pkt);
        }
    }

    return net_if_l2(iface)->recv(iface, pkt);
}

void net_if_register_link_cb(struct net_if_link_cb* link,
                             net_if_link_callback_t cb) {
    k_mutex_lock(&lock, K_FOREVER);

    sys_slist_find_and_remove(&link_callbacks, &link->node);
    sys_slist_prepend(&link_callbacks, &link->node);

    link->cb = cb;

    k_mutex_unlock(&lock);
}

void net_if_unregister_link_cb(struct net_if_link_cb* link) {
    k_mutex_lock(&lock, K_FOREVER);

    sys_slist_find_and_remove(&link_callbacks, &link->node);

    k_mutex_unlock(&lock);
}

void net_if_call_link_cb(struct net_if* iface, struct net_linkaddr* lladdr,
                         int status) {
    struct net_if_link_cb* link;
    struct net_if_link_cb* tmp;

    k_mutex_lock(&lock, K_FOREVER);

    SYS_SLIST_FOR_EACH_CONTAINER_SAFE_WITH_TYPE(&link_callbacks,
                                                struct net_if_link_cb,
                                                link, tmp, node) {
        link->cb(iface, lladdr, status);
    }

    k_mutex_unlock(&lock);
}

static bool need_calc_checksum(struct net_if* iface, enum ethernet_hw_caps caps,
                               enum net_if_checksum_type chksum_type) {
    #if defined(CONFIG_NET_L2_ETHERNET)
    struct ethernet_config config;
    enum ethernet_config_type config_type;

    if (net_if_l2(iface) != &NET_L2_GET_NAME(ETHERNET)) {
        return (true);
    }

    if (!(net_eth_get_hw_capabilities(iface) & caps)) {
        return (true);                      /* No checksum offload*/
    }

    if (caps == ETHERNET_HW_RX_CHKSUM_OFFLOAD) {
        config_type = ETHERNET_CONFIG_TYPE_RX_CHECKSUM_SUPPORT;
    }
    else {
        config_type = ETHERNET_CONFIG_TYPE_TX_CHECKSUM_SUPPORT;
    }

    if (net_eth_get_hw_config(iface, config_type, &config) != 0) {
        return (false);                     /* No extra info, assume all offloaded. */
    }

    /* bitmaps are encoded such that this works */
    return !((config.chksum_support & chksum_type) == chksum_type);
    #else
    ARG_UNUSED(iface);
    ARG_UNUSED(caps);

    return (true);
    #endif
}

bool net_if_need_calc_tx_checksum(struct net_if* iface, enum net_if_checksum_type chksum_type) {
    return need_calc_checksum(iface, ETHERNET_HW_TX_CHKSUM_OFFLOAD, chksum_type);
}

bool net_if_need_calc_rx_checksum(struct net_if* iface, enum net_if_checksum_type chksum_type) {
    return need_calc_checksum(iface, ETHERNET_HW_RX_CHKSUM_OFFLOAD, chksum_type);
}

int net_if_get_by_iface(struct net_if* iface) {
    if (!((iface >= _net_if_list_start) &&
          (iface <  _net_if_list_end  ))) {
        return (-1);
    }

    return ((iface - _net_if_list_start) + 1);
}

void net_if_foreach(net_if_cb_t cb, void* user_data) {
    STRUCT_SECTION_FOREACH(net_if, iface) {
        cb(iface, user_data);
    }
}

bool net_if_is_offloaded(struct net_if* iface) {
    return (IS_ENABLED(CONFIG_NET_OFFLOAD) &&
            net_if_is_ip_offloaded(iface)) ||
           (IS_ENABLED(CONFIG_NET_SOCKETS_OFFLOAD) &&
            net_if_is_socket_offloaded(iface));
}

static void rejoin_multicast_groups(struct net_if* iface) {
#if defined(CONFIG_NET_NATIVE_IPV6)
    rejoin_ipv6_mcast_groups(iface);
    if (l2_flags_get(iface) & NET_L2_MULTICAST) {
        join_mcast_allnodes(iface);
    }
#else
    ARG_UNUSED(iface);
#endif
}

static void notify_iface_up(struct net_if* iface) {
    /* In many places it's assumed that link address was set with
     * net_if_set_link_addr(). Better check that now.
     */
    if (IS_ENABLED(CONFIG_NET_L2_CANBUS_RAW) &&
        IS_ENABLED(CONFIG_NET_SOCKETS_CAN) &&
        (net_if_l2(iface) == &NET_L2_GET_NAME(CANBUS_RAW))) {
        /* CAN does not require link address. */
    }
    else {
        if (!net_if_is_offloaded(iface)) {
            NET_ASSERT(net_if_get_link_addr(iface)->addr != NULL);
        }
    }

    net_if_flag_set(iface, NET_IF_RUNNING);
    net_mgmt_event_notify(NET_EVENT_IF_UP, iface);
    net_virtual_enable(iface);

    /* If the interface is only having point-to-point traffic then we do
     * not need to run DAD etc for it.
     */
    if (!net_if_is_offloaded(iface) &&
        !(l2_flags_get(iface) & NET_L2_POINT_TO_POINT)) {
        /* Make sure that we update the IPv6 addresses and join the
         * multicast groups.
         */
        rejoin_multicast_groups(iface);
        iface_ipv6_start(iface);
        iface_ipv4_start(iface);
        net_ipv4_autoconf_start(iface);
    }
}

static void notify_iface_down(struct net_if* iface) {
    net_if_flag_clear(iface, NET_IF_RUNNING);
    net_mgmt_event_notify(NET_EVENT_IF_DOWN, iface);
    net_virtual_disable(iface);

    if (!net_if_is_offloaded(iface) &&
        !(l2_flags_get(iface) & NET_L2_POINT_TO_POINT)) {
        iface_ipv6_stop(iface);
        clear_joined_ipv6_mcast_groups(iface);
        net_ipv4_autoconf_reset(iface);
    }
}

static inline char const* net_if_oper_state2str(enum net_if_oper_state state) {
    #if (CONFIG_NET_IF_LOG_LEVEL >= LOG_LEVEL_DBG)
    switch (state) {
        case NET_IF_OPER_UNKNOWN :
            return "UNKNOWN";

        case NET_IF_OPER_NOTPRESENT :
            return "NOTPRESENT";

        case NET_IF_OPER_DOWN :
            return "DOWN";

        case NET_IF_OPER_LOWERLAYERDOWN :
            return "LOWERLAYERDOWN";

        case NET_IF_OPER_TESTING :
            return "TESTING";

        case NET_IF_OPER_DORMANT :
            return "DORMANT";

        case NET_IF_OPER_UP :
            return "UP";

        default :
            break;
    }

    return "<invalid>";
    #else
    ARG_UNUSED(state);

    return "";
    #endif /* CONFIG_NET_IF_LOG_LEVEL >= LOG_LEVEL_DBG */
}

static void update_operational_state(struct net_if* iface) {
    enum net_if_oper_state prev_state = iface->if_dev->oper_state;
    enum net_if_oper_state new_state  = NET_IF_OPER_UNKNOWN;

    if (!net_if_is_admin_up(iface)) {
        new_state = NET_IF_OPER_DOWN;
        goto exit;
    }

    if (!device_is_ready(net_if_get_device(iface))) {
        new_state = NET_IF_OPER_LOWERLAYERDOWN;
        goto exit;
    }

    if (!net_if_is_carrier_ok(iface)) {
        #if defined(CONFIG_NET_L2_VIRTUAL)
        if (net_if_l2(iface) == &NET_L2_GET_NAME(VIRTUAL)) {
            new_state = NET_IF_OPER_LOWERLAYERDOWN;
        }
        else
        #endif /* CONFIG_NET_L2_VIRTUAL */
        {
            new_state = NET_IF_OPER_DOWN;
        }

        goto exit;
    }

    if (net_if_is_dormant(iface)) {
        new_state = NET_IF_OPER_DORMANT;
        goto exit;
    }

    new_state = NET_IF_OPER_UP;

exit :
    if (net_if_oper_state_set(iface, new_state) != new_state) {
        NET_ERR("Failed to update oper state to %d", new_state);
        return;
    }

    NET_DBG("iface %d (%p), oper state %s admin %s carrier %s dormant %s",
            net_if_get_by_iface(iface), iface,
            net_if_oper_state2str(net_if_oper_state(iface)),
            net_if_is_admin_up(iface) ? "UP" : "DOWN",
            net_if_is_carrier_ok(iface) ? "ON" : "OFF",
            net_if_is_dormant(iface) ? "ON" : "OFF");

    if (net_if_oper_state(iface) == NET_IF_OPER_UP) {
        if (prev_state != NET_IF_OPER_UP) {
            notify_iface_up(iface);
        }
    }
    else {
        if (prev_state == NET_IF_OPER_UP) {
            notify_iface_down(iface);
        }
    }
}

static void init_igmp(struct net_if* iface) {
    #if defined(CONFIG_NET_IPV4_IGMP)
    /* Ensure IPv4 is enabled for this interface. */
    if (net_if_config_ipv4_get(iface, NULL)) {
        return;
    }

    net_ipv4_igmp_init(iface);
    #else
    ARG_UNUSED(iface);
    return;
    #endif
}

int net_if_up(struct net_if* iface) {
    struct net_l2 const* l2;
    int status = 0;

    NET_DBG("iface %d (%p)", net_if_get_by_iface(iface), iface);

    net_if_lock(iface);

    if (net_if_flag_is_set(iface, NET_IF_UP)) {
        status = -EALREADY;
        goto out;
    }

    /* If the L2 does not support enable just set the flag */
    l2 = net_if_l2(iface);
    if ((l2 == NULL) || (l2->enable == NULL)) {
        goto done;
    }
    else {
        /* If the L2 does not implement enable(), then the network
         * device driver cannot implement start(), in which case
         * we can do simple check here and not try to bring interface
         * up as the device is not ready.
         *
         * If the network device driver does implement start(), then
         * it could bring the interface up when the enable() is called
         * few lines below.
         */
        const struct device* dev;

        dev = net_if_get_device(iface);
        NET_ASSERT(dev);

        /* If the device is not ready it is pointless trying to take it up. */
        if (!device_is_ready(dev)) {
            NET_DBG("Device %s (%p) is not ready", dev->name, dev);
            status = -ENXIO;
            goto out;
        }
    }

    /* Notify L2 to enable the interface. Note that the interface is still down
     * at this point from network interface point of view i.e., the NET_IF_UP
     * flag has not been set yet.
     */
    status = l2->enable(iface, true);
    if (status < 0) {
        NET_DBG("Cannot take interface %d up (%d)",
                net_if_get_by_iface(iface), status);
        goto out;
    }

    init_igmp(iface);

done :
    net_if_flag_set(iface, NET_IF_UP);
    net_mgmt_event_notify(NET_EVENT_IF_ADMIN_UP, iface);
    update_operational_state(iface);

out :
    net_if_unlock(iface);

    return (status);
}

int net_if_down(struct net_if* iface) {
    struct net_l2 const* l2;
    int status = 0;

    NET_DBG("iface %p", iface);

    net_if_lock(iface);

    if (!net_if_flag_is_set(iface, NET_IF_UP)) {
        status = -EALREADY;
        goto out;
    }

    leave_mcast_all(iface);
    leave_ipv4_mcast_all(iface);

    /* If the L2 does not support enable just clear the flag */
    l2 = net_if_l2(iface);
    if ((l2 == NULL) || (l2->enable == NULL)) {
        goto done;
    }

    /* Notify L2 to disable the interface */
    status = l2->enable(iface, false);
    if (status < 0) {
        goto out;
    }

done :
    net_if_flag_clear(iface, NET_IF_UP);
    net_mgmt_event_notify(NET_EVENT_IF_ADMIN_DOWN, iface);
    update_operational_state(iface);

out :
    net_if_unlock(iface);

    return (status);
}

void net_if_carrier_on(struct net_if* iface) {
    NET_ASSERT(iface);

    net_if_lock(iface);

    if (!net_if_flag_test_and_set(iface, NET_IF_LOWER_UP)) {
        update_operational_state(iface);
    }

    net_if_unlock(iface);
}

void net_if_carrier_off(struct net_if* iface) {
    NET_ASSERT(iface);

    net_if_lock(iface);

    if (net_if_flag_test_and_clear(iface, NET_IF_LOWER_UP)) {
        update_operational_state(iface);
    }

    net_if_unlock(iface);
}

void net_if_dormant_on(struct net_if* iface) {
    NET_ASSERT(iface);

    net_if_lock(iface);

    if (!net_if_flag_test_and_set(iface, NET_IF_DORMANT)) {
        update_operational_state(iface);
    }

    net_if_unlock(iface);
}

void net_if_dormant_off(struct net_if* iface) {
    NET_ASSERT(iface);

    net_if_lock(iface);

    if (net_if_flag_test_and_clear(iface, NET_IF_DORMANT)) {
        update_operational_state(iface);
    }

    net_if_unlock(iface);
}

#if defined(CONFIG_NET_PROMISCUOUS_MODE)
static int promisc_mode_set(struct net_if* iface, bool enable) {
    enum net_l2_flags l2_flags;

    NET_ASSERT(iface);

    l2_flags = l2_flags_get(iface);
    if (!(l2_flags & NET_L2_PROMISC_MODE)) {
        return (-ENOTSUP);
    }

    #if defined(CONFIG_NET_L2_ETHERNET)
    if (net_if_l2(iface) == &NET_L2_GET_NAME(ETHERNET)) {
        int ret = net_eth_promisc_mode(iface, enable);

        if (ret < 0) {
            return (ret);
        }
    }
    #else
    ARG_UNUSED(enable);

    return (-ENOTSUP);
    #endif

    return (0);
}

int net_if_set_promisc(struct net_if* iface) {
    int ret;

    net_if_lock(iface);

    ret = promisc_mode_set(iface, true);
    if (ret < 0) {
        goto out;
    }

    ret = net_if_flag_test_and_set(iface, NET_IF_PROMISC);
    if (ret) {
        ret = -EALREADY;
        goto out;
    }

out :
    net_if_unlock(iface);

    return (ret);
}

void net_if_unset_promisc(struct net_if* iface) {
    int ret;

    net_if_lock(iface);

    ret = promisc_mode_set(iface, false);
    if (ret < 0) {
        goto out;
    }

    net_if_flag_clear(iface, NET_IF_PROMISC);

out :
    net_if_unlock(iface);
}

bool net_if_is_promisc(struct net_if* iface) {
    NET_ASSERT(iface);

    return net_if_flag_is_set(iface, NET_IF_PROMISC);
}
#endif /* CONFIG_NET_PROMISCUOUS_MODE */

#ifdef CONFIG_NET_POWER_MANAGEMENT

int net_if_suspend(struct net_if* iface) {
    int ret = 0;

    net_if_lock(iface);

    if (net_if_are_pending_tx_packets(iface)) {
        ret = -EBUSY;
        goto out;
    }

    if (net_if_flag_test_and_set(iface, NET_IF_SUSPENDED)) {
        ret = -EALREADY;
        goto out;
    }

    net_stats_add_suspend_start_time(iface, k_cycle_get_32());

out :
    net_if_unlock(iface);

    return (ret);
}

int net_if_resume(struct net_if* iface) {
    int ret = 0;

    net_if_lock(iface);

    if (!net_if_flag_is_set(iface, NET_IF_SUSPENDED)) {
        ret = -EALREADY;
        goto out;
    }

    net_if_flag_clear(iface, NET_IF_SUSPENDED);

    net_stats_add_suspend_end_time(iface, k_cycle_get_32());

out :
    net_if_unlock(iface);

    return (ret);
}

bool net_if_is_suspended(struct net_if* iface) {
    return net_if_flag_is_set(iface, NET_IF_SUSPENDED);
}

#endif /* CONFIG_NET_POWER_MANAGEMENT */

#if defined(CONFIG_NET_PKT_TIMESTAMP_THREAD)
static void net_tx_ts_thread(void* p1, void* p2, void* p3) {
    ARG_UNUSED(p1);
    ARG_UNUSED(p2);
    ARG_UNUSED(p3);

    struct net_pkt* pkt;

    NET_DBG("Starting TX timestamp callback thread");

    while (1) {
        pkt = k_fifo_get(&tx_ts_queue, K_FOREVER);
        if (pkt) {
            net_if_call_timestamp_cb(pkt);
        }
        net_pkt_unref(pkt);
    }
}

void net_if_register_timestamp_cb(struct net_if_timestamp_cb* handle,
                                  struct net_pkt* pkt,
                                  struct net_if* iface,
                                  net_if_timestamp_callback_t cb) {
    k_mutex_lock(&lock, K_FOREVER);

    sys_slist_find_and_remove(&timestamp_callbacks, &handle->node);
    sys_slist_prepend(&timestamp_callbacks, &handle->node);

    handle->iface = iface;
    handle->cb    = cb;
    handle->pkt   = pkt;

    k_mutex_unlock(&lock);
}

void net_if_unregister_timestamp_cb(struct net_if_timestamp_cb* handle) {
    k_mutex_lock(&lock, K_FOREVER);

    sys_slist_find_and_remove(&timestamp_callbacks, &handle->node);

    k_mutex_unlock(&lock);
}

void net_if_call_timestamp_cb(struct net_pkt* pkt) {
    sys_snode_t* sn;
    sys_snode_t* sns;

    k_mutex_lock(&lock, K_FOREVER);

    SYS_SLIST_FOR_EACH_NODE_SAFE(&timestamp_callbacks, sn, sns) {
        struct net_if_timestamp_cb* handle =
                CONTAINER_OF(sn, struct net_if_timestamp_cb, node);

        if (((handle->iface == NULL) ||
            (handle->iface == net_pkt_iface(pkt))) &&
            (handle->pkt == NULL || handle->pkt == pkt)) {
            handle->cb(pkt);
        }
    }

    k_mutex_unlock(&lock);
}

void net_if_add_tx_timestamp(struct net_pkt* pkt) {
    k_fifo_put(&tx_ts_queue, pkt);
    net_pkt_ref(pkt);
}
#endif /* CONFIG_NET_PKT_TIMESTAMP_THREAD */

bool net_if_is_wifi(struct net_if* iface) {
    if (net_if_is_offloaded(iface)) {
        return net_off_is_wifi_offloaded(iface);
    }

    if (IS_ENABLED(CONFIG_NET_L2_ETHERNET)) {
        return net_if_l2(iface) == &NET_L2_GET_NAME(ETHERNET) &&
               net_eth_type_is_wifi(iface);
    }

    return (false);
}

struct net_if* net_if_get_first_wifi(void) {
    STRUCT_SECTION_FOREACH(net_if, iface) {
        if (net_if_is_wifi(iface)) {
            return (iface);
        }
    }

    return (NULL);
}

struct net_if* net_if_get_wifi_sta(void) {
    STRUCT_SECTION_FOREACH(net_if, iface) {
        if (net_if_is_wifi(iface)
            #ifdef CONFIG_WIFI_NM
            && wifi_nm_iface_is_sta(iface)
            #endif
        ) {
            return (iface);
        }
    }

    /* If no STA interface is found, return the first WiFi interface */
    return net_if_get_first_wifi();
}

struct net_if* net_if_get_wifi_sap(void) {
    STRUCT_SECTION_FOREACH(net_if, iface) {
        if (net_if_is_wifi(iface)
            #ifdef CONFIG_WIFI_NM
            && wifi_nm_iface_is_sap(iface)
            #endif
            ) {
            return (iface);
        }
    }

    /* If no STA interface is found, return the first WiFi interface */
    return net_if_get_first_wifi();
}

int net_if_get_name(struct net_if* iface, char* buf, int len) {
    #if defined(CONFIG_NET_INTERFACE_NAME)
    int name_len;

    if ((iface == NULL) || (buf == NULL) || (len <= 0)) {
        return (-EINVAL);
    }

    name_len = strlen(net_if_get_config(iface)->name);
    if (name_len >= len) {
        return (-ERANGE);
    }

    /* Copy string and null terminator */
    memcpy(buf, net_if_get_config(iface)->name, name_len + 1);

    return (name_len);
    #else
    return (-ENOTSUP);
    #endif
}

int net_if_set_name(struct net_if* iface, char const* buf) {
    #if defined(CONFIG_NET_INTERFACE_NAME)
    int name_len;

    if ((iface == NULL) || (buf == NULL)) {
        return (-EINVAL);
    }

    name_len = strlen(buf);
    if (name_len >= sizeof(iface->config.name)) {
        return (-ENAMETOOLONG);
    }

    STRUCT_SECTION_FOREACH(net_if, iface_check) {
        if (iface_check == iface) {
            continue;
        }

        if (memcmp(net_if_get_config(iface_check)->name,
                   buf,
                   name_len + 1) == 0) {
            return (-EALREADY);
        }
    }

    /* Copy string and null terminator */
    (void) memcpy(net_if_get_config(iface)->name, buf, name_len + 1);

    return (0);
    #else
    return (-ENOTSUP);
    #endif
}

int net_if_get_by_name(char const* name) {
    #if defined(CONFIG_NET_INTERFACE_NAME)
    if (name == NULL) {
        return (-EINVAL);
    }

    STRUCT_SECTION_FOREACH(net_if, iface) {
        if (strncmp(net_if_get_config(iface)->name, name, strlen(name)) == 0) {
            return net_if_get_by_iface(iface);
        }
    }

    return (-ENOENT);
    #else
    return (-ENOTSUP);
    #endif
}

#if defined(CONFIG_NET_INTERFACE_NAME)
static void set_default_name(struct net_if* iface) {
    char name[CONFIG_NET_INTERFACE_NAME_LEN + 1];
    int  ret;

    if (net_if_is_wifi(iface)) {
        static int wlan_count;

        snprintk(name, sizeof(name), "wlan%d", wlan_count++);
    }
    else if (IS_ENABLED(CONFIG_NET_L2_ETHERNET) &&
             (net_if_l2(iface) == &NET_L2_GET_NAME(ETHERNET))) {
        static int eth_count;

        snprintk(name, sizeof(name), "eth%d", eth_count++);
    }
    else if (IS_ENABLED(CONFIG_NET_L2_IEEE802154) &&
             (net_if_l2(iface) == &NET_L2_GET_NAME(IEEE802154))) {
        static int ieee_count;

        snprintk(name, sizeof(name), "ieee%d", ieee_count++);
    }
    else if (IS_ENABLED(CONFIG_NET_L2_DUMMY) &&
             (net_if_l2(iface) == &NET_L2_GET_NAME(DUMMY))) {
        static int dummy_count;

        snprintk(name, sizeof(name), "dummy%d", dummy_count++);
    }
    else if (IS_ENABLED(CONFIG_NET_L2_CANBUS_RAW) &&
             (net_if_l2(iface) == &NET_L2_GET_NAME(CANBUS_RAW))) {
        static int can_count;

        snprintk(name, sizeof(name), "can%d", can_count++);
    }
    else if (IS_ENABLED(CONFIG_NET_L2_PPP) &&
             (net_if_l2(iface) == &NET_L2_GET_NAME(PPP))) {
        static int ppp_count;

        snprintk(name, sizeof(name), "ppp%d", ppp_count++);
    }
    else if (IS_ENABLED(CONFIG_NET_L2_OPENTHREAD) &&
             (net_if_l2(iface) == &NET_L2_GET_NAME(OPENTHREAD))) {
        static int thread_count;

        snprintk(name, sizeof(name), "thread%d", thread_count++);
    }
    else {
        static int net_count;

        snprintk(name, sizeof(name), "net%d", net_count++);
    }

    ret = net_if_set_name(iface, name);
    if (ret < 0) {
        NET_WARN("Cannot set default name for interface %d (%p) (%d)",
                 net_if_get_by_iface(iface), iface, ret);
    }
}
#endif /* CONFIG_NET_INTERFACE_NAME */

void net_if_init(void) {
    int if_count = 0;

    NET_DBG("");

    k_mutex_lock(&lock, K_FOREVER);

    net_tc_tx_init();

    STRUCT_SECTION_FOREACH(net_if, iface) {
        #if defined(CONFIG_NET_INTERFACE_NAME)
        memset(net_if_get_config(iface)->name, 0,
               sizeof(iface->config.name));
        #endif

        init_iface(iface);

        #if defined(CONFIG_NET_INTERFACE_NAME)
        /* If the driver did not set the name, then set
         * a default name for the network interface.
         */
        if (net_if_get_config(iface)->name[0] == '\0') {
            set_default_name(iface);
        }
        #endif

        if_count++;
    }

    if (if_count == 0) {
        NET_ERR("There is no network interface to work with!");
        goto out;
    }

    #if defined(CONFIG_ASSERT)
    /* Do extra check that verifies that interface count is properly
     * done.
     */
    int count_if;

    NET_IFACE_COUNT(&count_if);
    NET_ASSERT(count_if == if_count);
    #endif

    iface_ipv6_init(if_count);
    iface_ipv4_init(if_count);
    iface_router_init();

    #if defined(CONFIG_NET_PKT_TIMESTAMP_THREAD)
    k_thread_create(&tx_thread_ts, tx_ts_stack,
                    K_KERNEL_STACK_SIZEOF(tx_ts_stack),
                    net_tx_ts_thread,
                    NULL, NULL, NULL, K_PRIO_COOP(1), 0, K_NO_WAIT);
    k_thread_name_set(&tx_thread_ts, "tx_tstamp");
    #endif /* CONFIG_NET_PKT_TIMESTAMP_THREAD */

out :
    k_mutex_unlock(&lock);
}

void net_if_post_init(void) {
    bool is_set;

    NET_DBG("");

    /* After TX is running, attempt to bring the interface up */
    STRUCT_SECTION_FOREACH(net_if, iface) {
        is_set = net_if_flag_is_set(iface, NET_IF_NO_AUTO_START);
        if (is_set == false) {
            net_if_up(iface);
        }
    }
}<|MERGE_RESOLUTION|>--- conflicted
+++ resolved
@@ -1691,26 +1691,8 @@
     ARRAY_FOR_EACH(ipv6->mcast, i) {
         int ret;
 
-<<<<<<< HEAD
-		if (!ipv6->mcast[i].is_used ||
-		    net_if_ipv6_maddr_is_joined(&ipv6->mcast[i])) {
-			continue;
-		}
-
-		ret = net_ipv6_mld_join(iface, &ipv6->mcast[i].address.in6_addr);
-		if (ret < 0) {
-			NET_ERR("Cannot join mcast address %s for %d (%d)",
-				net_sprint_ipv6_addr(&ipv6->mcast[i].address.in6_addr),
-				net_if_get_by_iface(iface), ret);
-		} else {
-			NET_DBG("Rejoined mcast address %s for %d",
-				net_sprint_ipv6_addr(&ipv6->mcast[i].address.in6_addr),
-				net_if_get_by_iface(iface));
-		}
-	}
-=======
         if (!ipv6->mcast[i].is_used ||
-            net_if_ipv4_maddr_is_joined(&ipv6->mcast[i])) {
+            net_if_ipv6_maddr_is_joined(&ipv6->mcast[i])) {
             continue;
         }
 
@@ -1720,8 +1702,12 @@
                     net_sprint_ipv6_addr(&ipv6->mcast[i].address.in6_addr),
                     net_if_get_by_iface(iface), ret);
         }
-    }
->>>>>>> ce442888
+        else {
+            NET_DBG("Rejoined mcast address %s for %d",
+                    net_sprint_ipv6_addr(&ipv6->mcast[i].address.in6_addr),
+                    net_if_get_by_iface(iface));
+        }
+    }
 
 out :
     net_if_unlock(iface);
