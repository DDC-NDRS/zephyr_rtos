--- conflicted
+++ resolved
@@ -5658,89 +5658,6 @@
 }
 
 #if defined(CONFIG_NET_INTERFACE_NAME)
-<<<<<<< HEAD
-static void set_default_name(struct net_if *iface)
-{
-	char name[CONFIG_NET_INTERFACE_NAME_LEN + 1] = { 0 };
-	int ret;
-
-	if (net_if_is_wifi(iface)) {
-		static int count;
-
-		snprintk(name, sizeof(name) - 1, "wlan%d", count++);
-
-	} else if (IS_ENABLED(CONFIG_NET_L2_ETHERNET)) {
-#if defined(CONFIG_NET_L2_ETHERNET)
-		if (net_if_l2(iface) == &NET_L2_GET_NAME(ETHERNET)) {
-			static int count;
-
-			snprintk(name, sizeof(name) - 1, "eth%d", count++);
-		}
-#endif /* CONFIG_NET_L2_ETHERNET */
-	}
-
-	if (IS_ENABLED(CONFIG_NET_L2_IEEE802154)) {
-#if defined(CONFIG_NET_L2_IEEE802154)
-		if (net_if_l2(iface) == &NET_L2_GET_NAME(IEEE802154)) {
-			static int count;
-
-			snprintk(name, sizeof(name) - 1, "ieee%d", count++);
-		}
-#endif /* CONFIG_NET_L2_IEEE802154 */
-	}
-
-	if (IS_ENABLED(CONFIG_NET_L2_DUMMY)) {
-#if defined(CONFIG_NET_L2_DUMMY)
-		if (net_if_l2(iface) == &NET_L2_GET_NAME(DUMMY)) {
-			static int count;
-
-			snprintk(name, sizeof(name) - 1, "dummy%d", count++);
-		}
-#endif /* CONFIG_NET_L2_DUMMY */
-	}
-
-	if (IS_ENABLED(CONFIG_NET_L2_CANBUS_RAW)) {
-#if defined(CONFIG_NET_L2_CANBUS_RAW)
-		if (net_if_l2(iface) == &NET_L2_GET_NAME(CANBUS_RAW)) {
-			static int count;
-
-			snprintk(name, sizeof(name) - 1, "can%d", count++);
-		}
-#endif /* CONFIG_NET_L2_CANBUS_RAW */
-	}
-
-	if (IS_ENABLED(CONFIG_NET_L2_PPP)) {
-#if defined(CONFIG_NET_L2_PPP)
-		if (net_if_l2(iface) == &NET_L2_GET_NAME(PPP)) {
-			static int count;
-
-			snprintk(name, sizeof(name) - 1, "ppp%d", count++);
-		}
-#endif /* CONFIG_NET_L2_PPP */
-	}
-
-	if (IS_ENABLED(CONFIG_NET_L2_OPENTHREAD)) {
-#if defined(CONFIG_NET_L2_OPENTHREAD)
-		if (net_if_l2(iface) == &NET_L2_GET_NAME(OPENTHREAD)) {
-			static int count;
-
-			snprintk(name, sizeof(name) - 1, "thread%d", count++);
-		}
-#endif /* CONFIG_NET_L2_OPENTHREAD */
-	}
-
-	if (name[0] == '\0') {
-		static int count;
-
-		snprintk(name, sizeof(name) - 1, "net%d", count++);
-	}
-
-	ret = net_if_set_name(iface, name);
-	if (ret < 0) {
-		NET_WARN("Cannot set default name for interface %d (%p) (%d)",
-			 net_if_get_by_iface(iface), iface, ret);
-	}
-=======
 static void set_default_name(struct net_if* iface) {
     char name[CONFIG_NET_INTERFACE_NAME_LEN + 1] = {0};
     int  ret;
@@ -5748,14 +5665,14 @@
     if (net_if_is_wifi(iface)) {
         static int count;
 
-        snprintk(name, sizeof(name) - 1, "wlan%d", count++);
+        snprintk(name, (sizeof(name) - 1), "wlan%d", count++);
     }
     else if (IS_ENABLED(CONFIG_NET_L2_ETHERNET)) {
         #if defined(CONFIG_NET_L2_ETHERNET)
         if (net_if_l2(iface) == &NET_L2_GET_NAME(ETHERNET)) {
             static int count;
 
-            snprintk(name, sizeof(name) - 1, "eth%d", count++);
+            snprintk(name, (sizeof(name) - 1), "eth%d", count++);
         }
         #endif /* CONFIG_NET_L2_ETHERNET */
     }
@@ -5765,7 +5682,7 @@
         if (net_if_l2(iface) == &NET_L2_GET_NAME(IEEE802154)) {
             static int count;
 
-            snprintk(name, sizeof(name) - 1, "ieee%d", count++);
+            snprintk(name, (sizeof(name) - 1), "ieee%d", count++);
         }
         #endif /* CONFIG_NET_L2_IEEE802154 */
     }
@@ -5775,7 +5692,7 @@
         if (net_if_l2(iface) == &NET_L2_GET_NAME(DUMMY)) {
             static int count;
 
-            snprintk(name, sizeof(name) - 1, "dummy%d", count++);
+            snprintk(name, (sizeof(name) - 1), "dummy%d", count++);
         }
         #endif /* CONFIG_NET_L2_DUMMY */
     }
@@ -5785,7 +5702,7 @@
         if (net_if_l2(iface) == &NET_L2_GET_NAME(CANBUS_RAW)) {
             static int count;
 
-            snprintk(name, sizeof(name) - 1, "can%d", count++);
+            snprintk(name, (sizeof(name) - 1), "can%d", count++);
         }
         #endif /* CONFIG_NET_L2_CANBUS_RAW */
     }
@@ -5795,15 +5712,25 @@
         if (net_if_l2(iface) == &NET_L2_GET_NAME(PPP)) {
             static int count;
 
-            snprintk(name, sizeof(name) - 1, "ppp%d", count++);
+            snprintk(name, (sizeof(name) - 1), "ppp%d", count++);
         }
         #endif /* CONFIG_NET_L2_PPP */
+    }
+
+    if (IS_ENABLED(CONFIG_NET_L2_OPENTHREAD)) {
+        #if defined(CONFIG_NET_L2_OPENTHREAD)
+        if (net_if_l2(iface) == &NET_L2_GET_NAME(OPENTHREAD)) {
+            static int count;
+
+            snprintk(name, (sizeof(name) - 1), "thread%d", count++);
+        }
+        #endif /* CONFIG_NET_L2_OPENTHREAD */
     }
 
     if (name[0] == '\0') {
         static int count;
 
-        snprintk(name, sizeof(name) - 1, "net%d", count++);
+        snprintk(name, (sizeof(name) - 1), "net%d", count++);
     }
 
     ret = net_if_set_name(iface, name);
@@ -5811,7 +5738,6 @@
         NET_WARN("Cannot set default name for interface %d (%p) (%d)",
                  net_if_get_by_iface(iface), iface, ret);
     }
->>>>>>> 2d0d1fd6
 }
 #endif /* CONFIG_NET_INTERFACE_NAME */
 
