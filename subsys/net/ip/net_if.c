--- conflicted
+++ resolved
@@ -2619,7 +2619,6 @@
     }
 
 out :
-
     return (ret);
 }
 
@@ -2675,17 +2674,8 @@
     return iface_router_rm(router);
 }
 
-<<<<<<< HEAD
-uint8_t net_if_ipv6_get_mcast_hop_limit(struct net_if *iface)
-{
-	int ret = 0;
-
-	net_if_lock(iface);
-=======
 uint8_t net_if_ipv6_get_mcast_hop_limit(struct net_if* iface) {
-    #if defined(CONFIG_NET_NATIVE_IPV6)
     uint8_t ret = 0;
->>>>>>> 7a46e2ef
 
     net_if_lock(iface);
 
@@ -2697,48 +2687,16 @@
         goto out;
     }
 
-<<<<<<< HEAD
-	return ret;
-}
-
-void net_if_ipv6_set_mcast_hop_limit(struct net_if *iface, uint8_t hop_limit)
-{
-	net_if_lock(iface);
-=======
     ret = iface->config.ip.ipv6->mcast_hop_limit;
->>>>>>> 7a46e2ef
 
 out :
     net_if_unlock(iface);
 
     return (ret);
-    #else
-    ARG_UNUSED(iface);
-
-<<<<<<< HEAD
-	iface->config.ip.ipv6->mcast_hop_limit = hop_limit;
-out:
-	net_if_unlock(iface);
-}
-
-uint8_t net_if_ipv6_get_hop_limit(struct net_if *iface)
-{
-	int ret = 0;
-
-	net_if_lock(iface);
-
-	if (net_if_config_ipv6_get(iface, NULL) < 0) {
-		goto out;
-	}
-=======
-    return (0);
-    #endif
 }
 
 void net_if_ipv6_set_mcast_hop_limit(struct net_if* iface, uint8_t hop_limit) {
-    #if defined(CONFIG_NET_NATIVE_IPV6)
-    net_if_lock(iface);
->>>>>>> 7a46e2ef
+    net_if_lock(iface);
 
     if (net_if_config_ipv6_get(iface, NULL) < 0) {
         goto out;
@@ -2748,28 +2706,13 @@
         goto out;
     }
 
-<<<<<<< HEAD
-	return ret;
-}
-
-void net_if_ipv6_set_hop_limit(struct net_if *iface, uint8_t hop_limit)
-{
-	net_if_lock(iface);
-=======
     iface->config.ip.ipv6->mcast_hop_limit = hop_limit;
-
-out :
-    net_if_unlock(iface);
-    #else
-    ARG_UNUSED(iface);
-    ARG_UNUSED(hop_limit);
-    #endif
+out :
+    net_if_unlock(iface);
 }
 
 uint8_t net_if_ipv6_get_hop_limit(struct net_if* iface) {
-    #if defined(CONFIG_NET_NATIVE_IPV6)
     uint8_t ret = 0;
->>>>>>> 7a46e2ef
 
     net_if_lock(iface);
 
@@ -2777,22 +2720,9 @@
         goto out;
     }
 
-<<<<<<< HEAD
-	iface->config.ip.ipv6->hop_limit = hop_limit;
-out:
-	net_if_unlock(iface);
-}
-
-struct in6_addr *net_if_ipv6_get_ll(struct net_if *iface,
-				    enum net_addr_state addr_state)
-{
-	struct in6_addr *addr = NULL;
-	struct net_if_ipv6 *ipv6;
-=======
     if (!iface->config.ip.ipv6) {
         goto out;
     }
->>>>>>> 7a46e2ef
 
     ret = iface->config.ip.ipv6->hop_limit;
 
@@ -2800,15 +2730,9 @@
     net_if_unlock(iface);
 
     return (ret);
-    #else
-    ARG_UNUSED(iface);
-
-    return (0);
-    #endif
 }
 
 void net_if_ipv6_set_hop_limit(struct net_if* iface, uint8_t hop_limit) {
-    #if defined(CONFIG_NET_NATIVE_IPV6)
     net_if_lock(iface);
 
     if (net_if_config_ipv6_get(iface, NULL) < 0) {
@@ -2823,10 +2747,6 @@
 
 out :
     net_if_unlock(iface);
-    #else
-    ARG_UNUSED(iface);
-    ARG_UNUSED(hop_limit);
-    #endif
 }
 
 struct net_in6_addr* net_if_ipv6_get_ll(struct net_if* iface,
@@ -3354,15 +3274,8 @@
     return (ret);
 }
 
-<<<<<<< HEAD
-uint8_t net_if_ipv4_get_ttl(struct net_if *iface)
-{
-	int ret = 0;
-=======
 uint8_t net_if_ipv4_get_ttl(struct net_if* iface) {
-    #if defined(CONFIG_NET_NATIVE_IPV4)
     uint8_t ret = 0;
->>>>>>> 7a46e2ef
 
     net_if_lock(iface);
 
@@ -3376,29 +3289,14 @@
 
     ret = iface->config.ip.ipv4->ttl;
 
-<<<<<<< HEAD
-	return ret;
-}
-
-void net_if_ipv4_set_ttl(struct net_if *iface, uint8_t ttl)
-{
-	net_if_lock(iface);
-=======
 out :
     net_if_unlock(iface);
 
     return (ret);
-    #else
-    ARG_UNUSED(iface);
-
-    return (0);
-    #endif
 }
 
 void net_if_ipv4_set_ttl(struct net_if* iface, uint8_t ttl) {
-    #if defined(CONFIG_NET_NATIVE_IPV4)
-    net_if_lock(iface);
->>>>>>> 7a46e2ef
+    net_if_lock(iface);
 
     if (net_if_config_ipv4_get(iface, NULL) < 0) {
         goto out;
@@ -3408,30 +3306,13 @@
         goto out;
     }
 
-<<<<<<< HEAD
-	iface->config.ip.ipv4->ttl = ttl;
-out:
-	net_if_unlock(iface);
-}
-
-uint8_t net_if_ipv4_get_mcast_ttl(struct net_if *iface)
-{
-	int ret = 0;
-=======
     iface->config.ip.ipv4->ttl = ttl;
-
-out :
-    net_if_unlock(iface);
-    #else
-    ARG_UNUSED(iface);
-    ARG_UNUSED(ttl);
-    #endif
+out :
+    net_if_unlock(iface);
 }
 
 uint8_t net_if_ipv4_get_mcast_ttl(struct net_if* iface) {
-    #if defined(CONFIG_NET_NATIVE_IPV4)
     uint8_t ret = 0;
->>>>>>> 7a46e2ef
 
     net_if_lock(iface);
 
@@ -3444,30 +3325,14 @@
     }
 
     ret = iface->config.ip.ipv4->mcast_ttl;
-
-<<<<<<< HEAD
-	return ret;
-}
-
-void net_if_ipv4_set_mcast_ttl(struct net_if *iface, uint8_t ttl)
-{
-	net_if_lock(iface);
-=======
 out :
     net_if_unlock(iface);
 
     return (ret);
-    #else
-    ARG_UNUSED(iface);
-
-    return (0);
-    #endif
 }
 
 void net_if_ipv4_set_mcast_ttl(struct net_if* iface, uint8_t ttl) {
-    #if defined(CONFIG_NET_NATIVE_IPV4)
-    net_if_lock(iface);
->>>>>>> 7a46e2ef
+    net_if_lock(iface);
 
     if (net_if_config_ipv4_get(iface, NULL) < 0) {
         goto out;
@@ -3477,20 +3342,9 @@
         goto out;
     }
 
-<<<<<<< HEAD
-	iface->config.ip.ipv4->mcast_ttl = ttl;
-out:
-	net_if_unlock(iface);
-=======
     iface->config.ip.ipv4->mcast_ttl = ttl;
-
-out :
-    net_if_unlock(iface);
-    #else
-    ARG_UNUSED(iface);
-    ARG_UNUSED(ttl);
-    #endif
->>>>>>> 7a46e2ef
+out :
+    net_if_unlock(iface);
 }
 
 struct net_if_router* net_if_ipv4_router_lookup(struct net_if const* iface,
