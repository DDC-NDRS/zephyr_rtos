--- conflicted
+++ resolved
@@ -338,7 +338,10 @@
 
 void net_if_try_queue_tx(struct net_if* iface, struct net_pkt* pkt, k_timeout_t timeout) {
     if (!net_pkt_filter_send_ok(pkt)) {
-        /* silently drop the packet */
+        /* Silently drop the packet, but update the statistics in order
+         * to be able to monitor filter activity.
+         */
+        net_stats_update_filter_tx_drop(net_pkt_iface(pkt));
         net_pkt_unref(pkt);
         return;
     }
@@ -381,180 +384,7 @@
     net_pkt_unref(pkt);
     net_stats_update_tc_sent_dropped(iface, tc);
 
-<<<<<<< HEAD
     return;
-=======
-static bool net_if_tx(struct net_if *iface, struct net_pkt *pkt)
-{
-	struct net_linkaddr ll_dst = { 0 };
-	struct net_context *context;
-	uint32_t create_time;
-	int status;
-
-	/* We collect send statistics for each socket priority if enabled */
-	uint8_t pkt_priority;
-
-	if (!pkt) {
-		return false;
-	}
-
-	create_time = net_pkt_create_time(pkt);
-
-	debug_check_packet(pkt);
-
-	/* If there're any link callbacks, with such a callback receiving
-	 * a destination address, copy that address out of packet, just in
-	 * case packet is freed before callback is called.
-	 */
-	if (!sys_slist_is_empty(&link_callbacks)) {
-		if (net_linkaddr_set(&ll_dst,
-				     net_pkt_lladdr_dst(pkt)->addr,
-				     net_pkt_lladdr_dst(pkt)->len) < 0) {
-			return false;
-		}
-	}
-
-	context = net_pkt_context(pkt);
-
-	if (net_if_flag_is_set(iface, NET_IF_LOWER_UP)) {
-		if (IS_ENABLED(CONFIG_NET_PKT_TXTIME_STATS) ||
-		    IS_ENABLED(CONFIG_TRACING_NET_CORE)) {
-			pkt_priority = net_pkt_priority(pkt);
-
-			if (IS_ENABLED(CONFIG_NET_PKT_TXTIME_STATS_DETAIL)) {
-				/* Make sure the statistics information is not
-				 * lost by keeping the net_pkt over L2 send.
-				 */
-				net_pkt_ref(pkt);
-			}
-		}
-
-		net_if_tx_lock(iface);
-		status = net_if_l2(iface)->send(iface, pkt);
-		net_if_tx_unlock(iface);
-
-		if (IS_ENABLED(CONFIG_NET_PKT_TXTIME_STATS) ||
-		    IS_ENABLED(CONFIG_TRACING_NET_CORE)) {
-			uint32_t end_tick = k_cycle_get_32();
-
-			net_pkt_set_tx_stats_tick(pkt, end_tick);
-
-			net_stats_update_tc_tx_time(iface,
-						    pkt_priority,
-						    create_time,
-						    end_tick);
-
-			SYS_PORT_TRACING_FUNC(net, tx_time, pkt, end_tick);
-
-			if (IS_ENABLED(CONFIG_NET_PKT_TXTIME_STATS_DETAIL)) {
-				update_txtime_stats_detail(
-					pkt,
-					create_time,
-					end_tick);
-
-				net_stats_update_tc_tx_time_detail(
-					iface, pkt_priority,
-					net_pkt_stats_tick(pkt));
-
-				/* For TCP connections, we might keep the pkt
-				 * longer so that we can resend it if needed.
-				 * Because of that we need to clear the
-				 * statistics here.
-				 */
-				net_pkt_stats_tick_reset(pkt);
-
-				net_pkt_unref(pkt);
-			}
-		}
-
-	} else {
-		/* Drop packet if interface is not up */
-		NET_WARN("iface %p is down", iface);
-		status = -ENETDOWN;
-	}
-
-	if (status < 0) {
-		net_pkt_unref(pkt);
-	} else {
-		net_stats_update_bytes_sent(iface, status);
-	}
-
-	if (context) {
-		NET_DBG("Calling context send cb %p status %d",
-			context, status);
-
-		net_context_send_cb(context, status);
-	}
-
-	if (ll_dst.len > 0) {
-		net_if_call_link_cb(iface, &ll_dst, status);
-	}
-
-	return true;
-}
-
-void net_process_tx_packet(struct net_pkt *pkt)
-{
-	struct net_if *iface;
-
-	net_pkt_set_tx_stats_tick(pkt, k_cycle_get_32());
-
-	iface = net_pkt_iface(pkt);
-
-	net_if_tx(iface, pkt);
-
-#if defined(CONFIG_NET_POWER_MANAGEMENT)
-	iface->tx_pending--;
-#endif
-}
-
-void net_if_try_queue_tx(struct net_if *iface, struct net_pkt *pkt, k_timeout_t timeout)
-{
-	if (!net_pkt_filter_send_ok(pkt)) {
-		/* Silently drop the packet, but update the statistics in order
-		 * to be able to monitor filter activity.
-		 */
-		net_stats_update_filter_tx_drop(net_pkt_iface(pkt));
-		net_pkt_unref(pkt);
-		return;
-	}
-
-	size_t len = net_pkt_get_len(pkt);
-	uint8_t prio = net_pkt_priority(pkt);
-	uint8_t tc = net_tx_priority2tc(prio);
-
-#if NET_TC_TX_COUNT > 1
-	NET_DBG("TC %d with prio %d pkt %p", tc, prio, pkt);
-#endif
-
-	/* For highest priority packet, skip the TX queue and push directly to
-	 * the driver. Also if there are no TX queue/thread, push the packet
-	 * directly to the driver.
-	 */
-	if ((IS_ENABLED(CONFIG_NET_TC_TX_SKIP_FOR_HIGH_PRIO) &&
-	     prio >= NET_PRIORITY_CA) || NET_TC_TX_COUNT == 0) {
-		net_pkt_set_tx_stats_tick(pkt, k_cycle_get_32());
-
-		net_if_tx(net_pkt_iface(pkt), pkt);
-	} else {
-		if (net_tc_try_submit_to_tx_queue(tc, pkt, timeout) != NET_OK) {
-			goto drop;
-		}
-#if defined(CONFIG_NET_POWER_MANAGEMENT)
-		iface->tx_pending++;
-#endif
-	}
-
-	net_stats_update_tc_sent_pkt(iface, tc);
-	net_stats_update_tc_sent_bytes(iface, tc, len);
-	net_stats_update_tc_sent_priority(iface, tc, prio);
-	return;
-
-drop:
-	net_pkt_unref(pkt);
-	net_stats_update_tc_sent_dropped(iface, tc);
-	return;
->>>>>>> 86293ebe
 }
 #endif /* CONFIG_NET_NATIVE */
 
