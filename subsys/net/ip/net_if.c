--- conflicted
+++ resolved
@@ -1320,7 +1320,9 @@
 
 void net_if_start_dad(struct net_if* iface) {
     struct net_if_addr const* ifaddr;
+    struct net_if_addr const* next;
     struct net_if_ipv6* ipv6;
+    sys_slist_t dad_needed;
     struct net_in6_addr addr = {0};
     int ret;
 
@@ -1370,6 +1372,8 @@
     /* Start DAD for all the addresses that were added earlier when
      * the interface was down.
      */
+    sys_slist_init(&dad_needed);
+
     ARRAY_FOR_EACH(ipv6->unicast, i) {
         if (!ipv6->unicast[i].is_used ||
             (ipv6->unicast[i].address.family != NET_AF_INET6) ||
@@ -1379,8 +1383,20 @@
             continue;
         }
 
-        net_if_ipv6_start_dad(iface, &ipv6->unicast[i]);
-    }
+        sys_slist_prepend(&dad_needed, &ipv6->unicast[i].dad_need_node);
+    }
+
+    net_if_unlock(iface);
+
+    /* Start DAD for all the addresses without holding the iface lock
+     * to avoid any possible mutex deadlock issues.
+     */
+    SYS_SLIST_FOR_EACH_CONTAINER_SAFE(&dad_needed,
+                                      ifaddr, next, dad_need_node) {
+        net_if_ipv6_start_dad(iface, ifaddr);
+    }
+
+    return;
 
 out :
     net_if_unlock(iface);
@@ -1429,7 +1445,10 @@
     net_if_ipv6_addr_rm(iface, addr);
 
     if (IS_ENABLED(CONFIG_NET_IPV6_PE) && iface->pe_enabled) {
+        net_if_unlock(iface);
+
         net_ipv6_pe_start(iface, addr, timeout, preferred_lifetime);
+        return;
     }
 
 out :
@@ -1494,195 +1513,8 @@
     SYS_SLIST_FOR_EACH_CONTAINER(&expired_list, ipv6, rs_node) {
         struct net_if* iface = NULL;
 
-<<<<<<< HEAD
         /* Did not receive RA yet. */
         ipv6->rs_count++;
-=======
-void net_if_ipv6_start_dad(struct net_if *iface,
-			   struct net_if_addr *ifaddr)
-{
-	ifaddr->addr_state = NET_ADDR_TENTATIVE;
-
-	if (net_if_is_up(iface)) {
-		NET_DBG("Interface %p ll addr %s tentative IPv6 addr %s",
-			iface,
-			net_sprint_ll_addr(
-					   net_if_get_link_addr(iface)->addr,
-					   net_if_get_link_addr(iface)->len),
-			net_sprint_ipv6_addr(&ifaddr->address.in6_addr));
-
-		ifaddr->dad_count = 1U;
-
-		if (net_ipv6_start_dad(iface, ifaddr) != 0) {
-			NET_ERR("Interface %p failed to send DAD query for %s",
-				iface,
-				net_sprint_ipv6_addr(&ifaddr->address.in6_addr));
-		}
-
-		ifaddr->dad_start = k_uptime_get_32();
-		ifaddr->ifindex = net_if_get_by_iface(iface);
-
-		k_mutex_lock(&lock, K_FOREVER);
-		sys_slist_find_and_remove(&active_dad_timers,
-					  &ifaddr->dad_node);
-		sys_slist_append(&active_dad_timers, &ifaddr->dad_node);
-		k_mutex_unlock(&lock);
-
-		/* FUTURE: use schedule, not reschedule. */
-		if (!k_work_delayable_remaining_get(&dad_timer)) {
-			k_work_reschedule(&dad_timer,
-					  K_MSEC(DAD_TIMEOUT));
-		}
-	} else {
-		NET_DBG("Interface %p is down, starting DAD for %s later.",
-			iface,
-			net_sprint_ipv6_addr(&ifaddr->address.in6_addr));
-	}
-}
-
-void net_if_start_dad(struct net_if *iface)
-{
-	struct net_if_addr *ifaddr, *next;
-	struct net_if_ipv6 *ipv6;
-	sys_slist_t dad_needed;
-	struct in6_addr addr = { };
-	int ret;
-
-	net_if_lock(iface);
-
-	NET_DBG("Starting DAD for iface %p", iface);
-
-	ret = net_if_config_ipv6_get(iface, &ipv6);
-	if (ret < 0) {
-		if (ret != -ENOTSUP) {
-			NET_WARN("Cannot do DAD IPv6 config is not valid.");
-		}
-
-		goto out;
-	}
-
-	if (!ipv6) {
-		goto out;
-	}
-
-	ret = net_ipv6_addr_generate_iid(iface, NULL,
-					 COND_CODE_1(CONFIG_NET_IPV6_IID_STABLE,
-						     ((uint8_t *)&ipv6->network_counter),
-						     (NULL)),
-					 COND_CODE_1(CONFIG_NET_IPV6_IID_STABLE,
-						     (sizeof(ipv6->network_counter)),
-						     (0U)),
-					 COND_CODE_1(CONFIG_NET_IPV6_IID_STABLE,
-						     (ipv6->iid ? ipv6->iid->dad_count : 0U),
-						     (0U)),
-					 &addr,
-					 net_if_get_link_addr(iface));
-	if (ret < 0) {
-		NET_WARN("IPv6 IID generation issue (%d)", ret);
-		goto out;
-	}
-
-	ifaddr = net_if_ipv6_addr_add(iface, &addr, NET_ADDR_AUTOCONF, 0);
-	if (!ifaddr) {
-		NET_ERR("Cannot add %s address to interface %p, DAD fails",
-			net_sprint_ipv6_addr(&addr), iface);
-		goto out;
-	}
-
-	IF_ENABLED(CONFIG_NET_IPV6_IID_STABLE, (ipv6->iid = ifaddr));
-
-	/* Start DAD for all the addresses that were added earlier when
-	 * the interface was down.
-	 */
-	sys_slist_init(&dad_needed);
-
-	ARRAY_FOR_EACH(ipv6->unicast, i) {
-		if (!ipv6->unicast[i].is_used ||
-		    ipv6->unicast[i].address.family != AF_INET6 ||
-		    &ipv6->unicast[i] == ifaddr ||
-		    net_ipv6_is_addr_loopback(
-			    &ipv6->unicast[i].address.in6_addr)) {
-			continue;
-		}
-
-		sys_slist_prepend(&dad_needed, &ipv6->unicast[i].dad_need_node);
-	}
-
-	net_if_unlock(iface);
-
-	/* Start DAD for all the addresses without holding the iface lock
-	 * to avoid any possible mutex deadlock issues.
-	 */
-	SYS_SLIST_FOR_EACH_CONTAINER_SAFE(&dad_needed,
-					  ifaddr, next, dad_need_node) {
-		net_if_ipv6_start_dad(iface, ifaddr);
-	}
-
-	return;
-
-out:
-	net_if_unlock(iface);
-}
-
-void net_if_ipv6_dad_failed(struct net_if *iface, const struct in6_addr *addr)
-{
-	struct net_if_addr *ifaddr;
-	uint32_t timeout, preferred_lifetime;
-
-	net_if_lock(iface);
-
-	ifaddr = net_if_ipv6_addr_lookup(addr, &iface);
-	if (!ifaddr) {
-		NET_ERR("Cannot find %s address in interface %p",
-			net_sprint_ipv6_addr(addr), iface);
-		goto out;
-	}
-
-	if (IS_ENABLED(CONFIG_NET_IPV6_IID_STABLE) || IS_ENABLED(CONFIG_NET_IPV6_PE)) {
-		ifaddr->dad_count++;
-	}
-
-	if (IS_ENABLED(CONFIG_NET_IPV6_PE)) {
-		timeout = COND_CODE_1(CONFIG_NET_IPV6_PE,
-				      (ifaddr->addr_timeout), (0));
-		preferred_lifetime = COND_CODE_1(CONFIG_NET_IPV6_PE,
-						 (ifaddr->addr_preferred_lifetime), (0U));
-
-		if (!net_ipv6_pe_check_dad(ifaddr->dad_count)) {
-			NET_ERR("Cannot generate PE address for interface %p",
-				iface);
-			iface->pe_enabled = false;
-			net_mgmt_event_notify(NET_EVENT_IPV6_PE_DISABLED, iface);
-		}
-	}
-
-	net_mgmt_event_notify_with_info(NET_EVENT_IPV6_DAD_FAILED, iface,
-					&ifaddr->address.in6_addr,
-					sizeof(struct in6_addr));
-
-	/* The old address needs to be removed from the interface before we can
-	 * start new DAD for the new PE address as the amount of address slots
-	 * is limited.
-	 */
-	net_if_ipv6_addr_rm(iface, addr);
-
-	if (IS_ENABLED(CONFIG_NET_IPV6_PE) && iface->pe_enabled) {
-		net_if_unlock(iface);
-
-		net_ipv6_pe_start(iface, addr, timeout, preferred_lifetime);
-		return;
-	}
-
-out:
-	net_if_unlock(iface);
-}
-
-static inline void iface_ipv6_dad_init(void)
-{
-	k_work_init_delayable(&dad_timer, dad_timeout);
-	sys_slist_init(&active_dad_timers);
-}
->>>>>>> 07176982
 
         STRUCT_SECTION_FOREACH(net_if, tmp) {
             if (tmp->config.ip.ipv6 == ipv6) {
@@ -1718,13 +1550,9 @@
         goto out;
     }
 
-<<<<<<< HEAD
+    net_if_unlock(iface);
+
     NET_DBG("Starting ND/RS for iface %p", iface);
-=======
-	net_if_unlock(iface);
-
-	NET_DBG("Starting ND/RS for iface %p", iface);
->>>>>>> 07176982
 
     if (!net_ipv6_start_rs(iface)) {
         ipv6->rs_start = k_uptime_get_32();
@@ -1739,14 +1567,9 @@
         }
     }
 
-<<<<<<< HEAD
-out :
-    net_if_unlock(iface);
-=======
-	return;
-out:
-	net_if_unlock(iface);
->>>>>>> 07176982
+    return;
+out :
+    net_if_unlock(iface);
 }
 
 void net_if_stop_rs(struct net_if* iface) {
@@ -1804,9 +1627,11 @@
 /* To be called when interface comes up so that all the non-joined multicast
  * groups are joined.
  */
-<<<<<<< HEAD
 static void rejoin_ipv6_mcast_groups(struct net_if* iface) {
+    struct net_if_mcast_addr* ifaddr;
+    struct net_if_mcast_addr* next;
     struct net_if_ipv6* ipv6;
+    sys_slist_t rejoin_needed;
 
     net_if_lock(iface);
 
@@ -1828,95 +1653,44 @@
         join_mcast_nodes(iface, &ipv6->unicast[i].address.in6_addr);
     }
 
+    sys_slist_init(&rejoin_needed);
+
     /* Rejoin any mcast address present on the interface, but marked as not joined. */
     ARRAY_FOR_EACH(ipv6->mcast, i) {
-        int ret;
-
         if (!ipv6->mcast[i].is_used ||
             net_if_ipv6_maddr_is_joined(&ipv6->mcast[i])) {
             continue;
         }
 
-        ret = net_ipv6_mld_join(iface, &ipv6->mcast[i].address.in6_addr);
+        sys_slist_prepend(&rejoin_needed, &ipv6->mcast[i].rejoin_node);
+    }
+
+    net_if_unlock(iface);
+
+    /* Start DAD for all the addresses without holding the iface lock
+     * to avoid any possible mutex deadlock issues.
+     */
+    SYS_SLIST_FOR_EACH_CONTAINER_SAFE(&rejoin_needed,
+                                      ifaddr, next, rejoin_node) {
+        int ret;
+
+        ret = net_ipv6_mld_join(iface, &ifaddr->address.in6_addr);
         if (ret < 0) {
             NET_ERR("Cannot join mcast address %s for %d (%d)",
-                    net_sprint_ipv6_addr(&ipv6->mcast[i].address.in6_addr),
+                    net_sprint_ipv6_addr(&ifaddr->address.in6_addr),
                     net_if_get_by_iface(iface), ret);
         }
         else {
             NET_DBG("Rejoined mcast address %s for %d",
-                    net_sprint_ipv6_addr(&ipv6->mcast[i].address.in6_addr),
+                    net_sprint_ipv6_addr(&ifaddr->address.in6_addr),
                     net_if_get_by_iface(iface));
         }
     }
 
-out :
-    net_if_unlock(iface);
-=======
-static void rejoin_ipv6_mcast_groups(struct net_if *iface)
-{
-	struct net_if_mcast_addr *ifaddr, *next;
-	struct net_if_ipv6 *ipv6;
-	sys_slist_t rejoin_needed;
-
-	net_if_lock(iface);
-
-	if (!net_if_flag_is_set(iface, NET_IF_IPV6) ||
-	    net_if_flag_is_set(iface, NET_IF_IPV6_NO_ND)) {
-		goto out;
-	}
-
-	if (net_if_config_ipv6_get(iface, &ipv6) < 0) {
-		goto out;
-	}
-
-	/* Rejoin solicited node multicasts. */
-	ARRAY_FOR_EACH(ipv6->unicast, i) {
-		if (!ipv6->unicast[i].is_used) {
-			continue;
-		}
-
-		join_mcast_nodes(iface, &ipv6->unicast[i].address.in6_addr);
-	}
-
-	sys_slist_init(&rejoin_needed);
-
-	/* Rejoin any mcast address present on the interface, but marked as not joined. */
-	ARRAY_FOR_EACH(ipv6->mcast, i) {
-		if (!ipv6->mcast[i].is_used ||
-		    net_if_ipv6_maddr_is_joined(&ipv6->mcast[i])) {
-			continue;
-		}
-
-		sys_slist_prepend(&rejoin_needed, &ipv6->mcast[i].rejoin_node);
-	}
-
-	net_if_unlock(iface);
-
-	/* Start DAD for all the addresses without holding the iface lock
-	 * to avoid any possible mutex deadlock issues.
-	 */
-	SYS_SLIST_FOR_EACH_CONTAINER_SAFE(&rejoin_needed,
-					  ifaddr, next, rejoin_node) {
-		int ret;
-
-		ret = net_ipv6_mld_join(iface, &ifaddr->address.in6_addr);
-		if (ret < 0) {
-			NET_ERR("Cannot join mcast address %s for %d (%d)",
-				net_sprint_ipv6_addr(&ifaddr->address.in6_addr),
-				net_if_get_by_iface(iface), ret);
-		} else {
-			NET_DBG("Rejoined mcast address %s for %d",
-				net_sprint_ipv6_addr(&ifaddr->address.in6_addr),
-				net_if_get_by_iface(iface));
-		}
-	}
-
-	return;
-
-out:
-	net_if_unlock(iface);
->>>>>>> 07176982
+    return;
+
+out :
+    net_if_unlock(iface);
 }
 
 /* To be called when interface comes operational down so that multicast
@@ -2149,7 +1923,6 @@
     k_mutex_unlock(&lock);
 }
 
-<<<<<<< HEAD
 static struct net_if_addr* ipv6_addr_find(struct net_if* iface,
                                           struct net_in6_addr const* addr) {
     struct net_if_ipv6* ipv6 = iface->config.ip.ipv6;
@@ -2204,6 +1977,7 @@
                                          uint32_t vlifetime) {
     struct net_if_addr* ifaddr = NULL;
     struct net_if_ipv6* ipv6;
+    bool do_dad = false;
 
     net_if_lock(iface);
 
@@ -2243,20 +2017,8 @@
         if (!(l2_flags_get(iface) & NET_L2_POINT_TO_POINT) &&
             !net_ipv6_is_addr_loopback(addr) &&
             !net_if_flag_is_set(iface, NET_IF_IPV6_NO_ND)) {
-            /* RFC 4862 5.4.2
-             * Before sending a Neighbor Solicitation, an interface
-             * MUST join the all-nodes multicast address and the
-             * solicited-node multicast address of the tentative
-             * address.
-             */
-            /* The allnodes multicast group is only joined once as
-             * net_ipv6_mld_join() checks if we have already
-             * joined.
-             */
-            join_mcast_nodes(iface,
-                             &ipv6->unicast[i].address.in6_addr);
-
-            net_if_ipv6_start_dad(iface, &ipv6->unicast[i]);
+            /* The groups are joined without locks held */
+            do_dad = true;
         }
         else {
             /* If DAD is not done for point-to-point links, then
@@ -2271,8 +2033,28 @@
                 sizeof(struct net_in6_addr));
 
         ifaddr = &ipv6->unicast[i];
-        goto out;
-    }
+        break;
+    }
+
+    net_if_unlock(iface);
+
+    if (ifaddr != NULL && do_dad) {
+        /* RFC 4862 5.4.2
+         * Before sending a Neighbor Solicitation, an interface
+         * MUST join the all-nodes multicast address and the
+         * solicited-node multicast address of the tentative
+         * address.
+         */
+        /* The allnodes multicast group is only joined once as
+         * net_ipv6_mld_join() checks if we have already
+         * joined.
+         */
+        join_mcast_nodes(iface, &ifaddr->address.in6_addr);
+
+        net_if_ipv6_start_dad(iface, ifaddr);
+    }
+
+    return ifaddr;
 
 out :
     net_if_unlock(iface);
@@ -2315,134 +2097,6 @@
     net_if_unlock(iface);
 
     return (result);
-=======
-struct net_if_addr *net_if_ipv6_addr_add(struct net_if *iface,
-					 struct in6_addr *addr,
-					 enum net_addr_type addr_type,
-					 uint32_t vlifetime)
-{
-	struct net_if_addr *ifaddr = NULL;
-	struct net_if_ipv6 *ipv6;
-	bool do_dad = false;
-
-	net_if_lock(iface);
-
-	if (net_if_config_ipv6_get(iface, &ipv6) < 0) {
-		goto out;
-	}
-
-	ifaddr = ipv6_addr_find(iface, addr);
-	if (ifaddr) {
-		/* Address already exists, just return it but update ref count
-		 * if it was not updated. This could happen if the address was
-		 * added and then removed but for example an active connection
-		 * was still using it. In this case we must update the ref count
-		 * so that the address is not removed if the connection is closed.
-		 */
-		if (!ifaddr->is_added) {
-			atomic_inc(&ifaddr->atomic_ref);
-			ifaddr->is_added = true;
-		}
-
-		goto out;
-	}
-
-	ARRAY_FOR_EACH(ipv6->unicast, i) {
-		if (ipv6->unicast[i].is_used) {
-			continue;
-		}
-
-		net_if_addr_init(&ipv6->unicast[i], addr, addr_type,
-				 vlifetime);
-
-		NET_DBG("[%zu] interface %d (%p) address %s type %s added", i,
-			net_if_get_by_iface(iface), iface,
-			net_sprint_ipv6_addr(addr),
-			net_addr_type2str(addr_type));
-
-		if (!(l2_flags_get(iface) & NET_L2_POINT_TO_POINT) &&
-		    !net_ipv6_is_addr_loopback(addr) &&
-		    !net_if_flag_is_set(iface, NET_IF_IPV6_NO_ND)) {
-			/* The groups are joined without locks held */
-			do_dad = true;
-		} else {
-			/* If DAD is not done for point-to-point links, then
-			 * the address is usable immediately.
-			 */
-			ipv6->unicast[i].addr_state = NET_ADDR_PREFERRED;
-		}
-
-		net_mgmt_event_notify_with_info(
-			NET_EVENT_IPV6_ADDR_ADD, iface,
-			&ipv6->unicast[i].address.in6_addr,
-			sizeof(struct in6_addr));
-
-		ifaddr = &ipv6->unicast[i];
-		break;
-	}
-
-	net_if_unlock(iface);
-
-	if (ifaddr != NULL && do_dad) {
-		/* RFC 4862 5.4.2
-		 * Before sending a Neighbor Solicitation, an interface
-		 * MUST join the all-nodes multicast address and the
-		 * solicited-node multicast address of the tentative
-		 * address.
-		 */
-		/* The allnodes multicast group is only joined once as
-		 * net_ipv6_mld_join() checks if we have already
-		 * joined.
-		 */
-		join_mcast_nodes(iface, &ifaddr->address.in6_addr);
-
-		net_if_ipv6_start_dad(iface, ifaddr);
-	}
-
-	return ifaddr;
-
-out:
-	net_if_unlock(iface);
-
-	return ifaddr;
-}
-
-bool net_if_ipv6_addr_rm(struct net_if *iface, const struct in6_addr *addr)
-{
-	struct net_if_addr *ifaddr;
-	struct net_if_ipv6 *ipv6;
-	bool result = true;
-	int ret;
-
-	if (iface == NULL || addr == NULL) {
-		return false;
-	}
-
-	net_if_lock(iface);
-
-	ipv6 = iface->config.ip.ipv6;
-	if (!ipv6) {
-		result = false;
-		goto out;
-	}
-
-	ret = net_if_addr_unref(iface, AF_INET6, addr, &ifaddr);
-	if (ret > 0) {
-		NET_DBG("Address %s still in use (ref %d)",
-			net_sprint_ipv6_addr(addr), ret);
-		result = false;
-		ifaddr->is_added = false;
-		goto out;
-	} else if (ret < 0) {
-		NET_DBG("Address %s not found (%d)",
-			net_sprint_ipv6_addr(addr), ret);
-	}
-
-out:
-	net_if_unlock(iface);
-
-	return result;
->>>>>>> 07176982
 }
 
 bool z_impl_net_if_ipv6_addr_add_by_index(int index,
@@ -4543,7 +4197,6 @@
     net_if_unlock(iface);
 }
 
-<<<<<<< HEAD
 void net_if_ipv4_start_acd(struct net_if* iface, struct net_if_addr* ifaddr) {
     ifaddr->addr_state = NET_ADDR_TENTATIVE;
 
@@ -4570,41 +4223,11 @@
 }
 
 void net_if_start_acd(struct net_if* iface) {
+    struct net_if_addr* ifaddr;
+    struct net_if_addr* next;
     struct net_if_ipv4* ipv4;
+    sys_slist_t acd_needed;
     int ret;
-=======
-void net_if_ipv4_start_acd(struct net_if *iface, struct net_if_addr *ifaddr)
-{
-	ifaddr->addr_state = NET_ADDR_TENTATIVE;
-
-	if (net_if_is_up(iface)) {
-		NET_DBG("Interface %p ll addr %s tentative IPv4 addr %s",
-			iface,
-			net_sprint_ll_addr(net_if_get_link_addr(iface)->addr,
-					   net_if_get_link_addr(iface)->len),
-			net_sprint_ipv4_addr(&ifaddr->address.in_addr));
-
-		if (net_ipv4_acd_start(iface, ifaddr) != 0) {
-			NET_DBG("Failed to start ACD for %s on iface %p.",
-				net_sprint_ipv4_addr(&ifaddr->address.in_addr),
-				iface);
-
-			/* Just act as if no conflict was detected. */
-			net_if_ipv4_acd_succeeded(iface, ifaddr);
-		}
-	} else {
-		NET_DBG("Interface %p is down, starting ACD for %s later.",
-			iface, net_sprint_ipv4_addr(&ifaddr->address.in_addr));
-	}
-}
-
-void net_if_start_acd(struct net_if *iface)
-{
-	struct net_if_addr *ifaddr, *next;
-	struct net_if_ipv4 *ipv4;
-	sys_slist_t acd_needed;
-	int ret;
->>>>>>> 07176982
 
     net_if_lock(iface);
 
@@ -4625,7 +4248,11 @@
 
     ipv4->conflict_cnt = 0;
 
-<<<<<<< HEAD
+    /* Start ACD for all the addresses that were added earlier when
+     * the interface was down.
+     */
+    sys_slist_init(&acd_needed);
+
     /* Start ACD for all the addresses that were added earlier when
      * the interface was down.
      */
@@ -4637,46 +4264,23 @@
             continue;
         }
 
-        net_if_ipv4_start_acd(iface, &ipv4->unicast[i].ipv4);
-    }
-
-out :
-    net_if_unlock(iface);
-=======
-	/* Start ACD for all the addresses that were added earlier when
-	 * the interface was down.
-	 */
-	sys_slist_init(&acd_needed);
-
-	/* Start ACD for all the addresses that were added earlier when
-	 * the interface was down.
-	 */
-	ARRAY_FOR_EACH(ipv4->unicast, i) {
-		if (!ipv4->unicast[i].ipv4.is_used ||
-		    ipv4->unicast[i].ipv4.address.family != AF_INET ||
-		    net_ipv4_is_addr_loopback(
-			    &ipv4->unicast[i].ipv4.address.in_addr)) {
-			continue;
-		}
-
-		sys_slist_prepend(&acd_needed, &ipv4->unicast[i].ipv4.acd_need_node);
-	}
-
-	net_if_unlock(iface);
-
-	/* Start ACD for all the addresses without holding the iface lock
-	 * to avoid any possible mutex deadlock issues.
-	 */
-	SYS_SLIST_FOR_EACH_CONTAINER_SAFE(&acd_needed,
-					  ifaddr, next, acd_need_node) {
-		net_if_ipv4_start_acd(iface, ifaddr);
-	}
-
-	return;
-
-out:
-	net_if_unlock(iface);
->>>>>>> 07176982
+        sys_slist_prepend(&acd_needed, &ipv4->unicast[i].ipv4.acd_need_node);
+    }
+
+    net_if_unlock(iface);
+
+    /* Start ACD for all the addresses without holding the iface lock
+     * to avoid any possible mutex deadlock issues.
+     */
+    SYS_SLIST_FOR_EACH_CONTAINER_SAFE(&acd_needed,
+                                      ifaddr, next, acd_need_node) {
+        net_if_ipv4_start_acd(iface, ifaddr);
+    }
+
+    return;
+
+out :
+    net_if_unlock(iface);
 }
 #else
 void net_if_ipv4_start_acd(struct net_if* iface, struct net_if_addr* ifaddr) {
@@ -4688,7 +4292,6 @@
 #define net_if_start_acd(...)
 #endif /* CONFIG_NET_IPV4_ACD */
 
-<<<<<<< HEAD
 struct net_if_addr* net_if_ipv4_addr_add(struct net_if* iface,
                                          struct net_in_addr* addr,
                                          enum net_addr_type addr_type,
@@ -4767,7 +4370,8 @@
 
         if (!(l2_flags_get(iface) & NET_L2_POINT_TO_POINT) &&
             !net_ipv4_is_addr_loopback(addr)) {
-            net_if_ipv4_start_acd(iface, ifaddr);
+            /* ACD is started after the lock is released. */
+            ;
         }
         else {
             ifaddr->addr_state = NET_ADDR_PREFERRED;
@@ -4778,7 +4382,12 @@
         net_mgmt_event_notify_with_info(NET_EVENT_IPV4_ADDR_ADD, iface,
                                         &ifaddr->address.in_addr,
                                         sizeof(struct net_in_addr));
-        goto out;
+
+        net_if_unlock(iface);
+
+        net_if_ipv4_start_acd(iface, ifaddr);
+
+        return ifaddr;
     }
 
 out :
@@ -4822,147 +4431,6 @@
     net_if_unlock(iface);
 
     return (result);
-=======
-struct net_if_addr *net_if_ipv4_addr_add(struct net_if *iface,
-					 struct in_addr *addr,
-					 enum net_addr_type addr_type,
-					 uint32_t vlifetime)
-{
-	uint32_t default_netmask = UINT32_MAX << (32 - CONFIG_NET_IPV4_DEFAULT_NETMASK);
-	struct net_if_addr *ifaddr = NULL;
-	struct net_if_addr_ipv4 *cur;
-	struct net_if_ipv4 *ipv4;
-	int idx;
-
-	net_if_lock(iface);
-
-	if (net_if_config_ipv4_get(iface, &ipv4) < 0) {
-		goto out;
-	}
-
-	ifaddr = ipv4_addr_find(iface, addr);
-	if (ifaddr) {
-		/* TODO: should set addr_type/vlifetime */
-		/* Address already exists, just return it but update ref count
-		 * if it was not updated. This could happen if the address was
-		 * added and then removed but for example an active connection
-		 * was still using it. In this case we must update the ref count
-		 * so that the address is not removed if the connection is closed.
-		 */
-		if (!ifaddr->is_added) {
-			atomic_inc(&ifaddr->atomic_ref);
-			ifaddr->is_added = true;
-		}
-
-		goto out;
-	}
-
-	ARRAY_FOR_EACH(ipv4->unicast, i) {
-		cur = &ipv4->unicast[i];
-
-		if (addr_type == NET_ADDR_DHCP
-		    && cur->ipv4.addr_type == NET_ADDR_OVERRIDABLE) {
-			ifaddr = &cur->ipv4;
-			idx = i;
-			break;
-		}
-
-		if (!ipv4->unicast[i].ipv4.is_used) {
-			ifaddr = &cur->ipv4;
-			idx = i;
-			break;
-		}
-	}
-
-	if (ifaddr) {
-		ifaddr->is_used = true;
-		ifaddr->is_added = true;
-		ifaddr->address.family = AF_INET;
-		ifaddr->address.in_addr.s4_addr32[0] =
-						addr->s4_addr32[0];
-		ifaddr->addr_type = addr_type;
-		ifaddr->atomic_ref = ATOMIC_INIT(1);
-
-		/* Caller has to take care of timers and their expiry */
-		if (vlifetime) {
-			ifaddr->is_infinite = false;
-		} else {
-			ifaddr->is_infinite = true;
-		}
-
-		/**
-		 *  TODO: Handle properly PREFERRED/DEPRECATED state when
-		 *  address in use, expired and renewal state.
-		 */
-
-		NET_DBG("[%d] interface %d (%p) address %s type %s added",
-			idx, net_if_get_by_iface(iface), iface,
-			net_sprint_ipv4_addr(addr),
-			net_addr_type2str(addr_type));
-
-		if (!(l2_flags_get(iface) & NET_L2_POINT_TO_POINT) &&
-		    !net_ipv4_is_addr_loopback(addr)) {
-			/* ACD is started after the lock is released. */
-			;
-		} else {
-			ifaddr->addr_state = NET_ADDR_PREFERRED;
-		}
-
-		cur->netmask.s_addr = htonl(default_netmask);
-
-		net_mgmt_event_notify_with_info(NET_EVENT_IPV4_ADDR_ADD, iface,
-						&ifaddr->address.in_addr,
-						sizeof(struct in_addr));
-
-		net_if_unlock(iface);
-
-		net_if_ipv4_start_acd(iface, ifaddr);
-
-		return ifaddr;
-	}
-
-out:
-	net_if_unlock(iface);
-
-	return ifaddr;
-}
-
-bool net_if_ipv4_addr_rm(struct net_if *iface, const struct in_addr *addr)
-{
-	struct net_if_addr *ifaddr;
-	struct net_if_ipv4 *ipv4;
-	bool result = true;
-	int ret;
-
-	if (iface == NULL || addr == NULL) {
-		return false;
-	}
-
-	net_if_lock(iface);
-
-	ipv4 = iface->config.ip.ipv4;
-	if (!ipv4) {
-		result = false;
-		goto out;
-	}
-
-	ret = net_if_addr_unref(iface, AF_INET, addr, &ifaddr);
-	if (ret > 0) {
-		NET_DBG("Address %s still in use (ref %d)",
-			net_sprint_ipv4_addr(addr), ret);
-		result = false;
-		ifaddr->is_added = false;
-		goto out;
-	} else if (ret < 0) {
-		NET_DBG("Address %s not found (%d)",
-			net_sprint_ipv4_addr(addr), ret);
-	}
-
-out:
-	net_if_unlock(iface);
-
-	return result;
->>>>>>> 07176982
 }
 
 bool z_impl_net_if_ipv4_addr_add_by_index(int index,
@@ -5376,16 +4844,11 @@
 /* To be called when interface comes up so that all the non-joined multicast
  * groups are joined.
  */
-<<<<<<< HEAD
 static void rejoin_ipv4_mcast_groups(struct net_if* iface) {
-    struct net_if_ipv4 *ipv4;
-=======
-static void rejoin_ipv4_mcast_groups(struct net_if *iface)
-{
-	struct net_if_mcast_addr *ifaddr, *next;
-	struct net_if_ipv4 *ipv4;
-	sys_slist_t rejoin_needed;
->>>>>>> 07176982
+    struct net_if_mcast_addr* ifaddr;
+    struct net_if_mcast_addr* next;
+    struct net_if_ipv4* ipv4;
+    sys_slist_t rejoin_needed;
 
     net_if_lock(iface);
 
@@ -5397,66 +4860,40 @@
         goto out;
     }
 
-<<<<<<< HEAD
+    sys_slist_init(&rejoin_needed);
+
     /* Rejoin any mcast address present on the interface, but marked as not joined. */
     ARRAY_FOR_EACH(ipv4->mcast, i) {
-        int ret;
-
         if (!ipv4->mcast[i].is_used ||
             net_if_ipv4_maddr_is_joined(&ipv4->mcast[i])) {
             continue;
         }
 
-        ret = net_ipv4_igmp_join(iface, &ipv4->mcast[i].address.in_addr, NULL);
+        sys_slist_prepend(&rejoin_needed, &ipv4->mcast[i].rejoin_node);
+    }
+
+    net_if_unlock(iface);
+
+    SYS_SLIST_FOR_EACH_CONTAINER_SAFE(&rejoin_needed, ifaddr, next, rejoin_node) {
+        int ret;
+
+        ret = net_ipv4_igmp_join(iface, &ifaddr->address.in_addr, NULL);
         if (ret < 0) {
             NET_ERR("Cannot join mcast address %s for %d (%d)",
-                    net_sprint_ipv4_addr(&ipv4->mcast[i].address.in_addr),
+                    net_sprint_ipv4_addr(&ifaddr->address.in_addr),
                     net_if_get_by_iface(iface), ret);
         }
         else {
             NET_DBG("Rejoined mcast address %s for %d",
-                    net_sprint_ipv4_addr(&ipv4->mcast[i].address.in_addr),
+                    net_sprint_ipv4_addr(&ifaddr->address.in_addr),
                     net_if_get_by_iface(iface));
         }
     }
 
-out :
-    net_if_unlock(iface);
-=======
-	sys_slist_init(&rejoin_needed);
-
-	/* Rejoin any mcast address present on the interface, but marked as not joined. */
-	ARRAY_FOR_EACH(ipv4->mcast, i) {
-		if (!ipv4->mcast[i].is_used ||
-		    net_if_ipv4_maddr_is_joined(&ipv4->mcast[i])) {
-			continue;
-		}
-
-		sys_slist_prepend(&rejoin_needed, &ipv4->mcast[i].rejoin_node);
-	}
-
-	net_if_unlock(iface);
-
-	SYS_SLIST_FOR_EACH_CONTAINER_SAFE(&rejoin_needed, ifaddr, next, rejoin_node) {
-		int ret;
-
-		ret = net_ipv4_igmp_join(iface, &ifaddr->address.in_addr, NULL);
-		if (ret < 0) {
-			NET_ERR("Cannot join mcast address %s for %d (%d)",
-				net_sprint_ipv4_addr(&ifaddr->address.in_addr),
-				net_if_get_by_iface(iface), ret);
-		} else {
-			NET_DBG("Rejoined mcast address %s for %d",
-				net_sprint_ipv4_addr(&ifaddr->address.in_addr),
-				net_if_get_by_iface(iface));
-		}
-	}
-
-	return;
-
-out:
-	net_if_unlock(iface);
->>>>>>> 07176982
+    return;
+
+out :
+    net_if_unlock(iface);
 }
 
 /* To be called when interface comes operational down so that multicast
