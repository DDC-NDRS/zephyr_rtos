/*
 * Copyright (c) 2016 Intel Corporation.
 * Copyright (c) 2023 Nordic Semiconductor ASA
 *
 * SPDX-License-Identifier: Apache-2.0
 */

#include <zephyr/logging/log.h>
LOG_MODULE_REGISTER(net_if, CONFIG_NET_IF_LOG_LEVEL);

#include <zephyr/init.h>
#include <zephyr/kernel.h>
#include <zephyr/linker/sections.h>
#include <zephyr/random/random.h>
#include <zephyr/internal/syscall_handler.h>
#include <stdlib.h>
#include <string.h>
#include <zephyr/net/igmp.h>
#include <zephyr/net/ipv4_autoconf.h>
#include <zephyr/net/net_core.h>
#include <zephyr/net/net_event.h>
#include <zephyr/net/net_pkt.h>
#include <zephyr/net/net_if.h>
#include <zephyr/net/net_mgmt.h>
#include <zephyr/net/ethernet.h>
#ifdef CONFIG_WIFI_NM
#include <zephyr/net/wifi_nm.h>
#endif
#include <zephyr/net/offloaded_netdev.h>
#include <zephyr/net/virtual.h>
#include <zephyr/net/socket.h>
#include <zephyr/sys/iterable_sections.h>

#include "net_private.h"
#include "ipv4.h"
#include "ipv6.h"

#include "net_stats.h"

#define REACHABLE_TIME (MSEC_PER_SEC * 30) /* in ms */
/*
 * split the min/max random reachable factors into numerator/denominator
 * so that integer-based math works better
 */
#define MIN_RANDOM_NUMER (1)
#define MIN_RANDOM_DENOM (2)
#define MAX_RANDOM_NUMER (3)
#define MAX_RANDOM_DENOM (2)

static K_MUTEX_DEFINE(lock);

/* net_if dedicated section limiters */
extern struct net_if _net_if_list_start[];
extern struct net_if _net_if_list_end[];

static struct net_if* default_iface;

#if defined(CONFIG_NET_NATIVE_IPV4) || defined(CONFIG_NET_NATIVE_IPV6)
static struct net_if_router routers[CONFIG_NET_MAX_ROUTERS];
static struct k_work_delayable router_timer;
static sys_slist_t active_router_timers;
#endif

#if defined(CONFIG_NET_NATIVE_IPV6)
/* Timer that triggers network address renewal */
static struct k_work_delayable address_lifetime_timer;

/* Track currently active address lifetime timers */
static sys_slist_t active_address_lifetime_timers;

/* Timer that triggers IPv6 prefix lifetime */
static struct k_work_delayable prefix_lifetime_timer;

/* Track currently active IPv6 prefix lifetime timers */
static sys_slist_t active_prefix_lifetime_timers;

#if defined(CONFIG_NET_IPV6_DAD)
/** Duplicate address detection (DAD) timer */
static struct k_work_delayable dad_timer;
static sys_slist_t active_dad_timers;
#endif

#if defined(CONFIG_NET_IPV6_ND)
static struct k_work_delayable rs_timer;
static sys_slist_t active_rs_timers;
#endif

static struct {
    struct net_if_ipv6 ipv6;
    struct net_if* iface;
} ipv6_addresses[CONFIG_NET_IF_MAX_IPV6_COUNT];
#endif /* CONFIG_NET_NATIVE_IPV6 */

#if defined(CONFIG_NET_NATIVE_IPV4)
static struct {
    struct net_if_ipv4 ipv4;
    struct net_if* iface;
} ipv4_addresses[CONFIG_NET_IF_MAX_IPV4_COUNT];
#endif /* CONFIG_NET_NATIVE_IPV4 */

/* We keep track of the link callbacks in this list.
 */
static sys_slist_t link_callbacks;

#if defined(CONFIG_NET_NATIVE_IPV4) || defined(CONFIG_NET_NATIVE_IPV6)
/* Multicast join/leave tracking.
 */
static sys_slist_t mcast_monitor_callbacks;
#endif

#if defined(CONFIG_NET_PKT_TIMESTAMP_THREAD)
#if !defined(CONFIG_NET_PKT_TIMESTAMP_STACK_SIZE)
#define CONFIG_NET_PKT_TIMESTAMP_STACK_SIZE 1024
#endif

K_KERNEL_STACK_DEFINE(tx_ts_stack, CONFIG_NET_PKT_TIMESTAMP_STACK_SIZE);
K_FIFO_DEFINE(tx_ts_queue);

static struct k_thread tx_thread_ts;

/* We keep track of the timestamp callbacks in this list.
 */
static sys_slist_t timestamp_callbacks;
#endif /* CONFIG_NET_PKT_TIMESTAMP_THREAD */

#if CONFIG_NET_IF_LOG_LEVEL >= LOG_LEVEL_DBG
#define debug_check_packet(pkt)                                 \
    do {                                                        \
        NET_DBG("Processing (pkt %p, prio %d) network packet "  \
                "iface %d (%p)",                                \
                pkt, net_pkt_priority(pkt),                     \
                net_if_get_by_iface(net_pkt_iface(pkt)),        \
                net_pkt_iface(pkt));                            \
                                                                \
        NET_ASSERT(pkt->frags);                                 \
    } while (false)
#else
#define debug_check_packet(...)
#endif /* CONFIG_NET_IF_LOG_LEVEL >= LOG_LEVEL_DBG */

struct net_if* z_impl_net_if_get_by_index(int index) {
    struct net_if* iface;

    if (index <= 0) {
        return (NULL);
    }

    iface = &_net_if_list_start[index - 1];
    if (iface >= _net_if_list_end) {
        NET_DBG("Index %d is too large", index);
        return (NULL);
    }

    return (iface);
}

#ifdef CONFIG_USERSPACE
struct net_if* z_vrfy_net_if_get_by_index(int index) {
    struct net_if* iface;

    iface = net_if_get_by_index(index);
    if (iface == NULL) {
        return (NULL);
    }

    if (!k_object_is_valid(iface, K_OBJ_NET_IF)) {
        return (NULL);
    }

    return (iface);
}

#include <zephyr/syscalls/net_if_get_by_index_mrsh.c>
#endif

static inline void net_context_send_cb(struct net_context* context,
                                       int status) {
    if (context == NULL) {
        return;
    }

    if (context->send_cb) {
        context->send_cb(context, status, context->user_data);
    }

    if (IS_ENABLED(CONFIG_NET_UDP) &&
        (net_context_get_proto(context) == NET_IPPROTO_UDP)) {
        net_stats_update_udp_sent(net_context_get_iface(context));
    }
    else if (IS_ENABLED(CONFIG_NET_TCP) &&
             (net_context_get_proto(context) == NET_IPPROTO_TCP)) {
        net_stats_update_tcp_seg_sent(net_context_get_iface(context));
    }
}

static void update_txtime_stats_detail(struct net_pkt* pkt,
                                       uint32_t start_time, uint32_t stop_time) {
    uint32_t val;
    uint32_t prev;

    ARG_UNUSED(stop_time);

    prev = start_time;
    for (int i = 0; i < net_pkt_stats_tick_count(pkt); i++) {
        if (!net_pkt_stats_tick(pkt)[i]) {
            break;
        }

        val  = net_pkt_stats_tick(pkt)[i] - prev;
        prev = net_pkt_stats_tick(pkt)[i];
        net_pkt_stats_tick(pkt)[i] = val;
    }
}

static bool net_if_tx(struct net_if* iface, struct net_pkt* pkt) {
    struct net_linkaddr ll_dst = {
        .addr = NULL
    };
    struct net_linkaddr_storage ll_dst_storage;
    struct net_context* context;
    int status;

    /* We collect send statistics for each socket priority if enabled */
    uint8_t pkt_priority;

    if (pkt == NULL) {
        return (false);
    }

    debug_check_packet(pkt);

    /* If there're any link callbacks, with such a callback receiving
     * a destination address, copy that address out of packet, just in
     * case packet is freed before callback is called.
     */
    if (!sys_slist_is_empty(&link_callbacks)) {
        if (net_linkaddr_set(&ll_dst_storage,
                             net_pkt_lladdr_dst(pkt)->addr,
                             net_pkt_lladdr_dst(pkt)->len) == 0) {
            ll_dst.addr = ll_dst_storage.addr;
            ll_dst.len  = ll_dst_storage.len;
            ll_dst.type = net_pkt_lladdr_dst(pkt)->type;
        }
    }

    context = net_pkt_context(pkt);

    if (net_if_flag_is_set(iface, NET_IF_LOWER_UP)) {
        if (IS_ENABLED(CONFIG_NET_PKT_TXTIME_STATS)) {
            pkt_priority = net_pkt_priority(pkt);

            if (IS_ENABLED(CONFIG_NET_PKT_TXTIME_STATS_DETAIL)) {
                /* Make sure the statistics information is not
                 * lost by keeping the net_pkt over L2 send.
                 */
                net_pkt_ref(pkt);
            }
        }

        net_if_tx_lock(iface);
        status = net_if_l2(iface)->send(iface, pkt);
        net_if_tx_unlock(iface);

        if (IS_ENABLED(CONFIG_NET_PKT_TXTIME_STATS)) {
            uint32_t end_tick    = k_cycle_get_32();
            uint32_t create_time = net_pkt_create_time(pkt);

            net_pkt_set_tx_stats_tick(pkt, end_tick);

            net_stats_update_tc_tx_time(iface,
                                        pkt_priority,
                                        create_time,
                                        end_tick);

            if (IS_ENABLED(CONFIG_NET_PKT_TXTIME_STATS_DETAIL)) {
                update_txtime_stats_detail(pkt,
                                           create_time,
                                           end_tick);

                net_stats_update_tc_tx_time_detail(
                        iface, pkt_priority,
                        net_pkt_stats_tick(pkt));

                /* For TCP connections, we might keep the pkt
                 * longer so that we can resend it if needed.
                 * Because of that we need to clear the
                 * statistics here.
                 */
                net_pkt_stats_tick_reset(pkt);

                net_pkt_unref(pkt);
            }
        }
    }
    else {
        /* Drop packet if interface is not up */
        NET_WARN("iface %p is down", iface);
        status = -ENETDOWN;
    }

    if (status < 0) {
        net_pkt_unref(pkt);
    }
    else {
        net_stats_update_bytes_sent(iface, status);
    }

    if (context != NULL) {
        NET_DBG("Calling context send cb %p status %d",
                context, status);

        net_context_send_cb(context, status);
    }

    if (ll_dst.addr) {
        net_if_call_link_cb(iface, &ll_dst, status);
    }

    return (true);
}

void net_process_tx_packet(struct net_pkt* pkt) {
    struct net_if* iface;

    net_pkt_set_tx_stats_tick(pkt, k_cycle_get_32());

    iface = net_pkt_iface(pkt);

    net_if_tx(iface, pkt);

    #if defined(CONFIG_NET_POWER_MANAGEMENT)
    iface->tx_pending--;
    #endif
}

void net_if_queue_tx(struct net_if const* iface, struct net_pkt* pkt) {
    if (!net_pkt_filter_send_ok(pkt)) {
        /* silently drop the packet */
        net_pkt_unref(pkt);
        return;
    }

    uint8_t prio = net_pkt_priority(pkt);
    uint8_t tc   = (uint8_t)net_tx_priority2tc(prio);

    net_stats_update_tc_sent_pkt(iface, tc);
    net_stats_update_tc_sent_bytes(iface, tc, net_pkt_get_len(pkt));
    net_stats_update_tc_sent_priority(iface, tc, prio);

    /* For highest priority packet, skip the TX queue and push directly to
     * the driver. Also if there are no TX queue/thread, push the packet
     * directly to the driver.
     */
    if ((IS_ENABLED(CONFIG_NET_TC_SKIP_FOR_HIGH_PRIO) &&
        (prio >= NET_PRIORITY_CA)) || (NET_TC_TX_COUNT == 0)) {
        net_pkt_set_tx_stats_tick(pkt, k_cycle_get_32());

        net_if_tx(net_pkt_iface(pkt), pkt);
        return;
    }

    #if (NET_TC_TX_COUNT > 1)
    NET_DBG("TC %d with prio %d pkt %p", tc, prio, pkt);
    #endif

    #if defined(CONFIG_NET_POWER_MANAGEMENT)
    iface->tx_pending++;
    #endif

    if (!net_tc_submit_to_tx_queue(tc, pkt)) {
        #if defined(CONFIG_NET_POWER_MANAGEMENT)
        iface->tx_pending--
        #endif
        ;
    }
}

void net_if_stats_reset(struct net_if const* iface) {
    #if defined(CONFIG_NET_STATISTICS_PER_INTERFACE)
    STRUCT_SECTION_FOREACH(net_if, tmp) {
        if (iface == tmp) {
            net_if_lock(iface);
            memset(&iface->stats, 0, sizeof(iface->stats));
            net_if_unlock(iface);
            return;
        }
    }
    #else
    ARG_UNUSED(iface);
    #endif
}

void net_if_stats_reset_all(void) {
    #if defined(CONFIG_NET_STATISTICS_PER_INTERFACE)
    STRUCT_SECTION_FOREACH(net_if, iface) {
        net_if_lock(iface);
        memset(&iface->stats, 0, sizeof(iface->stats));
        net_if_unlock(iface);
    }
    #endif
}

static inline void init_iface(struct net_if* iface) {
    const struct net_if_api* api = net_if_get_device(iface)->api;

    if (!api || !api->init) {
        NET_ERR("Iface %p driver API init NULL", iface);
        return;
    }

    /* By default IPv4 and IPv6 are enabled for a given network interface.
     * These can be turned off later if needed.
     */
    #if defined(CONFIG_NET_NATIVE_IPV4)
    net_if_flag_set(iface, NET_IF_IPV4);
    #endif

    #if defined(CONFIG_NET_NATIVE_IPV6)
    net_if_flag_set(iface, NET_IF_IPV6);
    #endif

    net_virtual_init(iface);

    NET_DBG("On iface %p", iface);

    #ifdef CONFIG_USERSPACE
    k_object_init(iface);
    #endif

    k_mutex_init(&iface->lock);
    k_mutex_init(&iface->tx_lock);

    api->init(iface);

    net_ipv6_pe_init(iface);
}

enum net_verdict net_if_send_data(struct net_if* iface, struct net_pkt* pkt) {
    struct net_context* context = net_pkt_context(pkt);
    struct net_linkaddr* dst = net_pkt_lladdr_dst(pkt);
    enum net_verdict verdict = NET_OK;
    int status = -EIO;

    if (!net_if_flag_is_set(iface, NET_IF_LOWER_UP) ||
        net_if_flag_is_set(iface, NET_IF_SUSPENDED)) {
        /* Drop packet if interface is not up */
        NET_WARN("iface %p is down", iface);
        verdict = NET_DROP;
        status  = -ENETDOWN;
        goto done;
    }

    if (IS_ENABLED(CONFIG_NET_OFFLOAD) && !net_if_l2(iface)) {
        NET_WARN("no l2 for iface %p, discard pkt", iface);
        verdict = NET_DROP;
        goto done;
    }

    /* If the ll address is not set at all, then we must set
     * it here.
     * Workaround Linux bug, see:
     * https://github.com/zephyrproject-rtos/zephyr/issues/3111
     */
    if (!net_if_flag_is_set(iface, NET_IF_POINTOPOINT) &&
        !net_pkt_lladdr_src(pkt)->addr) {
        net_pkt_lladdr_src(pkt)->addr = net_pkt_lladdr_if(pkt)->addr;
        net_pkt_lladdr_src(pkt)->len  = net_pkt_lladdr_if(pkt)->len;
    }

    #if defined(CONFIG_NET_LOOPBACK)
    /* If the packet is destined back to us, then there is no need to do
     * additional checks, so let the packet through.
     */
    if (net_if_l2(iface) == &NET_L2_GET_NAME(DUMMY)) {
        goto done;
    }
    #endif

    /* Bypass the IP stack with SOCK_RAW/IPPROTO_RAW sockets */
    if (IS_ENABLED(CONFIG_NET_SOCKETS_PACKET) &&
        (context != NULL) && (net_context_get_type(context) == NET_SOCK_RAW) &&
        (net_context_get_proto(context) == NET_IPPROTO_RAW)) {
        goto done;
    }

    /* If the ll dst address is not set check if it is present in the nbr
     * cache.
     */
    if (IS_ENABLED(CONFIG_NET_IPV6) && net_pkt_family(pkt) == NET_AF_INET6) {
        verdict = net_ipv6_prepare_for_send(pkt);
    }

    #if defined(CONFIG_NET_IPV4_FRAGMENT)
    if (net_pkt_family(pkt) == NET_AF_INET) {
        verdict = net_ipv4_prepare_for_send(pkt);
    }
    #endif

done :
    /*   NET_OK in which case packet has checked successfully. In this case
     *   the net_context callback is called after successful delivery in
     *   net_if_tx_thread().
     *
     *   NET_DROP in which case we call net_context callback that will
     *   give the status to user application.
     *
     *   NET_CONTINUE in which case the sending of the packet is delayed.
     *   This can happen for example if we need to do IPv6 ND to figure
     *   out link layer address.
     */
    if (verdict == NET_DROP) {
        if (context != NULL) {
            NET_DBG("Calling ctx send cb %p verdict %d",
                    context, verdict);
            net_context_send_cb(context, status);
        }

        if (dst->addr != NULL) {
            net_if_call_link_cb(iface, dst, status);
        }
    }
    else if (verdict == NET_OK) {
        /* Packet is ready to be sent by L2, let's queue */
        net_if_queue_tx(iface, pkt);
    }

    return (verdict);
}

int net_if_set_link_addr_locked(struct net_if* iface,
                                uint8_t* addr, uint8_t len,
                                enum net_link_type type) {
    int ret;

    net_if_lock(iface);

    ret = net_if_set_link_addr_unlocked(iface, addr, len, type);

    net_if_unlock(iface);

    return (ret);
}

struct net_if* net_if_get_by_link_addr(struct net_linkaddr const* ll_addr) {
    STRUCT_SECTION_FOREACH(net_if, iface) {
        net_if_lock(iface);
        if (!memcmp(net_if_get_link_addr(iface)->addr, ll_addr->addr,
            ll_addr->len)) {
            net_if_unlock(iface);
            return (iface);
        }
        net_if_unlock(iface);
    }

    return (NULL);
}

struct net_if* net_if_lookup_by_dev(const struct device* dev) {
    STRUCT_SECTION_FOREACH(net_if, iface) {
        if (net_if_get_device(iface) == dev) {
            return (iface);
        }
    }

    return (NULL);
}

void net_if_set_default(struct net_if* iface) {
    default_iface = iface;
}

struct net_if* net_if_get_default(void) {
    struct net_if* iface = NULL;

    if (&_net_if_list_start[0] == &_net_if_list_end[0]) {
        NET_WARN("No default interface found!");
        return (NULL);
    }

    if (default_iface != NULL) {
        return (default_iface);
    }

    #if defined(CONFIG_NET_DEFAULT_IF_ETHERNET)
    iface = net_if_get_first_by_type(&NET_L2_GET_NAME(ETHERNET));
    #endif

    #if defined(CONFIG_NET_DEFAULT_IF_IEEE802154)
    iface = net_if_get_first_by_type(&NET_L2_GET_NAME(IEEE802154));
    #endif

    #if defined(CONFIG_NET_DEFAULT_IF_DUMMY)
    iface = net_if_get_first_by_type(&NET_L2_GET_NAME(DUMMY));
    #endif

    #if defined(CONFIG_NET_DEFAULT_IF_OFFLOAD)
    iface = net_if_get_first_by_type(NULL);
    #endif

    #if defined(CONFIG_NET_DEFAULT_IF_CANBUS_RAW)
    iface = net_if_get_first_by_type(&NET_L2_GET_NAME(CANBUS_RAW));
    #endif

    #if defined(CONFIG_NET_DEFAULT_IF_PPP)
    iface = net_if_get_first_by_type(&NET_L2_GET_NAME(PPP));
    #endif

    #if defined(CONFIG_NET_DEFAULT_IF_UP)
    iface = net_if_get_first_up();
    #endif

    #if defined(CONFIG_NET_DEFAULT_IF_WIFI)
    iface = net_if_get_first_wifi();
    #endif

    return (iface ? iface : _net_if_list_start);
}

struct net_if* net_if_get_first_by_type(const struct net_l2* l2) {
    STRUCT_SECTION_FOREACH(net_if, iface) {
        if (IS_ENABLED(CONFIG_NET_OFFLOAD) &&
            !l2 && net_if_offload(iface)) {
            return (iface);
        }

        if (net_if_l2(iface) == l2) {
            return (iface);
        }
    }

    return (NULL);
}

struct net_if* net_if_get_first_up(void) {
    STRUCT_SECTION_FOREACH(net_if, iface) {
        if (net_if_flag_is_set(iface, NET_IF_UP)) {
            return (iface);
        }
    }

    return (NULL);
}

static enum net_l2_flags l2_flags_get(struct net_if* iface) {
    enum net_l2_flags flags = 0;
    struct net_l2 const* l2;

    l2 = net_if_l2(iface);
    if ((l2 != NULL) && (l2->get_flags != NULL)) {
        flags = l2->get_flags(iface);
    }

    return (flags);
}

#if defined(CONFIG_NET_NATIVE_IPV4) || defined(CONFIG_NET_NATIVE_IPV6)
/* Return how many bits are shared between two IP addresses */
static uint8_t get_ipaddr_diff(uint8_t const* src, uint8_t const* dst, int addr_len) {
    uint8_t xor;
    uint8_t len = 0U;

    for (uint8_t j = 0U; j < addr_len; j++) {
        if (src[j] == dst[j]) {
            len += 8U;
        }
        else {
            xor = src[j] ^ dst[j];
            for (uint8_t k = 0U; k < 8; k++) {
                if (!(xor & 0x80)) {
                    len++;
                    xor <<= 1;
                }
                else {
                    break;
                }
            }
            break;
        }
    }

    return (len);
}

static struct net_if_router* iface_router_lookup(struct net_if const* iface,
                                                 uint8_t family, void* addr) {
    struct net_if_router* router = NULL;

    k_mutex_lock(&lock, K_FOREVER);

    for (int i = 0; i < CONFIG_NET_MAX_ROUTERS; i++) {
        if (!routers[i].is_used ||
            routers[i].address.family != family ||
            routers[i].iface != iface) {
            continue;
        }

        if ((IS_ENABLED(CONFIG_NET_IPV6) && family == NET_AF_INET6 &&
             net_ipv6_addr_cmp(net_if_router_ipv6(&routers[i]),
                               (struct net_in6_addr*)addr)) ||
            (IS_ENABLED(CONFIG_NET_IPV4) && family == NET_AF_INET &&
             net_ipv4_addr_cmp(net_if_router_ipv4(&routers[i]),
                               (struct net_in_addr*)addr))) {
            router = &routers[i];
            goto out;
        }
    }

out :
    k_mutex_unlock(&lock);

    return (router);
}

static void iface_router_notify_deletion(struct net_if_router* router,
                                         char const* delete_reason) {
    if (IS_ENABLED(CONFIG_NET_IPV6) &&
        (router->address.family == NET_AF_INET6)) {
        NET_DBG("IPv6 router %s %s",
                net_sprint_ipv6_addr(net_if_router_ipv6(router)),
                delete_reason);

        net_mgmt_event_notify_with_info(NET_EVENT_IPV6_ROUTER_DEL,
                                        router->iface,
                                        &router->address.in6_addr,
                                        sizeof(struct net_in6_addr));
    }
    else if (IS_ENABLED(CONFIG_NET_IPV4) &&
             (router->address.family == NET_AF_INET)) {
        NET_DBG("IPv4 router %s %s",
                net_sprint_ipv4_addr(net_if_router_ipv4(router)),
                delete_reason);

        net_mgmt_event_notify_with_info(NET_EVENT_IPV4_ROUTER_DEL,
                                        router->iface,
                                        &router->address.in_addr,
                                        sizeof(struct net_in6_addr));
    }
}

static inline int32_t iface_router_ends(const struct net_if_router* router,
                                        uint32_t now) {
    uint32_t ends = router->life_start;

    ends += (MSEC_PER_SEC * router->lifetime);

    /* Signed number of ms until router lifetime ends */
    return (int32_t)(ends - now);
}

static void iface_router_update_timer(uint32_t now) {
    struct net_if_router* router;
    struct net_if_router* next;
    uint32_t new_delay = UINT32_MAX;

    k_mutex_lock(&lock, K_FOREVER);

    SYS_SLIST_FOR_EACH_CONTAINER_SAFE_WITH_TYPE(&active_router_timers,
                                                struct net_if_router,
                                                router, next, node) {
        int32_t ends = iface_router_ends(router, now);

        if (ends <= 0) {
            new_delay = 0;
            break;
        }

        new_delay = MIN((uint32_t)ends, new_delay);
    }

    if (new_delay == UINT32_MAX) {
        k_work_cancel_delayable(&router_timer);
    }
    else {
        k_work_reschedule(&router_timer, K_MSEC(new_delay));
    }

    k_mutex_unlock(&lock);
}

static void iface_router_expired(struct k_work* work) {
    uint32_t current_time = k_uptime_get_32();
    struct net_if_router* router;
    struct net_if_router* next;
    sys_snode_t* prev_node = NULL;

    ARG_UNUSED(work);

    k_mutex_lock(&lock, K_FOREVER);

    SYS_SLIST_FOR_EACH_CONTAINER_SAFE_WITH_TYPE(&active_router_timers,
                                                struct net_if_router,
                                                router, next, node) {
        int32_t ends = iface_router_ends(router, current_time);

        if (ends > 0) {
            /* We have to loop on all active routers as their
             * lifetime differ from each other.
             */
            prev_node = &router->node;
            continue;
        }

        iface_router_notify_deletion(router, "has expired");
        sys_slist_remove(&active_router_timers,
                         prev_node, &router->node);
        router->is_used = false;
    }

    iface_router_update_timer(current_time);

    k_mutex_unlock(&lock);
}

static struct net_if_router* iface_router_add(struct net_if* iface,
                                              uint8_t family, void const* addr,
                                              bool is_default,
                                              uint16_t lifetime) {
    struct net_if_router* router = NULL;

    k_mutex_lock(&lock, K_FOREVER);

    for (int i = 0; i < CONFIG_NET_MAX_ROUTERS; i++) {
        if (routers[i].is_used) {
            continue;
        }

        router = &routers[i];
        router->is_used        = true;
        router->iface          = iface;
        router->address.family = family;

        if (lifetime) {
            router->is_default  = true;
            router->is_infinite = false;
            router->lifetime    = lifetime;
            router->life_start  = k_uptime_get_32();

            sys_slist_append(&active_router_timers,
                             &router->node);

            iface_router_update_timer(router->life_start);
        }
        else {
            router->is_default  = false;
            router->is_infinite = true;
            router->lifetime    = 0;
        }

        if (IS_ENABLED(CONFIG_NET_IPV6) && family == NET_AF_INET6) {
            memcpy(net_if_router_ipv6(router), addr,
                   sizeof(struct net_in6_addr));
            net_mgmt_event_notify_with_info(
                            NET_EVENT_IPV6_ROUTER_ADD, iface,
                            &router->address.in6_addr,
                            sizeof(struct net_in6_addr));

            NET_DBG("interface %p router %s lifetime %u default %d "
                    "added", iface,
                    net_sprint_ipv6_addr((struct net_in6_addr*)addr),
                    lifetime, router->is_default);
        }
        else if (IS_ENABLED(CONFIG_NET_IPV4) && (family == NET_AF_INET)) {
            memcpy(net_if_router_ipv4(router), addr,
                   sizeof(struct net_in_addr));
            router->is_default = is_default;

            net_mgmt_event_notify_with_info(
                            NET_EVENT_IPV4_ROUTER_ADD, iface,
                            &router->address.in_addr,
                            sizeof(struct net_in_addr));

            NET_DBG("interface %p router %s lifetime %u default %d "
                    "added", iface,
                    net_sprint_ipv4_addr((struct net_in_addr*)addr),
                    lifetime, is_default);
        }

        goto out;
    }

out :
    k_mutex_unlock(&lock);

    return (router);
}

static bool iface_router_rm(struct net_if_router* router) {
    bool ret = false;

    k_mutex_lock(&lock, K_FOREVER);

    if (!router->is_used) {
        goto out;
    }

    iface_router_notify_deletion(router, "has been removed");

    /* We recompute the timer if only the router was time limited */
    if (sys_slist_find_and_remove(&active_router_timers, &router->node)) {
        iface_router_update_timer(k_uptime_get_32());
    }

    router->is_used = false;
    ret = true;

out :
    k_mutex_unlock(&lock);

    return (ret);
}

void net_if_router_rm(struct net_if_router* router) {
    k_mutex_lock(&lock, K_FOREVER);

    router->is_used = false;

    /* FIXME - remove timer */

    k_mutex_unlock(&lock);
}

static struct net_if_router* iface_router_find_default(struct net_if const* iface,
                                                       uint8_t family, void const* addr) {
    struct net_if_router* router = NULL;

    /* TODO: addr will need to be handled */
    ARG_UNUSED(addr);

    k_mutex_lock(&lock, K_FOREVER);

    for (int i = 0; i < CONFIG_NET_MAX_ROUTERS; i++) {
        if (!routers[i].is_used    ||
            !routers[i].is_default ||
            routers[i].address.family != family) {
            continue;
        }

        if (iface && (iface != routers[i].iface)) {
            continue;
        }

        router = &routers[i];
        goto out;
    }

out :
    k_mutex_unlock(&lock);

    return (router);
}

static void iface_router_init(void) {
    k_work_init_delayable(&router_timer, iface_router_expired);
    sys_slist_init(&active_router_timers);
}
#else
#define iface_router_init(...)
#endif /* CONFIG_NET_NATIVE_IPV4 || CONFIG_NET_NATIVE_IPV6 */

#if defined(CONFIG_NET_NATIVE_IPV4) || defined(CONFIG_NET_NATIVE_IPV6)
void net_if_mcast_mon_register(struct net_if_mcast_monitor* mon,
                               struct net_if* iface,
                               net_if_mcast_callback_t cb) {
    k_mutex_lock(&lock, K_FOREVER);

    sys_slist_find_and_remove(&mcast_monitor_callbacks, &mon->node);
    sys_slist_prepend(&mcast_monitor_callbacks, &mon->node);

    mon->iface = iface;
    mon->cb    = cb;

    k_mutex_unlock(&lock);
}

void net_if_mcast_mon_unregister(struct net_if_mcast_monitor* mon) {
    k_mutex_lock(&lock, K_FOREVER);

    sys_slist_find_and_remove(&mcast_monitor_callbacks, &mon->node);

    k_mutex_unlock(&lock);
}

void net_if_mcast_monitor(struct net_if* iface,
                          const struct net_addr* addr,
                          bool is_joined) {
    struct net_if_mcast_monitor* mon;
    struct net_if_mcast_monitor* tmp;

    k_mutex_lock(&lock, K_FOREVER);

    SYS_SLIST_FOR_EACH_CONTAINER_SAFE_WITH_TYPE(&mcast_monitor_callbacks,
                                                struct net_if_mcast_monitor,
                                                mon, tmp, node) {
        if ((iface == mon->iface) || (mon->iface == NULL)) {
            mon->cb(iface, addr, is_joined);
        }
    }

    k_mutex_unlock(&lock);
}
#else
#define net_if_mcast_mon_register(...)
#define net_if_mcast_mon_unregister(...)
#define net_if_mcast_monitor(...)
#endif /* CONFIG_NET_NATIVE_IPV4 || CONFIG_NET_NATIVE_IPV6 */

#if defined(CONFIG_NET_NATIVE_IPV6)
int net_if_config_ipv6_get(struct net_if* iface, struct net_if_ipv6** ipv6) {
    int ret = 0;

    net_if_lock(iface);

    if (!net_if_flag_is_set(iface, NET_IF_IPV6)) {
        ret = -ENOTSUP;
        goto out;
    }

    if (iface->config.ip.ipv6) {
        if (ipv6) {
            *ipv6 = iface->config.ip.ipv6;
        }

        goto out;
    }

    k_mutex_lock(&lock, K_FOREVER);

    for (int i = 0; i < ARRAY_SIZE(ipv6_addresses); i++) {
        if (ipv6_addresses[i].iface) {
            continue;
        }

        iface->config.ip.ipv6   = &ipv6_addresses[i].ipv6;
        ipv6_addresses[i].iface = iface;

        if (ipv6) {
            *ipv6 = &ipv6_addresses[i].ipv6;
        }

        k_mutex_unlock(&lock);
        goto out;
    }

    k_mutex_unlock(&lock);

    ret = -ESRCH;

out :
    net_if_unlock(iface);

    return (ret);
}

int net_if_config_ipv6_put(struct net_if* iface) {
    int ret = 0;

    net_if_lock(iface);

    if (!net_if_flag_is_set(iface, NET_IF_IPV6)) {
        ret = -ENOTSUP;
        goto out;
    }

    if (!iface->config.ip.ipv6) {
        ret = -EALREADY;
        goto out;
    }

    k_mutex_lock(&lock, K_FOREVER);

    for (int i = 0; i < ARRAY_SIZE(ipv6_addresses); i++) {
        if (ipv6_addresses[i].iface != iface) {
            continue;
        }

        iface->config.ip.ipv6   = NULL;
        ipv6_addresses[i].iface = NULL;

        k_mutex_unlock(&lock);
        goto out;
    }

    k_mutex_unlock(&lock);

    ret = -ESRCH;

out :
    net_if_unlock(iface);

    return (ret);
}

#if defined(CONFIG_NET_IPV6_MLD)
static void join_mcast_allnodes(struct net_if* iface) {
    struct net_in6_addr addr;
    int ret;

    net_ipv6_addr_create_ll_allnodes_mcast(&addr);

    ret = net_ipv6_mld_join(iface, &addr);
    if ((ret < 0) && (ret != -EALREADY) && (ret != -ENETDOWN)) {
        NET_ERR("Cannot join all nodes address %s for %d (%d)",
                net_sprint_ipv6_addr(&addr),
                net_if_get_by_iface(iface), ret);
    }
}

static void join_mcast_solicit_node(struct net_if* iface,
                                    struct net_in6_addr const* my_addr) {
    struct net_in6_addr addr;
    int ret;

    /* Join to needed multicast groups, RFC 4291 ch 2.8 */
    net_ipv6_addr_create_solicited_node(my_addr, &addr);

    ret = net_ipv6_mld_join(iface, &addr);
    if (ret < 0) {
        if (ret != -EALREADY && ret != -ENETDOWN) {
            NET_ERR("Cannot join solicit node address %s for %d (%d)",
                    net_sprint_ipv6_addr(&addr),
                    net_if_get_by_iface(iface), ret);
        }
    }
    else {
        NET_DBG("Join solicit node address %s (ifindex %d)",
                net_sprint_ipv6_addr(&addr),
                net_if_get_by_iface(iface));
    }
}

static void leave_mcast_all(struct net_if* iface) {
    struct net_if_ipv6 const* ipv6;

    ipv6 = iface->config.ip.ipv6;
    if (ipv6 == NULL) {
        return;
    }

    for (int i = 0; i < NET_IF_MAX_IPV6_MADDR; i++) {
        if (!ipv6->mcast[i].is_used ||
            !ipv6->mcast[i].is_joined) {
            continue;
        }

        net_ipv6_mld_leave(iface, &ipv6->mcast[i].address.in6_addr);
    }
}

static void join_mcast_nodes(struct net_if* iface, struct net_in6_addr const* addr) {
    enum net_l2_flags flags;

    flags = l2_flags_get(iface);
    if (flags & NET_L2_MULTICAST) {
        join_mcast_allnodes(iface);

        if (!(flags & NET_L2_MULTICAST_SKIP_JOIN_SOLICIT_NODE)) {
            join_mcast_solicit_node(iface, addr);
        }
    }
}
#else
#define join_mcast_allnodes(...)
#define join_mcast_solicit_node(...)
#define leave_mcast_all(...)
#define join_mcast_nodes(...)
#endif /* CONFIG_NET_IPV6_MLD */

#if defined(CONFIG_NET_IPV6_DAD)
#define DAD_TIMEOUT 100U /* ms */

static void dad_timeout(struct k_work* work) {
    uint32_t current_time = k_uptime_get_32();
    struct net_if_addr* ifaddr;
    struct net_if_addr* next;
    int32_t delay = -1;
    sys_slist_t expired_list;

    ARG_UNUSED(work);

    sys_slist_init(&expired_list);

    k_mutex_lock(&lock, K_FOREVER);

    SYS_SLIST_FOR_EACH_CONTAINER_SAFE(&active_dad_timers,
                                      ifaddr, next, dad_node) {
        /* DAD entries are ordered by construction.  Stop when
         * we find one that hasn't expired.
         */
        delay = (int32_t)(ifaddr->dad_start +
                          DAD_TIMEOUT - current_time);
        if (delay > 0) {
            break;
        }

        /* Removing the ifaddr from active_dad_timers list */
        sys_slist_remove(&active_dad_timers, NULL, &ifaddr->dad_node);
        sys_slist_append(&expired_list, &ifaddr->dad_node);

        ifaddr = NULL;
    }

    if ((ifaddr != NULL) && (delay > 0)) {
        k_work_reschedule(&dad_timer, K_MSEC((uint32_t)delay));
    }

    k_mutex_unlock(&lock);

    SYS_SLIST_FOR_EACH_CONTAINER(&expired_list, ifaddr, dad_node) {
        struct net_if* iface;

        NET_DBG("DAD succeeded for %s at interface %d",
            net_sprint_ipv6_addr(&ifaddr->address.in6_addr),
            ifaddr->ifindex);

        ifaddr->addr_state = NET_ADDR_PREFERRED;
        iface = net_if_get_by_index(ifaddr->ifindex);

        net_mgmt_event_notify_with_info(NET_EVENT_IPV6_DAD_SUCCEED,
                                        iface,
                                        &ifaddr->address.in6_addr,
                                        sizeof(struct net_in6_addr));

        /* The address gets added to neighbor cache which is not
         * needed in this case as the address is our own one.
         */
        net_ipv6_nbr_rm(iface, &ifaddr->address.in6_addr);
    }
}

void net_if_ipv6_start_dad(struct net_if* iface,
                           struct net_if_addr* ifaddr) {
    ifaddr->addr_state = NET_ADDR_TENTATIVE;

    if (net_if_is_up(iface)) {
        NET_DBG("Interface %p ll addr %s tentative IPv6 addr %s",
                iface,
                net_sprint_ll_addr(net_if_get_link_addr(iface)->addr,
                                   net_if_get_link_addr(iface)->len),
                net_sprint_ipv6_addr(&ifaddr->address.in6_addr));

        ifaddr->dad_count = 1U;

        if (!net_ipv6_start_dad(iface, ifaddr)) {
            ifaddr->dad_start = k_uptime_get_32();
            ifaddr->ifindex   = (uint8_t)net_if_get_by_iface(iface);

            k_mutex_lock(&lock, K_FOREVER);
            sys_slist_find_and_remove(&active_dad_timers,
                                      &ifaddr->dad_node);
            sys_slist_append(&active_dad_timers, &ifaddr->dad_node);
            k_mutex_unlock(&lock);

            /* FUTURE: use schedule, not reschedule. */
            if (!k_work_delayable_remaining_get(&dad_timer)) {
                k_work_reschedule(&dad_timer,
                                  K_MSEC(DAD_TIMEOUT));
            }
        }
    }
    else {
        NET_DBG("Interface %p is down, starting DAD for %s later.",
                iface,
                net_sprint_ipv6_addr(&ifaddr->address.in6_addr));
    }
}

void net_if_start_dad(struct net_if* iface) {
    struct net_if_addr const* ifaddr;
    struct net_if_ipv6* ipv6;
    struct net_in6_addr addr = {0};
    int ret;

    net_if_lock(iface);

    NET_DBG("Starting DAD for iface %p", iface);

    ret = net_if_config_ipv6_get(iface, &ipv6);
    if (ret < 0) {
        if (ret != -ENOTSUP) {
            NET_WARN("Cannot do DAD IPv6 config is not valid.");
        }

        goto out;
    }

    if (ipv6 == NULL) {
        goto out;
    }

    net_ipv6_addr_create_iid(&addr, net_if_get_link_addr(iface));

    ifaddr = net_if_ipv6_addr_add(iface, &addr, NET_ADDR_AUTOCONF, 0);
    if (ifaddr == NULL) {
        NET_ERR("Cannot add %s address to interface %p, DAD fails",
                net_sprint_ipv6_addr(&addr), iface);
    }

    /* Start DAD for all the addresses that were added earlier when
     * the interface was down.
     */
    ARRAY_FOR_EACH(ipv6->unicast, i) {
        if (!ipv6->unicast[i].is_used ||
            (ipv6->unicast[i].address.family != NET_AF_INET6) ||
            (&ipv6->unicast[i] == ifaddr) ||
            net_ipv6_is_addr_loopback(
                    &ipv6->unicast[i].address.in6_addr)) {
            continue;
        }

        net_if_ipv6_start_dad(iface, &ipv6->unicast[i]);
    }

out :
    net_if_unlock(iface);
}

void net_if_ipv6_dad_failed(struct net_if* iface, const struct net_in6_addr* addr) {
    struct net_if_addr* ifaddr;
    uint32_t timeout;
    uint32_t preferred_lifetime;

    net_if_lock(iface);

    ifaddr = net_if_ipv6_addr_lookup(addr, &iface);
    if (ifaddr == NULL) {
        NET_ERR("Cannot find %s address in interface %p",
                net_sprint_ipv6_addr(addr), iface);
        goto out;
    }

    if (IS_ENABLED(CONFIG_NET_IPV6_PE)) {
        ifaddr->dad_count++;

        timeout = COND_CODE_1(CONFIG_NET_IPV6_PE,
                              (ifaddr->addr_timeout), (0));
        preferred_lifetime = COND_CODE_1(CONFIG_NET_IPV6_PE,
                                         (ifaddr->addr_preferred_lifetime), (0U));

        if (!net_ipv6_pe_check_dad(ifaddr->dad_count)) {
            NET_ERR("Cannot generate PE address for interface %p",
                    iface);
            iface->pe_enabled = false;
            net_mgmt_event_notify(NET_EVENT_IPV6_PE_DISABLED, iface);
        }
    }

    net_mgmt_event_notify_with_info(NET_EVENT_IPV6_DAD_FAILED, iface,
                                    &ifaddr->address.in6_addr,
                                    sizeof(struct net_in6_addr));

    /* The old address needs to be removed from the interface before we can
     * start new DAD for the new PE address as the amount of address slots
     * is limited.
     */
    net_if_ipv6_addr_rm(iface, addr);

    if (IS_ENABLED(CONFIG_NET_IPV6_PE) && iface->pe_enabled) {
        net_ipv6_pe_start(iface, addr, timeout, preferred_lifetime);
    }

out :
    net_if_unlock(iface);
}

static inline void iface_ipv6_dad_init(void) {
    k_work_init_delayable(&dad_timer, dad_timeout);
    sys_slist_init(&active_dad_timers);
}

#else
static inline void net_if_ipv6_start_dad(struct net_if* iface,
                                         struct net_if_addr* ifaddr) {
    ifaddr->addr_state = NET_ADDR_PREFERRED;
}

#define iface_ipv6_dad_init(...)
#endif /* CONFIG_NET_IPV6_DAD */

#if defined(CONFIG_NET_IPV6_ND)
#define RS_TIMEOUT (1U * MSEC_PER_SEC)
#define RS_COUNT   3

static void rs_timeout(struct k_work* work) {
    uint32_t current_time = k_uptime_get_32();
    struct net_if_ipv6* ipv6;
    struct net_if_ipv6* next;
    int32_t delay = -1;
    sys_slist_t expired_list;

    ARG_UNUSED(work);

    sys_slist_init(&expired_list);

    k_mutex_lock(&lock, K_FOREVER);

    SYS_SLIST_FOR_EACH_CONTAINER_SAFE(&active_rs_timers,
                                      ipv6, next, rs_node) {
        /* RS entries are ordered by construction.  Stop when
         * we find one that hasn't expired.
         */
        delay = (int32_t)(ipv6->rs_start + RS_TIMEOUT - current_time);
        if (delay > 0) {
            break;
        }

        /* Removing the ipv6 from active_rs_timers list */
        sys_slist_remove(&active_rs_timers, NULL, &ipv6->rs_node);
        sys_slist_append(&expired_list, &ipv6->rs_node);

        ipv6 = NULL;
    }

    if ((ipv6 != NULL) && (delay > 0)) {
        k_work_reschedule(&rs_timer, K_MSEC(ipv6->rs_start +
                                            RS_TIMEOUT - current_time));
    }

    k_mutex_unlock(&lock);

    SYS_SLIST_FOR_EACH_CONTAINER(&expired_list, ipv6, rs_node) {
        struct net_if* iface = NULL;

        /* Did not receive RA yet. */
        ipv6->rs_count++;

        STRUCT_SECTION_FOREACH(net_if, tmp) {
            if (tmp->config.ip.ipv6 == ipv6) {
                iface = tmp;
                break;
            }
        }

        if (iface) {
            NET_DBG("RS no respond iface %p count %d",
                    iface, ipv6->rs_count);
            if (ipv6->rs_count < RS_COUNT) {
                net_if_start_rs(iface);
            }
        }
        else {
            NET_DBG("Interface IPv6 config %p not found", ipv6);
        }
    }
}

void net_if_start_rs(struct net_if* iface) {
    struct net_if_ipv6* ipv6;

    net_if_lock(iface);

    if (net_if_flag_is_set(iface, NET_IF_IPV6_NO_ND)) {
        goto out;
    }

    ipv6 = iface->config.ip.ipv6;
    if (ipv6 == NULL) {
        goto out;
    }

    NET_DBG("Starting ND/RS for iface %p", iface);

    if (!net_ipv6_start_rs(iface)) {
        ipv6->rs_start = k_uptime_get_32();

        k_mutex_lock(&lock, K_FOREVER);
        sys_slist_append(&active_rs_timers, &ipv6->rs_node);
        k_mutex_unlock(&lock);

        /* FUTURE: use schedule, not reschedule. */
        if (!k_work_delayable_remaining_get(&rs_timer)) {
            k_work_reschedule(&rs_timer, K_MSEC(RS_TIMEOUT));
        }
    }

out :
    net_if_unlock(iface);
}

void net_if_stop_rs(struct net_if* iface) {
    struct net_if_ipv6* ipv6;

    net_if_lock(iface);

    ipv6 = iface->config.ip.ipv6;
    if (ipv6 == NULL) {
        goto out;
    }

    NET_DBG("Stopping ND/RS for iface %p", iface);

    k_mutex_lock(&lock, K_FOREVER);
    sys_slist_find_and_remove(&active_rs_timers, &ipv6->rs_node);
    k_mutex_unlock(&lock);

out :
    net_if_unlock(iface);
}

static inline void iface_ipv6_nd_init(void) {
    k_work_init_delayable(&rs_timer, rs_timeout);
    sys_slist_init(&active_rs_timers);
}

#else
#define net_if_start_rs(...)
#define net_if_stop_rs(...)
#define iface_ipv6_nd_init(...)
#endif /* CONFIG_NET_IPV6_ND */

#if defined(CONFIG_NET_IPV6_ND) && defined(CONFIG_NET_NATIVE_IPV6)

void net_if_nbr_reachability_hint(struct net_if* iface, const struct net_in6_addr* ipv6_addr) {
    net_if_lock(iface);

    if (net_if_flag_is_set(iface, NET_IF_IPV6_NO_ND)) {
        goto out;
    }

    if (iface->config.ip.ipv6 == NULL) {
        goto out;
    }

    net_ipv6_nbr_reachability_hint(iface, ipv6_addr);

out :
    net_if_unlock(iface);
}

#endif

struct net_if_addr* net_if_ipv6_addr_lookup(const struct net_in6_addr* addr,
                                            struct net_if** ret) {
    struct net_if_addr* ifaddr = NULL;

    STRUCT_SECTION_FOREACH(net_if, iface) {
        struct net_if_ipv6* ipv6;

        net_if_lock(iface);

        ipv6 = iface->config.ip.ipv6;
        if (ipv6 == NULL) {
            net_if_unlock(iface);
            continue;
        }

        ARRAY_FOR_EACH(ipv6->unicast, i) {
            if (!ipv6->unicast[i].is_used ||
                ipv6->unicast[i].address.family != NET_AF_INET6) {
                continue;
            }

            if (net_ipv6_is_prefix(
                        addr->s6_addr,
                        ipv6->unicast[i].address.in6_addr.s6_addr,
                        128)) {

                if (ret != NULL) {
                    *ret = iface;
                }

                ifaddr = &ipv6->unicast[i];
                net_if_unlock(iface);
                goto out;
            }
        }

        net_if_unlock(iface);
    }

out :
    return (ifaddr);
}

struct net_if_addr* net_if_ipv6_addr_lookup_by_iface(struct net_if* iface,
                                                     struct net_in6_addr const* addr) {
    struct net_if_addr* ifaddr = NULL;
    struct net_if_ipv6* ipv6;

    net_if_lock(iface);

    ipv6 = iface->config.ip.ipv6;
    if (ipv6 == NULL) {
        goto out;
    }

    ARRAY_FOR_EACH(ipv6->unicast, i) {
        if (!ipv6->unicast[i].is_used ||
            (ipv6->unicast[i].address.family != NET_AF_INET6)) {
            continue;
        }

        if (net_ipv6_is_prefix(
                    addr->s6_addr,
                    ipv6->unicast[i].address.in6_addr.s6_addr,
                    128)) {
            ifaddr = &ipv6->unicast[i];
            goto out;
        }
    }

out :
    net_if_unlock(iface);

    return (ifaddr);
}

int z_impl_net_if_ipv6_addr_lookup_by_index(const struct net_in6_addr* addr) {
    struct net_if* iface;
    struct net_if_addr const* if_addr;

    if_addr = net_if_ipv6_addr_lookup(addr, &iface);
    if (if_addr == NULL) {
        return (0);
    }

    return net_if_get_by_iface(iface);
}

#ifdef CONFIG_USERSPACE
static inline int z_vrfy_net_if_ipv6_addr_lookup_by_index(
                                            const struct net_in6_addr* addr) {
    struct net_in6_addr addr_v6;

    K_OOPS(k_usermode_from_copy(&addr_v6, (void*)addr, sizeof(addr_v6)));

    return z_impl_net_if_ipv6_addr_lookup_by_index(&addr_v6);
}
#include <zephyr/syscalls/net_if_ipv6_addr_lookup_by_index_mrsh.c>
#endif

/* To be called when interface comes up so that all the non-joined multicast
 * groups are joined.
 */
static void rejoin_ipv6_mcast_groups(struct net_if* iface) {
    struct net_if_ipv6* ipv6;

    net_if_lock(iface);

    if (!net_if_flag_is_set(iface, NET_IF_IPV6) ||
        net_if_flag_is_set(iface, NET_IF_IPV6_NO_ND)) {
        goto out;
    }

    if (net_if_config_ipv6_get(iface, &ipv6) < 0) {
        goto out;
    }

    /* Rejoin solicited node multicasts. */
    ARRAY_FOR_EACH(ipv6->unicast, i) {
        if (!ipv6->unicast[i].is_used) {
            continue;
        }

        join_mcast_nodes(iface, &ipv6->unicast[i].address.in6_addr);
    }

    /* Rejoin any mcast address present on the interface, but marked as not joined. */
    ARRAY_FOR_EACH(ipv6->mcast, i) {
        int ret;

        if (!ipv6->mcast[i].is_used ||
            net_if_ipv4_maddr_is_joined(&ipv6->mcast[i])) {
            continue;
        }

        ret = net_ipv6_mld_join(iface, &ipv6->mcast[i].address.in6_addr);
        if (ret < 0) {
            NET_ERR("Cannot join mcast address %s for %d (%d)",
                    net_sprint_ipv6_addr(&ipv6->mcast[i].address.in6_addr),
                    net_if_get_by_iface(iface), ret);
        }
    }

out :
    net_if_unlock(iface);
}

/* To be called when interface comes operational down so that multicast
 * groups are rejoined when back up.
 */
static void clear_joined_ipv6_mcast_groups(struct net_if* iface) {
    struct net_if_ipv6* ipv6;

    net_if_lock(iface);

    if (!net_if_flag_is_set(iface, NET_IF_IPV6)) {
        goto out;
    }

    if (net_if_config_ipv6_get(iface, &ipv6) < 0) {
        goto out;
    }

    ARRAY_FOR_EACH(ipv6->mcast, i) {
        if (!ipv6->mcast[i].is_used) {
            continue;
        }

        net_if_ipv6_maddr_leave(iface, &ipv6->mcast[i]);
    }

out :
    net_if_unlock(iface);
}

static void address_expired(struct net_if_addr* ifaddr) {
    NET_DBG("IPv6 address %s is expired",
        net_sprint_ipv6_addr(&ifaddr->address.in6_addr));

    sys_slist_find_and_remove(&active_address_lifetime_timers,
                              &ifaddr->lifetime.node);

    net_timeout_set(&ifaddr->lifetime, 0, 0);

    STRUCT_SECTION_FOREACH(net_if, iface) {
        ARRAY_FOR_EACH(iface->config.ip.ipv6->unicast, i) {
            if (&iface->config.ip.ipv6->unicast[i] == ifaddr) {
                net_if_ipv6_addr_rm(iface,
                        &iface->config.ip.ipv6->unicast[i].address.in6_addr);
                return;
            }
        }
    }
}

static void address_lifetime_timeout(struct k_work* work) {
    uint32_t next_update  = UINT32_MAX;
    uint32_t current_time = k_uptime_get_32();
    struct net_if_addr* current;
    struct net_if_addr* next;

    ARG_UNUSED(work);

    k_mutex_lock(&lock, K_FOREVER);

    SYS_SLIST_FOR_EACH_CONTAINER_SAFE(&active_address_lifetime_timers,
                                      current, next, lifetime.node) {
        struct net_timeout* timeout = &current->lifetime;
        uint32_t this_update = net_timeout_evaluate(timeout,
                                                    current_time);

        if (this_update == 0U) {
            address_expired(current);
            continue;
        }

        if (this_update < next_update) {
            next_update = this_update;
        }

        if (current == next) {
            break;
        }
    }

    if (next_update != UINT32_MAX) {
        NET_DBG("Waiting for %d ms", (int32_t)next_update);

        k_work_reschedule(&address_lifetime_timer, K_MSEC(next_update));
    }

    k_mutex_unlock(&lock);
}

#if defined(CONFIG_NET_TEST)
void net_address_lifetime_timeout(void) {
    address_lifetime_timeout(NULL);
}
#endif

static void address_start_timer(struct net_if_addr* ifaddr, uint32_t vlifetime) {
    /* Make sure that we do not insert the address twice to
     * the lifetime timer list.
     */
    sys_slist_find_and_remove(&active_address_lifetime_timers,
                              &ifaddr->lifetime.node);

    sys_slist_append(&active_address_lifetime_timers,
                     &ifaddr->lifetime.node);

    net_timeout_set(&ifaddr->lifetime, vlifetime, k_uptime_get_32());
    k_work_reschedule(&address_lifetime_timer, K_NO_WAIT);
}

void net_if_ipv6_addr_update_lifetime(struct net_if_addr* ifaddr,
                                      uint32_t vlifetime) {
    k_mutex_lock(&lock, K_FOREVER);

    NET_DBG("Updating expire time of %s by %u secs",
            net_sprint_ipv6_addr(&ifaddr->address.in6_addr),
            vlifetime);

    ifaddr->addr_state = NET_ADDR_PREFERRED;

    address_start_timer(ifaddr, vlifetime);

    k_mutex_unlock(&lock);
}

static struct net_if_addr* ipv6_addr_find(struct net_if* iface,
                                          struct net_in6_addr const* addr) {
    struct net_if_ipv6* ipv6 = iface->config.ip.ipv6;

    ARRAY_FOR_EACH(ipv6->unicast, i) {
        if (!ipv6->unicast[i].is_used) {
            continue;
        }

        if (net_ipv6_addr_cmp(
                    addr, &ipv6->unicast[i].address.in6_addr)) {

            return (&ipv6->unicast[i]);
        }
    }

    return (NULL);
}

static inline void net_if_addr_init(struct net_if_addr* ifaddr,
                                    struct net_in6_addr const* addr,
                                    enum net_addr_type addr_type,
                                    uint32_t vlifetime) {
    ifaddr->is_used        = true;
    ifaddr->is_temporary   = false;
    ifaddr->address.family = NET_AF_INET6;
    ifaddr->addr_type      = addr_type;
    ifaddr->atomic_ref     = ATOMIC_INIT(1);

    net_ipaddr_copy(&ifaddr->address.in6_addr, addr);

    /* FIXME - set the mcast addr for this node */

    if (vlifetime) {
        ifaddr->is_infinite = false;

        NET_DBG("Expiring %s in %u secs",
                net_sprint_ipv6_addr(addr),
                vlifetime);

        net_if_ipv6_addr_update_lifetime(ifaddr, vlifetime);
    }
    else {
        ifaddr->is_infinite = true;
    }
}

struct net_if_addr* net_if_ipv6_addr_add(struct net_if* iface,
                                         struct net_in6_addr* addr,
                                         enum net_addr_type addr_type,
                                         uint32_t vlifetime) {
    struct net_if_addr* ifaddr = NULL;
    struct net_if_ipv6* ipv6;

    net_if_lock(iface);

    if (net_if_config_ipv6_get(iface, &ipv6) < 0) {
        goto out;
    }

    ifaddr = ipv6_addr_find(iface, addr);
    if (ifaddr) {
        goto out;
    }

    ARRAY_FOR_EACH(ipv6->unicast, i) {
        if (ipv6->unicast[i].is_used) {
            continue;
        }

        net_if_addr_init(&ipv6->unicast[i], addr, addr_type,
                         vlifetime);

        NET_DBG("[%zu] interface %d (%p) address %s type %s added", i,
                net_if_get_by_iface(iface), iface,
                net_sprint_ipv6_addr(addr),
                net_addr_type2str(addr_type));

        if (!(l2_flags_get(iface) & NET_L2_POINT_TO_POINT) &&
            !net_ipv6_is_addr_loopback(addr) &&
            !net_if_flag_is_set(iface, NET_IF_IPV6_NO_ND)) {
            /* RFC 4862 5.4.2
             * Before sending a Neighbor Solicitation, an interface
             * MUST join the all-nodes multicast address and the
             * solicited-node multicast address of the tentative
             * address.
             */
            /* The allnodes multicast group is only joined once as
             * net_ipv6_mld_join() checks if we have already
             * joined.
             */
            join_mcast_nodes(iface,
                             &ipv6->unicast[i].address.in6_addr);

            net_if_ipv6_start_dad(iface, &ipv6->unicast[i]);
        }
        else {
            /* If DAD is not done for point-to-point links, then
             * the address is usable immediately.
             */
            ipv6->unicast[i].addr_state = NET_ADDR_PREFERRED;
        }

        net_mgmt_event_notify_with_info(
                NET_EVENT_IPV6_ADDR_ADD, iface,
                &ipv6->unicast[i].address.in6_addr,
                sizeof(struct net_in6_addr));

        ifaddr = &ipv6->unicast[i];
        goto out;
    }

out :
    net_if_unlock(iface);

    return (ifaddr);
}

bool net_if_ipv6_addr_rm(struct net_if* iface, const struct net_in6_addr* addr) {
    struct net_if_ipv6 const* ipv6;
    int ret;

    NET_ASSERT(addr);

    ipv6 = iface->config.ip.ipv6;
    if (ipv6 == NULL) {
        return (false);
    }

    ret = net_if_addr_unref(iface, NET_AF_INET6, addr);
    if (ret > 0) {
        NET_DBG("Address %s still in use (ref %d)",
                net_sprint_ipv6_addr(addr), ret);
        return (false);
    }
    else if (ret < 0) {
        NET_DBG("Address %s not found (%d)",
                net_sprint_ipv6_addr(addr), ret);
    }

    return (true);
}

bool z_impl_net_if_ipv6_addr_add_by_index(int index,
                                          struct net_in6_addr* addr,
                                          enum net_addr_type addr_type,
                                          uint32_t vlifetime) {
    struct net_if* iface;

    iface = net_if_get_by_index(index);
    if (iface == NULL) {
        return (false);
    }

    return net_if_ipv6_addr_add(iface, addr, addr_type, vlifetime) ?
           true : false;
}

#ifdef CONFIG_USERSPACE
bool z_vrfy_net_if_ipv6_addr_add_by_index(int index,
                                          struct net_in6_addr* addr,
                                          enum net_addr_type addr_type,
                                          uint32_t vlifetime) {
    struct net_in6_addr addr_v6;
    struct net_if* iface;

    iface = z_vrfy_net_if_get_by_index(index);
    if (iface == NULL) {
        return (false);
    }

    K_OOPS(k_usermode_from_copy(&addr_v6, (void*)addr, sizeof(addr_v6)));

    return z_impl_net_if_ipv6_addr_add_by_index(index,
                                                &addr_v6,
                                                addr_type,
                                                vlifetime);
}

#include <zephyr/syscalls/net_if_ipv6_addr_add_by_index_mrsh.c>
#endif /* CONFIG_USERSPACE */

bool z_impl_net_if_ipv6_addr_rm_by_index(int index,
                                         const struct net_in6_addr* addr) {
    struct net_if* iface;

    iface = net_if_get_by_index(index);
    if (iface == NULL) {
        return (false);
    }

    return net_if_ipv6_addr_rm(iface, addr);
}

#ifdef CONFIG_USERSPACE
bool z_vrfy_net_if_ipv6_addr_rm_by_index(int index,
                                         const struct net_in6_addr* addr) {
    struct net_in6_addr addr_v6;
    struct net_if* iface;

    iface = z_vrfy_net_if_get_by_index(index);
    if (iface == NULL) {
        return (false);
    }

    K_OOPS(k_usermode_from_copy(&addr_v6, (void*)addr, sizeof(addr_v6)));

    return z_impl_net_if_ipv6_addr_rm_by_index(index, &addr_v6);
}

#include <zephyr/syscalls/net_if_ipv6_addr_rm_by_index_mrsh.c>
#endif /* CONFIG_USERSPACE */

void net_if_ipv6_addr_foreach(struct net_if* iface, net_if_ip_addr_cb_t cb,
                              void* user_data) {
    struct net_if_ipv6* ipv6;

    if (iface == NULL) {
        return;
    }

    net_if_lock(iface);

    ipv6 = iface->config.ip.ipv6;
    if (ipv6 == NULL) {
        goto out;
    }

    ARRAY_FOR_EACH(ipv6->unicast, i) {
        struct net_if_addr* if_addr = &ipv6->unicast[i];

        if (!if_addr->is_used) {
            continue;
        }

        cb(iface, if_addr, user_data);
    }

out :
    net_if_unlock(iface);
}

struct net_if_mcast_addr* net_if_ipv6_maddr_add(struct net_if* iface,
                                                const struct net_in6_addr* addr) {
    struct net_if_mcast_addr* ifmaddr = NULL;
    struct net_if_ipv6* ipv6;

    net_if_lock(iface);

    if (net_if_config_ipv6_get(iface, &ipv6) < 0) {
        goto out;
    }

    if (!net_ipv6_is_addr_mcast(addr)) {
        NET_DBG("Address %s is not a multicast address.",
                net_sprint_ipv6_addr(addr));
        goto out;
    }

    if (net_if_ipv6_maddr_lookup(addr, &iface)) {
        NET_WARN("Multicast address %s is already registered.",
                 net_sprint_ipv6_addr(addr));
        goto out;
    }

    ARRAY_FOR_EACH(ipv6->mcast, i) {
        if (ipv6->mcast[i].is_used) {
            continue;
        }

        ipv6->mcast[i].is_used        = true;
        ipv6->mcast[i].address.family = NET_AF_INET6;
        memcpy(&ipv6->mcast[i].address.in6_addr, addr, 16);

        NET_DBG("[%zu] interface %d (%p) address %s added", i,
                net_if_get_by_iface(iface), iface,
                net_sprint_ipv6_addr(addr));

        net_mgmt_event_notify_with_info(
                NET_EVENT_IPV6_MADDR_ADD, iface,
                &ipv6->mcast[i].address.in6_addr,
                sizeof(struct net_in6_addr));

        ifmaddr = &ipv6->mcast[i];
        goto out;
    }

out :
    net_if_unlock(iface);

    return (ifmaddr);
}

bool net_if_ipv6_maddr_rm(struct net_if* iface, const struct net_in6_addr* addr) {
    bool ret = false;
    struct net_if_ipv6* ipv6;

    net_if_lock(iface);

    ipv6 = iface->config.ip.ipv6;
    if (ipv6 == NULL) {
        goto out;
    }

    ARRAY_FOR_EACH(ipv6->mcast, i) {
        if (!ipv6->mcast[i].is_used) {
            continue;
        }

        if (!net_ipv6_addr_cmp(&ipv6->mcast[i].address.in6_addr,
                               addr)) {
            continue;
        }

        ipv6->mcast[i].is_used = false;

        NET_DBG("[%zu] interface %d (%p) address %s removed",
                i, net_if_get_by_iface(iface), iface,
                net_sprint_ipv6_addr(addr));

        net_mgmt_event_notify_with_info(
                NET_EVENT_IPV6_MADDR_DEL, iface,
                &ipv6->mcast[i].address.in6_addr,
                sizeof(struct net_in6_addr));

        ret = true;
        goto out;
    }

out :
    net_if_unlock(iface);

    return (ret);
}

void net_if_ipv6_maddr_foreach(struct net_if* iface, net_if_ip_maddr_cb_t cb,
                               void* user_data) {
    struct net_if_ipv6* ipv6;

    NET_ASSERT(iface);
    NET_ASSERT(cb);

    net_if_lock(iface);

    ipv6 = iface->config.ip.ipv6;
    if (ipv6 == NULL) {
        goto out;
    }

    for (int i = 0; i < NET_IF_MAX_IPV6_MADDR; i++) {
        if (!ipv6->mcast[i].is_used) {
            continue;
        }

        cb(iface, &ipv6->mcast[i], user_data);
    }

out :
    net_if_unlock(iface);
}

struct net_if_mcast_addr* net_if_ipv6_maddr_lookup(const struct net_in6_addr* maddr,
                                                   struct net_if** ret) {
    struct net_if_mcast_addr* ifmaddr = NULL;

    STRUCT_SECTION_FOREACH(net_if, iface) {
        struct net_if_ipv6* ipv6;

        if (ret && *ret && (iface != *ret)) {
            continue;
        }

        net_if_lock(iface);

        ipv6 = iface->config.ip.ipv6;
        if (ipv6 == NULL) {
            net_if_unlock(iface);
            continue;
        }

        ARRAY_FOR_EACH(ipv6->mcast, i) {
            if (!ipv6->mcast[i].is_used ||
                (ipv6->mcast[i].address.family != NET_AF_INET6)) {
                continue;
            }

            if (net_ipv6_is_prefix(
                        maddr->s6_addr,
                        ipv6->mcast[i].address.in6_addr.s6_addr,
                        128)) {
                if (ret) {
                    *ret = iface;
                }

                ifmaddr = &ipv6->mcast[i];
                net_if_unlock(iface);
                goto out;
            }
        }

        net_if_unlock(iface);
    }

out :
    return (ifmaddr);
}

void net_if_ipv6_maddr_leave(struct net_if* iface, struct net_if_mcast_addr* addr) {
    NET_ASSERT(iface);
    NET_ASSERT(addr);

    net_if_lock(iface);
    addr->is_joined = false;
    net_if_unlock(iface);
}

void net_if_ipv6_maddr_join(struct net_if* iface, struct net_if_mcast_addr* addr) {
    NET_ASSERT(iface);
    NET_ASSERT(addr);

    net_if_lock(iface);
    addr->is_joined = true;
    net_if_unlock(iface);
}

static void remove_prefix_addresses(struct net_if* iface,
                                    struct net_if_ipv6 const* ipv6,
                                    struct net_in6_addr const* addr,
                                    uint8_t len) {
    ARRAY_FOR_EACH(ipv6->unicast, i) {
        if (!ipv6->unicast[i].is_used ||
            (ipv6->unicast[i].address.family != NET_AF_INET6) ||
            (ipv6->unicast[i].addr_type != NET_ADDR_AUTOCONF)) {
            continue;
        }

        if (net_ipv6_is_prefix(
                        addr->s6_addr,
                        ipv6->unicast[i].address.in6_addr.s6_addr,
                        len)) {
            net_if_ipv6_addr_rm(iface,
                                &ipv6->unicast[i].address.in6_addr);
        }
    }
}

static void prefix_lifetime_expired(struct net_if_ipv6_prefix* ifprefix) {
    struct net_if_ipv6* ipv6;

    net_if_lock(ifprefix->iface);

    NET_DBG("Prefix %s/%d expired",
            net_sprint_ipv6_addr(&ifprefix->prefix),
            ifprefix->len);

    ifprefix->is_used = false;

    if (net_if_config_ipv6_get(ifprefix->iface, &ipv6) < 0) {
        return;
    }

    /* Remove also all auto addresses if the they have the same prefix.
     */
    remove_prefix_addresses(ifprefix->iface, ipv6, &ifprefix->prefix,
                            ifprefix->len);

    if (IS_ENABLED(CONFIG_NET_MGMT_EVENT_INFO)) {
        struct net_event_ipv6_prefix info;

        net_ipaddr_copy(&info.addr, &ifprefix->prefix);
        info.len      = ifprefix->len;
        info.lifetime = 0;

        net_mgmt_event_notify_with_info(NET_EVENT_IPV6_PREFIX_DEL,
                                        ifprefix->iface,
                                        (void const*)&info,
                                        sizeof(struct net_event_ipv6_prefix));
    }
    else {
        net_mgmt_event_notify(NET_EVENT_IPV6_PREFIX_DEL, ifprefix->iface);
    }

    net_if_unlock(ifprefix->iface);
}

static void prefix_timer_remove(struct net_if_ipv6_prefix* ifprefix) {
    k_mutex_lock(&lock, K_FOREVER);

    NET_DBG("IPv6 prefix %s/%d removed",
            net_sprint_ipv6_addr(&ifprefix->prefix),
            ifprefix->len);

    sys_slist_find_and_remove(&active_prefix_lifetime_timers,
                              &ifprefix->lifetime.node);

    net_timeout_set(&ifprefix->lifetime, 0, 0);

    k_mutex_unlock(&lock);
}

static void prefix_lifetime_timeout(struct k_work* work) {
    uint32_t next_update  = UINT32_MAX;
    uint32_t current_time = k_uptime_get_32();
    struct net_if_ipv6_prefix* current;
    struct net_if_ipv6_prefix* next;
    sys_slist_t expired_list;

    ARG_UNUSED(work);

    sys_slist_init(&expired_list);

    k_mutex_lock(&lock, K_FOREVER);

    SYS_SLIST_FOR_EACH_CONTAINER_SAFE(&active_prefix_lifetime_timers,
                                      current, next, lifetime.node) {
        struct net_timeout* timeout = &current->lifetime;
        uint32_t this_update = net_timeout_evaluate(timeout,
                                                    current_time);

        if (this_update == 0U) {
            sys_slist_find_and_remove(
                    &active_prefix_lifetime_timers,
                    &current->lifetime.node);
            sys_slist_append(&expired_list,
                             &current->lifetime.node);
            continue;
        }

        if (this_update < next_update) {
            next_update = this_update;
        }

        if (current == next) {
            break;
        }
    }

    if (next_update != UINT32_MAX) {
        k_work_reschedule(&prefix_lifetime_timer, K_MSEC(next_update));
    }

    k_mutex_unlock(&lock);

    SYS_SLIST_FOR_EACH_CONTAINER(&expired_list, current, lifetime.node) {
        prefix_lifetime_expired(current);
    }
}

static void prefix_start_timer(struct net_if_ipv6_prefix* ifprefix,
                               uint32_t lifetime) {
    k_mutex_lock(&lock, K_FOREVER);

    (void) sys_slist_find_and_remove(&active_prefix_lifetime_timers,
                                     &ifprefix->lifetime.node);
    sys_slist_append(&active_prefix_lifetime_timers,
                     &ifprefix->lifetime.node);

    net_timeout_set(&ifprefix->lifetime, lifetime, k_uptime_get_32());
    k_work_reschedule(&prefix_lifetime_timer, K_NO_WAIT);

    k_mutex_unlock(&lock);
}

static struct net_if_ipv6_prefix* ipv6_prefix_find(struct net_if* iface,
                                                   struct net_in6_addr const* prefix,
                                                   uint8_t prefix_len) {
    struct net_if_ipv6* ipv6 = iface->config.ip.ipv6;

    if (ipv6 == NULL) {
        return (NULL);
    }

    ARRAY_FOR_EACH(ipv6->prefix, i) {
        if (!ipv6->prefix[i].is_used) {
            continue;
        }

        if (net_ipv6_addr_cmp(prefix, &ipv6->prefix[i].prefix) &&
            (prefix_len == ipv6->prefix[i].len)) {
            return (&ipv6->prefix[i]);
        }
    }

    return (NULL);
}

static void net_if_ipv6_prefix_init(struct net_if* iface,
                                    struct net_if_ipv6_prefix* ifprefix,
                                    struct net_in6_addr const* addr, uint8_t len,
                                    uint32_t lifetime) {
    ifprefix->is_used = true;
    ifprefix->len     = len;
    ifprefix->iface   = iface;
    net_ipaddr_copy(&ifprefix->prefix, addr);

    if (lifetime == NET_IPV6_ND_INFINITE_LIFETIME) {
        ifprefix->is_infinite = true;
    }
    else {
        ifprefix->is_infinite = false;
    }
}

struct net_if_ipv6_prefix* net_if_ipv6_prefix_add(struct net_if* iface,
                                                  struct net_in6_addr const* prefix,
                                                  uint8_t len,
                                                  uint32_t lifetime) {
    struct net_if_ipv6_prefix* ifprefix = NULL;
    struct net_if_ipv6* ipv6;

    net_if_lock(iface);

    if (net_if_config_ipv6_get(iface, &ipv6) < 0) {
        goto out;
    }

    ifprefix = ipv6_prefix_find(iface, prefix, len);
    if (ifprefix) {
        goto out;
    }

    if (ipv6 == NULL) {
        goto out;
    }

    ARRAY_FOR_EACH(ipv6->prefix, i) {
        if (ipv6->prefix[i].is_used) {
            continue;
        }

        net_if_ipv6_prefix_init(iface, &ipv6->prefix[i], prefix,
                                len, lifetime);

        NET_DBG("[%zu] interface %p prefix %s/%d added", i, iface,
                net_sprint_ipv6_addr(prefix), len);

        if (IS_ENABLED(CONFIG_NET_MGMT_EVENT_INFO)) {
            struct net_event_ipv6_prefix info;

            net_ipaddr_copy(&info.addr, prefix);
            info.len      = len;
            info.lifetime = lifetime;

            net_mgmt_event_notify_with_info(NET_EVENT_IPV6_PREFIX_ADD,
                                            iface, (void const*)&info,
                                            sizeof(struct net_event_ipv6_prefix));
        }
        else {
            net_mgmt_event_notify(NET_EVENT_IPV6_PREFIX_ADD, iface);
        }

        ifprefix = &ipv6->prefix[i];
        goto out;
    }

out :
    net_if_unlock(iface);

    return (ifprefix);
}

bool net_if_ipv6_prefix_rm(struct net_if* iface, struct net_in6_addr* addr,
                           uint8_t len) {
    bool ret = false;
    struct net_if_ipv6* ipv6;

    net_if_lock(iface);

    ipv6 = iface->config.ip.ipv6;
    if (ipv6 == NULL) {
        goto out;
    }

    ARRAY_FOR_EACH(ipv6->prefix, i) {
        if (!ipv6->prefix[i].is_used) {
            continue;
        }

        if (!net_ipv6_addr_cmp(&ipv6->prefix[i].prefix, addr) ||
            (ipv6->prefix[i].len != len)) {
            continue;
        }

        net_if_ipv6_prefix_unset_timer(&ipv6->prefix[i]);

        ipv6->prefix[i].is_used = false;

        /* Remove also all auto addresses if the they have the same
         * prefix.
         */
        remove_prefix_addresses(iface, ipv6, addr, len);

        if (IS_ENABLED(CONFIG_NET_MGMT_EVENT_INFO)) {
            struct net_event_ipv6_prefix info;

            net_ipaddr_copy(&info.addr, addr);
            info.len      = len;
            info.lifetime = 0;

            net_mgmt_event_notify_with_info(NET_EVENT_IPV6_PREFIX_DEL,
                                            iface, (void const*)&info,
                                            sizeof(struct net_event_ipv6_prefix));
        }
        else {
            net_mgmt_event_notify(NET_EVENT_IPV6_PREFIX_DEL, iface);
        }

        ret = true;
        goto out;
    }

out :
    net_if_unlock(iface);

    return (ret);
}

struct net_if_ipv6_prefix* net_if_ipv6_prefix_get(struct net_if* iface,
                                                  struct net_in6_addr const* addr) {
    struct net_if_ipv6_prefix* prefix = NULL;
    struct net_if_ipv6* ipv6;

    if (iface == NULL) {
        iface = net_if_get_default();
    }

    if (iface == NULL) {
        return (NULL);
    }

    net_if_lock(iface);

    ipv6 = iface->config.ip.ipv6;
    if (ipv6 == NULL) {
        goto out;
    }

    ARRAY_FOR_EACH(ipv6->prefix, i) {
        if (!ipv6->prefix[i].is_used) {
            continue;
        }

        if (net_ipv6_is_prefix(ipv6->prefix[i].prefix.s6_addr,
                               addr->s6_addr,
                               ipv6->prefix[i].len)) {
            if (!prefix || prefix->len > ipv6->prefix[i].len) {
                prefix = &ipv6->prefix[i];
            }
        }
    }

out :
    net_if_unlock(iface);

    return (prefix);
}

struct net_if_ipv6_prefix* net_if_ipv6_prefix_lookup(struct net_if* iface,
                                                     struct net_in6_addr* addr,
                                                     uint8_t len) {
    struct net_if_ipv6_prefix* prefix = NULL;
    struct net_if_ipv6* ipv6;

    net_if_lock(iface);

    ipv6 = iface->config.ip.ipv6;
    if (ipv6 == NULL) {
        goto out;
    }

    ARRAY_FOR_EACH(ipv6->prefix, i) {
        if (!ipv6->prefix[i].is_used) {
            continue;
        }

        if (net_ipv6_is_prefix(ipv6->prefix[i].prefix.s6_addr,
                               addr->s6_addr, len)) {
            prefix = &ipv6->prefix[i];
            goto out;
        }
    }

out :
    net_if_unlock(iface);

    return (prefix);
}

bool net_if_ipv6_addr_onlink(struct net_if** iface, struct net_in6_addr const* addr) {
    bool ret = false;

    STRUCT_SECTION_FOREACH(net_if, tmp) {
        struct net_if_ipv6 const* ipv6;

        if (iface && *iface && *iface != tmp) {
            continue;
        }

        net_if_lock(tmp);

        ipv6 = tmp->config.ip.ipv6;
        if (ipv6 == NULL) {
            net_if_unlock(tmp);
            continue;
        }

        ARRAY_FOR_EACH(ipv6->prefix, i) {
            if (ipv6->prefix[i].is_used &&
                net_ipv6_is_prefix(ipv6->prefix[i].prefix.s6_addr,
                                   addr->s6_addr,
                                   ipv6->prefix[i].len)) {
                if (iface != NULL) {
                    *iface = tmp;
                }

                ret = true;
                net_if_unlock(tmp);
                goto out;
            }
        }

        net_if_unlock(tmp);
    }

out :
    return (ret);
}

void net_if_ipv6_prefix_set_timer(struct net_if_ipv6_prefix* prefix,
                                  uint32_t lifetime) {
    /* No need to set a timer for infinite timeout */
    if (lifetime == 0xFFFFFFFFUL) {
        return;
    }

    NET_DBG("Prefix lifetime %u sec", lifetime);

    prefix_start_timer(prefix, lifetime);
}

void net_if_ipv6_prefix_unset_timer(struct net_if_ipv6_prefix* prefix) {
    if (!prefix->is_used) {
        return;
    }

    prefix_timer_remove(prefix);
}

struct net_if_router* net_if_ipv6_router_lookup(struct net_if const* iface,
                                                struct net_in6_addr* addr) {
    return iface_router_lookup(iface, NET_AF_INET6, addr);
}

struct net_if_router* net_if_ipv6_router_find_default(struct net_if const* iface,
                                                      struct net_in6_addr const* addr) {
    return iface_router_find_default(iface, NET_AF_INET6, addr);
}

void net_if_ipv6_router_update_lifetime(struct net_if_router* router,
                                        uint16_t lifetime) {
    NET_DBG("Updating expire time of %s by %u secs",
            net_sprint_ipv6_addr(&router->address.in6_addr),
            lifetime);

    router->life_start = k_uptime_get_32();
    router->lifetime   = lifetime;

    iface_router_update_timer(router->life_start);
}

struct net_if_router* net_if_ipv6_router_add(struct net_if* iface,
                                             struct net_in6_addr* addr,
                                             uint16_t lifetime) {
    return iface_router_add(iface, NET_AF_INET6, addr, false, lifetime);
}

bool net_if_ipv6_router_rm(struct net_if_router* router) {
    return iface_router_rm(router);
}

uint8_t net_if_ipv6_get_mcast_hop_limit(struct net_if* iface) {
    uint8_t ret = 0;

    net_if_lock(iface);

    if (net_if_config_ipv6_get(iface, NULL) < 0) {
        goto out;
    }

    if (!iface->config.ip.ipv6) {
        goto out;
    }

    ret = iface->config.ip.ipv6->mcast_hop_limit;

out :
    net_if_unlock(iface);

    return (ret);
}

void net_if_ipv6_set_mcast_hop_limit(struct net_if* iface, uint8_t hop_limit) {
    net_if_lock(iface);

    if (net_if_config_ipv6_get(iface, NULL) < 0) {
        goto out;
    }

    if (!iface->config.ip.ipv6) {
        goto out;
    }

    iface->config.ip.ipv6->mcast_hop_limit = hop_limit;
out :
    net_if_unlock(iface);
}

uint8_t net_if_ipv6_get_hop_limit(struct net_if* iface) {
    uint8_t ret = 0;

    net_if_lock(iface);

    if (net_if_config_ipv6_get(iface, NULL) < 0) {
        goto out;
    }

    if (!iface->config.ip.ipv6) {
        goto out;
    }

    ret = iface->config.ip.ipv6->hop_limit;

out :
    net_if_unlock(iface);

    return (ret);
}

void net_if_ipv6_set_hop_limit(struct net_if* iface, uint8_t hop_limit) {
    net_if_lock(iface);

    if (net_if_config_ipv6_get(iface, NULL) < 0) {
        goto out;
    }

    if (!iface->config.ip.ipv6) {
        goto out;
    }

    iface->config.ip.ipv6->hop_limit = hop_limit;

out :
    net_if_unlock(iface);
}

struct net_in6_addr* net_if_ipv6_get_ll(struct net_if* iface,
                                    enum net_addr_state addr_state) {
    struct net_in6_addr* addr = NULL;
    struct net_if_ipv6* ipv6;

    net_if_lock(iface);

    ipv6 = iface->config.ip.ipv6;
    if (ipv6 == NULL) {
        goto out;
    }

    ARRAY_FOR_EACH(ipv6->unicast, i) {
        if (!ipv6->unicast[i].is_used ||
            ((addr_state != NET_ADDR_ANY_STATE) &&
             (ipv6->unicast[i].addr_state != addr_state)) ||
            (ipv6->unicast[i].address.family != NET_AF_INET6)) {
            continue;
        }

        if (net_ipv6_is_ll_addr(&ipv6->unicast[i].address.in6_addr)) {
            addr = &ipv6->unicast[i].address.in6_addr;
            goto out;
        }
    }

out :
    net_if_unlock(iface);

    return (addr);
}

struct net_in6_addr* net_if_ipv6_get_ll_addr(enum net_addr_state state,
                                         struct net_if** iface) {
    struct net_in6_addr* addr = NULL;

    STRUCT_SECTION_FOREACH(net_if, tmp) {
        net_if_lock(tmp);

        addr = net_if_ipv6_get_ll(tmp, state);
        if (addr) {
            if (iface) {
                *iface = tmp;
            }

            net_if_unlock(tmp);
            goto out;
        }

        net_if_unlock(tmp);
    }

out :
    return (addr);
}

static inline struct net_in6_addr* check_global_addr(struct net_if* iface,
                                                 enum net_addr_state state) {
    struct net_if_ipv6* ipv6;

    ipv6 = iface->config.ip.ipv6;
    if (ipv6 == NULL) {
        return (NULL);
    }

    ARRAY_FOR_EACH(ipv6->unicast, i) {
        if (!ipv6->unicast[i].is_used ||
            (ipv6->unicast[i].addr_state != state) ||
            (ipv6->unicast[i].address.family != NET_AF_INET6)) {
            continue;
        }

        if (!net_ipv6_is_ll_addr(&ipv6->unicast[i].address.in6_addr)) {
            return (&ipv6->unicast[i].address.in6_addr);
        }
    }

    return (NULL);
}

struct net_in6_addr* net_if_ipv6_get_global_addr(enum net_addr_state state,
                                             struct net_if** iface) {
    struct net_in6_addr* addr = NULL;

    STRUCT_SECTION_FOREACH(net_if, tmp) {
        if (iface && *iface && tmp != *iface) {
            continue;
        }

        net_if_lock(tmp);
        addr = check_global_addr(tmp, state);
        if (addr) {
            if (iface) {
                *iface = tmp;
            }

            net_if_unlock(tmp);
            goto out;
        }

        net_if_unlock(tmp);
    }

out :

    return (addr);
}

static uint8_t get_diff_ipv6(const struct net_in6_addr* src,
                             const struct net_in6_addr* dst) {
    return get_ipaddr_diff((uint8_t const*)src, (uint8_t const*)dst, 16);
}

static inline bool is_proper_ipv6_address(struct net_if_addr const* addr) {
    if (addr->is_used && (addr->addr_state == NET_ADDR_PREFERRED) &&
        (addr->address.family == NET_AF_INET6) &&
        !net_ipv6_is_ll_addr(&addr->address.in6_addr)) {
        return (true);
    }

    return (false);
}

static bool use_public_address(bool prefer_public, bool is_temporary,
                               int flags) {
    if (IS_ENABLED(CONFIG_NET_IPV6_PE)) {
        if (!prefer_public && is_temporary) {

            /* Allow socket to override the kconfig option */
            if (flags & IPV6_PREFER_SRC_PUBLIC) {
                return (true);
            }

            return (false);
        }
    }

    if (flags & IPV6_PREFER_SRC_TMP) {
        return (false);
    }

    return (true);
}

static struct net_in6_addr* net_if_ipv6_get_best_match(struct net_if* iface,
                                                       const struct net_in6_addr* dst,
                                                       uint8_t prefix_len,
                                                       uint8_t* best_so_far,
                                                       int flags) {
    struct net_if_ipv6*  ipv6 = iface->config.ip.ipv6;
    struct net_if_addr*  public_addr = NULL;
    struct net_in6_addr* src = NULL;
    uint8_t public_addr_len = 0;
    struct net_in6_addr* temp_addr = NULL;
    uint8_t len;
    uint8_t temp_addr_len = 0;
    bool ret;

    net_if_lock(iface);

    ipv6 = iface->config.ip.ipv6;
    if (ipv6 == NULL) {
        goto out;
    }

    ARRAY_FOR_EACH(ipv6->unicast, i) {
        if (!is_proper_ipv6_address(&ipv6->unicast[i])) {
            continue;
        }

        len = get_diff_ipv6(dst, &ipv6->unicast[i].address.in6_addr);
        if (len >= prefix_len) {
            len = prefix_len;
        }

        if (len >= *best_so_far) {
            /* Mesh local address can only be selected for the same
             * subnet.
             */
            if (ipv6->unicast[i].is_mesh_local && len < 64 &&
                !net_ipv6_is_addr_mcast_mesh(dst)) {
                continue;
            }

            ret = use_public_address(iface->pe_prefer_public,
                                     ipv6->unicast[i].is_temporary,
                                     flags);
            if (!ret) {
                temp_addr     = &ipv6->unicast[i].address.in6_addr;
                temp_addr_len = len;

                *best_so_far = len;
                src = &ipv6->unicast[i].address.in6_addr;
                continue;
            }

            if (!ipv6->unicast[i].is_temporary) {
                public_addr     = &ipv6->unicast[i];
                public_addr_len = len;
            }

            *best_so_far = len;
            src = &ipv6->unicast[i].address.in6_addr;
        }
    }

    if (IS_ENABLED(CONFIG_NET_IPV6_PE) && !iface->pe_prefer_public && temp_addr) {
        if (temp_addr_len >= *best_so_far) {
            *best_so_far = temp_addr_len;
            src = temp_addr;
        }
    }
    else {
        /* By default prefer always public address if found */
        if (flags & IPV6_PREFER_SRC_PUBLIC) {
        use_public:
            if (public_addr &&
                !net_ipv6_addr_cmp(&public_addr->address.in6_addr, src)) {
                src = &public_addr->address.in6_addr;
                *best_so_far = public_addr_len;
            }
        }
        else if (flags & IPV6_PREFER_SRC_TMP) {
            if (temp_addr && !net_ipv6_addr_cmp(temp_addr, src)) {
                src = temp_addr;
                *best_so_far = temp_addr_len;
            }
        }
        else if (flags & IPV6_PREFER_SRC_PUBTMP_DEFAULT) {
            goto use_public;
        }
    }

out :
    net_if_unlock(iface);

    return (src);
}

const struct net_in6_addr* net_if_ipv6_select_src_addr_hint(struct net_if* dst_iface,
                                                            const struct net_in6_addr* dst,
                                                            int flags) {
    const struct net_in6_addr* src = NULL;
    uint8_t best_match = 0U;

    NET_ASSERT(dst);

    if (!net_ipv6_is_ll_addr(dst) && !net_ipv6_is_addr_mcast_link(dst)) {
        struct net_if_ipv6_prefix const* prefix;
        uint8_t prefix_len = 128;

        prefix = net_if_ipv6_prefix_get(dst_iface, dst);
        if (prefix) {
            prefix_len = prefix->len;
        }

        /* If caller has supplied interface, then use that */
        if (dst_iface) {
            src = net_if_ipv6_get_best_match(dst_iface, dst,
                                             prefix_len,
                                             &best_match,
                                             flags);
        }
        else {
            STRUCT_SECTION_FOREACH(net_if, iface) {
                struct net_in6_addr const* addr;

                addr = net_if_ipv6_get_best_match(iface, dst,
                                                  prefix_len,
                                                  &best_match,
                                                  flags);
                if (addr) {
                    src = addr;
                }
            }
        }
    }
    else {
        if (dst_iface) {
            src = net_if_ipv6_get_ll(dst_iface, NET_ADDR_PREFERRED);
        }
        else {
            struct net_in6_addr const* addr;

            addr = net_if_ipv6_get_ll(net_if_get_default(), NET_ADDR_PREFERRED);
            if (addr != NULL) {
                src = addr;
                goto out;
            }

            STRUCT_SECTION_FOREACH(net_if, iface) {
                addr = net_if_ipv6_get_ll(iface,
                                          NET_ADDR_PREFERRED);
                if (addr != NULL) {
                    src = addr;
                    break;
                }
            }
        }
    }

    if (src == NULL) {
        src = net_ipv6_unspecified_address();
    }

out :
    return (src);
}

const struct net_in6_addr* net_if_ipv6_select_src_addr(struct net_if* dst_iface,
                                                       const struct net_in6_addr* dst) {
    return net_if_ipv6_select_src_addr_hint(dst_iface,
                                            dst,
                                            IPV6_PREFER_SRC_PUBTMP_DEFAULT);
}

struct net_if* net_if_ipv6_select_src_iface(const struct net_in6_addr* dst) {
    struct net_if* iface = NULL;
    const struct net_in6_addr* src;

    src = net_if_ipv6_select_src_addr(NULL, dst);
    if (src != net_ipv6_unspecified_address()) {
        net_if_ipv6_addr_lookup(src, &iface);
    }

    if (iface == NULL) {
        iface = net_if_get_default();
    }

    return (iface);
}

uint32_t net_if_ipv6_calc_reachable_time(struct net_if_ipv6 const* ipv6) {
    uint32_t min_reachable;
    uint32_t max_reachable;

    min_reachable = (MIN_RANDOM_NUMER * ipv6->base_reachable_time)
                    / MIN_RANDOM_DENOM;
    max_reachable = (MAX_RANDOM_NUMER * ipv6->base_reachable_time)
                    / MAX_RANDOM_DENOM;

    NET_DBG("min_reachable:%u max_reachable:%u", min_reachable,
            max_reachable);

    return (min_reachable +
            sys_rand32_get() % (max_reachable - min_reachable));
}

static void iface_ipv6_start(struct net_if* iface) {
    if (!net_if_flag_is_set(iface, NET_IF_IPV6) ||
        net_if_flag_is_set(iface, NET_IF_IPV6_NO_ND)) {
        return;
    }

    if (IS_ENABLED(CONFIG_NET_IPV6_DAD)) {
        net_if_start_dad(iface);
    }
    else {
        struct net_if_ipv6 const* ipv6 = iface->config.ip.ipv6;

        if (ipv6 != NULL) {
            join_mcast_nodes(iface,
                             &ipv6->mcast[0].address.in6_addr);
        }
    }

    net_if_start_rs(iface);
}

static void iface_ipv6_stop(struct net_if* iface) {
    struct net_in6_addr addr = {0};

    if (!net_if_flag_is_set(iface, NET_IF_IPV6) ||
        net_if_flag_is_set(iface, NET_IF_IPV6_NO_ND)) {
        return;
    }

    net_ipv6_addr_create_iid(&addr, net_if_get_link_addr(iface));

    (void) net_if_ipv6_addr_rm(iface, &addr);
}

static void iface_ipv6_init(int if_count) {
    iface_ipv6_dad_init();
    iface_ipv6_nd_init();

    k_work_init_delayable(&address_lifetime_timer,
                          address_lifetime_timeout);
    k_work_init_delayable(&prefix_lifetime_timer, prefix_lifetime_timeout);

    if (if_count > ARRAY_SIZE(ipv6_addresses)) {
        NET_WARN("You have %zu IPv6 net_if addresses but %d "
                 "network interfaces", ARRAY_SIZE(ipv6_addresses),
                 if_count);
        NET_WARN("Consider increasing CONFIG_NET_IF_MAX_IPV6_COUNT "
                 "value.");
    }

    ARRAY_FOR_EACH(ipv6_addresses, i) {
        ipv6_addresses[i].ipv6.hop_limit           = CONFIG_NET_INITIAL_HOP_LIMIT;
        ipv6_addresses[i].ipv6.mcast_hop_limit     = CONFIG_NET_INITIAL_MCAST_HOP_LIMIT;
        ipv6_addresses[i].ipv6.base_reachable_time = REACHABLE_TIME;

        net_if_ipv6_set_reachable_time(&ipv6_addresses[i].ipv6);
    }
}

#else /* CONFIG_NET_NATIVE_IPV6 */
#define join_mcast_allnodes(...)
#define join_mcast_solicit_node(...)
#define leave_mcast_all(...)
#define clear_joined_ipv6_mcast_groups(...)
#define join_mcast_nodes(...)
#define iface_ipv6_start(...)
#define iface_ipv6_stop(...)
#define iface_ipv6_init(...)

struct net_if_mcast_addr* net_if_ipv6_maddr_lookup(const struct net_in6_addr* addr,
                                                   struct net_if** iface) {
    ARG_UNUSED(addr);
    ARG_UNUSED(iface);

    return (NULL);
}

struct net_if_addr* net_if_ipv6_addr_lookup(const struct net_in6_addr* addr,
                                            struct net_if** ret) {
    ARG_UNUSED(addr);
    ARG_UNUSED(ret);

    return (NULL);
}

struct net_in6_addr* net_if_ipv6_get_global_addr(enum net_addr_state state,
                                             struct net_if** iface) {
    ARG_UNUSED(state);
    ARG_UNUSED(iface);

    return (NULL);
}
#endif /* CONFIG_NET_NATIVE_IPV6 */

#if defined(CONFIG_NET_NATIVE_IPV4)
int net_if_config_ipv4_get(struct net_if* iface, struct net_if_ipv4** ipv4) {
    int ret = 0;

    net_if_lock(iface);

    if (!net_if_flag_is_set(iface, NET_IF_IPV4)) {
        ret = -ENOTSUP;
        goto out;
    }

    if (iface->config.ip.ipv4) {
        if (ipv4) {
            *ipv4 = iface->config.ip.ipv4;
        }

        goto out;
    }

    k_mutex_lock(&lock, K_FOREVER);

    ARRAY_FOR_EACH(ipv4_addresses, i) {
        if (ipv4_addresses[i].iface) {
            continue;
        }

        iface->config.ip.ipv4   = &ipv4_addresses[i].ipv4;
        ipv4_addresses[i].iface = iface;

        if (ipv4 != NULL) {
            *ipv4 = &ipv4_addresses[i].ipv4;
        }

        k_mutex_unlock(&lock);
        goto out;
    }

    k_mutex_unlock(&lock);

    ret = -ESRCH;

out :
    net_if_unlock(iface);

    return (ret);
}

int net_if_config_ipv4_put(struct net_if* iface) {
    int ret = 0;

    net_if_lock(iface);

    if (!net_if_flag_is_set(iface, NET_IF_IPV4)) {
        ret = -ENOTSUP;
        goto out;
    }

    if (!iface->config.ip.ipv4) {
        ret = -EALREADY;
        goto out;
    }

    k_mutex_lock(&lock, K_FOREVER);

    ARRAY_FOR_EACH(ipv4_addresses, i) {
        if (ipv4_addresses[i].iface != iface) {
            continue;
        }

        iface->config.ip.ipv4   = NULL;
        ipv4_addresses[i].iface = NULL;

        k_mutex_unlock(&lock);
        goto out;
    }

    k_mutex_unlock(&lock);

    ret = -ESRCH;

out :
    net_if_unlock(iface);

    return (ret);
}

uint8_t net_if_ipv4_get_ttl(struct net_if* iface) {
    uint8_t ret = 0;

    net_if_lock(iface);

    if (net_if_config_ipv4_get(iface, NULL) < 0) {
        goto out;
    }

    if (!iface->config.ip.ipv4) {
        goto out;
    }

    ret = iface->config.ip.ipv4->ttl;

out :
    net_if_unlock(iface);

    return (ret);
}

void net_if_ipv4_set_ttl(struct net_if* iface, uint8_t ttl) {
    net_if_lock(iface);

    if (net_if_config_ipv4_get(iface, NULL) < 0) {
        goto out;
    }

    if (!iface->config.ip.ipv4) {
        goto out;
    }

    iface->config.ip.ipv4->ttl = ttl;
out :
    net_if_unlock(iface);
}

uint8_t net_if_ipv4_get_mcast_ttl(struct net_if* iface) {
    uint8_t ret = 0;

    net_if_lock(iface);

    if (net_if_config_ipv4_get(iface, NULL) < 0) {
        goto out;
    }

    if (!iface->config.ip.ipv4) {
        goto out;
    }

    ret = iface->config.ip.ipv4->mcast_ttl;
out :
    net_if_unlock(iface);

    return (ret);
}

void net_if_ipv4_set_mcast_ttl(struct net_if* iface, uint8_t ttl) {
    net_if_lock(iface);

    if (net_if_config_ipv4_get(iface, NULL) < 0) {
        goto out;
    }

    if (!iface->config.ip.ipv4) {
        goto out;
    }

    iface->config.ip.ipv4->mcast_ttl = ttl;
out :
    net_if_unlock(iface);
}

struct net_if_router* net_if_ipv4_router_lookup(struct net_if const* iface,
                                                struct net_in_addr* addr) {
    return iface_router_lookup(iface, NET_AF_INET, addr);
}

struct net_if_router* net_if_ipv4_router_find_default(struct net_if const* iface,
                                                      struct net_in_addr const* addr) {
    return iface_router_find_default(iface, NET_AF_INET, addr);
}

struct net_if_router* net_if_ipv4_router_add(struct net_if* iface,
                                             struct net_in_addr* addr,
                                             bool is_default,
                                             uint16_t lifetime) {
    return iface_router_add(iface, NET_AF_INET, addr, is_default, lifetime);
}

bool net_if_ipv4_router_rm(struct net_if_router* router) {
    return iface_router_rm(router);
}

bool net_if_ipv4_addr_mask_cmp(struct net_if* iface,
                               const struct net_in_addr* addr) {
    bool ret = false;
    struct net_if_ipv4 const* ipv4;
    uint32_t subnet;

    net_if_lock(iface);

    ipv4 = iface->config.ip.ipv4;
    if (ipv4 == NULL) {
        goto out;
    }

    ARRAY_FOR_EACH(ipv4->unicast, i) {
        if (!ipv4->unicast[i].ipv4.is_used ||
            ipv4->unicast[i].ipv4.address.family != NET_AF_INET) {
            continue;
        }

        subnet = UNALIGNED_GET(&addr->s_addr_be) &
                 ipv4->unicast[i].netmask.s_addr_be;

        if ((ipv4->unicast[i].ipv4.address.in_addr.s_addr_be &
            ipv4->unicast[i].netmask.s_addr_be) == subnet) {
            ret = true;
            goto out;
        }
    }

out :
    net_if_unlock(iface);

    return (ret);
}

static bool ipv4_is_broadcast_address(struct net_if* iface,
                                      const struct net_in_addr* addr) {
    struct net_if_ipv4 const* ipv4;
    bool ret = false;
    struct net_in_addr bcast;

    net_if_lock(iface);

    ipv4 = iface->config.ip.ipv4;
    if (ipv4 == NULL) {
        goto out;
    }

    ARRAY_FOR_EACH(ipv4->unicast, i) {
        if (!ipv4->unicast[i].ipv4.is_used ||
            ipv4->unicast[i].ipv4.address.family != NET_AF_INET) {
            continue;
        }

        bcast.s_addr_be = ipv4->unicast[i].ipv4.address.in_addr.s_addr_be |
                          ~ipv4->unicast[i].netmask.s_addr_be;

        if (bcast.s_addr_be == UNALIGNED_GET(&addr->s_addr_be)) {
            ret = true;
            goto out;
        }
    }

out :
    net_if_unlock(iface);
    return (ret);
}

bool net_if_ipv4_is_addr_bcast(struct net_if* iface,
                               const struct net_in_addr* addr) {
    bool ret = false;

    if (iface != NULL) {
        ret = ipv4_is_broadcast_address(iface, addr);
        goto out;
    }

    STRUCT_SECTION_FOREACH(net_if, one_iface) {
        ret = ipv4_is_broadcast_address(one_iface, addr);
        if (ret == true) {
            goto out;
        }
    }

out :
    return (ret);
}

struct net_if* net_if_ipv4_select_src_iface(const struct net_in_addr* dst) {
    struct net_if* selected = NULL;

    STRUCT_SECTION_FOREACH(net_if, iface) {
        bool ret;

        ret = net_if_ipv4_addr_mask_cmp(iface, dst);
        if (ret == true) {
            selected = iface;
            goto out;
        }
    }

    if (selected == NULL) {
        selected = net_if_get_default();
    }

out :
    return (selected);
}

static uint8_t get_diff_ipv4(const struct net_in_addr* src,
                             const struct net_in_addr* dst) {
    return get_ipaddr_diff((uint8_t const*)src, (uint8_t const*)dst, 4);
}

static inline bool is_proper_ipv4_address(struct net_if_addr const* addr) {
    if (addr->is_used && (addr->addr_state == NET_ADDR_PREFERRED) &&
        (addr->address.family == NET_AF_INET) &&
        !net_ipv4_is_ll_addr(&addr->address.in_addr)) {
        return (true);
    }

    return (false);
}

static struct net_in_addr* net_if_ipv4_get_best_match(struct net_if* iface,
                                                      const struct net_in_addr* dst,
                                                      uint8_t* best_so_far) {
    struct net_if_ipv4* ipv4;
    struct net_in_addr* src = NULL;
    uint8_t len;

    net_if_lock(iface);

    ipv4 = iface->config.ip.ipv4;
    if (ipv4 == NULL) {
        goto out;
    }

    ARRAY_FOR_EACH(ipv4->unicast, i) {
        if (!is_proper_ipv4_address(&ipv4->unicast[i].ipv4)) {
            continue;
        }

        len = get_diff_ipv4(dst, &ipv4->unicast[i].ipv4.address.in_addr);
        if (len >= *best_so_far) {
            *best_so_far = len;
            src = &ipv4->unicast[i].ipv4.address.in_addr;
        }
    }

out :
    net_if_unlock(iface);

    return (src);
}

static struct net_in_addr* if_ipv4_get_addr(struct net_if* iface,
                                            enum net_addr_state addr_state, bool ll) {
    struct net_in_addr* addr = NULL;
    struct net_if_ipv4* ipv4;

    if (iface == NULL) {
        return (NULL);
    }

    net_if_lock(iface);

    ipv4 = iface->config.ip.ipv4;
    if (ipv4 == NULL) {
        goto out;
    }

    ARRAY_FOR_EACH(ipv4->unicast, i) {
        if (!ipv4->unicast[i].ipv4.is_used ||
            ((addr_state != NET_ADDR_ANY_STATE) &&
             (ipv4->unicast[i].ipv4.addr_state != addr_state)) ||
            (ipv4->unicast[i].ipv4.address.family != NET_AF_INET)) {
            continue;
        }

        if (net_ipv4_is_ll_addr(&ipv4->unicast[i].ipv4.address.in_addr)) {
            if (ll == false) {
                continue;
            }
        }
        else {
            if (ll == true) {
                continue;
            }
        }

        addr = &ipv4->unicast[i].ipv4.address.in_addr;
        goto out;
    }

out :
    net_if_unlock(iface);

    return (addr);
}

struct net_in_addr* net_if_ipv4_get_ll(struct net_if* iface,
                                       enum net_addr_state addr_state) {
    return if_ipv4_get_addr(iface, addr_state, true);
}

struct net_in_addr* net_if_ipv4_get_global_addr(struct net_if* iface,
                                                enum net_addr_state addr_state) {
    return if_ipv4_get_addr(iface, addr_state, false);
}

const struct net_in_addr* net_if_ipv4_select_src_addr(struct net_if* dst_iface,
                                                      const struct net_in_addr* dst) {
    const struct net_in_addr* src = NULL;
    uint8_t best_match = 0U;

    NET_ASSERT(dst);

    if (!net_ipv4_is_ll_addr(dst)) {

        /* If caller has supplied interface, then use that */
        if (dst_iface) {
            src = net_if_ipv4_get_best_match(dst_iface, dst,
                                             &best_match);
        }
        else {
            STRUCT_SECTION_FOREACH(net_if, iface) {
                struct net_in_addr const* addr;

                addr = net_if_ipv4_get_best_match(iface, dst,
                                                  &best_match);
                if (addr != NULL) {
                    src = addr;
                }
            }
        }
    }
    else {
        if (dst_iface) {
            src = net_if_ipv4_get_ll(dst_iface, NET_ADDR_PREFERRED);
        }
        else {
            struct net_in_addr const* addr;

            addr = net_if_ipv4_get_ll(net_if_get_default(), NET_ADDR_PREFERRED);
            if (addr) {
                src = addr;
                goto out;
            }

            STRUCT_SECTION_FOREACH(net_if, iface) {
                addr = net_if_ipv4_get_ll(iface,
                                          NET_ADDR_PREFERRED);
                if (addr != NULL) {
                    src = addr;
                    break;
                }
            }
        }
    }

    if (src == NULL) {
        src = net_if_ipv4_get_global_addr(dst_iface,
                                          NET_ADDR_PREFERRED);

        if (IS_ENABLED(CONFIG_NET_IPV4_AUTO) && !src) {
            /* Try to use LL address if there's really no other
             * address available.
             */
            src = net_if_ipv4_get_ll(dst_iface, NET_ADDR_PREFERRED);
        }

        if (src == NULL) {
            src = net_ipv4_unspecified_address();
        }
    }

out :
    return (src);
}

struct net_if_addr* net_if_ipv4_addr_lookup(const struct net_in_addr* addr,
                                            struct net_if** ret) {
    struct net_if_addr* ifaddr = NULL;

    STRUCT_SECTION_FOREACH(net_if, iface) {
        struct net_if_ipv4* ipv4;

        net_if_lock(iface);

        ipv4 = iface->config.ip.ipv4;
        if (ipv4 == NULL) {
            net_if_unlock(iface);
            continue;
        }

        ARRAY_FOR_EACH(ipv4->unicast, i) {
            if (!ipv4->unicast[i].ipv4.is_used ||
                (ipv4->unicast[i].ipv4.address.family != NET_AF_INET)) {
                continue;
            }

            if (UNALIGNED_GET(&addr->s4_addr32[0]) ==
                ipv4->unicast[i].ipv4.address.in_addr.s_addr_be) {

                if (ret != NULL) {
                    *ret = iface;
                }

                ifaddr = &ipv4->unicast[i].ipv4;
                net_if_unlock(iface);
                goto out;
            }
        }

        net_if_unlock(iface);
    }

out :
    return (ifaddr);
}

int z_impl_net_if_ipv4_addr_lookup_by_index(const struct net_in_addr* addr) {
    struct net_if_addr const* if_addr;
    struct net_if* iface;

    if_addr = net_if_ipv4_addr_lookup(addr, &iface);
    if (if_addr == NULL) {
        return (0);
    }

    return net_if_get_by_iface(iface);
}

#ifdef CONFIG_USERSPACE
static inline int z_vrfy_net_if_ipv4_addr_lookup_by_index(
                                            const struct net_in_addr* addr) {
    struct net_in_addr addr_v4;

    K_OOPS(k_usermode_from_copy(&addr_v4, (void*)addr, sizeof(addr_v4)));

    return z_impl_net_if_ipv4_addr_lookup_by_index(&addr_v4);
}
#include <zephyr/syscalls/net_if_ipv4_addr_lookup_by_index_mrsh.c>
#endif

struct net_in_addr net_if_ipv4_get_netmask_by_addr(struct net_if* iface,
                                                   const struct net_in_addr* addr) {
    struct net_in_addr netmask = {0};
    struct net_if_ipv4 const* ipv4;
    uint32_t subnet;

    net_if_lock(iface);

    if (net_if_config_ipv4_get(iface, NULL) < 0) {
        goto out;
    }

    ipv4 = iface->config.ip.ipv4;
    if (ipv4 == NULL) {
        goto out;
    }

    ARRAY_FOR_EACH(ipv4->unicast, i) {
        if (!ipv4->unicast[i].ipv4.is_used ||
            ipv4->unicast[i].ipv4.address.family != NET_AF_INET) {
            continue;
        }

        subnet = UNALIGNED_GET(&addr->s_addr_be) &
                 ipv4->unicast[i].netmask.s_addr_be;

        if ((ipv4->unicast[i].ipv4.address.in_addr.s_addr_be &
            ipv4->unicast[i].netmask.s_addr_be) == subnet) {
            netmask = ipv4->unicast[i].netmask;
            goto out;
        }
    }

out :
    net_if_unlock(iface);

    return (netmask);
}

bool net_if_ipv4_set_netmask_by_addr(struct net_if* iface,
                                     const struct net_in_addr* addr,
                                     const struct net_in_addr* netmask) {
    struct net_if_ipv4* ipv4;
    uint32_t subnet;
    bool ret = false;

    net_if_lock(iface);

    if (net_if_config_ipv4_get(iface, NULL) < 0) {
        goto out;
    }

    ipv4 = iface->config.ip.ipv4;
    if (ipv4 == NULL) {
        goto out;
    }

    ARRAY_FOR_EACH(ipv4->unicast, i) {
        if (!ipv4->unicast[i].ipv4.is_used ||
            (ipv4->unicast[i].ipv4.address.family != NET_AF_INET)) {
            continue;
        }

        subnet = UNALIGNED_GET(&addr->s_addr_be) &
                 ipv4->unicast[i].netmask.s_addr_be;

        if ((ipv4->unicast[i].ipv4.address.in_addr.s_addr_be &
            ipv4->unicast[i].netmask.s_addr_be) == subnet) {
            ipv4->unicast[i].netmask = *netmask;
            ret = true;
            goto out;
        }
    }

out :
    net_if_unlock(iface);

    return (ret);
}

/* Using this function is problematic as if we have multiple
 * addresses configured, which one to return. Use heuristic
 * in this case and return the first one found. Please use
 * net_if_ipv4_get_netmask_by_addr() instead.
 */
struct net_in_addr net_if_ipv4_get_netmask(struct net_if* iface) {
    struct net_in_addr netmask = {0};
    struct net_if_ipv4 const* ipv4;

    net_if_lock(iface);

    if (net_if_config_ipv4_get(iface, NULL) < 0) {
        goto out;
    }

    ipv4 = iface->config.ip.ipv4;
    if (ipv4 == NULL) {
        goto out;
    }

    ARRAY_FOR_EACH(ipv4->unicast, i) {
        if (!ipv4->unicast[i].ipv4.is_used ||
            (ipv4->unicast[i].ipv4.address.family != NET_AF_INET)) {
            continue;
        }

        netmask = iface->config.ip.ipv4->unicast[i].netmask;
        break;
    }

out :
    net_if_unlock(iface);

    return (netmask);
}

/* Using this function is problematic as if we have multiple
 * addresses configured, which one to set. Use heuristic
 * in this case and set the first one found. Please use
 * net_if_ipv4_set_netmask_by_addr() instead.
 */
static void net_if_ipv4_set_netmask_deprecated(struct net_if* iface,
                                               const struct net_in_addr* netmask) {
    struct net_if_ipv4* ipv4;

    net_if_lock(iface);

    if (net_if_config_ipv4_get(iface, NULL) < 0) {
        goto out;
    }

    ipv4 = iface->config.ip.ipv4;
    if (ipv4 == NULL) {
        goto out;
    }

    ARRAY_FOR_EACH(ipv4->unicast, i) {
        if (!ipv4->unicast[i].ipv4.is_used ||
            (ipv4->unicast[i].ipv4.address.family != NET_AF_INET)) {
            continue;
        }

        net_ipaddr_copy(&ipv4->unicast[i].netmask, netmask);
        break;
    }

out :
    net_if_unlock(iface);
}

void net_if_ipv4_set_netmask(struct net_if* iface,
                             const struct net_in_addr* netmask) {
    net_if_ipv4_set_netmask_deprecated(iface, netmask);
}

bool z_impl_net_if_ipv4_set_netmask_by_index(int index,
                                             const struct net_in_addr* netmask) {
    struct net_if* iface;

    iface = net_if_get_by_index(index);
    if (iface == NULL) {
        return (false);
    }

    net_if_ipv4_set_netmask_deprecated(iface, netmask);

    return (true);
}

bool z_impl_net_if_ipv4_set_netmask_by_addr_by_index(int index,
                                                     const struct net_in_addr* addr,
                                                     const struct net_in_addr* netmask) {
    struct net_if* iface;

    iface = net_if_get_by_index(index);
    if (iface == NULL) {
        return (false);
    }

    net_if_ipv4_set_netmask_by_addr(iface, addr, netmask);

    return (true);
}

#ifdef CONFIG_USERSPACE
bool z_vrfy_net_if_ipv4_set_netmask_by_index(int index,
                                             const struct net_in_addr* netmask) {
    struct net_in_addr netmask_addr;
    struct net_if* iface;

    iface = z_vrfy_net_if_get_by_index(index);
    if (iface == NULL) {
        return (false);
    }

    K_OOPS(k_usermode_from_copy(&netmask_addr, (void*)netmask,
                                sizeof(netmask_addr)));

    return z_impl_net_if_ipv4_set_netmask_by_index(index, &netmask_addr);
}

#include <zephyr/syscalls/net_if_ipv4_set_netmask_by_index_mrsh.c>

bool z_vrfy_net_if_ipv4_set_netmask_by_addr_by_index(int index,
                                                     const struct net_in_addr* addr,
                                                     const struct net_in_addr* netmask) {
    struct net_in_addr ipv4_addr;
    struct net_in_addr netmask_addr;
    struct net_if* iface;

    iface = z_vrfy_net_if_get_by_index(index);
    if (iface == NULL) {
        return (false);
    }

    K_OOPS(k_usermode_from_copy(&ipv4_addr, (void*)addr,
                                sizeof(ipv4_addr)));
    K_OOPS(k_usermode_from_copy(&netmask_addr, (void*)netmask,
                                sizeof(netmask_addr)));

    return z_impl_net_if_ipv4_set_netmask_by_addr_by_index(index,
                                                           &ipv4_addr,
                                                           &netmask_addr);
}

#include <zephyr/syscalls/net_if_ipv4_set_netmask_by_addr_by_index_mrsh.c>
#endif /* CONFIG_USERSPACE */

void net_if_ipv4_set_gw(struct net_if* iface, const struct net_in_addr* gw) {
    net_if_lock(iface);

    if (net_if_config_ipv4_get(iface, NULL) < 0) {
        goto out;
    }

    if (!iface->config.ip.ipv4) {
        goto out;
    }

    net_ipaddr_copy(&iface->config.ip.ipv4->gw, gw);
out :
    net_if_unlock(iface);
}

bool z_impl_net_if_ipv4_set_gw_by_index(int index,
                                        const struct net_in_addr* gw) {
    struct net_if* iface;

    iface = net_if_get_by_index(index);
    if (iface == NULL) {
        return (false);
    }

    net_if_ipv4_set_gw(iface, gw);

    return (true);
}

#ifdef CONFIG_USERSPACE
bool z_vrfy_net_if_ipv4_set_gw_by_index(int index,
                                        const struct net_in_addr* gw) {
    struct net_in_addr gw_addr;
    struct net_if* iface;

    iface = z_vrfy_net_if_get_by_index(index);
    if (iface == NULL) {
        return (false);
    }

    K_OOPS(k_usermode_from_copy(&gw_addr, (void*)gw, sizeof(gw_addr)));

    return z_impl_net_if_ipv4_set_gw_by_index(index, &gw_addr);
}

#include <zephyr/syscalls/net_if_ipv4_set_gw_by_index_mrsh.c>
#endif /* CONFIG_USERSPACE */

static struct net_if_addr* ipv4_addr_find(struct net_if* iface,
                                          struct net_in_addr const* addr) {
    struct net_if_ipv4* ipv4 = iface->config.ip.ipv4;

    ARRAY_FOR_EACH(ipv4->unicast, i) {
        if (!ipv4->unicast[i].ipv4.is_used) {
            continue;
        }

        if (net_ipv4_addr_cmp(addr,
                              &ipv4->unicast[i].ipv4.address.in_addr)) {
            return &ipv4->unicast[i].ipv4;
        }
    }

    return (NULL);
}

#if defined(CONFIG_NET_IPV4_ACD)
void net_if_ipv4_acd_succeeded(struct net_if* iface, struct net_if_addr* ifaddr) {
    net_if_lock(iface);

    NET_DBG("ACD succeeded for %s at interface %d",
            net_sprint_ipv4_addr(&ifaddr->address.in_addr),
            ifaddr->ifindex);

    ifaddr->addr_state = NET_ADDR_PREFERRED;

    net_mgmt_event_notify_with_info(NET_EVENT_IPV4_ACD_SUCCEED, iface,
                                    &ifaddr->address.in_addr,
                                    sizeof(struct net_in_addr));

    net_if_unlock(iface);
}

void net_if_ipv4_acd_failed(struct net_if* iface, struct net_if_addr* ifaddr) {
    net_if_lock(iface);

    NET_DBG("ACD failed for %s at interface %d",
            net_sprint_ipv4_addr(&ifaddr->address.in_addr),
            ifaddr->ifindex);

    net_mgmt_event_notify_with_info(NET_EVENT_IPV4_ACD_FAILED, iface,
                                    &ifaddr->address.in_addr,
                                    sizeof(struct net_in_addr));

    net_if_ipv4_addr_rm(iface, &ifaddr->address.in_addr);

    net_if_unlock(iface);
}

void net_if_ipv4_start_acd(struct net_if* iface, struct net_if_addr* ifaddr) {
    ifaddr->addr_state = NET_ADDR_TENTATIVE;

    if (net_if_is_up(iface)) {
        NET_DBG("Interface %p ll addr %s tentative IPv4 addr %s",
                iface,
                net_sprint_ll_addr(net_if_get_link_addr(iface)->addr,
                                   net_if_get_link_addr(iface)->len),
                                   net_sprint_ipv4_addr(&ifaddr->address.in_addr));

        if (net_ipv4_acd_start(iface, ifaddr) != 0) {
            NET_DBG("Failed to start ACD for %s on iface %p.",
                    net_sprint_ipv4_addr(&ifaddr->address.in_addr),
                    iface);

            /* Just act as if no conflict was detected. */
            net_if_ipv4_acd_succeeded(iface, ifaddr);
        }
    }
    else {
        NET_DBG("Interface %p is down, starting ACD for %s later.",
            iface, net_sprint_ipv4_addr(&ifaddr->address.in_addr));
    }
}

void net_if_start_acd(struct net_if* iface) {
    struct net_if_ipv4* ipv4;
    int ret;

    net_if_lock(iface);

    NET_DBG("Starting ACD for iface %p", iface);

    ret = net_if_config_ipv4_get(iface, &ipv4);
    if (ret < 0) {
        if (ret != -ENOTSUP) {
            NET_WARN("Cannot do ACD IPv4 config is not valid.");
        }

        goto out;
    }

    if (!ipv4) {
        goto out;
    }

    ipv4->conflict_cnt = 0;

    /* Start ACD for all the addresses that were added earlier when
     * the interface was down.
     */
    ARRAY_FOR_EACH(ipv4->unicast, i) {
        if (!ipv4->unicast[i].ipv4.is_used ||
            ipv4->unicast[i].ipv4.address.family != AF_INET ||
            net_ipv4_is_addr_loopback(
                &ipv4->unicast[i].ipv4.address.in_addr)) {
            continue;
        }

        net_if_ipv4_start_acd(iface, &ipv4->unicast[i].ipv4);
    }

out :
    net_if_unlock(iface);
}
#else
void net_if_ipv4_start_acd(struct net_if* iface, struct net_if_addr* ifaddr) {
    ARG_UNUSED(iface);

    ifaddr->addr_state = NET_ADDR_PREFERRED;
}

#define net_if_start_acd(...)
#endif /* CONFIG_NET_IPV4_ACD */

struct net_if_addr* net_if_ipv4_addr_add(struct net_if* iface,
                                         struct net_in_addr const* addr,
                                         enum net_addr_type addr_type,
                                         uint32_t vlifetime) {
    struct net_if_addr* ifaddr = NULL;
    struct net_if_ipv4* ipv4;
    int idx;

    net_if_lock(iface);

    if (net_if_config_ipv4_get(iface, &ipv4) < 0) {
        goto out;
    }

    ifaddr = ipv4_addr_find(iface, addr);
    if (ifaddr) {
        /* TODO: should set addr_type/vlifetime */
        goto out;
    }

    ARRAY_FOR_EACH(ipv4->unicast, i) {
        struct net_if_addr* cur = &ipv4->unicast[i].ipv4;

        if ((addr_type == NET_ADDR_DHCP) &&
            (cur->addr_type == NET_ADDR_OVERRIDABLE)) {
            ifaddr = cur;
            idx    = i;
            break;
        }

        if (!ipv4->unicast[i].ipv4.is_used) {
            ifaddr = cur;
            idx    = i;
            break;
        }
    }

    if (ifaddr) {
        ifaddr->is_used = true;
        ifaddr->address.family = NET_AF_INET;
        ifaddr->address.in_addr.s4_addr32[0] = addr->s4_addr32[0];
        ifaddr->addr_type  = addr_type;
        ifaddr->atomic_ref = ATOMIC_INIT(1);

        /* Caller has to take care of timers and their expiry */
        if (vlifetime) {
            ifaddr->is_infinite = false;
        }
        else {
            ifaddr->is_infinite = true;
        }

        /**
         *  TODO: Handle properly PREFERRED/DEPRECATED state when
         *  address in use, expired and renewal state.
         */

        NET_DBG("[%d] interface %d (%p) address %s type %s added",
                idx, net_if_get_by_iface(iface), iface,
                net_sprint_ipv4_addr(addr),
                net_addr_type2str(addr_type));

        if (!(l2_flags_get(iface) & NET_L2_POINT_TO_POINT) &&
            !net_ipv4_is_addr_loopback(addr)) {
            net_if_ipv4_start_acd(iface, ifaddr);
        }
        else {
            ifaddr->addr_state = NET_ADDR_PREFERRED;
        }

        net_mgmt_event_notify_with_info(NET_EVENT_IPV4_ADDR_ADD, iface,
                                        &ifaddr->address.in_addr,
                                        sizeof(struct net_in_addr));
        goto out;
    }

out :
    net_if_unlock(iface);

    return (ifaddr);
}

bool net_if_ipv4_addr_rm(struct net_if* iface, const struct net_in_addr* addr) {
    struct net_if_ipv4 const* ipv4;
    int ret;

    NET_ASSERT(addr);

    ipv4 = iface->config.ip.ipv4;
    if (ipv4 == NULL) {
        return (false);
    }

    ret = net_if_addr_unref(iface, NET_AF_INET, addr);
    if (ret > 0) {
        NET_DBG("Address %s still in use (ref %d)",
                net_sprint_ipv4_addr(addr), ret);
        return (false);
    }
    else if (ret < 0) {
        NET_DBG("Address %s not found (%d)",
                net_sprint_ipv4_addr(addr), ret);
    }

    return (true);
}

bool z_impl_net_if_ipv4_addr_add_by_index(int index,
                                          struct net_in_addr* addr,
                                          enum net_addr_type addr_type,
                                          uint32_t vlifetime) {
    struct net_if* iface;
    struct net_if_addr const* if_addr;

    iface = net_if_get_by_index(index);
    if (iface == NULL) {
        return (false);
    }

    if_addr = net_if_ipv4_addr_add(iface, addr, addr_type, vlifetime);
    return if_addr ? true : false;
}

#ifdef CONFIG_USERSPACE
bool z_vrfy_net_if_ipv4_addr_add_by_index(int index,
                                          struct net_in_addr* addr,
                                          enum net_addr_type addr_type,
                                          uint32_t vlifetime) {
    struct net_in_addr addr_v4;
    struct net_if* iface;

    iface = z_vrfy_net_if_get_by_index(index);
    if (iface == NULL) {
        return (false);
    }

    K_OOPS(k_usermode_from_copy(&addr_v4, (void*)addr, sizeof(addr_v4)));

    return z_impl_net_if_ipv4_addr_add_by_index(index,
                                                &addr_v4,
                                                addr_type,
                                                vlifetime);
}

#include <zephyr/syscalls/net_if_ipv4_addr_add_by_index_mrsh.c>
#endif /* CONFIG_USERSPACE */

bool z_impl_net_if_ipv4_addr_rm_by_index(int index,
                                         const struct net_in_addr* addr) {
    struct net_if* iface;

    iface = net_if_get_by_index(index);
    if (iface == NULL) {
        return (false);
    }

    return net_if_ipv4_addr_rm(iface, addr);
}

#ifdef CONFIG_USERSPACE
bool z_vrfy_net_if_ipv4_addr_rm_by_index(int index,
                                         const struct net_in_addr* addr) {
    struct net_in_addr addr_v4;
    struct net_if* iface;

    iface = z_vrfy_net_if_get_by_index(index);
    if (iface == NULL) {
        return (false);
    }

    K_OOPS(k_usermode_from_copy(&addr_v4, (void*)addr, sizeof(addr_v4)));

    return (uint32_t)z_impl_net_if_ipv4_addr_rm_by_index(index, &addr_v4);
}

#include <zephyr/syscalls/net_if_ipv4_addr_rm_by_index_mrsh.c>
#endif /* CONFIG_USERSPACE */

void net_if_ipv4_addr_foreach(struct net_if* iface, net_if_ip_addr_cb_t cb,
                              void* user_data) {
    struct net_if_ipv4* ipv4;

    if (iface == NULL) {
        return;
    }

    net_if_lock(iface);

    ipv4 = iface->config.ip.ipv4;
    if (ipv4 == NULL) {
        goto out;
    }

    ARRAY_FOR_EACH(ipv4->unicast, i) {
        struct net_if_addr* if_addr = &ipv4->unicast[i].ipv4;

        if (!if_addr->is_used) {
            continue;
        }

        cb(iface, if_addr, user_data);
    }

out :
    net_if_unlock(iface);
}

static struct net_if_mcast_addr* ipv4_maddr_find(struct net_if* iface,
                                                 bool is_used,
                                                 const struct net_in_addr* addr) {
    struct net_if_ipv4* ipv4;

    ipv4 = iface->config.ip.ipv4;
    if (ipv4 == NULL) {
        return (NULL);
    }

    ARRAY_FOR_EACH(ipv4->mcast, i) {
        if ((is_used && !ipv4->mcast[i].is_used) ||
            (!is_used && ipv4->mcast[i].is_used)) {
            continue;
        }

        if (addr != NULL) {
            if (!net_ipv4_addr_cmp(&ipv4->mcast[i].address.in_addr,
                                   addr)) {
                continue;
            }
        }

        return &ipv4->mcast[i];
    }

    return (NULL);
}

struct net_if_mcast_addr* net_if_ipv4_maddr_add(struct net_if* iface,
                                                const struct net_in_addr* addr) {
    struct net_if_mcast_addr* maddr = NULL;

    net_if_lock(iface);

    if (net_if_config_ipv4_get(iface, NULL) < 0) {
        goto out;
    }

    if (!net_ipv4_is_addr_mcast(addr)) {
        NET_DBG("Address %s is not a multicast address.",
                net_sprint_ipv4_addr(addr));
        goto out;
    }

    maddr = ipv4_maddr_find(iface, false, NULL);
    if (maddr != NULL) {
        maddr->is_used = true;
        maddr->address.family = NET_AF_INET;
        maddr->address.in_addr.s4_addr32[0] = addr->s4_addr32[0];

        NET_DBG("interface %d (%p) address %s added",
                net_if_get_by_iface(iface), iface,
                net_sprint_ipv4_addr(addr));

        net_mgmt_event_notify_with_info(
                NET_EVENT_IPV4_MADDR_ADD, iface,
                &maddr->address.in_addr,
                sizeof(struct net_in_addr));
    }

out :
    net_if_unlock(iface);

    return (maddr);
}

bool net_if_ipv4_maddr_rm(struct net_if* iface, const struct net_in_addr* addr) {
    struct net_if_mcast_addr* maddr;
    bool ret = false;

    net_if_lock(iface);

    maddr = ipv4_maddr_find(iface, true, addr);
    if (maddr != NULL) {
        maddr->is_used = false;

        NET_DBG("interface %d (%p) address %s removed",
                net_if_get_by_iface(iface), iface,
                net_sprint_ipv4_addr(addr));

        net_mgmt_event_notify_with_info(
                NET_EVENT_IPV4_MADDR_DEL, iface,
                &maddr->address.in_addr,
                sizeof(struct net_in_addr));

        ret = true;
    }

    net_if_unlock(iface);

    return (ret);
}

void net_if_ipv4_maddr_foreach(struct net_if* iface, net_if_ip_maddr_cb_t cb,
                               void* user_data) {
    struct net_if_ipv4* ipv4;

    NET_ASSERT(iface);
    NET_ASSERT(cb);

    net_if_lock(iface);

    ipv4 = iface->config.ip.ipv4;
    if (ipv4 == NULL) {
        goto out;
    }

    for (int i = 0; i < NET_IF_MAX_IPV4_MADDR; i++) {
        if (!ipv4->mcast[i].is_used) {
            continue;
        }

        cb(iface, &ipv4->mcast[i], user_data);
    }

out :
    net_if_unlock(iface);
}

struct net_if_mcast_addr* net_if_ipv4_maddr_lookup(const struct net_in_addr* maddr,
                                                   struct net_if** ret) {
    struct net_if_mcast_addr* addr = NULL;

    STRUCT_SECTION_FOREACH(net_if, iface) {
        if (ret && *ret && iface != *ret) {
            continue;
        }

        net_if_lock(iface);

        addr = ipv4_maddr_find(iface, true, maddr);
        if (addr) {
            if (ret) {
                *ret = iface;
            }

            net_if_unlock(iface);
            goto out;
        }

        net_if_unlock(iface);
    }

out :
    return (addr);
}

void net_if_ipv4_maddr_leave(struct net_if* iface, struct net_if_mcast_addr* addr) {
    NET_ASSERT(iface);
    NET_ASSERT(addr);

    net_if_lock(iface);
    addr->is_joined = false;
    net_if_unlock(iface);
}

void net_if_ipv4_maddr_join(struct net_if* iface, struct net_if_mcast_addr* addr) {
    NET_ASSERT(iface);
    NET_ASSERT(addr);

    net_if_lock(iface);
    addr->is_joined = true;
    net_if_unlock(iface);
}

static void iface_ipv4_init(int if_count) {
    if (if_count > ARRAY_SIZE(ipv4_addresses)) {
        NET_WARN("You have %zu IPv4 net_if addresses but %d "
                 "network interfaces", ARRAY_SIZE(ipv4_addresses),
                 if_count);
        NET_WARN("Consider increasing CONFIG_NET_IF_MAX_IPV4_COUNT "
                 "value.");
    }

    for (int i = 0; i < ARRAY_SIZE(ipv4_addresses); i++) {
        ipv4_addresses[i].ipv4.ttl       = CONFIG_NET_INITIAL_TTL;
        ipv4_addresses[i].ipv4.mcast_ttl = CONFIG_NET_INITIAL_MCAST_TTL;
    }
}

static void leave_ipv4_mcast_all(struct net_if* iface) {
    struct net_if_ipv4 const* ipv4;

    ipv4 = iface->config.ip.ipv4;
    if (ipv4 == NULL) {
        return;
    }

    ARRAY_FOR_EACH(ipv4->mcast, i) {
        if (!ipv4->mcast[i].is_used ||
            !ipv4->mcast[i].is_joined) {
            continue;
        }

        net_ipv4_igmp_leave(iface, &ipv4->mcast[i].address.in_addr);
    }
}

static void iface_ipv4_start(struct net_if* iface) {
    if (!net_if_flag_is_set(iface, NET_IF_IPV4)) {
        return;
    }

    if (IS_ENABLED(CONFIG_NET_IPV4_ACD)) {
        net_if_start_acd(iface);
    }
}


#else /* CONFIG_NET_NATIVE_IPV4 */
#define leave_ipv4_mcast_all(...)
#define iface_ipv4_init(...)
#define iface_ipv4_start(...)

struct net_if_mcast_addr* net_if_ipv4_maddr_lookup(const struct net_in_addr* addr,
                                                   struct net_if** iface) {
    ARG_UNUSED(addr);
    ARG_UNUSED(iface);

    return (NULL);
}

struct net_if_addr* net_if_ipv4_addr_lookup(const struct net_in_addr* addr,
                                            struct net_if** ret) {
    ARG_UNUSED(addr);
    ARG_UNUSED(ret);

    return (NULL);
}

struct net_in_addr* net_if_ipv4_get_global_addr(struct net_if* iface,
                                            enum net_addr_state addr_state) {
    ARG_UNUSED(addr_state);
    ARG_UNUSED(iface);

    return (NULL);
}
#endif /* CONFIG_NET_NATIVE_IPV4 */

struct net_if* net_if_select_src_iface(const struct net_sockaddr* dst) {
    struct net_if* iface = NULL;

    if (dst == NULL) {
        goto out;
    }

    if (IS_ENABLED(CONFIG_NET_IPV6) && (dst->sa_family == NET_AF_INET6)) {
        iface = net_if_ipv6_select_src_iface(&net_sin6(dst)->sin6_addr);
        goto out;
    }

    if (IS_ENABLED(CONFIG_NET_IPV4) && (dst->sa_family == NET_AF_INET)) {
        iface = net_if_ipv4_select_src_iface(&net_sin(dst)->sin_addr);
        goto out;
    }

out :
    if (iface == NULL) {
        iface = net_if_get_default();
    }

    return (iface);
}

static struct net_if_addr* get_ifaddr(struct net_if* iface,
                                      sa_family_t family,
                                      void const* addr,
                                      unsigned int* mcast_addr_count) {
    struct net_if_addr* ifaddr = NULL;

    net_if_lock(iface);

    if (IS_ENABLED(CONFIG_NET_IPV6) && family == NET_AF_INET6) {
        struct net_if_ipv6* ipv6 =
                COND_CODE_1(CONFIG_NET_NATIVE_IPV6, (iface->config.ip.ipv6), (NULL));

        struct net_in6_addr maddr;
        unsigned int maddr_count = 0;
        int found = -1;

        net_ipv6_addr_create_solicited_node((struct net_in6_addr const*)addr,
                                            &maddr);

        ARRAY_FOR_EACH(ipv6->unicast, i) {
            struct net_in6_addr unicast_maddr;

            if (!ipv6->unicast[i].is_used) {
                continue;
            }

            /* Count how many times this solicited-node multicast address is identical
             * for all the used unicast addresses
             */
            net_ipv6_addr_create_solicited_node(
                    &ipv6->unicast[i].address.in6_addr,
                    &unicast_maddr);

            if (net_ipv6_addr_cmp(&maddr, &unicast_maddr)) {
                maddr_count++;
            }

            if (!net_ipv6_addr_cmp(&ipv6->unicast[i].address.in6_addr, addr)) {
                continue;
            }

            found = i;
        }

        if (found >= 0) {
            ifaddr = &ipv6->unicast[found];

            if (mcast_addr_count != NULL) {
                *mcast_addr_count = maddr_count;
            }
        }

        goto out;
    }

    if (IS_ENABLED(CONFIG_NET_IPV4) && (family == NET_AF_INET)) {
        struct net_if_ipv4* ipv4 =
                COND_CODE_1(CONFIG_NET_NATIVE_IPV4, (iface->config.ip.ipv4), (NULL));

        ARRAY_FOR_EACH(ipv4->unicast, i) {
            if (!ipv4->unicast[i].ipv4.is_used) {
                continue;
            }

            if (!net_ipv4_addr_cmp(&ipv4->unicast[i].ipv4.address.in_addr,
                                   addr)) {
                continue;
            }

            ifaddr = &ipv4->unicast[i].ipv4;

            goto out;
        }
    }

out :
    net_if_unlock(iface);

    return (ifaddr);
}

static void remove_ipv6_ifaddr(struct net_if* iface,
                               struct net_if_addr* ifaddr,
                               unsigned int maddr_count) {
    struct net_if_ipv6 const* ipv6;

    net_if_lock(iface);

    ipv6 = COND_CODE_1(CONFIG_NET_NATIVE_IPV6, (iface->config.ip.ipv6), (NULL));
    if (!ipv6) {
        goto out;
    }

    if (!ifaddr->is_infinite) {
        k_mutex_lock(&lock, K_FOREVER);

        #if defined(CONFIG_NET_NATIVE_IPV6)
        sys_slist_find_and_remove(&active_address_lifetime_timers,
                                  &ifaddr->lifetime.node);

        if (sys_slist_is_empty(&active_address_lifetime_timers)) {
            k_work_cancel_delayable(&address_lifetime_timer);
        }
        #endif

        k_mutex_unlock(&lock);
    }

    #if defined(CONFIG_NET_IPV6_DAD)
    if (!net_if_flag_is_set(iface, NET_IF_IPV6_NO_ND)) {
        k_mutex_lock(&lock, K_FOREVER);
        sys_slist_find_and_remove(&active_dad_timers,
                                  &ifaddr->dad_node);
        k_mutex_unlock(&lock);
    }
    #endif

    if (maddr_count == 1) {
        /* Remove the solicited-node multicast address only if no other
         * unicast address is also using it
         */
        struct net_in6_addr maddr;

        net_ipv6_addr_create_solicited_node(&ifaddr->address.in6_addr,
                                            &maddr);
        net_if_ipv6_maddr_rm(iface, &maddr);
    }

    /* Using the IPv6 address pointer here can give false
     * info if someone adds a new IP address into this position
     * in the address array. This is quite unlikely thou.
     */
    net_mgmt_event_notify_with_info(NET_EVENT_IPV6_ADDR_DEL,
                                    iface,
                                    &ifaddr->address.in6_addr,
                                    sizeof(struct net_in6_addr));

out :
    net_if_unlock(iface);
}

static void remove_ipv4_ifaddr(struct net_if* iface,
                               struct net_if_addr const* ifaddr) {
    struct net_if_ipv4 const* ipv4;

    net_if_lock(iface);

    ipv4 = COND_CODE_1(CONFIG_NET_NATIVE_IPV4, (iface->config.ip.ipv4), (NULL));
    if (!ipv4) {
        goto out;
    }

    #if defined(CONFIG_NET_IPV4_ACD)
    net_ipv4_acd_cancel(iface, ifaddr);
    #endif

    net_mgmt_event_notify_with_info(NET_EVENT_IPV4_ADDR_DEL,
                                    iface,
                                    &ifaddr->address.in_addr,
                                    sizeof(struct net_in_addr));
out :
    net_if_unlock(iface);
}

#if defined(CONFIG_NET_IF_LOG_LEVEL)
#define NET_LOG_LEVEL CONFIG_NET_IF_LOG_LEVEL
#else
#define NET_LOG_LEVEL 0
#endif

#if NET_LOG_LEVEL >= LOG_LEVEL_DBG
struct net_if_addr* net_if_addr_ref_debug(struct net_if* iface,
                                          sa_family_t family,
                                          void const* addr,
                                          char const* caller,
                                          int line)
#else
struct net_if_addr* net_if_addr_ref(struct net_if* iface,
                                    sa_family_t family,
                                    void const* addr)
#endif /* NET_LOG_LEVEL >= LOG_LEVEL_DBG */
{
    struct net_if_addr* ifaddr;
    atomic_val_t ref;

    #if NET_LOG_LEVEL >= LOG_LEVEL_DBG
    char addr_str[IS_ENABLED(CONFIG_NET_IPV6) ?
                  INET6_ADDRSTRLEN : INET_ADDRSTRLEN];

    __ASSERT(iface, "iface is NULL (%s():%d)", caller, line);
    #endif

    ifaddr = get_ifaddr(iface, family, addr, NULL);

    do {
        ref = ifaddr ? atomic_get(&ifaddr->atomic_ref) : 0;
        if (!ref) {
            #if NET_LOG_LEVEL >= LOG_LEVEL_DBG
            NET_ERR("iface %d addr %s (%s():%d)",
                    net_if_get_by_iface(iface),
                    net_addr_ntop(family,
                                  addr,
                                  addr_str, sizeof(addr_str)),
                                  caller, line);
            #endif
            return NULL;
        }
    } while (!atomic_cas(&ifaddr->atomic_ref, ref, ref + 1));

    #if NET_LOG_LEVEL >= LOG_LEVEL_DBG
    NET_DBG("[%d] ifaddr %s state %d ref %ld (%s():%d)",
            net_if_get_by_iface(iface),
            net_addr_ntop(ifaddr->address.family,
                          (void*)&ifaddr->address.in_addr,
                          addr_str, sizeof(addr_str)),
            ifaddr->addr_state,
            ref + 1,
            caller, line);
    #endif

    return ifaddr;
}

#if NET_LOG_LEVEL >= LOG_LEVEL_DBG
int net_if_addr_unref_debug(struct net_if* iface,
                            sa_family_t family,
                            void const* addr,
                            char const* caller, int line)
#else
int net_if_addr_unref(struct net_if* iface,
                      sa_family_t family,
                      void const* addr)
#endif /* NET_LOG_LEVEL >= LOG_LEVEL_DBG */
{
    struct net_if_addr* ifaddr;
    unsigned int        maddr_count = 0;
    atomic_val_t        ref;

#if NET_LOG_LEVEL >= LOG_LEVEL_DBG
    char addr_str[IS_ENABLED(CONFIG_NET_IPV6) ?
                  INET6_ADDRSTRLEN : INET_ADDRSTRLEN];

    __ASSERT(iface, "iface is NULL (%s():%d)", caller, line);
#endif

    ifaddr = get_ifaddr(iface, family, addr, &maddr_count);

    if (!ifaddr) {
#if NET_LOG_LEVEL >= LOG_LEVEL_DBG
        NET_ERR("iface %d addr %s (%s():%d)",
                net_if_get_by_iface(iface),
                net_addr_ntop(family,
                              addr,
                              addr_str, sizeof(addr_str)),
                caller, line);
#endif
        return -EINVAL;
    }

    do {
        ref = atomic_get(&ifaddr->atomic_ref);
        if (!ref) {
#if NET_LOG_LEVEL >= LOG_LEVEL_DBG
            NET_ERR("*** ERROR *** iface %d ifaddr %p "
                    "is freed already (%s():%d)",
                    net_if_get_by_iface(iface),
                    ifaddr,
                    caller, line);
#endif
            return -EINVAL;
        }

    } while (!atomic_cas(&ifaddr->atomic_ref, ref, ref - 1));

#if NET_LOG_LEVEL >= LOG_LEVEL_DBG
    NET_DBG("[%d] ifaddr %s state %d ref %ld (%s():%d)",
            net_if_get_by_iface(iface),
            net_addr_ntop(ifaddr->address.family,
                          (void*)&ifaddr->address.in_addr,
                          addr_str, sizeof(addr_str)),
            ifaddr->addr_state,
            ref - 1, caller, line);
#endif

    if (ref > 1) {
        return ref - 1;
    }

    ifaddr->is_used = false;

    if (IS_ENABLED(CONFIG_NET_IPV6) && (family == NET_AF_INET6) && (addr != NULL)) {
        remove_ipv6_ifaddr(iface, ifaddr, maddr_count);
    }

    if (IS_ENABLED(CONFIG_NET_IPV4) && (family == NET_AF_INET) && (addr != NULL)) {
        remove_ipv4_ifaddr(iface, ifaddr);
    }

    return 0;
}

enum net_verdict net_if_recv_data(struct net_if* iface, struct net_pkt* pkt) {
    if (IS_ENABLED(CONFIG_NET_PROMISCUOUS_MODE) &&
        net_if_is_promisc(iface)) {
        struct net_pkt* new_pkt;

        new_pkt = net_pkt_clone(pkt, K_NO_WAIT);

        if (net_promisc_mode_input(new_pkt) == NET_DROP) {
            net_pkt_unref(new_pkt);
        }
    }

    return net_if_l2(iface)->recv(iface, pkt);
}

void net_if_register_link_cb(struct net_if_link_cb* link,
                             net_if_link_callback_t cb) {
    k_mutex_lock(&lock, K_FOREVER);

    sys_slist_find_and_remove(&link_callbacks, &link->node);
    sys_slist_prepend(&link_callbacks, &link->node);

    link->cb = cb;

    k_mutex_unlock(&lock);
}

void net_if_unregister_link_cb(struct net_if_link_cb* link) {
    k_mutex_lock(&lock, K_FOREVER);

    sys_slist_find_and_remove(&link_callbacks, &link->node);

    k_mutex_unlock(&lock);
}

void net_if_call_link_cb(struct net_if* iface, struct net_linkaddr* lladdr,
                         int status) {
    struct net_if_link_cb* link;
    struct net_if_link_cb* tmp;

    k_mutex_lock(&lock, K_FOREVER);

    SYS_SLIST_FOR_EACH_CONTAINER_SAFE_WITH_TYPE(&link_callbacks,
                                                struct net_if_link_cb,
                                                link, tmp, node) {
        link->cb(iface, lladdr, status);
    }

    k_mutex_unlock(&lock);
}

static bool need_calc_checksum(struct net_if* iface, enum ethernet_hw_caps caps,
                               enum net_if_checksum_type chksum_type) {
    #if defined(CONFIG_NET_L2_ETHERNET)
    struct ethernet_config config;
    enum ethernet_config_type config_type;

    if (net_if_l2(iface) != &NET_L2_GET_NAME(ETHERNET)) {
        return (true);
    }

    if (!(net_eth_get_hw_capabilities(iface) & caps)) {
        return (true);                      /* No checksum offload*/
    }

    if (caps == ETHERNET_HW_RX_CHKSUM_OFFLOAD) {
        config_type = ETHERNET_CONFIG_TYPE_RX_CHECKSUM_SUPPORT;
    }
    else {
        config_type = ETHERNET_CONFIG_TYPE_TX_CHECKSUM_SUPPORT;
    }

    if (net_eth_get_hw_config(iface, config_type, &config) != 0) {
        return (false);                     /* No extra info, assume all offloaded. */
    }

    /* bitmaps are encoded such that this works */
    return !((config.chksum_support & chksum_type) == chksum_type);
    #else
    ARG_UNUSED(iface);
    ARG_UNUSED(caps);

    return (true);
    #endif
}

bool net_if_need_calc_tx_checksum(struct net_if* iface, enum net_if_checksum_type chksum_type) {
    return need_calc_checksum(iface, ETHERNET_HW_TX_CHKSUM_OFFLOAD, chksum_type);
}

bool net_if_need_calc_rx_checksum(struct net_if* iface, enum net_if_checksum_type chksum_type) {
    return need_calc_checksum(iface, ETHERNET_HW_RX_CHKSUM_OFFLOAD, chksum_type);
}

int net_if_get_by_iface(struct net_if const* iface) {
    if (!((iface >= _net_if_list_start) &&
          (iface <  _net_if_list_end  ))) {
        return (-1);
    }

    return ((iface - _net_if_list_start) + 1);
}

void net_if_foreach(net_if_cb_t cb, void* user_data) {
    STRUCT_SECTION_FOREACH(net_if, iface) {
        cb(iface, user_data);
    }
}

bool net_if_is_offloaded(struct net_if* iface) {
    return (IS_ENABLED(CONFIG_NET_OFFLOAD) &&
            net_if_is_ip_offloaded(iface)) ||
           (IS_ENABLED(CONFIG_NET_SOCKETS_OFFLOAD) &&
            net_if_is_socket_offloaded(iface));
}

static void rejoin_multicast_groups(struct net_if* iface) {
#if defined(CONFIG_NET_NATIVE_IPV6)
    rejoin_ipv6_mcast_groups(iface);
    if (l2_flags_get(iface) & NET_L2_MULTICAST) {
        join_mcast_allnodes(iface);
    }
#else
    ARG_UNUSED(iface);
#endif
}

static void notify_iface_up(struct net_if* iface) {
    /* In many places it's assumed that link address was set with
     * net_if_set_link_addr(). Better check that now.
     */
    if (IS_ENABLED(CONFIG_NET_L2_CANBUS_RAW) &&
        IS_ENABLED(CONFIG_NET_SOCKETS_CAN) &&
        (net_if_l2(iface) == &NET_L2_GET_NAME(CANBUS_RAW))) {
        /* CAN does not require link address. */
    }
    else {
        if (!net_if_is_offloaded(iface)) {
            NET_ASSERT(net_if_get_link_addr(iface)->addr != NULL);
        }
    }

    net_if_flag_set(iface, NET_IF_RUNNING);
    net_mgmt_event_notify(NET_EVENT_IF_UP, iface);
    net_virtual_enable(iface);

    /* If the interface is only having point-to-point traffic then we do
     * not need to run DAD etc for it.
     */
    if (!net_if_is_offloaded(iface) &&
        !(l2_flags_get(iface) & NET_L2_POINT_TO_POINT)) {
        /* Make sure that we update the IPv6 addresses and join the
         * multicast groups.
         */
        rejoin_multicast_groups(iface);
        iface_ipv6_start(iface);
        iface_ipv4_start(iface);
        net_ipv4_autoconf_start(iface);
    }
}

static void notify_iface_down(struct net_if* iface) {
    net_if_flag_clear(iface, NET_IF_RUNNING);
    net_mgmt_event_notify(NET_EVENT_IF_DOWN, iface);
    net_virtual_disable(iface);

    if (!net_if_is_offloaded(iface) &&
        !(l2_flags_get(iface) & NET_L2_POINT_TO_POINT)) {
        iface_ipv6_stop(iface);
        clear_joined_ipv6_mcast_groups(iface);
        net_ipv4_autoconf_reset(iface);
    }
}

static inline char const* net_if_oper_state2str(enum net_if_oper_state state) {
    #if (CONFIG_NET_IF_LOG_LEVEL >= LOG_LEVEL_DBG)
    switch (state) {
        case NET_IF_OPER_UNKNOWN :
            return "UNKNOWN";

        case NET_IF_OPER_NOTPRESENT :
            return "NOTPRESENT";

        case NET_IF_OPER_DOWN :
            return "DOWN";

        case NET_IF_OPER_LOWERLAYERDOWN :
            return "LOWERLAYERDOWN";

        case NET_IF_OPER_TESTING :
            return "TESTING";

        case NET_IF_OPER_DORMANT :
            return "DORMANT";

        case NET_IF_OPER_UP :
            return "UP";

        default :
            break;
    }

    return "<invalid>";
    #else
    ARG_UNUSED(state);

    return "";
    #endif /* CONFIG_NET_IF_LOG_LEVEL >= LOG_LEVEL_DBG */
}

static void update_operational_state(struct net_if* iface) {
    enum net_if_oper_state prev_state = iface->if_dev->oper_state;
    enum net_if_oper_state new_state  = NET_IF_OPER_UNKNOWN;

    if (!net_if_is_admin_up(iface)) {
        new_state = NET_IF_OPER_DOWN;
        goto exit;
    }

    if (!device_is_ready(net_if_get_device(iface))) {
        new_state = NET_IF_OPER_LOWERLAYERDOWN;
        goto exit;
    }

    if (!net_if_is_carrier_ok(iface)) {
        #if defined(CONFIG_NET_L2_VIRTUAL)
        if (net_if_l2(iface) == &NET_L2_GET_NAME(VIRTUAL)) {
            new_state = NET_IF_OPER_LOWERLAYERDOWN;
        }
        else
        #endif /* CONFIG_NET_L2_VIRTUAL */
        {
            new_state = NET_IF_OPER_DOWN;
        }

        goto exit;
    }

    if (net_if_is_dormant(iface)) {
        new_state = NET_IF_OPER_DORMANT;
        goto exit;
    }

    new_state = NET_IF_OPER_UP;

exit :
    if (net_if_oper_state_set(iface, new_state) != new_state) {
        NET_ERR("Failed to update oper state to %d", new_state);
        return;
    }

    NET_DBG("iface %d (%p), oper state %s admin %s carrier %s dormant %s",
            net_if_get_by_iface(iface), iface,
            net_if_oper_state2str(net_if_oper_state(iface)),
            net_if_is_admin_up(iface) ? "UP" : "DOWN",
            net_if_is_carrier_ok(iface) ? "ON" : "OFF",
            net_if_is_dormant(iface) ? "ON" : "OFF");

    if (net_if_oper_state(iface) == NET_IF_OPER_UP) {
        if (prev_state != NET_IF_OPER_UP) {
            notify_iface_up(iface);
        }
    }
    else {
        if (prev_state == NET_IF_OPER_UP) {
            notify_iface_down(iface);
        }
    }
}

static void init_igmp(struct net_if* iface) {
    #if defined(CONFIG_NET_IPV4_IGMP)
    /* Ensure IPv4 is enabled for this interface. */
    if (net_if_config_ipv4_get(iface, NULL)) {
        return;
    }

    net_ipv4_igmp_init(iface);
    #else
    ARG_UNUSED(iface);
    return;
    #endif
}

int net_if_up(struct net_if* iface) {
    struct net_l2 const* l2;
    int status = 0;

    NET_DBG("iface %d (%p)", net_if_get_by_iface(iface), iface);

    net_if_lock(iface);

    if (net_if_flag_is_set(iface, NET_IF_UP)) {
        status = -EALREADY;
        goto out;
    }

    /* If the L2 does not support enable just set the flag */
    l2 = net_if_l2(iface);
    if ((l2 == NULL) || (l2->enable == NULL)) {
        goto done;
    }
    else {
        /* If the L2 does not implement enable(), then the network
         * device driver cannot implement start(), in which case
         * we can do simple check here and not try to bring interface
         * up as the device is not ready.
         *
         * If the network device driver does implement start(), then
         * it could bring the interface up when the enable() is called
         * few lines below.
         */
        const struct device* dev;

        dev = net_if_get_device(iface);
        NET_ASSERT(dev);

        /* If the device is not ready it is pointless trying to take it up. */
        if (!device_is_ready(dev)) {
            NET_DBG("Device %s (%p) is not ready", dev->name, dev);
            status = -ENXIO;
            goto out;
        }
    }

    /* Notify L2 to enable the interface. Note that the interface is still down
     * at this point from network interface point of view i.e., the NET_IF_UP
     * flag has not been set yet.
     */
    status = l2->enable(iface, true);
    if (status < 0) {
        NET_DBG("Cannot take interface %d up (%d)",
                net_if_get_by_iface(iface), status);
        goto out;
    }

    init_igmp(iface);

done :
    net_if_flag_set(iface, NET_IF_UP);
    net_mgmt_event_notify(NET_EVENT_IF_ADMIN_UP, iface);
    update_operational_state(iface);

out :
    net_if_unlock(iface);

    return (status);
}

int net_if_down(struct net_if* iface) {
    struct net_l2 const* l2;
    int status = 0;

    NET_DBG("iface %p", iface);

    net_if_lock(iface);

    if (!net_if_flag_is_set(iface, NET_IF_UP)) {
        status = -EALREADY;
        goto out;
    }

    leave_mcast_all(iface);
    leave_ipv4_mcast_all(iface);

    /* If the L2 does not support enable just clear the flag */
    l2 = net_if_l2(iface);
    if ((l2 == NULL) || (l2->enable == NULL)) {
        goto done;
    }

    /* Notify L2 to disable the interface */
    status = l2->enable(iface, false);
    if (status < 0) {
        goto out;
    }

done :
    net_if_flag_clear(iface, NET_IF_UP);
    net_mgmt_event_notify(NET_EVENT_IF_ADMIN_DOWN, iface);
    update_operational_state(iface);

out :
    net_if_unlock(iface);

    return (status);
}

void net_if_carrier_on(struct net_if* iface) {
    NET_ASSERT(iface);

    net_if_lock(iface);

    if (!net_if_flag_test_and_set(iface, NET_IF_LOWER_UP)) {
        update_operational_state(iface);
    }

    net_if_unlock(iface);
}

void net_if_carrier_off(struct net_if* iface) {
    NET_ASSERT(iface);

    net_if_lock(iface);

    if (net_if_flag_test_and_clear(iface, NET_IF_LOWER_UP)) {
        update_operational_state(iface);
    }

    net_if_unlock(iface);
}

void net_if_dormant_on(struct net_if* iface) {
    NET_ASSERT(iface);

    net_if_lock(iface);

    if (!net_if_flag_test_and_set(iface, NET_IF_DORMANT)) {
        update_operational_state(iface);
    }

    net_if_unlock(iface);
}

void net_if_dormant_off(struct net_if* iface) {
    NET_ASSERT(iface);

    net_if_lock(iface);

    if (net_if_flag_test_and_clear(iface, NET_IF_DORMANT)) {
        update_operational_state(iface);
    }

    net_if_unlock(iface);
}

#if defined(CONFIG_NET_PROMISCUOUS_MODE)
static int promisc_mode_set(struct net_if* iface, bool enable) {
    enum net_l2_flags l2_flags;

    NET_ASSERT(iface);

    l2_flags = l2_flags_get(iface);
    if (!(l2_flags & NET_L2_PROMISC_MODE)) {
        return (-ENOTSUP);
    }

    #if defined(CONFIG_NET_L2_ETHERNET)
    if (net_if_l2(iface) == &NET_L2_GET_NAME(ETHERNET)) {
        int ret = net_eth_promisc_mode(iface, enable);

        if (ret < 0) {
            return (ret);
        }
    }
    #else
    ARG_UNUSED(enable);

    return (-ENOTSUP);
    #endif

    return (0);
}

int net_if_set_promisc(struct net_if* iface) {
    int ret;

    net_if_lock(iface);

    ret = promisc_mode_set(iface, true);
    if (ret < 0) {
        goto out;
    }

    ret = net_if_flag_test_and_set(iface, NET_IF_PROMISC);
    if (ret) {
        ret = -EALREADY;
        goto out;
    }

out :
    net_if_unlock(iface);

    return (ret);
}

void net_if_unset_promisc(struct net_if* iface) {
    int ret;

    net_if_lock(iface);

    ret = promisc_mode_set(iface, false);
    if (ret < 0) {
        goto out;
    }

    net_if_flag_clear(iface, NET_IF_PROMISC);

out :
    net_if_unlock(iface);
}

bool net_if_is_promisc(struct net_if* iface) {
    NET_ASSERT(iface);

    return net_if_flag_is_set(iface, NET_IF_PROMISC);
}
#endif /* CONFIG_NET_PROMISCUOUS_MODE */

#ifdef CONFIG_NET_POWER_MANAGEMENT

int net_if_suspend(struct net_if* iface) {
    int ret = 0;

    net_if_lock(iface);

    if (net_if_are_pending_tx_packets(iface)) {
        ret = -EBUSY;
        goto out;
    }

    if (net_if_flag_test_and_set(iface, NET_IF_SUSPENDED)) {
        ret = -EALREADY;
        goto out;
    }

    net_stats_add_suspend_start_time(iface, k_cycle_get_32());

out :
    net_if_unlock(iface);

    return (ret);
}

int net_if_resume(struct net_if* iface) {
    int ret = 0;

    net_if_lock(iface);

    if (!net_if_flag_is_set(iface, NET_IF_SUSPENDED)) {
        ret = -EALREADY;
        goto out;
    }

    net_if_flag_clear(iface, NET_IF_SUSPENDED);

    net_stats_add_suspend_end_time(iface, k_cycle_get_32());

out :
    net_if_unlock(iface);

    return (ret);
}

bool net_if_is_suspended(struct net_if* iface) {
    return net_if_flag_is_set(iface, NET_IF_SUSPENDED);
}

#endif /* CONFIG_NET_POWER_MANAGEMENT */

#if defined(CONFIG_NET_PKT_TIMESTAMP_THREAD)
static void net_tx_ts_thread(void* p1, void* p2, void* p3) {
    ARG_UNUSED(p1);
    ARG_UNUSED(p2);
    ARG_UNUSED(p3);

    struct net_pkt* pkt;

    NET_DBG("Starting TX timestamp callback thread");

    while (1) {
        pkt = k_fifo_get(&tx_ts_queue, K_FOREVER);
        if (pkt) {
            net_if_call_timestamp_cb(pkt);
        }
        net_pkt_unref(pkt);
    }
}

void net_if_register_timestamp_cb(struct net_if_timestamp_cb* handle,
                                  struct net_pkt* pkt,
                                  struct net_if* iface,
                                  net_if_timestamp_callback_t cb) {
    k_mutex_lock(&lock, K_FOREVER);

    sys_slist_find_and_remove(&timestamp_callbacks, &handle->node);
    sys_slist_prepend(&timestamp_callbacks, &handle->node);

    handle->iface = iface;
    handle->cb    = cb;
    handle->pkt   = pkt;

    k_mutex_unlock(&lock);
}

void net_if_unregister_timestamp_cb(struct net_if_timestamp_cb* handle) {
    k_mutex_lock(&lock, K_FOREVER);

    sys_slist_find_and_remove(&timestamp_callbacks, &handle->node);

    k_mutex_unlock(&lock);
}

void net_if_call_timestamp_cb(struct net_pkt* pkt) {
    sys_snode_t* sn;
    sys_snode_t* sns;

    k_mutex_lock(&lock, K_FOREVER);

    SYS_SLIST_FOR_EACH_NODE_SAFE(&timestamp_callbacks, sn, sns) {
        struct net_if_timestamp_cb* handle =
                CONTAINER_OF(sn, struct net_if_timestamp_cb, node);

        if (((handle->iface == NULL) ||
            (handle->iface == net_pkt_iface(pkt))) &&
            (handle->pkt == NULL || handle->pkt == pkt)) {
            handle->cb(pkt);
        }
    }

    k_mutex_unlock(&lock);
}

void net_if_add_tx_timestamp(struct net_pkt* pkt) {
    k_fifo_put(&tx_ts_queue, pkt);
    net_pkt_ref(pkt);
}
#endif /* CONFIG_NET_PKT_TIMESTAMP_THREAD */

bool net_if_is_wifi(struct net_if* iface) {
    if (net_if_is_offloaded(iface)) {
        return net_off_is_wifi_offloaded(iface);
    }

    if (IS_ENABLED(CONFIG_NET_L2_ETHERNET)) {
        return net_if_l2(iface) == &NET_L2_GET_NAME(ETHERNET) &&
               net_eth_type_is_wifi(iface);
    }

    return (false);
}

<<<<<<< HEAD
struct net_if *net_if_get_wifi_sta(void)
{
	STRUCT_SECTION_FOREACH(net_if, iface) {
		if (net_if_is_wifi(iface)
#ifdef CONFIG_WIFI_NM
			&& (wifi_nm_get_type_iface(iface) == (1 << WIFI_TYPE_STA))
#endif
			) {
			return iface;
		}
	}
	return NULL;
}

struct net_if *net_if_get_wifi_sap(void)
{
	STRUCT_SECTION_FOREACH(net_if, iface) {
		if (net_if_is_wifi(iface)
#ifdef CONFIG_WIFI_NM
			&& (wifi_nm_get_type_iface(iface) == (1 << WIFI_TYPE_SAP))
#endif
			) {
			return iface;
		}
	}
	return NULL;
=======
struct net_if* net_if_get_first_wifi(void) {
    STRUCT_SECTION_FOREACH(net_if, iface) {
        if (net_if_is_wifi(iface)) {
            return (iface);
        }
    }

    return (NULL);
}

struct net_if* net_if_get_wifi_sta(void) {
    STRUCT_SECTION_FOREACH(net_if, iface) {
        if (net_if_is_wifi(iface)
            #ifdef CONFIG_WIFI_NM
            && (wifi_nm_get_type_iface(iface) == (1 << WIFI_TYPE_STA))
            #endif
        ) {
            return (iface);
        }
    }

    return (NULL);
}

struct net_if* net_if_get_wifi_sap(void) {
    STRUCT_SECTION_FOREACH(net_if, iface) {
        if (net_if_is_wifi(iface)
            #ifdef CONFIG_WIFI_NM
            && (wifi_nm_get_type_iface(iface) == (1 << WIFI_TYPE_SAP))
            #endif
            ) {
            return (iface);
        }
    }

    return (NULL);
>>>>>>> 2e68f6eb
}

int net_if_get_name(struct net_if* iface, char* buf, int len) {
    #if defined(CONFIG_NET_INTERFACE_NAME)
    int name_len;

    if ((iface == NULL) || (buf == NULL) || (len <= 0)) {
        return (-EINVAL);
    }

    name_len = strlen(net_if_get_config(iface)->name);
    if (name_len >= len) {
        return (-ERANGE);
    }

    /* Copy string and null terminator */
    memcpy(buf, net_if_get_config(iface)->name, name_len + 1);

    return (name_len);
    #else
    return (-ENOTSUP);
    #endif
}

int net_if_set_name(struct net_if* iface, char const* buf) {
    #if defined(CONFIG_NET_INTERFACE_NAME)
    int name_len;

    if ((iface == NULL) || (buf == NULL)) {
        return (-EINVAL);
    }

    name_len = strlen(buf);
    if (name_len >= sizeof(iface->config.name)) {
        return (-ENAMETOOLONG);
    }

    STRUCT_SECTION_FOREACH(net_if, iface_check) {
        if (iface_check == iface) {
            continue;
        }

        if (memcmp(net_if_get_config(iface_check)->name,
                   buf,
                   name_len + 1) == 0) {
            return (-EALREADY);
        }
    }

    /* Copy string and null terminator */
    (void) memcpy(net_if_get_config(iface)->name, buf, name_len + 1);

    return (0);
    #else
    return (-ENOTSUP);
    #endif
}

int net_if_get_by_name(char const* name) {
    #if defined(CONFIG_NET_INTERFACE_NAME)
    if (name == NULL) {
        return (-EINVAL);
    }

    STRUCT_SECTION_FOREACH(net_if, iface) {
        if (strncmp(net_if_get_config(iface)->name, name, strlen(name)) == 0) {
            return net_if_get_by_iface(iface);
        }
    }

    return (-ENOENT);
    #else
    return (-ENOTSUP);
    #endif
}

#if defined(CONFIG_NET_INTERFACE_NAME)
static void set_default_name(struct net_if* iface) {
    char name[CONFIG_NET_INTERFACE_NAME_LEN + 1];
    int  ret;

    if (net_if_is_wifi(iface)) {
        static int wlan_count;

        snprintk(name, sizeof(name), "wlan%d", wlan_count++);
    }
    else if (IS_ENABLED(CONFIG_NET_L2_ETHERNET) &&
             (net_if_l2(iface) == &NET_L2_GET_NAME(ETHERNET))) {
        static int eth_count;

        snprintk(name, sizeof(name), "eth%d", eth_count++);
    }
    else if (IS_ENABLED(CONFIG_NET_L2_IEEE802154) &&
             (net_if_l2(iface) == &NET_L2_GET_NAME(IEEE802154))) {
        static int ieee_count;

        snprintk(name, sizeof(name), "ieee%d", ieee_count++);
    }
    else if (IS_ENABLED(CONFIG_NET_L2_DUMMY) &&
             (net_if_l2(iface) == &NET_L2_GET_NAME(DUMMY))) {
        static int dummy_count;

        snprintk(name, sizeof(name), "dummy%d", dummy_count++);
    }
    else if (IS_ENABLED(CONFIG_NET_L2_CANBUS_RAW) &&
             (net_if_l2(iface) == &NET_L2_GET_NAME(CANBUS_RAW))) {
        static int can_count;

        snprintk(name, sizeof(name), "can%d", can_count++);
    }
    else if (IS_ENABLED(CONFIG_NET_L2_PPP) &&
             (net_if_l2(iface) == &NET_L2_GET_NAME(PPP))) {
        static int ppp_count;

        snprintk(name, sizeof(name), "ppp%d", ppp_count++);
    }
    else if (IS_ENABLED(CONFIG_NET_L2_OPENTHREAD) &&
             (net_if_l2(iface) == &NET_L2_GET_NAME(OPENTHREAD))) {
        static int thread_count;

        snprintk(name, sizeof(name), "thread%d", thread_count++);
    }
    else {
        static int net_count;

        snprintk(name, sizeof(name), "net%d", net_count++);
    }

    ret = net_if_set_name(iface, name);
    if (ret < 0) {
        NET_WARN("Cannot set default name for interface %d (%p) (%d)",
                 net_if_get_by_iface(iface), iface, ret);
    }
}
#endif /* CONFIG_NET_INTERFACE_NAME */

void net_if_init(void) {
    int if_count = 0;

    NET_DBG("");

    k_mutex_lock(&lock, K_FOREVER);

    net_tc_tx_init();

    STRUCT_SECTION_FOREACH(net_if, iface) {
        #if defined(CONFIG_NET_INTERFACE_NAME)
        memset(net_if_get_config(iface)->name, 0,
               sizeof(iface->config.name));
        #endif

        init_iface(iface);

        #if defined(CONFIG_NET_INTERFACE_NAME)
        /* If the driver did not set the name, then set
         * a default name for the network interface.
         */
        if (net_if_get_config(iface)->name[0] == '\0') {
            set_default_name(iface);
        }
        #endif

        if_count++;
    }

    if (if_count == 0) {
        NET_ERR("There is no network interface to work with!");
        goto out;
    }

    #if defined(CONFIG_ASSERT)
    /* Do extra check that verifies that interface count is properly
     * done.
     */
    int count_if;

    NET_IFACE_COUNT(&count_if);
    NET_ASSERT(count_if == if_count);
    #endif

    iface_ipv6_init(if_count);
    iface_ipv4_init(if_count);
    iface_router_init();

    #if defined(CONFIG_NET_PKT_TIMESTAMP_THREAD)
    k_thread_create(&tx_thread_ts, tx_ts_stack,
                    K_KERNEL_STACK_SIZEOF(tx_ts_stack),
                    net_tx_ts_thread,
                    NULL, NULL, NULL, K_PRIO_COOP(1), 0, K_NO_WAIT);
    k_thread_name_set(&tx_thread_ts, "tx_tstamp");
    #endif /* CONFIG_NET_PKT_TIMESTAMP_THREAD */

out :
    k_mutex_unlock(&lock);
}

void net_if_post_init(void) {
    bool is_set;

    NET_DBG("");

    /* After TX is running, attempt to bring the interface up */
    STRUCT_SECTION_FOREACH(net_if, iface) {
        is_set = net_if_flag_is_set(iface, NET_IF_NO_AUTO_START);
        if (is_set == false) {
            net_if_up(iface);
        }
    }
}<|MERGE_RESOLUTION|>--- conflicted
+++ resolved
@@ -5538,34 +5538,6 @@
     return (false);
 }
 
-<<<<<<< HEAD
-struct net_if *net_if_get_wifi_sta(void)
-{
-	STRUCT_SECTION_FOREACH(net_if, iface) {
-		if (net_if_is_wifi(iface)
-#ifdef CONFIG_WIFI_NM
-			&& (wifi_nm_get_type_iface(iface) == (1 << WIFI_TYPE_STA))
-#endif
-			) {
-			return iface;
-		}
-	}
-	return NULL;
-}
-
-struct net_if *net_if_get_wifi_sap(void)
-{
-	STRUCT_SECTION_FOREACH(net_if, iface) {
-		if (net_if_is_wifi(iface)
-#ifdef CONFIG_WIFI_NM
-			&& (wifi_nm_get_type_iface(iface) == (1 << WIFI_TYPE_SAP))
-#endif
-			) {
-			return iface;
-		}
-	}
-	return NULL;
-=======
 struct net_if* net_if_get_first_wifi(void) {
     STRUCT_SECTION_FOREACH(net_if, iface) {
         if (net_if_is_wifi(iface)) {
@@ -5602,7 +5574,6 @@
     }
 
     return (NULL);
->>>>>>> 2e68f6eb
 }
 
 int net_if_get_name(struct net_if* iface, char* buf, int len) {
