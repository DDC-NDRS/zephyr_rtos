--- conflicted
+++ resolved
@@ -6238,7 +6238,6 @@
 }
 
 #if defined(CONFIG_NET_INTERFACE_NAME)
-<<<<<<< HEAD
 static void set_default_name(struct net_if* iface) {
     char name[CONFIG_NET_INTERFACE_NAME_LEN + 1];
     int  ret;
@@ -6283,6 +6282,12 @@
         static int thread_count;
 
         snprintk(name, sizeof(name), "thread%d", thread_count++);
+    }
+    else if (IS_ENABLED(CONFIG_NET_VLAN) &&
+             (net_if_l2(iface) == &NET_L2_GET_NAME(VIRTUAL))) {
+        static int vlan_count;
+
+        snprintk(name, sizeof(name), "vlan%d", vlan_count++);
     }
     else {
         static int net_count;
@@ -6295,64 +6300,6 @@
         NET_WARN("Cannot set default name for interface %d (%p) (%d)",
                  net_if_get_by_iface(iface), iface, ret);
     }
-=======
-static void set_default_name(struct net_if *iface)
-{
-	char name[CONFIG_NET_INTERFACE_NAME_LEN + 1];
-	int ret;
-
-	if (net_if_is_wifi(iface)) {
-		static int count;
-
-		snprintk(name, sizeof(name), "wlan%d", count++);
-
-	} else if (IS_ENABLED(CONFIG_NET_L2_ETHERNET) &&
-		   (net_if_l2(iface) == &NET_L2_GET_NAME(ETHERNET))) {
-		static int count;
-
-		snprintk(name, sizeof(name), "eth%d", count++);
-	} else if (IS_ENABLED(CONFIG_NET_L2_IEEE802154) &&
-		   (net_if_l2(iface) == &NET_L2_GET_NAME(IEEE802154))) {
-		static int count;
-
-		snprintk(name, sizeof(name), "ieee%d", count++);
-	} else if (IS_ENABLED(CONFIG_NET_L2_DUMMY) &&
-		   (net_if_l2(iface) == &NET_L2_GET_NAME(DUMMY))) {
-		static int count;
-
-		snprintk(name, sizeof(name), "dummy%d", count++);
-	} else if (IS_ENABLED(CONFIG_NET_L2_CANBUS_RAW) &&
-		   (net_if_l2(iface) == &NET_L2_GET_NAME(CANBUS_RAW))) {
-		static int count;
-
-		snprintk(name, sizeof(name), "can%d", count++);
-	} else if (IS_ENABLED(CONFIG_NET_L2_PPP) &&
-		   (net_if_l2(iface) == &NET_L2_GET_NAME(PPP))) {
-		static int count;
-
-		snprintk(name, sizeof(name) - 1, "ppp%d", count++);
-	} else if (IS_ENABLED(CONFIG_NET_L2_OPENTHREAD) &&
-		   (net_if_l2(iface) == &NET_L2_GET_NAME(OPENTHREAD))) {
-		static int count;
-
-		snprintk(name, sizeof(name), "thread%d", count++);
-	} else if (IS_ENABLED(CONFIG_NET_VLAN) &&
-		   (net_if_l2(iface) == &NET_L2_GET_NAME(VIRTUAL))) {
-		static int count;
-
-		snprintk(name, sizeof(name), "vlan%d", count++);
-	} else {
-		static int count;
-
-		snprintk(name, sizeof(name), "net%d", count++);
-	}
-
-	ret = net_if_set_name(iface, name);
-	if (ret < 0) {
-		NET_WARN("Cannot set default name for interface %d (%p) (%d)",
-			 net_if_get_by_iface(iface), iface, ret);
-	}
->>>>>>> 654d794d
 }
 #endif /* CONFIG_NET_INTERFACE_NAME */
 
