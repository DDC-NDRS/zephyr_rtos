/*
 * Copyright (c) 2016 Intel Corporation.
 * Copyright (c) 2023 Nordic Semiconductor ASA
 *
 * SPDX-License-Identifier: Apache-2.0
 */

#include <zephyr/logging/log.h>
LOG_MODULE_REGISTER(net_if, CONFIG_NET_IF_LOG_LEVEL);

#include <zephyr/init.h>
#include <zephyr/kernel.h>
#include <zephyr/linker/sections.h>
#include <zephyr/random/random.h>
#include <zephyr/internal/syscall_handler.h>
#include <stdlib.h>
#include <string.h>
#include <zephyr/net/conn_mgr_connectivity.h>
#include <zephyr/net/igmp.h>
#include <zephyr/net/ipv4_autoconf.h>
#include <zephyr/net/mld.h>
#include <zephyr/net/net_core.h>
#include <zephyr/net/net_event.h>
#include <zephyr/net/net_pkt.h>
#include <zephyr/net/net_if.h>
#include <zephyr/net/net_mgmt.h>
#include <zephyr/net/ethernet.h>
#ifdef CONFIG_WIFI_NM
#include <zephyr/net/wifi_nm.h>
#endif
#include <zephyr/net/offloaded_netdev.h>
#include <zephyr/net/virtual.h>
#include <zephyr/net/socket.h>
#include <zephyr/sys/iterable_sections.h>

#include "net_private.h"
#include "ipv4.h"
#include "ipv6.h"
#include "tcp_internal.h"

#include "net_stats.h"

#define REACHABLE_TIME (MSEC_PER_SEC * 30) /* in ms */
/*
 * split the min/max random reachable factors into numerator/denominator
 * so that integer-based math works better
 */
#define MIN_RANDOM_NUMER (1)
#define MIN_RANDOM_DENOM (2)
#define MAX_RANDOM_NUMER (3)
#define MAX_RANDOM_DENOM (2)

static K_MUTEX_DEFINE(lock);

/* net_if dedicated section limiters */
extern struct net_if _net_if_list_start[];
extern struct net_if _net_if_list_end[];

static struct net_if* default_iface;

#if defined(CONFIG_NET_NATIVE_IPV4) || defined(CONFIG_NET_NATIVE_IPV6)
static struct net_if_router routers[CONFIG_NET_MAX_ROUTERS];
static struct k_work_delayable router_timer;
static sys_slist_t active_router_timers;
#endif

#if defined(CONFIG_NET_NATIVE_IPV6)
/* Timer that triggers network address renewal */
static struct k_work_delayable address_lifetime_timer;

/* Track currently active address lifetime timers */
static sys_slist_t active_address_lifetime_timers;

/* Timer that triggers IPv6 prefix lifetime */
static struct k_work_delayable prefix_lifetime_timer;

/* Track currently active IPv6 prefix lifetime timers */
static sys_slist_t active_prefix_lifetime_timers;

#if defined(CONFIG_NET_IPV6_DAD)
/** Duplicate address detection (DAD) timer */
static struct k_work_delayable dad_timer;
static sys_slist_t active_dad_timers;
#endif

#if defined(CONFIG_NET_IPV6_ND)
static struct k_work_delayable rs_timer;
static sys_slist_t active_rs_timers;
#endif
#endif /* CONFIG_NET_NATIVE_IPV6 */

#if defined(CONFIG_NET_IPV6)
static struct {
    struct net_if_ipv6 ipv6;
    struct net_if* iface;
} ipv6_addresses[CONFIG_NET_IF_MAX_IPV6_COUNT];
#endif /* CONFIG_NET_NATIVE_IPV6 */

#if defined(CONFIG_NET_IPV4)
static struct {
    struct net_if_ipv4 ipv4;
    struct net_if* iface;
} ipv4_addresses[CONFIG_NET_IF_MAX_IPV4_COUNT];
#endif /* CONFIG_NET_NATIVE_IPV4 */

/* We keep track of the link callbacks in this list.
 */
static sys_slist_t link_callbacks;

#if defined(CONFIG_NET_NATIVE_IPV4) || defined(CONFIG_NET_NATIVE_IPV6)
/* Multicast join/leave tracking.
 */
static sys_slist_t mcast_monitor_callbacks;
#endif

#if defined(CONFIG_NET_PKT_TIMESTAMP_THREAD)
#if !defined(CONFIG_NET_PKT_TIMESTAMP_STACK_SIZE)
#define CONFIG_NET_PKT_TIMESTAMP_STACK_SIZE 1024
#endif

K_KERNEL_STACK_DEFINE(tx_ts_stack, CONFIG_NET_PKT_TIMESTAMP_STACK_SIZE);
K_FIFO_DEFINE(tx_ts_queue);

static struct k_thread tx_thread_ts;

/* We keep track of the timestamp callbacks in this list.
 */
static sys_slist_t timestamp_callbacks;
#endif /* CONFIG_NET_PKT_TIMESTAMP_THREAD */

#if CONFIG_NET_IF_LOG_LEVEL >= LOG_LEVEL_DBG
#define debug_check_packet(pkt)                                 \
    do {                                                        \
        NET_DBG("Processing (pkt %p, prio %d) network packet "  \
                "iface %d (%p)",                                \
                pkt, net_pkt_priority(pkt),                     \
                net_if_get_by_iface(net_pkt_iface(pkt)),        \
                net_pkt_iface(pkt));                            \
                                                                \
        NET_ASSERT(pkt->frags);                                 \
    } while (false)
#else
#define debug_check_packet(...)
#endif /* CONFIG_NET_IF_LOG_LEVEL >= LOG_LEVEL_DBG */

struct net_if* z_impl_net_if_get_by_index(int index) {
    struct net_if* iface;

    if (index <= 0) {
        return (NULL);
    }

    iface = &_net_if_list_start[index - 1];
    if (iface >= _net_if_list_end) {
        NET_DBG("Index %d is too large", index);
        return (NULL);
    }

    return (iface);
}

#ifdef CONFIG_USERSPACE
struct net_if* z_vrfy_net_if_get_by_index(int index) {
    struct net_if* iface;

    iface = net_if_get_by_index(index);
    if (iface == NULL) {
        return (NULL);
    }

    if (!k_object_is_valid(iface, K_OBJ_NET_IF)) {
        return (NULL);
    }

    return (iface);
}

#include <zephyr/syscalls/net_if_get_by_index_mrsh.c>
#endif

#if defined(CONFIG_NET_NATIVE)
static inline void net_context_send_cb(struct net_context* context,
                                       int status) {
    if (context == NULL) {
        return;
    }

    if (context->send_cb) {
        context->send_cb(context, status, context->user_data);
    }

    if (IS_ENABLED(CONFIG_NET_UDP) &&
        (net_context_get_proto(context) == NET_IPPROTO_UDP)) {
        net_stats_update_udp_sent(net_context_get_iface(context));
    }
    else if (IS_ENABLED(CONFIG_NET_TCP) &&
             (net_context_get_proto(context) == NET_IPPROTO_TCP)) {
        net_stats_update_tcp_seg_sent(net_context_get_iface(context));
    }
}

static void update_txtime_stats_detail(struct net_pkt* pkt,
                                       uint32_t start_time, uint32_t stop_time) {
    uint32_t val;
    uint32_t prev;

    ARG_UNUSED(stop_time);

    prev = start_time;
    for (int i = 0; i < net_pkt_stats_tick_count(pkt); i++) {
        if (!net_pkt_stats_tick(pkt)[i]) {
            break;
        }

        val  = net_pkt_stats_tick(pkt)[i] - prev;
        prev = net_pkt_stats_tick(pkt)[i];
        net_pkt_stats_tick(pkt)[i] = val;
    }
}

static bool net_if_tx(struct net_if* iface, struct net_pkt* pkt) {
    struct net_linkaddr ll_dst = {0};
    struct net_context* context;
    int status;

    /* We collect send statistics for each socket priority if enabled */
    uint8_t pkt_priority;

    if (pkt == NULL) {
        return (false);
    }

    debug_check_packet(pkt);

    /* If there're any link callbacks, with such a callback receiving
     * a destination address, copy that address out of packet, just in
     * case packet is freed before callback is called.
     */
    if (!sys_slist_is_empty(&link_callbacks)) {
        if (net_linkaddr_set(&ll_dst,
                             net_pkt_lladdr_dst(pkt)->addr,
                             net_pkt_lladdr_dst(pkt)->len) < 0) {
            return (false);
        }
    }

    context = net_pkt_context(pkt);

    if (net_if_flag_is_set(iface, NET_IF_LOWER_UP)) {
        if (IS_ENABLED(CONFIG_NET_PKT_TXTIME_STATS) ||
            IS_ENABLED(CONFIG_TRACING_NET_CORE)) {
            pkt_priority = net_pkt_priority(pkt);

            if (IS_ENABLED(CONFIG_NET_PKT_TXTIME_STATS_DETAIL)) {
                /* Make sure the statistics information is not
                 * lost by keeping the net_pkt over L2 send.
                 */
                net_pkt_ref(pkt);
            }
        }

        net_if_tx_lock(iface);
        status = net_if_l2(iface)->send(iface, pkt);
        net_if_tx_unlock(iface);

        if (status < 0) {
            NET_WARN_RATELIMIT("iface %d pkt %p send failure status %d",
                               net_if_get_by_iface(iface), pkt, status);
        }

        if (IS_ENABLED(CONFIG_NET_PKT_TXTIME_STATS) ||
            IS_ENABLED(CONFIG_TRACING_NET_CORE)) {
            uint32_t end_tick    = k_cycle_get_32();
            uint32_t create_time = net_pkt_create_time(pkt);

            net_pkt_set_tx_stats_tick(pkt, end_tick);

            net_stats_update_tc_tx_time(iface,
                                        pkt_priority,
                                        create_time,
                                        end_tick);

            SYS_PORT_TRACING_FUNC(net, tx_time, pkt, end_tick);

            if (IS_ENABLED(CONFIG_NET_PKT_TXTIME_STATS_DETAIL)) {
                update_txtime_stats_detail(pkt,
                                           create_time,
                                           end_tick);

                net_stats_update_tc_tx_time_detail(
                        iface, pkt_priority,
                        net_pkt_stats_tick(pkt));

                /* For TCP connections, we might keep the pkt
                 * longer so that we can resend it if needed.
                 * Because of that we need to clear the
                 * statistics here.
                 */
                net_pkt_stats_tick_reset(pkt);

                net_pkt_unref(pkt);
            }
        }
    }
    else {
        /* Drop packet if interface is not up */
        NET_WARN("iface %d is down", net_if_get_by_iface(iface));
        status = -ENETDOWN;
    }

    if (status < 0) {
        net_pkt_unref(pkt);
    }
    else {
        net_stats_update_bytes_sent(iface, status);
		conn_mgr_if_used(iface);
    }

    if (context != NULL) {
        NET_DBG("Calling context send cb %p status %d",
                context, status);

        net_context_send_cb(context, status);
    }

    if (ll_dst.len > 0) {
        net_if_call_link_cb(iface, &ll_dst, status);
    }

    return (true);
}

void net_process_tx_packet(struct net_pkt* pkt) {
    struct net_if* iface;

    net_pkt_set_tx_stats_tick(pkt, k_cycle_get_32());

    iface = net_pkt_iface(pkt);

    net_if_tx(iface, pkt);

    #if defined(CONFIG_NET_POWER_MANAGEMENT)
    iface->tx_pending--;
    #endif
}

void net_if_try_queue_tx(struct net_if* iface, struct net_pkt* pkt, k_timeout_t timeout) {
    if (!net_pkt_filter_send_ok(pkt)) {
        /* Silently drop the packet, but update the statistics in order
         * to be able to monitor filter activity.
         */
        net_stats_update_filter_tx_drop(net_pkt_iface(pkt));
        net_pkt_unref(pkt);
        return;
    }

    size_t  len  = net_pkt_get_len(pkt);
    uint8_t prio = net_pkt_priority(pkt);
    uint8_t tc   = (uint8_t)net_tx_priority2tc(prio);

    #if (NET_TC_TX_COUNT > 1)
    NET_DBG("TC %d with prio %d pkt %p", tc, prio, pkt);
    #endif

    /* For highest priority packet, skip the TX queue and push directly to
     * the driver. Also if there are no TX queue/thread, push the packet
     * directly to the driver.
     */
    if (net_tc_tx_is_immediate(tc, prio)) {
        net_pkt_set_tx_stats_tick(pkt, k_cycle_get_32());
        net_if_tx(net_pkt_iface(pkt), pkt);
    }
    else {
        if (net_tc_try_submit_to_tx_queue(tc, pkt, timeout) != NET_OK) {
            goto drop;
        }

        #if defined(CONFIG_NET_POWER_MANAGEMENT)
        iface->tx_pending++;
        #endif
    }

    net_stats_update_tc_sent_pkt(iface, tc);
    net_stats_update_tc_sent_bytes(iface, tc, len);
    net_stats_update_tc_sent_priority(iface, tc, prio);

    return;

drop :
    net_pkt_unref(pkt);
    net_stats_update_tc_sent_dropped(iface, tc);

    return;
}
#endif /* CONFIG_NET_NATIVE */

void net_if_stats_reset(struct net_if* iface) {
    #if defined(CONFIG_NET_STATISTICS_PER_INTERFACE)
    STRUCT_SECTION_FOREACH(net_if, tmp) {
        if (iface == tmp) {
            net_if_lock(iface);
            memset(&iface->stats, 0, sizeof(iface->stats));
            net_if_unlock(iface);
            return;
        }
    }
    #else
    ARG_UNUSED(iface);
    #endif
}

void net_if_stats_reset_all(void) {
    #if defined(CONFIG_NET_STATISTICS_PER_INTERFACE)
    STRUCT_SECTION_FOREACH(net_if, iface) {
        net_if_lock(iface);
        memset(&iface->stats, 0, sizeof(iface->stats));
        net_if_unlock(iface);
    }
    #endif
}

static inline void init_iface(struct net_if* iface) {
    const struct net_if_api* api = net_if_get_device(iface)->api;

    if (!api || !api->init) {
        NET_ERR("Iface %p driver API init NULL", iface);
        return;
    }

    /* By default IPv4 and IPv6 are enabled for a given network interface.
     * These can be turned off later if needed.
     */
    #if defined(CONFIG_NET_NATIVE_IPV4)
    net_if_flag_set(iface, NET_IF_IPV4);
    #endif

    #if defined(CONFIG_NET_NATIVE_IPV6)
    net_if_flag_set(iface, NET_IF_IPV6);
    #endif

    net_virtual_init(iface);

    NET_DBG("On iface %d", net_if_get_by_iface(iface));

    #ifdef CONFIG_USERSPACE
    k_object_init(iface);
    #endif

    k_mutex_init(&iface->lock);
    k_mutex_init(&iface->tx_lock);

    api->init(iface);

    net_ipv6_pe_init(iface);
}

#if defined(CONFIG_NET_NATIVE)
enum net_verdict net_if_try_send_data(struct net_if* iface, struct net_pkt* pkt,
                                      k_timeout_t timeout) {
    struct net_l2 const* l2;
    struct net_context* context = net_pkt_context(pkt);
    struct net_linkaddr* dst = net_pkt_lladdr_dst(pkt);
    enum net_verdict verdict = NET_OK;
    int status = -EIO;

    if (!net_if_flag_is_set(iface, NET_IF_LOWER_UP) ||
        net_if_flag_is_set(iface, NET_IF_SUSPENDED)) {
        /* Drop packet if interface is not up */
        NET_WARN("iface %d is down", net_if_get_by_iface(iface));
        verdict = NET_DROP;
        status  = -ENETDOWN;
        goto done;
    }

    /* The check for CONFIG_NET_*_OFFLOAD here is an optimization;
     * This is currently the only way for net_if_l2 to be NULL or missing send().
     */
    if (IS_ENABLED(CONFIG_NET_OFFLOAD) || IS_ENABLED(CONFIG_NET_SOCKETS_OFFLOAD)) {
        l2 = net_if_l2(iface);
        if (l2 == NULL) {
            /* Offloaded ifaces may choose not to use an L2 at all. */
            NET_WARN("no l2 for iface %d, discard pkt", net_if_get_by_iface(iface));
            verdict = NET_DROP;
            goto done;
        }
        else if (l2->send == NULL) {
            /* Or, their chosen L2 (for example, OFFLOADED_NETDEV_L2)
             * might simply not implement send.
             */
            NET_WARN("l2 for iface %d cannot send, discard pkt",
                     net_if_get_by_iface(iface));
            verdict = NET_DROP;
            goto done;
        }
    }

    /* If the ll address is not set at all, then we must set
     * it here.
     * Workaround Linux bug, see:
     * https://github.com/zephyrproject-rtos/zephyr/issues/3111
     */
    if (!net_if_flag_is_set(iface, NET_IF_POINTOPOINT) &&
        net_pkt_lladdr_src(pkt)->len == 0) {
        (void)net_linkaddr_set(net_pkt_lladdr_src(pkt),
                               net_pkt_lladdr_if(pkt)->addr,
                               net_pkt_lladdr_if(pkt)->len);
    }

    #if defined(CONFIG_NET_LOOPBACK)
    /* If the packet is destined back to us, then there is no need to do
     * additional checks, so let the packet through.
     */
    if (net_if_l2(iface) == &NET_L2_GET_NAME(DUMMY)) {
        goto done;
    }
    #endif

    /* Bypass the IP stack with NET_AF_INET(6)/NET_SOCK_RAW */
    if (context && (net_context_get_type(context) == NET_SOCK_RAW) &&
        ((net_context_get_family(context) == NET_AF_INET) ||
         (net_context_get_family(context) == NET_AF_INET6))) {
        goto done;
    }

    /* If the ll dst address is not set check if it is present in the nbr
     * cache.
     */
    if (IS_ENABLED(CONFIG_NET_IPV6) && net_pkt_family(pkt) == NET_AF_INET6) {
        verdict = net_ipv6_prepare_for_send(pkt);
    }

    if (IS_ENABLED(CONFIG_NET_IPV4) && net_pkt_family(pkt) == NET_AF_INET) {
        verdict = net_ipv4_prepare_for_send(pkt);
    }

done :
    /*   NET_OK in which case packet has checked successfully. In this case
     *   the net_context callback is called after successful delivery in
     *   net_if_tx_thread().
     *
     *   NET_DROP in which case we call net_context callback that will
     *   give the status to user application.
     *
     *   NET_CONTINUE in which case the sending of the packet is delayed.
     *   This can happen for example if we need to do IPv6 ND to figure
     *   out link layer address.
     */
    if (verdict == NET_DROP) {
        if (context != NULL) {
            NET_DBG("Calling ctx send cb %p verdict %d",
                    context, verdict);
            net_context_send_cb(context, status);
        }

        if (dst->len > 0) {
            net_if_call_link_cb(iface, dst, status);
        }
    }
    else if (verdict == NET_OK) {
        /* Packet is ready to be sent by L2, let's queue */
        net_if_try_queue_tx(iface, pkt, timeout);
    }

    return (verdict);
}
#endif /* CONFIG_NET_NATIVE */

int net_if_set_link_addr_locked(struct net_if* iface,
                                uint8_t* addr, uint8_t len,
                                enum net_link_type type) {
    int ret;

    net_if_lock(iface);

    ret = net_if_set_link_addr_unlocked(iface, addr, len, type);

    net_if_unlock(iface);

    return (ret);
}

struct net_if* net_if_get_by_link_addr(struct net_linkaddr* ll_addr) {
    STRUCT_SECTION_FOREACH(net_if, iface) {
        net_if_lock(iface);
        if (!memcmp(net_if_get_link_addr(iface)->addr, ll_addr->addr,
            ll_addr->len)) {
            net_if_unlock(iface);
            return (iface);
        }
        net_if_unlock(iface);
    }

    return (NULL);
}

struct net_if* net_if_lookup_by_dev(const struct device* dev) {
    STRUCT_SECTION_FOREACH(net_if, iface) {
        if (net_if_get_device(iface) == dev) {
            return (iface);
        }
    }

    return (NULL);
}

void net_if_set_default(struct net_if* iface) {
    default_iface = iface;
}

struct net_if* net_if_get_default(void) {
    struct net_if* iface = NULL;

    if (&_net_if_list_start[0] == &_net_if_list_end[0]) {
        NET_WARN("No default interface found!");
        return (NULL);
    }

    if (default_iface != NULL) {
        return (default_iface);
    }

    #if defined(CONFIG_NET_DEFAULT_IF_ETHERNET)
    iface = net_if_get_first_by_type(&NET_L2_GET_NAME(ETHERNET));
    #endif

    #if defined(CONFIG_NET_DEFAULT_IF_IEEE802154)
    iface = net_if_get_first_by_type(&NET_L2_GET_NAME(IEEE802154));
    #endif

    #if defined(CONFIG_NET_DEFAULT_IF_DUMMY)
    iface = net_if_get_first_by_type(&NET_L2_GET_NAME(DUMMY));
    #endif

    #if defined(CONFIG_NET_DEFAULT_IF_OFFLOAD)
    iface = net_if_get_first_by_type(NULL);
    #endif

    #if defined(CONFIG_NET_DEFAULT_IF_CANBUS_RAW)
    iface = net_if_get_first_by_type(&NET_L2_GET_NAME(CANBUS_RAW));
    #endif

    #if defined(CONFIG_NET_DEFAULT_IF_PPP)
    iface = net_if_get_first_by_type(&NET_L2_GET_NAME(PPP));
    #endif

    #if defined(CONFIG_NET_DEFAULT_IF_OFFLOADED_NETDEV)
    iface = net_if_get_first_by_type(&NET_L2_GET_NAME(OFFLOADED_NETDEV));
    #endif

    #if defined(CONFIG_NET_DEFAULT_IF_UP)
    iface = net_if_get_first_up();
    #endif

    #if defined(CONFIG_NET_DEFAULT_IF_WIFI)
    iface = net_if_get_first_wifi();
    #endif

    return (iface ? iface : _net_if_list_start);
}

struct net_if* net_if_get_first_by_type(const struct net_l2* l2) {
    STRUCT_SECTION_FOREACH(net_if, iface) {
        if (IS_ENABLED(CONFIG_NET_OFFLOAD) &&
            !l2 && net_if_offload(iface)) {
            return (iface);
        }

        if (net_if_l2(iface) == l2) {
            return (iface);
        }
    }

    return (NULL);
}

struct net_if* net_if_get_first_up(void) {
    STRUCT_SECTION_FOREACH(net_if, iface) {
        if (net_if_flag_is_set(iface, NET_IF_UP)) {
            return (iface);
        }
    }

    return (NULL);
}

static enum net_l2_flags l2_flags_get(struct net_if* iface) {
    enum net_l2_flags flags = 0;
    struct net_l2 const* l2;

    l2 = net_if_l2(iface);
    if ((l2 != NULL) && (l2->get_flags != NULL)) {
        flags = l2->get_flags(iface);
    }

    return (flags);
}

#if defined(CONFIG_NET_IP)
/* Return how many bits are shared between two IP addresses */
static uint8_t get_ipaddr_diff(uint8_t const* src, uint8_t const* dst, int addr_len) {
    uint8_t xor;
    uint8_t len = 0U;

    for (uint8_t j = 0U; j < addr_len; j++) {
        if (src[j] == dst[j]) {
            len += 8U;
        }
        else {
            xor = src[j] ^ dst[j];
            for (uint8_t k = 0U; k < 8; k++) {
                if (!(xor & 0x80)) {
                    len++;
                    xor <<= 1;
                }
                else {
                    break;
                }
            }
            break;
        }
    }

    return (len);
}
#endif /* CONFIG_NET_IP */

#if defined(CONFIG_NET_NATIVE_IPV4) || defined(CONFIG_NET_NATIVE_IPV6)
static struct net_if_router* iface_router_lookup(struct net_if const* iface,
                                                 uint8_t family, void const* addr) {
    struct net_if_router* router = NULL;

    k_mutex_lock(&lock, K_FOREVER);

    for (int i = 0; i < CONFIG_NET_MAX_ROUTERS; i++) {
        if (!routers[i].is_used ||
            routers[i].address.family != family ||
            routers[i].iface != iface) {
            continue;
        }

        if ((IS_ENABLED(CONFIG_NET_IPV6) && family == NET_AF_INET6 &&
             net_ipv6_addr_cmp(net_if_router_ipv6(&routers[i]),
                               (struct net_in6_addr const*)addr)) ||
            (IS_ENABLED(CONFIG_NET_IPV4) && family == NET_AF_INET &&
             net_ipv4_addr_cmp(net_if_router_ipv4(&routers[i]),
                               (struct net_in_addr const*)addr))) {
            router = &routers[i];
            goto out;
        }
    }

out :
    k_mutex_unlock(&lock);

    return (router);
}

static void iface_router_notify_deletion(struct net_if_router* router,
                                         char const* delete_reason) {
    if (IS_ENABLED(CONFIG_NET_IPV6) &&
        (router->address.family == NET_AF_INET6)) {
        NET_DBG("IPv6 router %s %s",
                net_sprint_ipv6_addr(net_if_router_ipv6(router)),
                delete_reason);

        net_mgmt_event_notify_with_info(NET_EVENT_IPV6_ROUTER_DEL,
                                        router->iface,
                                        &router->address.in6_addr,
                                        sizeof(struct net_in6_addr));
    }
    else if (IS_ENABLED(CONFIG_NET_IPV4) &&
             (router->address.family == NET_AF_INET)) {
        NET_DBG("IPv4 router %s %s",
                net_sprint_ipv4_addr(net_if_router_ipv4(router)),
                delete_reason);

        net_mgmt_event_notify_with_info(NET_EVENT_IPV4_ROUTER_DEL,
                                        router->iface,
                                        &router->address.in_addr,
                                        sizeof(struct net_in6_addr));
    }
}

static inline int32_t iface_router_ends(const struct net_if_router* router,
                                        uint32_t now) {
    uint32_t ends = router->life_start;

    ends += (MSEC_PER_SEC * router->lifetime);

    /* Signed number of ms until router lifetime ends */
    return (int32_t)(ends - now);
}

static void iface_router_update_timer(uint32_t now) {
    struct net_if_router* router;
    struct net_if_router* next;
    uint32_t new_delay = UINT32_MAX;

    k_mutex_lock(&lock, K_FOREVER);

    SYS_SLIST_FOR_EACH_CONTAINER_SAFE_WITH_TYPE(&active_router_timers,
                                                struct net_if_router,
                                                router, next, node) {
        int32_t ends = iface_router_ends(router, now);

        if (ends <= 0) {
            new_delay = 0;
            break;
        }

        new_delay = MIN((uint32_t)ends, new_delay);
    }

    if (new_delay == UINT32_MAX) {
        k_work_cancel_delayable(&router_timer);
    }
    else {
        k_work_reschedule(&router_timer, K_MSEC(new_delay));
    }

    k_mutex_unlock(&lock);
}

static void iface_router_expired(struct k_work* work) {
    uint32_t current_time = k_uptime_get_32();
    struct net_if_router* router;
    struct net_if_router* next;
    sys_snode_t* prev_node = NULL;

    ARG_UNUSED(work);

    k_mutex_lock(&lock, K_FOREVER);

    SYS_SLIST_FOR_EACH_CONTAINER_SAFE_WITH_TYPE(&active_router_timers,
                                                struct net_if_router,
                                                router, next, node) {
        int32_t ends = iface_router_ends(router, current_time);

        if (ends > 0) {
            /* We have to loop on all active routers as their
             * lifetime differ from each other.
             */
            prev_node = &router->node;
            continue;
        }

        iface_router_notify_deletion(router, "has expired");
        sys_slist_remove(&active_router_timers,
                         prev_node, &router->node);
        router->is_used = false;
    }

    iface_router_update_timer(current_time);

    k_mutex_unlock(&lock);
}

static struct net_if_router* iface_router_add(struct net_if* iface,
                                              uint8_t family, void const* addr,
                                              bool is_default,
                                              uint16_t lifetime) {
    struct net_if_router* router = NULL;

    k_mutex_lock(&lock, K_FOREVER);

    for (int i = 0; i < CONFIG_NET_MAX_ROUTERS; i++) {
        if (routers[i].is_used) {
            continue;
        }

        router = &routers[i];
        router->is_used        = true;
        router->iface          = iface;
        router->address.family = family;

        if (lifetime) {
            router->is_default  = true;
            router->is_infinite = false;
            router->lifetime    = lifetime;
            router->life_start  = k_uptime_get_32();

            sys_slist_append(&active_router_timers,
                             &router->node);

            iface_router_update_timer(router->life_start);
        }
        else {
            router->is_default  = false;
            router->is_infinite = true;
            router->lifetime    = 0;
        }

        if (IS_ENABLED(CONFIG_NET_IPV6) && family == NET_AF_INET6) {
            memcpy(net_if_router_ipv6(router), addr,
                   sizeof(struct net_in6_addr));
            net_mgmt_event_notify_with_info(
                            NET_EVENT_IPV6_ROUTER_ADD, iface,
                            &router->address.in6_addr,
                            sizeof(struct net_in6_addr));

            NET_DBG("interface %p router %s lifetime %u default %d "
                    "added", iface,
                    net_sprint_ipv6_addr(addr),
                    lifetime, router->is_default);
        }
        else if (IS_ENABLED(CONFIG_NET_IPV4) && (family == NET_AF_INET)) {
            memcpy(net_if_router_ipv4(router), addr,
                   sizeof(struct net_in_addr));
            router->is_default = is_default;

            net_mgmt_event_notify_with_info(
                            NET_EVENT_IPV4_ROUTER_ADD, iface,
                            &router->address.in_addr,
                            sizeof(struct net_in_addr));

            NET_DBG("interface %p router %s lifetime %u default %d "
                    "added", iface,
                    net_sprint_ipv4_addr((struct net_in_addr*)addr),
                    lifetime, is_default);
        }

        goto out;
    }

out :
    k_mutex_unlock(&lock);

    return (router);
}

static bool iface_router_rm(struct net_if_router* router) {
    bool ret = false;

    k_mutex_lock(&lock, K_FOREVER);

    if (!router->is_used) {
        goto out;
    }

    iface_router_notify_deletion(router, "has been removed");

    /* We recompute the timer if only the router was time limited */
    if (sys_slist_find_and_remove(&active_router_timers, &router->node)) {
        iface_router_update_timer(k_uptime_get_32());
    }

    router->is_used = false;
    ret = true;

out :
    k_mutex_unlock(&lock);

    return (ret);
}

void net_if_router_rm(struct net_if_router* router) {
    k_mutex_lock(&lock, K_FOREVER);

    router->is_used = false;

    /* FIXME - remove timer */

    k_mutex_unlock(&lock);
}

static struct net_if_router* iface_router_find_default(struct net_if const* iface,
                                                       uint8_t family, void const* addr) {
    struct net_if_router* router = NULL;

    /* TODO: addr will need to be handled */
    ARG_UNUSED(addr);

    k_mutex_lock(&lock, K_FOREVER);

    for (int i = 0; i < CONFIG_NET_MAX_ROUTERS; i++) {
        if (!routers[i].is_used    ||
            !routers[i].is_default ||
            routers[i].address.family != family) {
            continue;
        }

        if (iface && (iface != routers[i].iface)) {
            continue;
        }

        router = &routers[i];
        goto out;
    }

out :
    k_mutex_unlock(&lock);

    return (router);
}

static void iface_router_init(void) {
    k_work_init_delayable(&router_timer, iface_router_expired);
    sys_slist_init(&active_router_timers);
}
#else
#define iface_router_init(...)
#endif /* CONFIG_NET_NATIVE_IPV4 || CONFIG_NET_NATIVE_IPV6 */

#if defined(CONFIG_NET_NATIVE_IPV4) || defined(CONFIG_NET_NATIVE_IPV6)
void net_if_mcast_mon_register(struct net_if_mcast_monitor* mon,
                               struct net_if* iface,
                               net_if_mcast_callback_t cb) {
    k_mutex_lock(&lock, K_FOREVER);

    sys_slist_find_and_remove(&mcast_monitor_callbacks, &mon->node);
    sys_slist_prepend(&mcast_monitor_callbacks, &mon->node);

    mon->iface = iface;
    mon->cb    = cb;

    k_mutex_unlock(&lock);
}

void net_if_mcast_mon_unregister(struct net_if_mcast_monitor* mon) {
    k_mutex_lock(&lock, K_FOREVER);

    sys_slist_find_and_remove(&mcast_monitor_callbacks, &mon->node);

    k_mutex_unlock(&lock);
}

void net_if_mcast_monitor(struct net_if* iface,
                          const struct net_addr* addr,
                          bool is_joined) {
    struct net_if_mcast_monitor* mon;
    struct net_if_mcast_monitor* tmp;

    k_mutex_lock(&lock, K_FOREVER);

    SYS_SLIST_FOR_EACH_CONTAINER_SAFE_WITH_TYPE(&mcast_monitor_callbacks,
                                                struct net_if_mcast_monitor,
                                                mon, tmp, node) {
        if ((iface == mon->iface) || (mon->iface == NULL)) {
            mon->cb(iface, addr, is_joined);
        }
    }

    k_mutex_unlock(&lock);
}
#else
#define net_if_mcast_mon_register(...)
#define net_if_mcast_mon_unregister(...)
#define net_if_mcast_monitor(...)
#endif /* CONFIG_NET_NATIVE_IPV4 || CONFIG_NET_NATIVE_IPV6 */

#if defined(CONFIG_NET_IPV6)
int net_if_config_ipv6_get(struct net_if* iface, struct net_if_ipv6** ipv6) {
    int ret = 0;

    net_if_lock(iface);

    if (!net_if_flag_is_set(iface, NET_IF_IPV6)) {
        ret = -ENOTSUP;
        goto out;
    }

    if (iface->config.ip.ipv6) {
        if (ipv6) {
            *ipv6 = iface->config.ip.ipv6;
        }

        goto out;
    }

    k_mutex_lock(&lock, K_FOREVER);

    for (int i = 0; i < ARRAY_SIZE(ipv6_addresses); i++) {
        if (ipv6_addresses[i].iface) {
            continue;
        }

        iface->config.ip.ipv6   = &ipv6_addresses[i].ipv6;
        ipv6_addresses[i].iface = iface;

        if (ipv6) {
            *ipv6 = &ipv6_addresses[i].ipv6;
        }

        k_mutex_unlock(&lock);
        goto out;
    }

    k_mutex_unlock(&lock);

    ret = -ESRCH;

out :
    net_if_unlock(iface);

    return (ret);
}

int net_if_config_ipv6_put(struct net_if* iface) {
    int ret = 0;

    net_if_lock(iface);

    if (!net_if_flag_is_set(iface, NET_IF_IPV6)) {
        ret = -ENOTSUP;
        goto out;
    }

    if (!iface->config.ip.ipv6) {
        ret = -EALREADY;
        goto out;
    }

    k_mutex_lock(&lock, K_FOREVER);

    for (int i = 0; i < ARRAY_SIZE(ipv6_addresses); i++) {
        if (ipv6_addresses[i].iface != iface) {
            continue;
        }

        iface->config.ip.ipv6   = NULL;
        ipv6_addresses[i].iface = NULL;

        k_mutex_unlock(&lock);
        goto out;
    }

    k_mutex_unlock(&lock);

    ret = -ESRCH;

out :
    net_if_unlock(iface);

    return (ret);
}

#if defined(CONFIG_NET_NATIVE_IPV6)
#if defined(CONFIG_NET_IPV6_MLD)
static void join_mcast_allnodes(struct net_if* iface) {
    struct net_in6_addr addr;
    int ret;

    if (iface->config.ip.ipv6 == NULL) {
        return;
    }

    net_ipv6_addr_create_ll_allnodes_mcast(&addr);

    ret = net_ipv6_mld_join(iface, &addr);
    if ((ret < 0) && (ret != -EALREADY) && (ret != -ENETDOWN)) {
        NET_ERR("Cannot join all nodes address %s for %d (%d)",
                net_sprint_ipv6_addr(&addr),
                net_if_get_by_iface(iface), ret);
    }
}

static void join_mcast_solicit_node(struct net_if* iface,
                                    struct net_in6_addr const* my_addr) {
    struct net_in6_addr addr;
    int ret;

    if (iface->config.ip.ipv6 == NULL) {
        return;
    }

    /* Join to needed multicast groups, RFC 4291 ch 2.8 */
    net_ipv6_addr_create_solicited_node(my_addr, &addr);

    ret = net_ipv6_mld_join(iface, &addr);
    if (ret < 0) {
        if (ret != -EALREADY && ret != -ENETDOWN) {
            NET_ERR("Cannot join solicit node address %s for %d (%d)",
                    net_sprint_ipv6_addr(&addr),
                    net_if_get_by_iface(iface), ret);
        }
    }
    else {
        NET_DBG("Join solicit node address %s (ifindex %d)",
                net_sprint_ipv6_addr(&addr),
                net_if_get_by_iface(iface));
    }
}

static void leave_mcast_all(struct net_if* iface) {
    struct net_if_ipv6 const* ipv6;

    ipv6 = iface->config.ip.ipv6;
    if (ipv6 == NULL) {
        return;
    }

    for (int i = 0; i < NET_IF_MAX_IPV6_MADDR; i++) {
        if (!ipv6->mcast[i].is_used ||
            !ipv6->mcast[i].is_joined) {
            continue;
        }

        net_ipv6_mld_leave(iface, &ipv6->mcast[i].address.in6_addr);
    }
}

static void join_mcast_nodes(struct net_if* iface, struct net_in6_addr const* addr) {
    enum net_l2_flags flags;

    if (iface->config.ip.ipv6 == NULL) {
        return;
    }

    flags = l2_flags_get(iface);
    if (flags & NET_L2_MULTICAST) {
        join_mcast_allnodes(iface);

        if (!(flags & NET_L2_MULTICAST_SKIP_JOIN_SOLICIT_NODE)) {
            join_mcast_solicit_node(iface, addr);
        }
    }
}
#else
#define join_mcast_allnodes(...)
#define join_mcast_solicit_node(...)
#define leave_mcast_all(...)
#define join_mcast_nodes(...)
#endif /* CONFIG_NET_IPV6_MLD */

#if defined(CONFIG_NET_IPV6_DAD)
#define DAD_TIMEOUT 100U /* ms */

static void dad_timeout(struct k_work* work) {
    uint32_t current_time = k_uptime_get_32();
    struct net_if_addr* ifaddr;
    struct net_if_addr* next;
    int32_t delay = -1;
    sys_slist_t expired_list;

    ARG_UNUSED(work);

    sys_slist_init(&expired_list);

    k_mutex_lock(&lock, K_FOREVER);

    SYS_SLIST_FOR_EACH_CONTAINER_SAFE(&active_dad_timers,
                                      ifaddr, next, dad_node) {
        /* DAD entries are ordered by construction.  Stop when
         * we find one that hasn't expired.
         */
        delay = (int32_t)(ifaddr->dad_start +
                          DAD_TIMEOUT - current_time);
        if (delay > 0) {
            break;
        }

        /* Removing the ifaddr from active_dad_timers list */
        sys_slist_remove(&active_dad_timers, NULL, &ifaddr->dad_node);
        sys_slist_append(&expired_list, &ifaddr->dad_node);

        ifaddr = NULL;
    }

    if ((ifaddr != NULL) && (delay > 0)) {
        k_work_reschedule(&dad_timer, K_MSEC((uint32_t)delay));
    }

    k_mutex_unlock(&lock);

    SYS_SLIST_FOR_EACH_CONTAINER(&expired_list, ifaddr, dad_node) {
        struct net_if* iface;

        NET_DBG("DAD succeeded for %s at interface %d",
            net_sprint_ipv6_addr(&ifaddr->address.in6_addr),
            ifaddr->ifindex);

        ifaddr->addr_state = NET_ADDR_PREFERRED;
        iface = net_if_get_by_index(ifaddr->ifindex);

        net_mgmt_event_notify_with_info(NET_EVENT_IPV6_DAD_SUCCEED,
                                        iface,
                                        &ifaddr->address.in6_addr,
                                        sizeof(struct net_in6_addr));

        /* The address gets added to neighbor cache which is not
         * needed in this case as the address is our own one.
         */
        net_ipv6_nbr_rm(iface, &ifaddr->address.in6_addr);
    }
}

void net_if_ipv6_start_dad(struct net_if* iface,
                           struct net_if_addr* ifaddr) {
    ifaddr->addr_state = NET_ADDR_TENTATIVE;

    if (net_if_is_up(iface)) {
        NET_DBG("Interface %p ll addr %s tentative IPv6 addr %s",
                iface,
                net_sprint_ll_addr(net_if_get_link_addr(iface)->addr,
                                   net_if_get_link_addr(iface)->len),
                net_sprint_ipv6_addr(&ifaddr->address.in6_addr));

        ifaddr->dad_count = 1U;

        if (net_ipv6_start_dad(iface, ifaddr) != 0) {
            NET_ERR("Interface %p failed to send DAD query for %s",
                    iface,
                    net_sprint_ipv6_addr(&ifaddr->address.in6_addr));
        }

        ifaddr->dad_start = k_uptime_get_32();
        ifaddr->ifindex   = (uint8_t)net_if_get_by_iface(iface);

        k_mutex_lock(&lock, K_FOREVER);
        sys_slist_find_and_remove(&active_dad_timers,
                                      &ifaddr->dad_node);
        sys_slist_append(&active_dad_timers, &ifaddr->dad_node);
        k_mutex_unlock(&lock);

        /* FUTURE: use schedule, not reschedule. */
        if (!k_work_delayable_remaining_get(&dad_timer)) {
            k_work_reschedule(&dad_timer,
                              K_MSEC(DAD_TIMEOUT));
        }
    }
    else {
        NET_DBG("Interface %p is down, starting DAD for %s later.",
                iface,
                net_sprint_ipv6_addr(&ifaddr->address.in6_addr));
    }
}

void net_if_start_dad(struct net_if* iface) {
    struct net_if_addr* ifaddr;
    struct net_if_addr* next;
    struct net_if_ipv6* ipv6;
    sys_slist_t dad_needed;
    struct net_in6_addr addr = {0};
    int ret;

    net_if_lock(iface);

    NET_DBG("Starting DAD for iface %d", net_if_get_by_iface(iface));

    ret = net_if_config_ipv6_get(iface, &ipv6);
    if (ret < 0) {
        if (ret != -ENOTSUP) {
            NET_WARN("Cannot do DAD IPv6 config is not valid.");
        }

        goto out;
    }

    if (ipv6 == NULL) {
        goto out;
    }

    ret = net_ipv6_addr_generate_iid(iface, NULL,
                                     COND_CODE_1(CONFIG_NET_IPV6_IID_STABLE,
                                                 ((uint8_t*)&ipv6->network_counter),
                                                 (NULL)),
                                     COND_CODE_1(CONFIG_NET_IPV6_IID_STABLE,
                                                 (sizeof(ipv6->network_counter)),
                                                 (0U)),
                                     COND_CODE_1(CONFIG_NET_IPV6_IID_STABLE,
                                                 (ipv6->iid ? ipv6->iid->dad_count : 0U),
                                                 (0U)),
                                     &addr,
                                     net_if_get_link_addr(iface));
    if (ret < 0) {
        NET_WARN("IPv6 IID generation issue (%d)", ret);
        goto out;
    }

    ifaddr = net_if_ipv6_addr_add(iface, &addr, NET_ADDR_AUTOCONF, 0);
    if (ifaddr == NULL) {
        NET_ERR("Cannot add %s address to interface %p, DAD fails",
                net_sprint_ipv6_addr(&addr), iface);
        goto out;
    }

    IF_ENABLED(CONFIG_NET_IPV6_IID_STABLE, (ipv6->iid = ifaddr));

    /* Start DAD for all the addresses that were added earlier when
     * the interface was down.
     */
    sys_slist_init(&dad_needed);

    ARRAY_FOR_EACH(ipv6->unicast, i) {
        if (!ipv6->unicast[i].is_used ||
            (ipv6->unicast[i].address.family != NET_AF_INET6) ||
            (&ipv6->unicast[i] == ifaddr) ||
            net_ipv6_is_addr_loopback(
                    &ipv6->unicast[i].address.in6_addr)) {
            continue;
        }

        sys_slist_prepend(&dad_needed, &ipv6->unicast[i].dad_need_node);
    }

    net_if_unlock(iface);

    /* Start DAD for all the addresses without holding the iface lock
     * to avoid any possible mutex deadlock issues.
     */
    SYS_SLIST_FOR_EACH_CONTAINER_SAFE(&dad_needed,
                                      ifaddr, next, dad_need_node) {
        net_if_ipv6_start_dad(iface, ifaddr);
    }

    return;

out :
    net_if_unlock(iface);
}

void net_if_ipv6_dad_failed(struct net_if* iface, const struct net_in6_addr* addr) {
    struct net_if_addr* ifaddr;
    uint32_t timeout;
    uint32_t preferred_lifetime;

    net_if_lock(iface);

    ifaddr = net_if_ipv6_addr_lookup(addr, &iface);
    if (ifaddr == NULL) {
        NET_ERR("Cannot find %s address in interface %p",
                net_sprint_ipv6_addr(addr), iface);
        goto out;
    }

    if (IS_ENABLED(CONFIG_NET_IPV6_IID_STABLE) || IS_ENABLED(CONFIG_NET_IPV6_PE)) {
        ifaddr->dad_count++;
    }

    if (IS_ENABLED(CONFIG_NET_IPV6_PE)) {
        timeout = COND_CODE_1(CONFIG_NET_IPV6_PE,
                              (ifaddr->addr_timeout), (0));
        preferred_lifetime = COND_CODE_1(CONFIG_NET_IPV6_PE,
                                         (ifaddr->addr_preferred_lifetime), (0U));

        if (!net_ipv6_pe_check_dad(ifaddr->dad_count)) {
            NET_ERR("Cannot generate PE address for interface %p",
                    iface);
            iface->pe_enabled = false;
            net_mgmt_event_notify(NET_EVENT_IPV6_PE_DISABLED, iface);
        }
    }

    net_mgmt_event_notify_with_info(NET_EVENT_IPV6_DAD_FAILED, iface,
                                    &ifaddr->address.in6_addr,
                                    sizeof(struct net_in6_addr));

    /* The old address needs to be removed from the interface before we can
     * start new DAD for the new PE address as the amount of address slots
     * is limited.
     */
    net_if_ipv6_addr_rm(iface, addr);

    if (IS_ENABLED(CONFIG_NET_IPV6_PE) && iface->pe_enabled) {
        net_if_unlock(iface);

        net_ipv6_pe_start(iface, addr, timeout, preferred_lifetime);
        return;
    }

out :
    net_if_unlock(iface);
}

static inline void iface_ipv6_dad_init(void) {
    k_work_init_delayable(&dad_timer, dad_timeout);
    sys_slist_init(&active_dad_timers);
}

#else
#define net_if_ipv6_start_dad(...)
#define iface_ipv6_dad_init(...)
#endif /* CONFIG_NET_IPV6_DAD */

#if defined(CONFIG_NET_IPV6_ND)
#define RS_TIMEOUT (CONFIG_NET_IPV6_RS_TIMEOUT * MSEC_PER_SEC)
#define RS_COUNT   3

static void rs_timeout(struct k_work* work) {
    uint32_t current_time = k_uptime_get_32();
    struct net_if_ipv6* ipv6;
    struct net_if_ipv6* next;
    int32_t delay = -1;
    sys_slist_t expired_list;

    ARG_UNUSED(work);

    sys_slist_init(&expired_list);

    k_mutex_lock(&lock, K_FOREVER);

    SYS_SLIST_FOR_EACH_CONTAINER_SAFE(&active_rs_timers,
                                      ipv6, next, rs_node) {
        /* RS entries are ordered by construction.  Stop when
         * we find one that hasn't expired.
         */
        delay = (int32_t)(ipv6->rs_start + RS_TIMEOUT - current_time);
        if (delay > 0) {
            break;
        }

        /* Removing the ipv6 from active_rs_timers list */
        sys_slist_remove(&active_rs_timers, NULL, &ipv6->rs_node);
        sys_slist_append(&expired_list, &ipv6->rs_node);

        ipv6 = NULL;
    }

    if ((ipv6 != NULL) && (delay > 0)) {
        k_work_reschedule(&rs_timer, K_MSEC(ipv6->rs_start +
                                            RS_TIMEOUT - current_time));
    }

    k_mutex_unlock(&lock);

    SYS_SLIST_FOR_EACH_CONTAINER(&expired_list, ipv6, rs_node) {
        struct net_if* iface = NULL;

        /* Did not receive RA yet. */
        ipv6->rs_count++;

        STRUCT_SECTION_FOREACH(net_if, tmp) {
            if (tmp->config.ip.ipv6 == ipv6) {
                iface = tmp;
                break;
            }
        }

        if (iface) {
            NET_DBG("RS no respond iface %d count %d",
                    net_if_get_by_iface(iface), ipv6->rs_count);
            if (ipv6->rs_count < RS_COUNT) {
                net_if_start_rs(iface);
            }
        }
        else {
            NET_DBG("Interface IPv6 config %p not found", ipv6);
        }
    }
}

void net_if_start_rs(struct net_if* iface) {
    struct net_if_ipv6* ipv6;

    net_if_lock(iface);

    if (net_if_flag_is_set(iface, NET_IF_IPV6_NO_ND)) {
        goto out;
    }

    ipv6 = iface->config.ip.ipv6;
    if (ipv6 == NULL) {
        goto out;
    }

    net_if_unlock(iface);

    NET_DBG("Starting ND/RS for iface %d", net_if_get_by_iface(iface));

    if (!net_ipv6_start_rs(iface)) {
        ipv6->rs_start = k_uptime_get_32();

        k_mutex_lock(&lock, K_FOREVER);

        /* Make sure that the RS timer is not in the list twice */
        (void) sys_slist_find_and_remove(&active_rs_timers, &ipv6->rs_node);
        sys_slist_append(&active_rs_timers, &ipv6->rs_node);

        k_mutex_unlock(&lock);

        /* FUTURE: use schedule, not reschedule. */
        if (!k_work_delayable_remaining_get(&rs_timer)) {
            k_work_reschedule(&rs_timer, K_MSEC(RS_TIMEOUT));
        }
    }

    return;
out :
    net_if_unlock(iface);
}

void net_if_stop_rs(struct net_if* iface) {
    struct net_if_ipv6* ipv6;

    net_if_lock(iface);

    ipv6 = iface->config.ip.ipv6;
    if (ipv6 == NULL) {
        goto out;
    }

    NET_DBG("Stopping ND/RS for iface %d", net_if_get_by_iface(iface));

    k_mutex_lock(&lock, K_FOREVER);
    sys_slist_find_and_remove(&active_rs_timers, &ipv6->rs_node);
    k_mutex_unlock(&lock);

out :
    net_if_unlock(iface);
}

static inline void iface_ipv6_nd_init(void) {
    k_work_init_delayable(&rs_timer, rs_timeout);
    sys_slist_init(&active_rs_timers);
}

#else
#define net_if_start_rs(...)
#define net_if_stop_rs(...)
#define iface_ipv6_nd_init(...)
#endif /* CONFIG_NET_IPV6_ND */

#if defined(CONFIG_NET_IPV6_ND) && defined(CONFIG_NET_NATIVE_IPV6)

void net_if_nbr_reachability_hint(struct net_if* iface, const struct net_in6_addr* ipv6_addr) {
    net_if_lock(iface);

    if (net_if_flag_is_set(iface, NET_IF_IPV6_NO_ND)) {
        goto out;
    }

    if (iface->config.ip.ipv6 == NULL) {
        goto out;
    }

    net_ipv6_nbr_reachability_hint(iface, ipv6_addr);

out :
    net_if_unlock(iface);
}

#endif

/* To be called when interface comes up so that all the non-joined multicast
 * groups are joined.
 */
static void rejoin_ipv6_mcast_groups(struct net_if* iface) {
    struct net_if_mcast_addr* ifaddr;
    struct net_if_mcast_addr* next;
    struct net_if_ipv6* ipv6;
    sys_slist_t rejoin_needed;

    net_if_lock(iface);

    if (!net_if_flag_is_set(iface, NET_IF_IPV6) ||
        net_if_flag_is_set(iface, NET_IF_IPV6_NO_ND)) {
        goto out;
    }

    if (net_if_config_ipv6_get(iface, &ipv6) < 0) {
        goto out;
    }

    /* Rejoin solicited node multicasts. */
    ARRAY_FOR_EACH(ipv6->unicast, i) {
        if (!ipv6->unicast[i].is_used) {
            continue;
        }

        join_mcast_nodes(iface, &ipv6->unicast[i].address.in6_addr);
    }

    sys_slist_init(&rejoin_needed);

    /* Rejoin any mcast address present on the interface, but marked as not joined. */
    ARRAY_FOR_EACH(ipv6->mcast, i) {
        if (!ipv6->mcast[i].is_used ||
            net_if_ipv6_maddr_is_joined(&ipv6->mcast[i])) {
            continue;
        }

        sys_slist_prepend(&rejoin_needed, &ipv6->mcast[i].rejoin_node);
    }

    net_if_unlock(iface);

    /* Start DAD for all the addresses without holding the iface lock
     * to avoid any possible mutex deadlock issues.
     */
    SYS_SLIST_FOR_EACH_CONTAINER_SAFE(&rejoin_needed,
                                      ifaddr, next, rejoin_node) {
        int ret;

        ret = net_ipv6_mld_join(iface, &ifaddr->address.in6_addr);
        if (ret < 0) {
            NET_ERR("Cannot join mcast address %s for %d (%d)",
                    net_sprint_ipv6_addr(&ifaddr->address.in6_addr),
                    net_if_get_by_iface(iface), ret);
        }
        else {
            NET_DBG("Rejoined mcast address %s for %d",
                    net_sprint_ipv6_addr(&ifaddr->address.in6_addr),
                    net_if_get_by_iface(iface));
        }
    }

    return;

out :
    net_if_unlock(iface);
}

/* To be called when interface comes operational down so that multicast
 * groups are rejoined when back up.
 */
static void clear_joined_ipv6_mcast_groups(struct net_if* iface) {
    struct net_if_ipv6* ipv6;

    net_if_lock(iface);

    if (!net_if_flag_is_set(iface, NET_IF_IPV6)) {
        goto out;
    }

    if (net_if_config_ipv6_get(iface, &ipv6) < 0) {
        goto out;
    }

    ARRAY_FOR_EACH(ipv6->mcast, i) {
        if (!ipv6->mcast[i].is_used) {
            continue;
        }

        net_if_ipv6_maddr_leave(iface, &ipv6->mcast[i]);
    }

out :
    net_if_unlock(iface);
}

static void address_expired(struct net_if_addr* ifaddr) {
    NET_DBG("IPv6 address %s is expired",
        net_sprint_ipv6_addr(&ifaddr->address.in6_addr));

    sys_slist_find_and_remove(&active_address_lifetime_timers,
                              &ifaddr->lifetime.node);

    net_timeout_set(&ifaddr->lifetime, 0, 0);

    STRUCT_SECTION_FOREACH(net_if, iface) {
        ARRAY_FOR_EACH(iface->config.ip.ipv6->unicast, i) {
            if (&iface->config.ip.ipv6->unicast[i] == ifaddr) {
                net_if_ipv6_addr_rm(iface,
                        &iface->config.ip.ipv6->unicast[i].address.in6_addr);
                return;
            }
        }
    }
}

static void address_lifetime_timeout(struct k_work* work) {
    uint32_t next_update  = UINT32_MAX;
    uint32_t current_time = k_uptime_get_32();
    struct net_if_addr* current;
    struct net_if_addr* next;

    ARG_UNUSED(work);

    k_mutex_lock(&lock, K_FOREVER);

    SYS_SLIST_FOR_EACH_CONTAINER_SAFE(&active_address_lifetime_timers,
                                      current, next, lifetime.node) {
        struct net_timeout* timeout = &current->lifetime;
        uint32_t this_update = net_timeout_evaluate(timeout,
                                                    current_time);

        if (this_update == 0U) {
            address_expired(current);
            continue;
        }

        if (this_update < next_update) {
            next_update = this_update;
        }

        if (current == next) {
            break;
        }
    }

    if (next_update != UINT32_MAX) {
        NET_DBG("Waiting for %d ms", (int32_t)next_update);

        k_work_reschedule(&address_lifetime_timer, K_MSEC(next_update));
    }

    k_mutex_unlock(&lock);
}

#if defined(CONFIG_NET_TEST)
void net_address_lifetime_timeout(void) {
    address_lifetime_timeout(NULL);
}
#endif

static void address_start_timer(struct net_if_addr* ifaddr, uint32_t vlifetime) {
    /* Make sure that we do not insert the address twice to
     * the lifetime timer list.
     */
    sys_slist_find_and_remove(&active_address_lifetime_timers,
                              &ifaddr->lifetime.node);

    sys_slist_append(&active_address_lifetime_timers,
                     &ifaddr->lifetime.node);

    net_timeout_set(&ifaddr->lifetime, vlifetime, k_uptime_get_32());
    k_work_reschedule(&address_lifetime_timer, K_NO_WAIT);
}
#else /* CONFIG_NET_NATIVE_IPV6 */
#define address_start_timer(...)
#define net_if_ipv6_start_dad(...)
#define join_mcast_nodes(...)
#endif /* CONFIG_NET_NATIVE_IPV6 */

struct net_if_addr* net_if_ipv6_addr_lookup_raw(const uint8_t* addr,
                                                struct net_if** ret) {
    struct net_if_addr* ifaddr = NULL;

    STRUCT_SECTION_FOREACH(net_if, iface) {
        struct net_if_ipv6* ipv6;

        net_if_lock(iface);

        ipv6 = iface->config.ip.ipv6;
        if (ipv6 == NULL) {
            net_if_unlock(iface);
            continue;
        }

        ARRAY_FOR_EACH(ipv6->unicast, i) {
            if (!ipv6->unicast[i].is_used ||
                (ipv6->unicast[i].address.family != NET_AF_INET6)) {
                continue;
            }

            if (net_ipv6_is_prefix(
                        addr,
                        ipv6->unicast[i].address.in6_addr.s6_addr,
                        128)) {

                if (ret != NULL) {
                    *ret = iface;
                }

                ifaddr = &ipv6->unicast[i];
                net_if_unlock(iface);
                goto out;
            }
        }

        net_if_unlock(iface);
    }

out :
    return (ifaddr);
}

struct net_if_addr* net_if_ipv6_addr_lookup(struct net_in6_addr const* addr,
                                            struct net_if** ret) {
    return net_if_ipv6_addr_lookup_raw(addr->s6_addr, ret);
}

struct net_if_addr* net_if_ipv6_addr_lookup_by_iface_raw(struct net_if* iface,
                                                         uint8_t const* addr) {
    struct net_if_addr* ifaddr = NULL;
    struct net_if_ipv6* ipv6;

    net_if_lock(iface);

    ipv6 = iface->config.ip.ipv6;
    if (ipv6 == NULL) {
        goto out;
    }

    ARRAY_FOR_EACH(ipv6->unicast, i) {
        if (!ipv6->unicast[i].is_used ||
            (ipv6->unicast[i].address.family != NET_AF_INET6)) {
            continue;
        }

        if (net_ipv6_is_prefix(
                    addr,
                    ipv6->unicast[i].address.in6_addr.s6_addr,
                    128)) {
            ifaddr = &ipv6->unicast[i];
            goto out;
        }
    }

out :
    net_if_unlock(iface);

    return (ifaddr);
}

struct net_if_addr* net_if_ipv6_addr_lookup_by_iface(struct net_if* iface,
                                                     struct net_in6_addr const* addr) {
    return net_if_ipv6_addr_lookup_by_iface_raw(iface, addr->s6_addr);
}

int z_impl_net_if_ipv6_addr_lookup_by_index(struct net_in6_addr const* addr) {
    struct net_if* iface = NULL;
    struct net_if_addr* if_addr;

    if_addr = net_if_ipv6_addr_lookup(addr, &iface);
    if (if_addr == NULL) {
        return (0);
    }

    return net_if_get_by_iface(iface);
}

#ifdef CONFIG_USERSPACE
static inline int z_vrfy_net_if_ipv6_addr_lookup_by_index(
                                            const struct net_in6_addr* addr) {
    struct net_in6_addr addr_v6;

    K_OOPS(k_usermode_from_copy(&addr_v6, (void*)addr, sizeof(addr_v6)));

    return z_impl_net_if_ipv6_addr_lookup_by_index(&addr_v6);
}
#include <zephyr/syscalls/net_if_ipv6_addr_lookup_by_index_mrsh.c>
#endif

void net_if_ipv6_addr_update_lifetime(struct net_if_addr* ifaddr,
                                      uint32_t vlifetime) {
    k_mutex_lock(&lock, K_FOREVER);

    NET_DBG("Updating expire time of %s by %u secs",
            net_sprint_ipv6_addr(&ifaddr->address.in6_addr),
            vlifetime);

    ifaddr->addr_state = NET_ADDR_PREFERRED;

    address_start_timer(ifaddr, vlifetime);

    k_mutex_unlock(&lock);
}

static struct net_if_addr* ipv6_addr_find(struct net_if* iface,
                                          struct net_in6_addr const* addr) {
    struct net_if_ipv6* ipv6 = iface->config.ip.ipv6;

    ARRAY_FOR_EACH(ipv6->unicast, i) {
        if (!ipv6->unicast[i].is_used) {
            continue;
        }

        if (net_ipv6_addr_cmp(
                addr, &ipv6->unicast[i].address.in6_addr)) {

            return (&ipv6->unicast[i]);
        }
    }

    return (NULL);
}

static inline void net_if_addr_init(struct net_if_addr* ifaddr,
                                    struct net_in6_addr const* addr,
                                    enum net_addr_type addr_type,
                                    uint32_t vlifetime) {
    ifaddr->is_used        = true;
    ifaddr->is_added       = true;
    ifaddr->is_temporary   = false;
    ifaddr->address.family = NET_AF_INET6;
    ifaddr->addr_type      = addr_type;
    ifaddr->atomic_ref     = ATOMIC_INIT(1);

    net_ipaddr_copy(&ifaddr->address.in6_addr, addr);

    /* FIXME - set the mcast addr for this node */

    if (vlifetime) {
        ifaddr->is_infinite = false;

        NET_DBG("Expiring %s in %u secs",
                net_sprint_ipv6_addr(addr),
                vlifetime);

        net_if_ipv6_addr_update_lifetime(ifaddr, vlifetime);
    }
    else {
        ifaddr->is_infinite = true;
    }
}

struct net_if_addr* net_if_ipv6_addr_add(struct net_if* iface,
                                         struct net_in6_addr const* addr,
                                         enum net_addr_type addr_type,
                                         uint32_t vlifetime) {
    struct net_if_addr* ifaddr = NULL;
    struct net_if_ipv6* ipv6;
    bool do_dad = false;

    net_if_lock(iface);

    if (net_if_config_ipv6_get(iface, &ipv6) < 0) {
        goto out;
    }

    ifaddr = ipv6_addr_find(iface, addr);
    if (ifaddr) {
        /* Address already exists, just return it but update ref count
         * if it was not updated. This could happen if the address was
         * added and then removed but for example an active connection
         * was still using it. In this case we must update the ref count
         * so that the address is not removed if the connection is closed.
         */
        if (!ifaddr->is_added) {
            atomic_inc(&ifaddr->atomic_ref);
            ifaddr->is_added = true;
        }

        goto out;
    }

    ARRAY_FOR_EACH(ipv6->unicast, i) {
        if (ipv6->unicast[i].is_used) {
            continue;
        }

        net_if_addr_init(&ipv6->unicast[i], addr, addr_type,
                         vlifetime);

        NET_DBG("[%zu] interface %d (%p) address %s type %s added", i,
                net_if_get_by_iface(iface), iface,
                net_sprint_ipv6_addr(addr),
                net_addr_type2str(addr_type));

        if (IS_ENABLED(CONFIG_NET_IPV6_DAD) &&
            !(l2_flags_get(iface) & NET_L2_POINT_TO_POINT) &&
            !net_ipv6_is_addr_loopback(addr) &&
            !net_if_flag_is_set(iface, NET_IF_IPV6_NO_ND)) {
            /* The groups are joined without locks held */
            do_dad = true;
        }
        else {
            /* If DAD is not done for point-to-point links, then
             * the address is usable immediately.
             */
            ipv6->unicast[i].addr_state = NET_ADDR_PREFERRED;
        }

        net_mgmt_event_notify_with_info(
                NET_EVENT_IPV6_ADDR_ADD, iface,
                &ipv6->unicast[i].address.in6_addr,
                sizeof(struct net_in6_addr));

        ifaddr = &ipv6->unicast[i];
        break;
    }

    net_if_unlock(iface);

    if (ifaddr != NULL && do_dad) {
        /* RFC 4862 5.4.2
         * Before sending a Neighbor Solicitation, an interface
         * MUST join the all-nodes multicast address and the
         * solicited-node multicast address of the tentative
         * address.
         */
        /* The allnodes multicast group is only joined once as
         * net_ipv6_mld_join() checks if we have already
         * joined.
         */
        join_mcast_nodes(iface, &ifaddr->address.in6_addr);

        net_if_ipv6_start_dad(iface, ifaddr);
    }

    return ifaddr;

out :
    net_if_unlock(iface);

    return (ifaddr);
}

bool net_if_ipv6_addr_rm(struct net_if* iface, const struct net_in6_addr* addr) {
    struct net_if_addr* ifaddr;
    struct net_if_ipv6 const* ipv6;
    bool result = true;
    int ret;

    if ((iface == NULL) || (addr == NULL)) {
        return (false);
    }

    net_if_lock(iface);

    ipv6 = iface->config.ip.ipv6;
    if (!ipv6) {
        result = false;
        goto out;
    }

    ret = net_if_addr_unref(iface, NET_AF_INET6, addr, &ifaddr);
    if (ret > 0) {
        NET_DBG("Address %s still in use (ref %d)",
                net_sprint_ipv6_addr(addr), ret);
        result = false;
        ifaddr->is_added = false;
        goto out;
    }
    else if (ret < 0) {
        NET_DBG("Address %s not found (%d)",
                net_sprint_ipv6_addr(addr), ret);
    }

out :
    net_if_unlock(iface);

    return (result);
}

bool z_impl_net_if_ipv6_addr_add_by_index(int index,
                                          struct net_in6_addr const* addr,
                                          enum net_addr_type addr_type,
                                          uint32_t vlifetime) {
    struct net_if* iface;

    iface = net_if_get_by_index(index);
    if (iface == NULL) {
        return (false);
    }

    return net_if_ipv6_addr_add(iface, addr, addr_type, vlifetime) ?
           true : false;
}

#ifdef CONFIG_USERSPACE
bool z_vrfy_net_if_ipv6_addr_add_by_index(int index,
                                          struct net_in6_addr const* addr,
                                          enum net_addr_type addr_type,
                                          uint32_t vlifetime) {
    struct net_in6_addr addr_v6;
    struct net_if* iface;

    iface = z_vrfy_net_if_get_by_index(index);
    if (iface == NULL) {
        return (false);
    }

    K_OOPS(k_usermode_from_copy(&addr_v6, (void*)addr, sizeof(addr_v6)));

    return z_impl_net_if_ipv6_addr_add_by_index(index,
                                                &addr_v6,
                                                addr_type,
                                                vlifetime);
}

#include <zephyr/syscalls/net_if_ipv6_addr_add_by_index_mrsh.c>
#endif /* CONFIG_USERSPACE */

bool z_impl_net_if_ipv6_addr_rm_by_index(int index,
                                         const struct net_in6_addr* addr) {
    struct net_if* iface;

    iface = net_if_get_by_index(index);
    if (iface == NULL) {
        return (false);
    }

    return net_if_ipv6_addr_rm(iface, addr);
}

#ifdef CONFIG_USERSPACE
bool z_vrfy_net_if_ipv6_addr_rm_by_index(int index,
                                         const struct net_in6_addr* addr) {
    struct net_in6_addr addr_v6;
    struct net_if* iface;

    iface = z_vrfy_net_if_get_by_index(index);
    if (iface == NULL) {
        return (false);
    }

    K_OOPS(k_usermode_from_copy(&addr_v6, (void*)addr, sizeof(addr_v6)));

    return z_impl_net_if_ipv6_addr_rm_by_index(index, &addr_v6);
}

#include <zephyr/syscalls/net_if_ipv6_addr_rm_by_index_mrsh.c>
#endif /* CONFIG_USERSPACE */

void net_if_ipv6_addr_foreach(struct net_if* iface, net_if_ip_addr_cb_t cb,
                              void* user_data) {
    struct net_if_ipv6* ipv6;

    if (iface == NULL) {
        return;
    }

    net_if_lock(iface);

    ipv6 = iface->config.ip.ipv6;
    if (ipv6 == NULL) {
        goto out;
    }

    ARRAY_FOR_EACH(ipv6->unicast, i) {
        struct net_if_addr* if_addr = &ipv6->unicast[i];

        if (!if_addr->is_used) {
            continue;
        }

        cb(iface, if_addr, user_data);
    }

out :
    net_if_unlock(iface);
}

struct net_if_mcast_addr* net_if_ipv6_maddr_add(struct net_if* iface,
                                                const struct net_in6_addr* addr) {
    struct net_if_mcast_addr* ifmaddr = NULL;
    struct net_if_ipv6* ipv6;

    net_if_lock(iface);

    if (net_if_config_ipv6_get(iface, &ipv6) < 0) {
        goto out;
    }

    if (!net_ipv6_is_addr_mcast(addr)) {
        NET_DBG("Address %s is not a multicast address.",
                net_sprint_ipv6_addr(addr));
        goto out;
    }

    if (net_if_ipv6_maddr_lookup(addr, &iface)) {
        NET_WARN("Multicast address %s is already registered.",
                 net_sprint_ipv6_addr(addr));
        goto out;
    }

    ARRAY_FOR_EACH(ipv6->mcast, i) {
        if (ipv6->mcast[i].is_used) {
            continue;
        }

        ipv6->mcast[i].is_used        = true;
        ipv6->mcast[i].address.family = NET_AF_INET6;
        memcpy(&ipv6->mcast[i].address.in6_addr, addr, 16);

        NET_DBG("[%zu] interface %d (%p) address %s added", i,
                net_if_get_by_iface(iface), iface,
                net_sprint_ipv6_addr(addr));

        net_mgmt_event_notify_with_info(
                NET_EVENT_IPV6_MADDR_ADD, iface,
                &ipv6->mcast[i].address.in6_addr,
                sizeof(struct net_in6_addr));

        ifmaddr = &ipv6->mcast[i];
        goto out;
    }

out :
    net_if_unlock(iface);

    return (ifmaddr);
}

bool net_if_ipv6_maddr_rm(struct net_if* iface, const struct net_in6_addr* addr) {
    bool ret = false;
    struct net_if_ipv6* ipv6;

    net_if_lock(iface);

    ipv6 = iface->config.ip.ipv6;
    if (ipv6 == NULL) {
        goto out;
    }

    ARRAY_FOR_EACH(ipv6->mcast, i) {
        if (!ipv6->mcast[i].is_used) {
            continue;
        }

        if (!net_ipv6_addr_cmp(&ipv6->mcast[i].address.in6_addr,
                               addr)) {
            continue;
        }

        ipv6->mcast[i].is_used = false;

        NET_DBG("[%zu] interface %d (%p) address %s removed",
                i, net_if_get_by_iface(iface), iface,
                net_sprint_ipv6_addr(addr));

        net_mgmt_event_notify_with_info(
                NET_EVENT_IPV6_MADDR_DEL, iface,
                &ipv6->mcast[i].address.in6_addr,
                sizeof(struct net_in6_addr));

        ret = true;
        goto out;
    }

out :
    net_if_unlock(iface);

    return (ret);
}

void net_if_ipv6_maddr_foreach(struct net_if* iface, net_if_ip_maddr_cb_t cb,
                               void* user_data) {
    struct net_if_ipv6* ipv6;

    if ((iface == NULL) || (cb == NULL)) {
        return;
    }

    net_if_lock(iface);

    ipv6 = iface->config.ip.ipv6;
    if (ipv6 == NULL) {
        goto out;
    }

    for (int i = 0; i < NET_IF_MAX_IPV6_MADDR; i++) {
        if (!ipv6->mcast[i].is_used) {
            continue;
        }

        cb(iface, &ipv6->mcast[i], user_data);
    }

out :
    net_if_unlock(iface);
}

struct net_if_mcast_addr* net_if_ipv6_maddr_lookup_raw(uint8_t const* maddr,
                                                       struct net_if** ret) {
    struct net_if_mcast_addr* ifmaddr = NULL;

    STRUCT_SECTION_FOREACH(net_if, iface) {
        struct net_if_ipv6* ipv6;

        if (ret && *ret && (iface != *ret)) {
            continue;
        }

        net_if_lock(iface);

        ipv6 = iface->config.ip.ipv6;
        if (ipv6 == NULL) {
            net_if_unlock(iface);
            continue;
        }

        ARRAY_FOR_EACH(ipv6->mcast, i) {
            if (!ipv6->mcast[i].is_used ||
                (ipv6->mcast[i].address.family != NET_AF_INET6)) {
                continue;
            }

            if (net_ipv6_is_prefix(
                        maddr,
                        ipv6->mcast[i].address.in6_addr.s6_addr,
                        128)) {
                if (ret) {
                    *ret = iface;
                }

                ifmaddr = &ipv6->mcast[i];
                net_if_unlock(iface);
                goto out;
            }
        }

        net_if_unlock(iface);
    }

out :
    return (ifmaddr);
}

struct net_if_mcast_addr* net_if_ipv6_maddr_lookup(struct net_in6_addr const* maddr,
                                                   struct net_if** ret) {
    return net_if_ipv6_maddr_lookup_raw(maddr->s6_addr, ret);
}

void net_if_ipv6_maddr_leave(struct net_if* iface, struct net_if_mcast_addr* addr) {
    if ((iface == NULL) || (addr == NULL)) {
        return;
    }

    net_if_lock(iface);
    addr->is_joined = false;
    net_if_unlock(iface);
}

void net_if_ipv6_maddr_join(struct net_if* iface, struct net_if_mcast_addr* addr) {
    if ((iface == NULL) || (addr == NULL)) {
        return;
    }

    net_if_lock(iface);
    addr->is_joined = true;
    net_if_unlock(iface);
}

struct net_in6_addr* net_if_ipv6_get_ll(struct net_if* iface,
                                    enum net_addr_state addr_state) {
    struct net_in6_addr* addr = NULL;
    struct net_if_ipv6* ipv6;

    net_if_lock(iface);

    ipv6 = iface->config.ip.ipv6;
    if (ipv6 == NULL) {
        goto out;
    }

    ARRAY_FOR_EACH(ipv6->unicast, i) {
        if (!ipv6->unicast[i].is_used ||
            ((addr_state != NET_ADDR_ANY_STATE) &&
             (ipv6->unicast[i].addr_state != addr_state)) ||
            (ipv6->unicast[i].address.family != NET_AF_INET6)) {
            continue;
        }

        if (net_ipv6_is_ll_addr(&ipv6->unicast[i].address.in6_addr)) {
            addr = &ipv6->unicast[i].address.in6_addr;
            goto out;
        }
    }

out :
    net_if_unlock(iface);

    return (addr);
}

struct net_in6_addr* net_if_ipv6_get_ll_addr(enum net_addr_state state,
                                              struct net_if** iface) {
    struct net_in6_addr* addr = NULL;

    STRUCT_SECTION_FOREACH(net_if, tmp) {
        net_if_lock(tmp);

        addr = net_if_ipv6_get_ll(tmp, state);
        if (addr) {
            if (iface) {
                *iface = tmp;
            }

            net_if_unlock(tmp);
            goto out;
        }

        net_if_unlock(tmp);
    }

out :
    return (addr);
}

static inline struct net_in6_addr* check_global_addr(struct net_if* iface,
                                                     enum net_addr_state state) {
    struct net_if_ipv6* ipv6;

    ipv6 = iface->config.ip.ipv6;
    if (ipv6 == NULL) {
        return (NULL);
    }

    ARRAY_FOR_EACH(ipv6->unicast, i) {
        if (!ipv6->unicast[i].is_used ||
            (ipv6->unicast[i].addr_state != state) ||
            (ipv6->unicast[i].address.family != NET_AF_INET6)) {
            continue;
        }

        if (!net_ipv6_is_ll_addr(&ipv6->unicast[i].address.in6_addr)) {
            return (&ipv6->unicast[i].address.in6_addr);
        }
    }

    return (NULL);
}

struct net_in6_addr* net_if_ipv6_get_global_addr(enum net_addr_state state,
                                                 struct net_if** iface) {
    struct net_in6_addr* addr = NULL;

    STRUCT_SECTION_FOREACH(net_if, tmp) {
        if (iface && *iface && tmp != *iface) {
            continue;
        }

        net_if_lock(tmp);
        addr = check_global_addr(tmp, state);
        if (addr) {
            if (iface) {
                *iface = tmp;
            }

            net_if_unlock(tmp);
            goto out;
        }

        net_if_unlock(tmp);
    }

out :

    return (addr);
}

#if defined(CONFIG_NET_NATIVE_IPV6)
static void remove_prefix_addresses(struct net_if* iface,
                                    struct net_if_ipv6 const* ipv6,
                                    struct net_in6_addr const* addr,
                                    uint8_t len) {
    ARRAY_FOR_EACH(ipv6->unicast, i) {
        if (!ipv6->unicast[i].is_used ||
            (ipv6->unicast[i].address.family != NET_AF_INET6) ||
            (ipv6->unicast[i].addr_type != NET_ADDR_AUTOCONF)) {
            continue;
        }

        if (net_ipv6_is_prefix(
                        addr->s6_addr,
                        ipv6->unicast[i].address.in6_addr.s6_addr,
                        len)) {
            net_if_ipv6_addr_rm(iface,
                                &ipv6->unicast[i].address.in6_addr);
        }
    }
}

static void prefix_lifetime_expired(struct net_if_ipv6_prefix* ifprefix) {
    struct net_if_ipv6* ipv6;

    net_if_lock(ifprefix->iface);

    NET_DBG("Prefix %s/%d expired",
            net_sprint_ipv6_addr(&ifprefix->prefix),
            ifprefix->len);

    ifprefix->is_used = false;

    if (net_if_config_ipv6_get(ifprefix->iface, &ipv6) < 0) {
        return;
    }

    /* Remove also all auto addresses if the they have the same prefix.
     */
    remove_prefix_addresses(ifprefix->iface, ipv6, &ifprefix->prefix,
                            ifprefix->len);

    if (IS_ENABLED(CONFIG_NET_MGMT_EVENT_INFO)) {
        struct net_event_ipv6_prefix info;

        net_ipaddr_copy(&info.addr, &ifprefix->prefix);
        info.len      = ifprefix->len;
        info.lifetime = 0;

        net_mgmt_event_notify_with_info(NET_EVENT_IPV6_PREFIX_DEL,
                                        ifprefix->iface,
                                        (void const*)&info,
                                        sizeof(struct net_event_ipv6_prefix));
    }
    else {
        net_mgmt_event_notify(NET_EVENT_IPV6_PREFIX_DEL, ifprefix->iface);
    }

    net_if_unlock(ifprefix->iface);
}

static void prefix_timer_remove(struct net_if_ipv6_prefix* ifprefix) {
    k_mutex_lock(&lock, K_FOREVER);

    NET_DBG("IPv6 prefix %s/%d removed",
            net_sprint_ipv6_addr(&ifprefix->prefix),
            ifprefix->len);

    sys_slist_find_and_remove(&active_prefix_lifetime_timers,
                              &ifprefix->lifetime.node);

    net_timeout_set(&ifprefix->lifetime, 0, 0);

    k_mutex_unlock(&lock);
}

static void prefix_lifetime_timeout(struct k_work* work) {
    uint32_t next_update  = UINT32_MAX;
    uint32_t current_time = k_uptime_get_32();
    struct net_if_ipv6_prefix* current;
    struct net_if_ipv6_prefix* next;
    sys_slist_t expired_list;

    ARG_UNUSED(work);

    sys_slist_init(&expired_list);

    k_mutex_lock(&lock, K_FOREVER);

    SYS_SLIST_FOR_EACH_CONTAINER_SAFE(&active_prefix_lifetime_timers,
                                      current, next, lifetime.node) {
        struct net_timeout* timeout = &current->lifetime;
        uint32_t this_update = net_timeout_evaluate(timeout,
                                                    current_time);

        if (this_update == 0U) {
            sys_slist_find_and_remove(
                    &active_prefix_lifetime_timers,
                    &current->lifetime.node);
            sys_slist_append(&expired_list,
                             &current->lifetime.node);
            continue;
        }

        if (this_update < next_update) {
            next_update = this_update;
        }

        if (current == next) {
            break;
        }
    }

    if (next_update != UINT32_MAX) {
        k_work_reschedule(&prefix_lifetime_timer, K_MSEC(next_update));
    }

    k_mutex_unlock(&lock);

    SYS_SLIST_FOR_EACH_CONTAINER(&expired_list, current, lifetime.node) {
        prefix_lifetime_expired(current);
    }
}

static void prefix_start_timer(struct net_if_ipv6_prefix* ifprefix,
                               uint32_t lifetime) {
    k_mutex_lock(&lock, K_FOREVER);

    (void) sys_slist_find_and_remove(&active_prefix_lifetime_timers,
                                     &ifprefix->lifetime.node);
    sys_slist_append(&active_prefix_lifetime_timers,
                     &ifprefix->lifetime.node);

    net_timeout_set(&ifprefix->lifetime, lifetime, k_uptime_get_32());
    k_work_reschedule(&prefix_lifetime_timer, K_NO_WAIT);

    k_mutex_unlock(&lock);
}

static struct net_if_ipv6_prefix* ipv6_prefix_find(struct net_if* iface,
                                                   struct net_in6_addr const* prefix,
                                                   uint8_t prefix_len) {
    struct net_if_ipv6* ipv6 = iface->config.ip.ipv6;

    if (ipv6 == NULL) {
        return (NULL);
    }

    ARRAY_FOR_EACH(ipv6->prefix, i) {
        if (!ipv6->prefix[i].is_used) {
            continue;
        }

        if (net_ipv6_addr_cmp(prefix, &ipv6->prefix[i].prefix) &&
            (prefix_len == ipv6->prefix[i].len)) {
            return (&ipv6->prefix[i]);
        }
    }

    return (NULL);
}

static void net_if_ipv6_prefix_init(struct net_if* iface,
                                    struct net_if_ipv6_prefix* ifprefix,
                                    struct net_in6_addr const* addr, uint8_t len,
                                    uint32_t lifetime) {
    ifprefix->is_used = true;
    ifprefix->len     = len;
    ifprefix->iface   = iface;
    net_ipaddr_copy(&ifprefix->prefix, addr);

    if (lifetime == NET_IPV6_ND_INFINITE_LIFETIME) {
        ifprefix->is_infinite = true;
    }
    else {
        ifprefix->is_infinite = false;
    }
}

struct net_if_ipv6_prefix* net_if_ipv6_prefix_add(struct net_if* iface,
                                                  struct net_in6_addr const* prefix,
                                                  uint8_t len,
                                                  uint32_t lifetime) {
    struct net_if_ipv6_prefix* ifprefix = NULL;
    struct net_if_ipv6* ipv6;

    net_if_lock(iface);

    if (net_if_config_ipv6_get(iface, &ipv6) < 0) {
        goto out;
    }

    ifprefix = ipv6_prefix_find(iface, prefix, len);
    if (ifprefix) {
        goto out;
    }

    if (ipv6 == NULL) {
        goto out;
    }

    ARRAY_FOR_EACH(ipv6->prefix, i) {
        if (ipv6->prefix[i].is_used) {
            continue;
        }

        net_if_ipv6_prefix_init(iface, &ipv6->prefix[i], prefix,
                                len, lifetime);

        NET_DBG("[%zu] interface %p prefix %s/%d added", i, iface,
                net_sprint_ipv6_addr(prefix), len);

        if (IS_ENABLED(CONFIG_NET_MGMT_EVENT_INFO)) {
            struct net_event_ipv6_prefix info;

            net_ipaddr_copy(&info.addr, prefix);
            info.len      = len;
            info.lifetime = lifetime;

            net_mgmt_event_notify_with_info(NET_EVENT_IPV6_PREFIX_ADD,
                                            iface, (void const*)&info,
                                            sizeof(struct net_event_ipv6_prefix));
        }
        else {
            net_mgmt_event_notify(NET_EVENT_IPV6_PREFIX_ADD, iface);
        }

        ifprefix = &ipv6->prefix[i];
        goto out;
    }

out :
    net_if_unlock(iface);

    return (ifprefix);
}

bool net_if_ipv6_prefix_rm(struct net_if* iface, struct net_in6_addr const* addr,
                           uint8_t len) {
    bool ret = false;
    struct net_if_ipv6* ipv6;

    net_if_lock(iface);

    ipv6 = iface->config.ip.ipv6;
    if (ipv6 == NULL) {
        goto out;
    }

    ARRAY_FOR_EACH(ipv6->prefix, i) {
        if (!ipv6->prefix[i].is_used) {
            continue;
        }

        if (!net_ipv6_addr_cmp(&ipv6->prefix[i].prefix, addr) ||
            (ipv6->prefix[i].len != len)) {
            continue;
        }

        net_if_ipv6_prefix_unset_timer(&ipv6->prefix[i]);

        ipv6->prefix[i].is_used = false;

        /* Remove also all auto addresses if the they have the same
         * prefix.
         */
        remove_prefix_addresses(iface, ipv6, addr, len);

        if (IS_ENABLED(CONFIG_NET_MGMT_EVENT_INFO)) {
            struct net_event_ipv6_prefix info;

            net_ipaddr_copy(&info.addr, addr);
            info.len      = len;
            info.lifetime = 0;

            net_mgmt_event_notify_with_info(NET_EVENT_IPV6_PREFIX_DEL,
                                            iface, (void const*)&info,
                                            sizeof(struct net_event_ipv6_prefix));
        }
        else {
            net_mgmt_event_notify(NET_EVENT_IPV6_PREFIX_DEL, iface);
        }

        ret = true;
        goto out;
    }

out :
    net_if_unlock(iface);

    return (ret);
}

struct net_if_ipv6_prefix* net_if_ipv6_prefix_get(struct net_if* iface,
                                                  struct net_in6_addr const* addr) {
    struct net_if_ipv6_prefix* prefix = NULL;
    struct net_if_ipv6* ipv6;

    if (iface == NULL) {
        iface = net_if_get_default();
    }

    if (iface == NULL) {
        return (NULL);
    }

    net_if_lock(iface);

    ipv6 = iface->config.ip.ipv6;
    if (ipv6 == NULL) {
        goto out;
    }

    ARRAY_FOR_EACH(ipv6->prefix, i) {
        if (!ipv6->prefix[i].is_used) {
            continue;
        }

        if (net_ipv6_is_prefix(ipv6->prefix[i].prefix.s6_addr,
                               addr->s6_addr,
                               ipv6->prefix[i].len)) {
            if (!prefix || prefix->len > ipv6->prefix[i].len) {
                prefix = &ipv6->prefix[i];
            }
        }
    }

out :
    if (prefix != NULL) {
        NET_DBG("Found prefix %s/%d for %s",
                net_sprint_ipv6_addr(&prefix->prefix),
                prefix->len,
                net_sprint_ipv6_addr(addr));
    }
    else {
        NET_DBG("No prefix found for %s",
                net_sprint_ipv6_addr(addr));
    }

    net_if_unlock(iface);

    return (prefix);
}

struct net_if_ipv6_prefix* net_if_ipv6_prefix_lookup(struct net_if* iface,
                                                     struct net_in6_addr const* addr,
                                                     uint8_t len) {
    struct net_if_ipv6_prefix* prefix = NULL;
    struct net_if_ipv6* ipv6;

    net_if_lock(iface);

    ipv6 = iface->config.ip.ipv6;
    if (ipv6 == NULL) {
        goto out;
    }

    ARRAY_FOR_EACH(ipv6->prefix, i) {
        if (!ipv6->prefix[i].is_used) {
            continue;
        }

        if (net_ipv6_is_prefix(ipv6->prefix[i].prefix.s6_addr,
                               addr->s6_addr, len)) {
            prefix = &ipv6->prefix[i];
            goto out;
        }
    }

out :
    net_if_unlock(iface);

    return (prefix);
}

bool net_if_ipv6_addr_onlink(struct net_if** iface, struct net_in6_addr const* addr) {
    bool ret = false;

    STRUCT_SECTION_FOREACH(net_if, tmp) {
        struct net_if_ipv6 const* ipv6;

        if (iface && *iface && *iface != tmp) {
            continue;
        }

        net_if_lock(tmp);

        ipv6 = tmp->config.ip.ipv6;
        if (ipv6 == NULL) {
            net_if_unlock(tmp);
            continue;
        }

        ARRAY_FOR_EACH(ipv6->prefix, i) {
            if (ipv6->prefix[i].is_used &&
                net_ipv6_is_prefix(ipv6->prefix[i].prefix.s6_addr,
                                   addr->s6_addr,
                                   ipv6->prefix[i].len)) {
                if (iface != NULL) {
                    *iface = tmp;
                }

                ret = true;
                net_if_unlock(tmp);
                goto out;
            }
        }

        net_if_unlock(tmp);
    }

out :
    return (ret);
}

void net_if_ipv6_prefix_set_timer(struct net_if_ipv6_prefix* prefix,
                                  uint32_t lifetime) {
    /* No need to set a timer for infinite timeout */
    if (lifetime == 0xFFFFFFFFUL) {
        return;
    }

    NET_DBG("Prefix lifetime %u sec", lifetime);

    prefix_start_timer(prefix, lifetime);
}

void net_if_ipv6_prefix_unset_timer(struct net_if_ipv6_prefix* prefix) {
    if (!prefix->is_used) {
        return;
    }

    prefix_timer_remove(prefix);
}

struct net_if_router* net_if_ipv6_router_lookup(struct net_if const* iface,
                                                struct net_in6_addr const* addr) {
    return iface_router_lookup(iface, NET_AF_INET6, addr);
}

struct net_if_router* net_if_ipv6_router_find_default(struct net_if const* iface,
                                                      struct net_in6_addr const* addr) {
    return iface_router_find_default(iface, NET_AF_INET6, addr);
}

void net_if_ipv6_router_update_lifetime(struct net_if_router* router,
                                        uint16_t lifetime) {
    NET_DBG("Updating expire time of %s by %u secs",
            net_sprint_ipv6_addr(&router->address.in6_addr),
            lifetime);

    router->life_start = k_uptime_get_32();
    router->lifetime   = lifetime;

    iface_router_update_timer(router->life_start);
}

struct net_if_router* net_if_ipv6_router_add(struct net_if* iface,
                                             struct net_in6_addr const* addr,
                                             uint16_t lifetime) {
    return iface_router_add(iface, NET_AF_INET6, addr, false, lifetime);
}

bool net_if_ipv6_router_rm(struct net_if_router* router) {
    return iface_router_rm(router);
}

uint8_t net_if_ipv6_get_mcast_hop_limit(struct net_if* iface) {
    uint8_t ret = 0;

    net_if_lock(iface);

    if (net_if_config_ipv6_get(iface, NULL) < 0) {
        goto out;
    }

    if (!iface->config.ip.ipv6) {
        goto out;
    }

    ret = iface->config.ip.ipv6->mcast_hop_limit;

out :
    net_if_unlock(iface);

    return (ret);
}

void net_if_ipv6_set_mcast_hop_limit(struct net_if* iface, uint8_t hop_limit) {
    net_if_lock(iface);

    if (net_if_config_ipv6_get(iface, NULL) < 0) {
        goto out;
    }

    if (!iface->config.ip.ipv6) {
        goto out;
    }

    iface->config.ip.ipv6->mcast_hop_limit = hop_limit;
out :
    net_if_unlock(iface);
}

uint8_t net_if_ipv6_get_hop_limit(struct net_if* iface) {
    uint8_t ret = 0;

    net_if_lock(iface);

    if (net_if_config_ipv6_get(iface, NULL) < 0) {
        goto out;
    }

    if (!iface->config.ip.ipv6) {
        goto out;
    }

    ret = iface->config.ip.ipv6->hop_limit;

out :
    net_if_unlock(iface);

    return (ret);
}

void net_if_ipv6_set_hop_limit(struct net_if* iface, uint8_t hop_limit) {
    net_if_lock(iface);

    if (net_if_config_ipv6_get(iface, NULL) < 0) {
        goto out;
    }

    if (!iface->config.ip.ipv6) {
        goto out;
    }

    iface->config.ip.ipv6->hop_limit = hop_limit;

out :
    net_if_unlock(iface);
}

#endif /* CONFIG_NET_NATIVE_IPV6 */
static uint8_t get_diff_ipv6(const struct net_in6_addr* src,
                             const struct net_in6_addr* dst) {
    return get_ipaddr_diff((uint8_t const*)src, (uint8_t const*)dst, 16);
}

static inline bool is_proper_ipv6_address(struct net_if_addr const* addr) {
    if (addr->is_used && (addr->address.family == NET_AF_INET6) &&
        !net_ipv6_is_ll_addr(&addr->address.in6_addr)) {
        if ((addr->addr_state == NET_ADDR_PREFERRED) ||
            (addr->addr_state == NET_ADDR_DEPRECATED)) {
            return (true);
        }
    }

    return (false);
}

static bool use_public_address(bool prefer_public, bool is_temporary,
                               int flags) {
    if (IS_ENABLED(CONFIG_NET_IPV6_PE)) {
        if (!prefer_public && is_temporary) {

            /* Allow socket to override the kconfig option */
            if (flags & IPV6_PREFER_SRC_PUBLIC) {
                return (true);
            }

            return (false);
        }
    }

    if (flags & IPV6_PREFER_SRC_TMP) {
        return (false);
    }

    return (true);
}

static struct net_in6_addr* net_if_ipv6_get_best_match(struct net_if* iface,
                                                       const struct net_in6_addr* dst,
                                                       uint8_t prefix_len,
                                                       uint8_t* best_so_far,
                                                       int flags) {
    enum net_addr_state addr_state = NET_ADDR_ANY_STATE;
    struct net_if_ipv6*  ipv6 = iface->config.ip.ipv6;
    struct net_if_addr*  public_addr = NULL;
    struct net_in6_addr* src = NULL;
    uint8_t public_addr_len = 0;
    struct net_in6_addr* temp_addr = NULL;
    uint8_t len;
    uint8_t temp_addr_len = 0;
    bool ret;

    net_if_lock(iface);

    ipv6 = iface->config.ip.ipv6;
    if (ipv6 == NULL) {
        goto out;
    }

    ARRAY_FOR_EACH(ipv6->unicast, i) {
        if (!is_proper_ipv6_address(&ipv6->unicast[i])) {
            continue;
        }

        /* This is a dirty hack until we have proper IPv6 routing.
         * Without this the IPv6 packets might go to VPN interface for
         * subnets that are not on the same subnet as the VPN interface
         * which typically is not desired.
         * TODO: Implement IPv6 routing support and remove this hack.
         */
        if (IS_ENABLED(CONFIG_NET_VPN)) {
            /* For the VPN interface, we need to check if
             * address matches exactly the address of the interface.
             */
            if ((net_if_l2(iface) == &NET_L2_GET_NAME(VIRTUAL)) &&
                (net_virtual_get_iface_capabilities(iface) == VIRTUAL_INTERFACE_VPN)) {
                /* FIXME: Do not hard code the prefix length */
                if (!net_ipv6_is_prefix(
                        (const uint8_t*)&ipv6->unicast[i].address.in6_addr,
                        (const uint8_t*)dst,
                        64)) {
                    /* Skip this address as it is no match */
                    continue;
                }
            }
        }

        len = get_diff_ipv6(dst, &ipv6->unicast[i].address.in6_addr);
        if (len >= prefix_len) {
            len = prefix_len;
        }

        if ((ipv6->unicast[i].addr_state == NET_ADDR_DEPRECATED) &&
            (addr_state == NET_ADDR_PREFERRED)) {
            /* We have a preferred address and a deprecated
             * address. We prefer always the preferred address
             * over the deprecated address.
             * See RFC 6724 chapter 5.
             */
            NET_DBG("skipping deprecated address %s",
                    net_sprint_ipv6_addr(&ipv6->unicast[i].address.in6_addr));
            continue;
        }

        if ((len >= *best_so_far) ||
            ((ipv6->unicast[i].addr_state == NET_ADDR_PREFERRED) &&
             (addr_state == NET_ADDR_DEPRECATED))) {
            /* Currently we have best deprecated address, but
             * should now choose the preferred address regardless
             * of the length.
             */

            /* Mesh local address can only be selected for the same
             * subnet.
             */
            if (ipv6->unicast[i].is_mesh_local && len < 64 &&
                !net_ipv6_is_addr_mcast_mesh(dst)) {
                continue;
            }

            addr_state = ipv6->unicast[i].addr_state;

            NET_DBG("[%zd] Checking %s (%s) dst %s/%d", i,
                    net_sprint_ipv6_addr(&ipv6->unicast[i].address.in6_addr),
                    addr_state == NET_ADDR_PREFERRED  ? "preferred" :
                    addr_state == NET_ADDR_DEPRECATED ? "deprecated" : "?",
                    net_sprint_ipv6_addr(dst), prefix_len);

            ret = use_public_address(iface->pe_prefer_public,
                                     ipv6->unicast[i].is_temporary,
                                     flags);
            if (!ret) {
                temp_addr     = &ipv6->unicast[i].address.in6_addr;
                temp_addr_len = len;

                *best_so_far = len;
                src = &ipv6->unicast[i].address.in6_addr;
                continue;
            }

            if (!ipv6->unicast[i].is_temporary) {
                public_addr     = &ipv6->unicast[i];
                public_addr_len = len;
            }

            *best_so_far = len;
            src = &ipv6->unicast[i].address.in6_addr;
        }
    }

    if (IS_ENABLED(CONFIG_NET_IPV6_PE) && !iface->pe_prefer_public && temp_addr) {
        if (temp_addr_len >= *best_so_far) {
            *best_so_far = temp_addr_len;
            src = temp_addr;
        }
    }
    else {
        /* By default prefer always public address if found */
        if (flags & IPV6_PREFER_SRC_PUBLIC) {
        use_public:
            if (public_addr &&
                !net_ipv6_addr_cmp(&public_addr->address.in6_addr, src)) {
                src = &public_addr->address.in6_addr;
                *best_so_far = public_addr_len;
            }
        }
        else if (flags & IPV6_PREFER_SRC_TMP) {
            if (temp_addr && !net_ipv6_addr_cmp(temp_addr, src)) {
                src = temp_addr;
                *best_so_far = temp_addr_len;
            }
        }
        else if (flags & IPV6_PREFER_SRC_PUBTMP_DEFAULT) {
            goto use_public;
        }
    }

out :
    net_if_unlock(iface);

    if (src != NULL) {
        NET_DBG("Selected %s (%s) dst %s/%d",
                net_sprint_ipv6_addr(src),
                addr_state == NET_ADDR_PREFERRED  ? "preferred" :
                addr_state == NET_ADDR_DEPRECATED ? "deprecated" : "?",
                net_sprint_ipv6_addr(dst), prefix_len);
    }

    return (src);
}

const struct net_in6_addr* net_if_ipv6_select_src_addr_hint(struct net_if* dst_iface,
                                                            const struct net_in6_addr* dst,
                                                            int flags) {
    const struct net_in6_addr* src = NULL;
    uint8_t best_match = 0U;

    if (dst == NULL) {
        return (NULL);
    }

    if (!net_ipv6_is_ll_addr(dst) && !net_ipv6_is_addr_mcast_link(dst)) {
        struct net_if_ipv6_prefix const* prefix;
        uint8_t prefix_len = 128;

        prefix = net_if_ipv6_prefix_get(dst_iface, dst);
        if (prefix) {
            prefix_len = prefix->len;
        }

        /* If caller has supplied interface, then use that */
        if (dst_iface) {
            src = net_if_ipv6_get_best_match(dst_iface, dst,
                                             prefix_len,
                                             &best_match,
                                             flags);
        }
        else {
            STRUCT_SECTION_FOREACH(net_if, iface) {
                struct net_in6_addr const* addr;

                addr = net_if_ipv6_get_best_match(iface, dst,
                                                  prefix_len,
                                                  &best_match,
                                                  flags);
                if (addr) {
                    src = addr;
                }
            }
        }
    }
    else {
        if (dst_iface) {
            src = net_if_ipv6_get_ll(dst_iface, NET_ADDR_PREFERRED);
        }
        else {
            struct net_in6_addr const* addr;

            addr = net_if_ipv6_get_ll(net_if_get_default(), NET_ADDR_PREFERRED);
            if (addr != NULL) {
                src = addr;
                goto out;
            }

            STRUCT_SECTION_FOREACH(net_if, iface) {
                addr = net_if_ipv6_get_ll(iface,
                                          NET_ADDR_PREFERRED);
                if (addr != NULL) {
                    src = addr;
                    break;
                }
            }
        }
    }

    if (src == NULL) {
        src = net_ipv6_unspecified_address();
    }

out :
    return (src);
}

const struct net_in6_addr* net_if_ipv6_select_src_addr(struct net_if* dst_iface,
                                                       const struct net_in6_addr* dst) {
    return net_if_ipv6_select_src_addr_hint(dst_iface,
                                            dst,
                                            IPV6_PREFER_SRC_PUBTMP_DEFAULT);
}

struct net_if* net_if_ipv6_select_src_iface_addr(const struct net_in6_addr* dst,
                                                 const struct net_in6_addr** src_addr) {
    struct net_if* iface = NULL;
    const struct net_in6_addr* src;

    src = net_if_ipv6_select_src_addr(NULL, dst);
    if (src != net_ipv6_unspecified_address()) {
        net_if_ipv6_addr_lookup(src, &iface);
    }

    if (src_addr != NULL) {
        *src_addr = src;
    }

    if (iface == NULL) {
        iface = net_if_get_default();
    }

    return (iface);
}

struct net_if* net_if_ipv6_select_src_iface(const struct net_in6_addr* dst) {
    return net_if_ipv6_select_src_iface_addr(dst, NULL);
}

#if defined(CONFIG_NET_NATIVE_IPV6)

uint32_t net_if_ipv6_calc_reachable_time(struct net_if_ipv6 const* ipv6) {
    uint32_t min_reachable;
    uint32_t max_reachable;

    min_reachable = (MIN_RANDOM_NUMER * ipv6->base_reachable_time)
                    / MIN_RANDOM_DENOM;
    max_reachable = (MAX_RANDOM_NUMER * ipv6->base_reachable_time)
                    / MAX_RANDOM_DENOM;

    NET_DBG("min_reachable:%u max_reachable:%u", min_reachable,
            max_reachable);

    return (min_reachable +
            sys_rand32_get() % (max_reachable - min_reachable));
}

static void iface_ipv6_start(struct net_if* iface) {
    if (!net_if_flag_is_set(iface, NET_IF_IPV6) ||
        net_if_flag_is_set(iface, NET_IF_IPV6_NO_ND)) {
        return;
    }

    if (IS_ENABLED(CONFIG_NET_IPV6_DAD)) {
        net_if_start_dad(iface);
    }
    else {
        struct net_if_ipv6 const* ipv6 = iface->config.ip.ipv6;

        if (ipv6 != NULL) {
            join_mcast_nodes(iface,
                             &ipv6->mcast[0].address.in6_addr);
        }
    }

    net_if_start_rs(iface);
}

static void iface_ipv6_stop(struct net_if* iface) {
    struct net_if_ipv6* ipv6 = iface->config.ip.ipv6;

    if (!net_if_flag_is_set(iface, NET_IF_IPV6) ||
        net_if_flag_is_set(iface, NET_IF_IPV6_NO_ND)) {
        return;
    }

    if (ipv6 == NULL) {
        return;
    }

    IF_ENABLED(CONFIG_NET_IPV6_IID_STABLE, (ipv6->network_counter++));
    IF_ENABLED(CONFIG_NET_IPV6_IID_STABLE, (ipv6->iid = NULL));

    net_if_stop_rs(iface);

    /* Remove all autoconf addresses */
    ARRAY_FOR_EACH(ipv6->unicast, i) {
        if (ipv6->unicast[i].is_used &&
            (ipv6->unicast[i].address.family == NET_AF_INET6) &&
            (ipv6->unicast[i].addr_type == NET_ADDR_AUTOCONF)) {
            (void) net_if_ipv6_addr_rm(iface,
                                       &ipv6->unicast[i].address.in6_addr);
        }
    }
}

static void iface_ipv6_init(int if_count) {
    iface_ipv6_dad_init();
    iface_ipv6_nd_init();

    k_work_init_delayable(&address_lifetime_timer,
                          address_lifetime_timeout);
    k_work_init_delayable(&prefix_lifetime_timer, prefix_lifetime_timeout);

    if (if_count > ARRAY_SIZE(ipv6_addresses)) {
        NET_WARN("You have %zu IPv6 net_if addresses but %d "
                 "network interfaces", ARRAY_SIZE(ipv6_addresses),
                 if_count);
        NET_WARN("Consider increasing CONFIG_NET_IF_MAX_IPV6_COUNT "
                 "value.");
    }

    ARRAY_FOR_EACH(ipv6_addresses, i) {
        ipv6_addresses[i].ipv6.hop_limit           = CONFIG_NET_INITIAL_HOP_LIMIT;
        ipv6_addresses[i].ipv6.mcast_hop_limit     = CONFIG_NET_INITIAL_MCAST_HOP_LIMIT;
        ipv6_addresses[i].ipv6.base_reachable_time = REACHABLE_TIME;

        net_if_ipv6_set_reachable_time(&ipv6_addresses[i].ipv6);
    }
}
#endif /* CONFIG_NET_NATIVE_IPV6 */
#else /* CONFIG_NET_IPV6 */
struct net_if_mcast_addr* net_if_ipv6_maddr_lookup(const struct net_in6_addr* addr,
                                                   struct net_if** iface) {
    ARG_UNUSED(addr);
    ARG_UNUSED(iface);

    return (NULL);
}

struct net_if_addr* net_if_ipv6_addr_lookup(const struct net_in6_addr* addr,
                                            struct net_if** ret) {
    ARG_UNUSED(addr);
    ARG_UNUSED(ret);

    return (NULL);
}

struct net_in6_addr* net_if_ipv6_get_global_addr(enum net_addr_state state,
                                             struct net_if** iface) {
    ARG_UNUSED(state);
    ARG_UNUSED(iface);

    return (NULL);
}
#endif /* CONFIG_NET_IPV6 */

#if !defined(CONFIG_NET_NATIVE_IPV6)
#define join_mcast_allnodes(...)
#define leave_mcast_all(...)
#define clear_joined_ipv6_mcast_groups(...)
#define iface_ipv6_start(...)
#define iface_ipv6_stop(...)
#define iface_ipv6_init(...)
#endif /* !CONFIG_NET_NATIVE_IPV4 */

#if defined(CONFIG_NET_IPV4)
int net_if_config_ipv4_get(struct net_if* iface, struct net_if_ipv4** ipv4) {
    int ret = 0;

    net_if_lock(iface);

    if (!net_if_flag_is_set(iface, NET_IF_IPV4)) {
        ret = -ENOTSUP;
        goto out;
    }

    if (iface->config.ip.ipv4) {
        if (ipv4) {
            *ipv4 = iface->config.ip.ipv4;
        }

        goto out;
    }

    k_mutex_lock(&lock, K_FOREVER);

    ARRAY_FOR_EACH(ipv4_addresses, i) {
        if (ipv4_addresses[i].iface) {
            continue;
        }

        iface->config.ip.ipv4   = &ipv4_addresses[i].ipv4;
        ipv4_addresses[i].iface = iface;

        if (ipv4 != NULL) {
            *ipv4 = &ipv4_addresses[i].ipv4;
        }

        k_mutex_unlock(&lock);
        goto out;
    }

    k_mutex_unlock(&lock);

    ret = -ESRCH;

out :
    net_if_unlock(iface);

    return (ret);
}

int net_if_config_ipv4_put(struct net_if* iface) {
    int ret = 0;

    net_if_lock(iface);

    if (!net_if_flag_is_set(iface, NET_IF_IPV4)) {
        ret = -ENOTSUP;
        goto out;
    }

    if (!iface->config.ip.ipv4) {
        ret = -EALREADY;
        goto out;
    }

    k_mutex_lock(&lock, K_FOREVER);

    ARRAY_FOR_EACH(ipv4_addresses, i) {
        if (ipv4_addresses[i].iface != iface) {
            continue;
        }

        iface->config.ip.ipv4   = NULL;
        ipv4_addresses[i].iface = NULL;

        k_mutex_unlock(&lock);
        goto out;
    }

    k_mutex_unlock(&lock);

    ret = -ESRCH;

out :
    net_if_unlock(iface);

    return (ret);
}

bool net_if_ipv4_addr_mask_cmp(struct net_if* iface,
                               const struct net_in_addr* addr) {
    bool ret = false;
    struct net_if_ipv4 const* ipv4;
    uint32_t subnet;

    net_if_lock(iface);

    ipv4 = iface->config.ip.ipv4;
    if (ipv4 == NULL) {
        goto out;
    }

    ARRAY_FOR_EACH(ipv4->unicast, i) {
        if (!ipv4->unicast[i].ipv4.is_used ||
            ipv4->unicast[i].ipv4.address.family != NET_AF_INET) {
            continue;
        }

        subnet = UNALIGNED_GET(&addr->s_addr_be) &
                 ipv4->unicast[i].netmask.s_addr_be;

        if ((ipv4->unicast[i].ipv4.address.in_addr.s_addr_be &
            ipv4->unicast[i].netmask.s_addr_be) == subnet) {
            ret = true;
            goto out;
        }
    }

out :
    net_if_unlock(iface);

    return (ret);
}

static bool ipv4_is_broadcast_address(struct net_if* iface,
                                      uint8_t const* addr) {
    struct net_if_ipv4* ipv4;
    bool ret = false;
    struct net_in_addr bcast;

    net_if_lock(iface);

    ipv4 = iface->config.ip.ipv4;
    if (ipv4 == NULL) {
        goto out;
    }

    ARRAY_FOR_EACH(ipv4->unicast, i) {
        if (!ipv4->unicast[i].ipv4.is_used ||
            ipv4->unicast[i].ipv4.address.family != NET_AF_INET) {
            continue;
        }

        bcast.s_addr_be = ipv4->unicast[i].ipv4.address.in_addr.s_addr_be |
                          ~ipv4->unicast[i].netmask.s_addr_be;

        if (bcast.s_addr_be == UNALIGNED_GET((uint32_t*)addr)) {
            ret = true;
            goto out;
        }
    }

out :
    net_if_unlock(iface);
    return (ret);
}

bool net_if_ipv4_is_addr_bcast_raw(struct net_if* iface,
                                   uint8_t const* addr) {
    bool ret = false;

    if (iface != NULL) {
        ret = ipv4_is_broadcast_address(iface, addr);
        goto out;
    }

    STRUCT_SECTION_FOREACH(net_if, one_iface) {
        ret = ipv4_is_broadcast_address(one_iface, addr);
        if (ret == true) {
            goto out;
        }
    }

out :
    return (ret);
}

bool net_if_ipv4_is_addr_bcast(struct net_if* iface,
                               struct net_in_addr const* addr) {
    return net_if_ipv4_is_addr_bcast_raw(iface, addr->s4_addr);
}

struct net_if *net_if_ipv4_select_src_iface_addr(struct net_in_addr const* dst,
                                                 struct net_in_addr const** src_addr) {
    struct net_if* selected = NULL;
    const struct net_in_addr* src;

    src = net_if_ipv4_select_src_addr(NULL, dst);
    if (src != net_ipv4_unspecified_address()) {
        net_if_ipv4_addr_lookup(src, &selected);
    }

    if (selected == NULL) {
        selected = net_if_get_default();
    }

    if (src_addr != NULL) {
        *src_addr = src;
    }

    return (selected);
}

static uint8_t get_diff_ipv4(const struct net_in_addr* src,
                             const struct net_in_addr* dst) {
    return get_ipaddr_diff((uint8_t const*)src, (uint8_t const*)dst, 4);
}

struct net_if* net_if_ipv4_select_src_iface(const struct net_in_addr *dst) {
    return net_if_ipv4_select_src_iface_addr(dst, NULL);
}

static inline bool is_proper_ipv4_address(struct net_if_addr const* addr) {
    if (addr->is_used && (addr->addr_state == NET_ADDR_PREFERRED) &&
        (addr->address.family == NET_AF_INET)) {
        return (true);
    }

    return (false);
}

static struct net_in_addr* net_if_ipv4_get_best_match(struct net_if* iface,
                                                      const struct net_in_addr* dst,
                                                      uint8_t* best_so_far, bool ll) {
    struct net_if_ipv4* ipv4;
    struct net_in_addr* src = NULL;
    uint8_t len;

    net_if_lock(iface);

    ipv4 = iface->config.ip.ipv4;
    if (ipv4 == NULL) {
        goto out;
    }

    ARRAY_FOR_EACH(ipv4->unicast, i) {
        struct net_in_addr subnet;

        if (!is_proper_ipv4_address(&ipv4->unicast[i].ipv4)) {
            continue;
        }

        if (net_ipv4_is_ll_addr(&ipv4->unicast[i].ipv4.address.in_addr) != ll) {
            continue;
        }

        /* This is a dirty hack until we have proper IPv4 routing.
         * Without this the IPv4 packets might go to VPN interface for
         * subnets that are not on the same subnet as the VPN interface
         * which typically is not desired.
         * TODO: Implement IPv4 routing support and remove this hack.
         */
        if (IS_ENABLED(CONFIG_NET_VPN)) {
            /* For the VPN interface, we need to check if
             * address matches exactly the address of the interface.
             */
            if ((net_if_l2(iface) == &NET_L2_GET_NAME(VIRTUAL)) &&
                (net_virtual_get_iface_capabilities(iface) == VIRTUAL_INTERFACE_VPN)) {
                subnet.s_addr_be = ipv4->unicast[i].ipv4.address.in_addr.s_addr_be &
                    ipv4->unicast[i].netmask.s_addr_be;

                if (subnet.s_addr_be !=
                    (dst->s_addr_be & ipv4->unicast[i].netmask.s_addr_be)) {
                    /* Skip this address as it is no match */
                    continue;
                }
            }
        }

        subnet.s_addr_be = ipv4->unicast[i].ipv4.address.in_addr.s_addr_be &
                           ipv4->unicast[i].netmask.s_addr_be;
        len = get_diff_ipv4(dst, &subnet);
        if (len >= *best_so_far) {
            *best_so_far = len;
            src = &ipv4->unicast[i].ipv4.address.in_addr;
        }
    }

out :
    net_if_unlock(iface);

    return (src);
}

static struct net_in_addr* if_ipv4_get_addr(struct net_if* iface,
                                            enum net_addr_state addr_state, bool ll) {
    struct net_in_addr* addr = NULL;
    struct net_if_ipv4* ipv4;

    if (iface == NULL) {
        return (NULL);
    }

    net_if_lock(iface);

    ipv4 = iface->config.ip.ipv4;
    if (ipv4 == NULL) {
        goto out;
    }

    ARRAY_FOR_EACH(ipv4->unicast, i) {
        if (!ipv4->unicast[i].ipv4.is_used ||
            ((addr_state != NET_ADDR_ANY_STATE) &&
             (ipv4->unicast[i].ipv4.addr_state != addr_state)) ||
            (ipv4->unicast[i].ipv4.address.family != NET_AF_INET)) {
            continue;
        }

        if (net_ipv4_is_ll_addr(&ipv4->unicast[i].ipv4.address.in_addr)) {
            if (ll == false) {
                continue;
            }
        }
        else {
            if (ll == true) {
                continue;
            }
        }

        addr = &ipv4->unicast[i].ipv4.address.in_addr;
        goto out;
    }

out :
    net_if_unlock(iface);

    return (addr);
}

struct net_in_addr* net_if_ipv4_get_ll(struct net_if* iface,
                                       enum net_addr_state addr_state) {
    return if_ipv4_get_addr(iface, addr_state, true);
}

struct net_in_addr* net_if_ipv4_get_global_addr(struct net_if* iface,
                                                enum net_addr_state addr_state) {
    return if_ipv4_get_addr(iface, addr_state, false);
}

const struct net_in_addr* net_if_ipv4_select_src_addr(struct net_if* dst_iface,
                                                      const struct net_in_addr* dst) {
    const struct net_in_addr* src = NULL;
    uint8_t best_match = 0U;

    if (dst == NULL) {
        return (NULL);
    }

    if (!net_ipv4_is_ll_addr(dst)) {

        /* If caller has supplied interface, then use that */
        if (dst_iface) {
            src = net_if_ipv4_get_best_match(dst_iface, dst,
                                             &best_match, false);
        }
        else {
            STRUCT_SECTION_FOREACH(net_if, iface) {
                struct net_in_addr const* addr;

                addr = net_if_ipv4_get_best_match(iface, dst,
                                                  &best_match, false);
                if (addr != NULL) {
                    src = addr;
                }
            }
        }
    }
    else {
        if (dst_iface) {
            src = net_if_ipv4_get_ll(dst_iface, NET_ADDR_PREFERRED);
        }
        else {
            struct net_in_addr const* addr;

            STRUCT_SECTION_FOREACH(net_if, iface) {
                addr = net_if_ipv4_get_best_match(iface, dst,
                                                  &best_match, true);
                if (addr != NULL) {
                    src = addr;
                }
            }

            /* Check the default interface again. It will only
             * be used if it has a valid LL address, and there was
             * no better match on any other interface.
             */
            addr = net_if_ipv4_get_best_match(net_if_get_default(), dst,
                                              &best_match, true);
            if (addr) {
                src = addr;
            }
        }
    }

    if (src == NULL) {
        src = net_if_ipv4_get_global_addr(dst_iface,
                                          NET_ADDR_PREFERRED);

        if (IS_ENABLED(CONFIG_NET_IPV4_AUTO) && !src) {
            /* Try to use LL address if there's really no other
             * address available.
             */
            src = net_if_ipv4_get_ll(dst_iface, NET_ADDR_PREFERRED);
        }

        if (src == NULL) {
            src = net_ipv4_unspecified_address();
        }
    }

    return (src);
}

/* Internal function to get the first IPv4 address of the interface */
struct net_if_addr *net_if_ipv4_addr_get_first_by_index(int ifindex) {
    struct net_if* iface = net_if_get_by_index(ifindex);
    struct net_if_addr* ifaddr = NULL;
    struct net_if_ipv4* ipv4;

    if (iface == NULL) {
        return (NULL);
    }

    net_if_lock(iface);

    ipv4 = iface->config.ip.ipv4;
    if (ipv4 == NULL) {
        goto out;
    }

    ARRAY_FOR_EACH(ipv4->unicast, i) {
        if (!ipv4->unicast[i].ipv4.is_used ||
            ipv4->unicast[i].ipv4.address.family != NET_AF_INET) {
            continue;
        }

        ifaddr = &ipv4->unicast[i].ipv4;
        break;
    }

out :
    net_if_unlock(iface);

    return (ifaddr);
}

struct net_if_addr* net_if_ipv4_addr_lookup_raw(uint8_t const* addr,
                                                struct net_if** ret) {
    struct net_if_addr* ifaddr = NULL;

    STRUCT_SECTION_FOREACH(net_if, iface) {
        struct net_if_ipv4* ipv4;

        net_if_lock(iface);

        ipv4 = iface->config.ip.ipv4;
        if (ipv4 == NULL) {
            net_if_unlock(iface);
            continue;
        }

        ARRAY_FOR_EACH(ipv4->unicast, i) {
            if (!ipv4->unicast[i].ipv4.is_used ||
                (ipv4->unicast[i].ipv4.address.family != NET_AF_INET)) {
                continue;
            }

            if (UNALIGNED_GET((uint32_t*)addr) ==
                ipv4->unicast[i].ipv4.address.in_addr.s_addr_be) {

                if (ret != NULL) {
                    *ret = iface;
                }

                ifaddr = &ipv4->unicast[i].ipv4;
                net_if_unlock(iface);
                goto out;
            }
        }

        net_if_unlock(iface);
    }

out :
    return (ifaddr);
}

struct net_if_addr* net_if_ipv4_addr_lookup(struct net_in_addr const* addr,
                                            struct net_if** ret) {
    return net_if_ipv4_addr_lookup_raw(addr->s4_addr, ret);
}

int z_impl_net_if_ipv4_addr_lookup_by_index(const struct net_in_addr* addr) {
    struct net_if_addr* if_addr;
    struct net_if* iface = NULL;

    if_addr = net_if_ipv4_addr_lookup(addr, &iface);
    if (if_addr == NULL) {
        return (0);
    }

    return net_if_get_by_iface(iface);
}

#ifdef CONFIG_USERSPACE
static inline int z_vrfy_net_if_ipv4_addr_lookup_by_index(
                                            const struct net_in_addr* addr) {
    struct net_in_addr addr_v4;

    K_OOPS(k_usermode_from_copy(&addr_v4, (void*)addr, sizeof(addr_v4)));

    return z_impl_net_if_ipv4_addr_lookup_by_index(&addr_v4);
}
#include <zephyr/syscalls/net_if_ipv4_addr_lookup_by_index_mrsh.c>
#endif

struct net_in_addr net_if_ipv4_get_netmask_by_addr(struct net_if* iface,
                                                   const struct net_in_addr* addr) {
    struct net_in_addr netmask = {0};
    struct net_if_ipv4 const* ipv4;
    uint32_t subnet;

    net_if_lock(iface);

    if (net_if_config_ipv4_get(iface, NULL) < 0) {
        goto out;
    }

    ipv4 = iface->config.ip.ipv4;
    if (ipv4 == NULL) {
        goto out;
    }

    ARRAY_FOR_EACH(ipv4->unicast, i) {
        if (!ipv4->unicast[i].ipv4.is_used ||
            ipv4->unicast[i].ipv4.address.family != NET_AF_INET) {
            continue;
        }

        subnet = UNALIGNED_GET(&addr->s_addr_be) &
                 ipv4->unicast[i].netmask.s_addr_be;

        if ((ipv4->unicast[i].ipv4.address.in_addr.s_addr_be &
            ipv4->unicast[i].netmask.s_addr_be) == subnet) {
            netmask = ipv4->unicast[i].netmask;
            goto out;
        }
    }

out :
    net_if_unlock(iface);

    return (netmask);
}

bool net_if_ipv4_set_netmask_by_addr(struct net_if* iface,
                                     const struct net_in_addr* addr,
                                     const struct net_in_addr* netmask) {
    struct net_if_ipv4* ipv4;
    uint32_t subnet;
    bool ret = false;

    net_if_lock(iface);

    if (net_if_config_ipv4_get(iface, NULL) < 0) {
        goto out;
    }

    ipv4 = iface->config.ip.ipv4;
    if (ipv4 == NULL) {
        goto out;
    }

    ARRAY_FOR_EACH(ipv4->unicast, i) {
        if (!ipv4->unicast[i].ipv4.is_used ||
            (ipv4->unicast[i].ipv4.address.family != NET_AF_INET)) {
            continue;
        }

        subnet = UNALIGNED_GET(&addr->s_addr_be) &
                 ipv4->unicast[i].netmask.s_addr_be;

        if ((ipv4->unicast[i].ipv4.address.in_addr.s_addr_be &
            ipv4->unicast[i].netmask.s_addr_be) == subnet) {
            ipv4->unicast[i].netmask = *netmask;
            ret = true;
            goto out;
        }
    }

out :
    net_if_unlock(iface);

    return (ret);
}

/* Using this function is problematic as if we have multiple
 * addresses configured, which one to return. Use heuristic
 * in this case and return the first one found. Please use
 * net_if_ipv4_get_netmask_by_addr() instead.
 */
struct net_in_addr net_if_ipv4_get_netmask(struct net_if* iface) {
    struct net_in_addr netmask = {0};
    struct net_if_ipv4 const* ipv4;

    net_if_lock(iface);

    if (net_if_config_ipv4_get(iface, NULL) < 0) {
        goto out;
    }

    ipv4 = iface->config.ip.ipv4;
    if (ipv4 == NULL) {
        goto out;
    }

    ARRAY_FOR_EACH(ipv4->unicast, i) {
        if (!ipv4->unicast[i].ipv4.is_used ||
            (ipv4->unicast[i].ipv4.address.family != NET_AF_INET)) {
            continue;
        }

        netmask = iface->config.ip.ipv4->unicast[i].netmask;
        break;
    }

out :
    net_if_unlock(iface);

    return (netmask);
}

/* Using this function is problematic as if we have multiple
 * addresses configured, which one to set. Use heuristic
 * in this case and set the first one found. Please use
 * net_if_ipv4_set_netmask_by_addr() instead.
 */
static void net_if_ipv4_set_netmask_deprecated(struct net_if* iface,
                                               const struct net_in_addr* netmask) {
    struct net_if_ipv4* ipv4;

    net_if_lock(iface);

    if (net_if_config_ipv4_get(iface, NULL) < 0) {
        goto out;
    }

    ipv4 = iface->config.ip.ipv4;
    if (ipv4 == NULL) {
        goto out;
    }

    ARRAY_FOR_EACH(ipv4->unicast, i) {
        if (!ipv4->unicast[i].ipv4.is_used ||
            (ipv4->unicast[i].ipv4.address.family != NET_AF_INET)) {
            continue;
        }

        net_ipaddr_copy(&ipv4->unicast[i].netmask, netmask);
        break;
    }

out :
    net_if_unlock(iface);
}

void net_if_ipv4_set_netmask(struct net_if* iface,
                             const struct net_in_addr* netmask) {
    net_if_ipv4_set_netmask_deprecated(iface, netmask);
}

bool z_impl_net_if_ipv4_set_netmask_by_index(int index,
                                             const struct net_in_addr* netmask) {
    struct net_if* iface;

    iface = net_if_get_by_index(index);
    if (iface == NULL) {
        return (false);
    }

    net_if_ipv4_set_netmask_deprecated(iface, netmask);

    return (true);
}

bool z_impl_net_if_ipv4_set_netmask_by_addr_by_index(int index,
                                                     const struct net_in_addr* addr,
                                                     const struct net_in_addr* netmask) {
    struct net_if* iface;

    iface = net_if_get_by_index(index);
    if (iface == NULL) {
        return (false);
    }

    net_if_ipv4_set_netmask_by_addr(iface, addr, netmask);

    return (true);
}

#ifdef CONFIG_USERSPACE
bool z_vrfy_net_if_ipv4_set_netmask_by_index(int index,
                                             const struct net_in_addr* netmask) {
    struct net_in_addr netmask_addr;
    struct net_if* iface;

    iface = z_vrfy_net_if_get_by_index(index);
    if (iface == NULL) {
        return (false);
    }

    K_OOPS(k_usermode_from_copy(&netmask_addr, (void*)netmask,
                                sizeof(netmask_addr)));

    return z_impl_net_if_ipv4_set_netmask_by_index(index, &netmask_addr);
}

#include <zephyr/syscalls/net_if_ipv4_set_netmask_by_index_mrsh.c>

bool z_vrfy_net_if_ipv4_set_netmask_by_addr_by_index(int index,
                                                     const struct net_in_addr* addr,
                                                     const struct net_in_addr* netmask) {
    struct net_in_addr ipv4_addr;
    struct net_in_addr netmask_addr;
    struct net_if* iface;

    iface = z_vrfy_net_if_get_by_index(index);
    if (iface == NULL) {
        return (false);
    }

    K_OOPS(k_usermode_from_copy(&ipv4_addr, (void*)addr,
                                sizeof(ipv4_addr)));
    K_OOPS(k_usermode_from_copy(&netmask_addr, (void*)netmask,
                                sizeof(netmask_addr)));

    return z_impl_net_if_ipv4_set_netmask_by_addr_by_index(index,
                                                           &ipv4_addr,
                                                           &netmask_addr);
}

#include <zephyr/syscalls/net_if_ipv4_set_netmask_by_addr_by_index_mrsh.c>
#endif /* CONFIG_USERSPACE */

struct net_in_addr net_if_ipv4_get_gw(struct net_if* iface) {
    struct net_in_addr gw = {0};

    net_if_lock(iface);

    if (net_if_config_ipv4_get(iface, NULL) < 0) {
        goto out;
    }

    if (!iface->config.ip.ipv4) {
        goto out;
    }

    gw = iface->config.ip.ipv4->gw;

out :
    net_if_unlock(iface);

    return (gw);
}

void net_if_ipv4_set_gw(struct net_if* iface, const struct net_in_addr* gw) {
    net_if_lock(iface);

    if (net_if_config_ipv4_get(iface, NULL) < 0) {
        goto out;
    }

    if (!iface->config.ip.ipv4) {
        goto out;
    }

    net_ipaddr_copy(&iface->config.ip.ipv4->gw, gw);

out :
    net_if_unlock(iface);
}

bool z_impl_net_if_ipv4_set_gw_by_index(int index,
                                        const struct net_in_addr* gw) {
    struct net_if* iface;

    iface = net_if_get_by_index(index);
    if (iface == NULL) {
        return (false);
    }

    net_if_ipv4_set_gw(iface, gw);

    return (true);
}

#ifdef CONFIG_USERSPACE
bool z_vrfy_net_if_ipv4_set_gw_by_index(int index,
                                        const struct net_in_addr* gw) {
    struct net_in_addr gw_addr;
    struct net_if* iface;

    iface = z_vrfy_net_if_get_by_index(index);
    if (iface == NULL) {
        return (false);
    }

    K_OOPS(k_usermode_from_copy(&gw_addr, (void*)gw, sizeof(gw_addr)));

    return z_impl_net_if_ipv4_set_gw_by_index(index, &gw_addr);
}

#include <zephyr/syscalls/net_if_ipv4_set_gw_by_index_mrsh.c>
#endif /* CONFIG_USERSPACE */

static struct net_if_addr* ipv4_addr_find(struct net_if* iface,
                                          struct net_in_addr const* addr) {
    struct net_if_ipv4* ipv4 = iface->config.ip.ipv4;

    ARRAY_FOR_EACH(ipv4->unicast, i) {
        if (!ipv4->unicast[i].ipv4.is_used) {
            continue;
        }

        if (net_ipv4_addr_cmp(addr,
                              &ipv4->unicast[i].ipv4.address.in_addr)) {
            return &ipv4->unicast[i].ipv4;
        }
    }

    return (NULL);
}

#if defined(CONFIG_NET_IPV4_ACD)
void net_if_ipv4_acd_succeeded(struct net_if* iface, struct net_if_addr* ifaddr) {
    net_if_lock(iface);

    NET_DBG("ACD succeeded for %s at interface %d",
            net_sprint_ipv4_addr(&ifaddr->address.in_addr),
            ifaddr->ifindex);

    ifaddr->addr_state = NET_ADDR_PREFERRED;

    net_mgmt_event_notify_with_info(NET_EVENT_IPV4_ACD_SUCCEED, iface,
                                    &ifaddr->address.in_addr,
                                    sizeof(struct net_in_addr));

    net_if_unlock(iface);
}

void net_if_ipv4_acd_failed(struct net_if* iface, struct net_if_addr* ifaddr) {
    net_if_lock(iface);

    NET_DBG("ACD failed for %s at interface %d",
            net_sprint_ipv4_addr(&ifaddr->address.in_addr),
            ifaddr->ifindex);

    net_mgmt_event_notify_with_info(NET_EVENT_IPV4_ACD_FAILED, iface,
                                    &ifaddr->address.in_addr,
                                    sizeof(struct net_in_addr));

    net_if_ipv4_addr_rm(iface, &ifaddr->address.in_addr);

    net_if_unlock(iface);
}

void net_if_ipv4_start_acd(struct net_if* iface, struct net_if_addr* ifaddr) {
    if ((l2_flags_get(iface) & NET_L2_POINT_TO_POINT) ||
        net_ipv4_is_addr_loopback(&ifaddr->address.in_addr)) {
        return;
    }

    ifaddr->addr_state = NET_ADDR_TENTATIVE;

    if (net_if_is_up(iface)) {
        NET_DBG("Interface %p ll addr %s tentative IPv4 addr %s",
                iface,
                net_sprint_ll_addr(net_if_get_link_addr(iface)->addr,
                                   net_if_get_link_addr(iface)->len),
                                   net_sprint_ipv4_addr(&ifaddr->address.in_addr));

        if (net_ipv4_acd_start(iface, ifaddr) != 0) {
            NET_DBG("Failed to start ACD for %s on iface %d.",
                    net_sprint_ipv4_addr(&ifaddr->address.in_addr),
                    net_if_get_by_iface(iface));

            /* Just act as if no conflict was detected. */
            net_if_ipv4_acd_succeeded(iface, ifaddr);
        }
    }
    else {
        NET_DBG("Interface %p is down, starting ACD for %s later.",
            iface, net_sprint_ipv4_addr(&ifaddr->address.in_addr));
    }
}

void net_if_start_acd(struct net_if* iface) {
    struct net_if_addr* ifaddr;
    struct net_if_addr* next;
    struct net_if_ipv4* ipv4;
    sys_slist_t acd_needed;
    int ret;

    net_if_lock(iface);

    NET_DBG("Starting ACD for iface %d", net_if_get_by_iface(iface));

    ret = net_if_config_ipv4_get(iface, &ipv4);
    if (ret < 0) {
        if (ret != -ENOTSUP) {
            NET_WARN("Cannot do ACD IPv4 config is not valid.");
        }

        goto out;
    }

    if (!ipv4) {
        goto out;
    }

    ipv4->conflict_cnt = 0;

    /* Start ACD for all the addresses that were added earlier when
     * the interface was down.
     */
    sys_slist_init(&acd_needed);

    /* Start ACD for all the addresses that were added earlier when
     * the interface was down.
     */
    ARRAY_FOR_EACH(ipv4->unicast, i) {
        if (!ipv4->unicast[i].ipv4.is_used ||
            ipv4->unicast[i].ipv4.address.family != AF_INET ||
            net_ipv4_is_addr_loopback(
                &ipv4->unicast[i].ipv4.address.in_addr)) {
            continue;
        }

        sys_slist_prepend(&acd_needed, &ipv4->unicast[i].ipv4.acd_need_node);
    }

    net_if_unlock(iface);

    /* Start ACD for all the addresses without holding the iface lock
     * to avoid any possible mutex deadlock issues.
     */
    SYS_SLIST_FOR_EACH_CONTAINER_SAFE(&acd_needed,
                                      ifaddr, next, acd_need_node) {
        net_if_ipv4_start_acd(iface, ifaddr);
    }

    return;

out :
    net_if_unlock(iface);
}
#else
#define net_if_ipv4_start_acd(...)
#define net_if_start_acd(...)
#endif /* CONFIG_NET_IPV4_ACD */

struct net_if_addr* net_if_ipv4_addr_add(struct net_if* iface,
                                         struct net_in_addr const* addr,
                                         enum net_addr_type addr_type,
                                         uint32_t vlifetime) {
    uint32_t default_netmask = UINT32_MAX << (32 - CONFIG_NET_IPV4_DEFAULT_NETMASK);
    struct net_if_addr* ifaddr = NULL;
    struct net_if_addr_ipv4* cur;
    struct net_if_ipv4* ipv4;
    bool do_acd = false;
    int idx;

    net_if_lock(iface);

    if (net_if_config_ipv4_get(iface, &ipv4) < 0) {
        goto out;
    }

    ifaddr = ipv4_addr_find(iface, addr);
    if (ifaddr) {
        /* TODO: should set addr_type/vlifetime */
        /* Address already exists, just return it but update ref count
         * if it was not updated. This could happen if the address was
         * added and then removed but for example an active connection
         * was still using it. In this case we must update the ref count
         * so that the address is not removed if the connection is closed.
         */
        if (!ifaddr->is_added) {
            atomic_inc(&ifaddr->atomic_ref);
            ifaddr->is_added = true;
        }

        goto out;
    }

    ARRAY_FOR_EACH(ipv4->unicast, i) {
        cur = &ipv4->unicast[i];

        if ((addr_type == NET_ADDR_DHCP) &&
            (cur->ipv4.addr_type == NET_ADDR_OVERRIDABLE)) {
            ifaddr = &cur->ipv4;
            idx    = i;
            break;
        }

        if (!ipv4->unicast[i].ipv4.is_used) {
            ifaddr = &cur->ipv4;
            idx    = i;
            break;
        }
    }

    if (ifaddr) {
        ifaddr->is_used = true;
        ifaddr->is_added = true;
        ifaddr->address.family = NET_AF_INET;
        ifaddr->address.in_addr.s4_addr32[0] = addr->s4_addr32[0];
        ifaddr->addr_type  = addr_type;
        ifaddr->atomic_ref = ATOMIC_INIT(1);

        /* Caller has to take care of timers and their expiry */
        if (vlifetime) {
            ifaddr->is_infinite = false;
        }
        else {
            ifaddr->is_infinite = true;
        }

        /**
         *  TODO: Handle properly PREFERRED/DEPRECATED state when
         *  address in use, expired and renewal state.
         */

        NET_DBG("[%d] interface %d (%p) address %s type %s added",
                idx, net_if_get_by_iface(iface), iface,
                net_sprint_ipv4_addr(addr),
                net_addr_type2str(addr_type));

        if (IS_ENABLED(CONFIG_NET_IPV4_ACD) &&
            !(l2_flags_get(iface) & NET_L2_POINT_TO_POINT) &&
            !net_ipv4_is_addr_loopback(addr)) {
            /* ACD is started after the lock is released. */
            do_acd = true;
        }
        else {
            ifaddr->addr_state = NET_ADDR_PREFERRED;
        }

        cur->netmask.s_addr_be = net_htonl(default_netmask);

        net_mgmt_event_notify_with_info(NET_EVENT_IPV4_ADDR_ADD, iface,
                                        &ifaddr->address.in_addr,
                                        sizeof(struct net_in_addr));

        net_if_unlock(iface);

        if (do_acd) {
            net_if_ipv4_start_acd(iface, ifaddr);
        }

        return ifaddr;
    }

out :
    net_if_unlock(iface);

    return (ifaddr);
}

bool net_if_ipv4_addr_rm(struct net_if* iface, const struct net_in_addr* addr) {
    struct net_if_addr* ifaddr;
    struct net_if_ipv4* ipv4;
    bool result = true;
    int ret;

    if ((iface == NULL) || (addr == NULL)) {
        return (false);
    }

    net_if_lock(iface);

    ipv4 = iface->config.ip.ipv4;
    if (ipv4 == NULL) {
        result = false;
        goto out;
    }

    ret = net_if_addr_unref(iface, NET_AF_INET, addr, &ifaddr);
    if (ret > 0) {
        NET_DBG("Address %s still in use (ref %d)",
                net_sprint_ipv4_addr(addr), ret);
        result = false;
        ifaddr->is_added = false;
        goto out;
    }
    else if (ret < 0) {
        NET_DBG("Address %s not found (%d)",
                net_sprint_ipv4_addr(addr), ret);
    }

out :
    net_if_unlock(iface);

    return (result);
}

bool z_impl_net_if_ipv4_addr_add_by_index(int index,
                                          struct net_in_addr const* addr,
                                          enum net_addr_type addr_type,
                                          uint32_t vlifetime) {
    struct net_if* iface;
    struct net_if_addr const* if_addr;

    iface = net_if_get_by_index(index);
    if (iface == NULL) {
        return (false);
    }

    if_addr = net_if_ipv4_addr_add(iface, addr, addr_type, vlifetime);
    return if_addr ? true : false;
}

#ifdef CONFIG_USERSPACE
bool z_vrfy_net_if_ipv4_addr_add_by_index(int index,
                                          struct net_in_addr const* addr,
                                          enum net_addr_type addr_type,
                                          uint32_t vlifetime) {
    struct net_in_addr addr_v4;
    struct net_if* iface;

    iface = z_vrfy_net_if_get_by_index(index);
    if (iface == NULL) {
        return (false);
    }

    K_OOPS(k_usermode_from_copy(&addr_v4, (void*)addr, sizeof(addr_v4)));

    return z_impl_net_if_ipv4_addr_add_by_index(index,
                                                &addr_v4,
                                                addr_type,
                                                vlifetime);
}

#include <zephyr/syscalls/net_if_ipv4_addr_add_by_index_mrsh.c>
#endif /* CONFIG_USERSPACE */

bool z_impl_net_if_ipv4_addr_rm_by_index(int index,
                                         const struct net_in_addr* addr) {
    struct net_if* iface;

    iface = net_if_get_by_index(index);
    if (iface == NULL) {
        return (false);
    }

    return net_if_ipv4_addr_rm(iface, addr);
}

#ifdef CONFIG_USERSPACE
bool z_vrfy_net_if_ipv4_addr_rm_by_index(int index,
                                         const struct net_in_addr* addr) {
    struct net_in_addr addr_v4;
    struct net_if* iface;

    iface = z_vrfy_net_if_get_by_index(index);
    if (iface == NULL) {
        return (false);
    }

    K_OOPS(k_usermode_from_copy(&addr_v4, (void*)addr, sizeof(addr_v4)));

    return (uint32_t)z_impl_net_if_ipv4_addr_rm_by_index(index, &addr_v4);
}

#include <zephyr/syscalls/net_if_ipv4_addr_rm_by_index_mrsh.c>
#endif /* CONFIG_USERSPACE */

void net_if_ipv4_addr_foreach(struct net_if* iface, net_if_ip_addr_cb_t cb,
                              void* user_data) {
    struct net_if_ipv4* ipv4;

    if (iface == NULL) {
        return;
    }

    net_if_lock(iface);

    ipv4 = iface->config.ip.ipv4;
    if (ipv4 == NULL) {
        goto out;
    }

    ARRAY_FOR_EACH(ipv4->unicast, i) {
        struct net_if_addr* if_addr = &ipv4->unicast[i].ipv4;

        if (!if_addr->is_used) {
            continue;
        }

        cb(iface, if_addr, user_data);
    }

out :
    net_if_unlock(iface);
}

static struct net_if_mcast_addr* ipv4_maddr_find(struct net_if* iface,
                                                 bool is_used,
                                                 const struct net_in_addr* addr) {
    struct net_if_ipv4* ipv4;

    ipv4 = iface->config.ip.ipv4;
    if (ipv4 == NULL) {
        return (NULL);
    }

    ARRAY_FOR_EACH(ipv4->mcast, i) {
        if ((is_used && !ipv4->mcast[i].is_used) ||
            (!is_used && ipv4->mcast[i].is_used)) {
            continue;
        }

        if (addr != NULL) {
            if (!net_ipv4_addr_cmp(&ipv4->mcast[i].address.in_addr,
                                   addr)) {
                continue;
            }
        }

        return &ipv4->mcast[i];
    }

    return (NULL);
}

struct net_if_mcast_addr* net_if_ipv4_maddr_add(struct net_if* iface,
                                                const struct net_in_addr* addr) {
    struct net_if_mcast_addr* maddr = NULL;

    net_if_lock(iface);

    if (net_if_config_ipv4_get(iface, NULL) < 0) {
        goto out;
    }

    if (!net_ipv4_is_addr_mcast(addr)) {
        NET_DBG("Address %s is not a multicast address.",
                net_sprint_ipv4_addr(addr));
        goto out;
    }

    maddr = ipv4_maddr_find(iface, false, NULL);
    if (maddr != NULL) {
        maddr->is_used = true;
        maddr->address.family = NET_AF_INET;
        maddr->address.in_addr.s4_addr32[0] = addr->s4_addr32[0];

        NET_DBG("interface %d (%p) address %s added",
                net_if_get_by_iface(iface), iface,
                net_sprint_ipv4_addr(addr));

        net_mgmt_event_notify_with_info(
                NET_EVENT_IPV4_MADDR_ADD, iface,
                &maddr->address.in_addr,
                sizeof(struct net_in_addr));
    }

out :
    net_if_unlock(iface);

    return (maddr);
}

bool net_if_ipv4_maddr_rm(struct net_if* iface, const struct net_in_addr* addr) {
    struct net_if_mcast_addr* maddr;
    bool ret = false;

    net_if_lock(iface);

    maddr = ipv4_maddr_find(iface, true, addr);
    if (maddr != NULL) {
        maddr->is_used = false;

        NET_DBG("interface %d (%p) address %s removed",
                net_if_get_by_iface(iface), iface,
                net_sprint_ipv4_addr(addr));

        net_mgmt_event_notify_with_info(
                NET_EVENT_IPV4_MADDR_DEL, iface,
                &maddr->address.in_addr,
                sizeof(struct net_in_addr));

        ret = true;
    }

    net_if_unlock(iface);

    return (ret);
}

void net_if_ipv4_maddr_foreach(struct net_if* iface, net_if_ip_maddr_cb_t cb,
                               void* user_data) {
    struct net_if_ipv4* ipv4;

    if ((iface == NULL) || (cb == NULL)) {
        return;
    }

    net_if_lock(iface);

    ipv4 = iface->config.ip.ipv4;
    if (ipv4 == NULL) {
        goto out;
    }

    for (int i = 0; i < NET_IF_MAX_IPV4_MADDR; i++) {
        if (!ipv4->mcast[i].is_used) {
            continue;
        }

        cb(iface, &ipv4->mcast[i], user_data);
    }

out :
    net_if_unlock(iface);
}

struct net_if_mcast_addr* net_if_ipv4_maddr_lookup(const struct net_in_addr* maddr,
                                                   struct net_if** ret) {
    struct net_if_mcast_addr* addr = NULL;

    STRUCT_SECTION_FOREACH(net_if, iface) {
        if (ret && *ret && iface != *ret) {
            continue;
        }

        net_if_lock(iface);

        addr = ipv4_maddr_find(iface, true, maddr);
        if (addr) {
            if (ret) {
                *ret = iface;
            }

            net_if_unlock(iface);
            goto out;
        }

        net_if_unlock(iface);
    }

out :
    return (addr);
}

void net_if_ipv4_maddr_leave(struct net_if* iface, struct net_if_mcast_addr* addr) {
    if ((iface == NULL) || (addr == NULL)) {
        return;
    }

    net_if_lock(iface);
    addr->is_joined = false;
    net_if_unlock(iface);
}

void net_if_ipv4_maddr_join(struct net_if* iface, struct net_if_mcast_addr* addr) {
    if ((iface == NULL) || (addr == NULL)) {
        return;
    }

    net_if_lock(iface);
    addr->is_joined = true;
    net_if_unlock(iface);
}

#if defined(CONFIG_NET_NATIVE_IPV4)
uint8_t net_if_ipv4_get_ttl(struct net_if* iface) {
    uint8_t ret = 0;

    net_if_lock(iface);

    if (net_if_config_ipv4_get(iface, NULL) < 0) {
        goto out;
    }

    if (!iface->config.ip.ipv4) {
        goto out;
    }

    ret = iface->config.ip.ipv4->ttl;

out :
    net_if_unlock(iface);

    return (ret);
}

void net_if_ipv4_set_ttl(struct net_if* iface, uint8_t ttl) {
    net_if_lock(iface);

    if (net_if_config_ipv4_get(iface, NULL) < 0) {
        goto out;
    }

    if (!iface->config.ip.ipv4) {
        goto out;
    }

    iface->config.ip.ipv4->ttl = ttl;
out :
    net_if_unlock(iface);
}

uint8_t net_if_ipv4_get_mcast_ttl(struct net_if* iface) {
    uint8_t ret = 0;

    net_if_lock(iface);

    if (net_if_config_ipv4_get(iface, NULL) < 0) {
        goto out;
    }

    if (!iface->config.ip.ipv4) {
        goto out;
    }

    ret = iface->config.ip.ipv4->mcast_ttl;
out :
    net_if_unlock(iface);

    return (ret);
}

void net_if_ipv4_set_mcast_ttl(struct net_if* iface, uint8_t ttl) {
    net_if_lock(iface);

    if (net_if_config_ipv4_get(iface, NULL) < 0) {
        goto out;
    }

    if (!iface->config.ip.ipv4) {
        goto out;
    }

    iface->config.ip.ipv4->mcast_ttl = ttl;
out :
    net_if_unlock(iface);
}

struct net_if_router* net_if_ipv4_router_lookup(struct net_if* iface,
                                                struct net_in_addr const* addr) {
    return iface_router_lookup(iface, NET_AF_INET, addr);
}

struct net_if_router* net_if_ipv4_router_find_default(struct net_if* iface,
                                                      struct net_in_addr const* addr) {
    return iface_router_find_default(iface, NET_AF_INET, addr);
}

struct net_if_router* net_if_ipv4_router_add(struct net_if* iface,
                                             struct net_in_addr const* addr,
                                             bool is_default,
                                             uint16_t lifetime) {
    return iface_router_add(iface, NET_AF_INET, addr, is_default, lifetime);
}

bool net_if_ipv4_router_rm(struct net_if_router* router) {
    return iface_router_rm(router);
}


static void iface_ipv4_init(int if_count) {
    if (if_count > ARRAY_SIZE(ipv4_addresses)) {
        NET_WARN("You have %zu IPv4 net_if addresses but %d "
                 "network interfaces", ARRAY_SIZE(ipv4_addresses),
                 if_count);
        NET_WARN("Consider increasing CONFIG_NET_IF_MAX_IPV4_COUNT "
                 "value.");
    }

    for (int i = 0; i < ARRAY_SIZE(ipv4_addresses); i++) {
        ipv4_addresses[i].ipv4.ttl       = CONFIG_NET_INITIAL_TTL;
        ipv4_addresses[i].ipv4.mcast_ttl = CONFIG_NET_INITIAL_MCAST_TTL;
    }
}

static void leave_ipv4_mcast_all(struct net_if* iface) {
    struct net_if_ipv4 const* ipv4;

    ipv4 = iface->config.ip.ipv4;
    if (ipv4 == NULL) {
        return;
    }

    ARRAY_FOR_EACH(ipv4->mcast, i) {
        if (!ipv4->mcast[i].is_used ||
            !ipv4->mcast[i].is_joined) {
            continue;
        }

        net_ipv4_igmp_leave(iface, &ipv4->mcast[i].address.in_addr);
    }
}

static void iface_ipv4_start(struct net_if* iface) {
    if (!net_if_flag_is_set(iface, NET_IF_IPV4)) {
        return;
    }

    if (IS_ENABLED(CONFIG_NET_IPV4_ACD)) {
        net_if_start_acd(iface);
    }
}

/* To be called when interface comes up so that all the non-joined multicast
 * groups are joined.
 */
static void rejoin_ipv4_mcast_groups(struct net_if* iface) {
    struct net_if_mcast_addr* ifaddr;
    struct net_if_mcast_addr* next;
    struct net_if_ipv4* ipv4;
    sys_slist_t rejoin_needed;

    net_if_lock(iface);

    if (!net_if_flag_is_set(iface, NET_IF_IPV4)) {
        goto out;
    }

    if (net_if_config_ipv4_get(iface, &ipv4) < 0) {
        goto out;
    }

    sys_slist_init(&rejoin_needed);

    /* Rejoin any mcast address present on the interface, but marked as not joined. */
    ARRAY_FOR_EACH(ipv4->mcast, i) {
        if (!ipv4->mcast[i].is_used ||
            net_if_ipv4_maddr_is_joined(&ipv4->mcast[i])) {
            continue;
        }

        sys_slist_prepend(&rejoin_needed, &ipv4->mcast[i].rejoin_node);
    }

    net_if_unlock(iface);

    SYS_SLIST_FOR_EACH_CONTAINER_SAFE(&rejoin_needed, ifaddr, next, rejoin_node) {
        int ret;

        ret = net_ipv4_igmp_join(iface, &ifaddr->address.in_addr, NULL);
        if (ret < 0) {
            NET_ERR("Cannot join mcast address %s for %d (%d)",
                    net_sprint_ipv4_addr(&ifaddr->address.in_addr),
                    net_if_get_by_iface(iface), ret);
        }
        else {
            NET_DBG("Rejoined mcast address %s for %d",
                    net_sprint_ipv4_addr(&ifaddr->address.in_addr),
                    net_if_get_by_iface(iface));
        }
    }

    return;

out :
    net_if_unlock(iface);
}

/* To be called when interface comes operational down so that multicast
 * groups are rejoined when back up.
 */
static void clear_joined_ipv4_mcast_groups(struct net_if* iface) {
    struct net_if_ipv4* ipv4;

    net_if_lock(iface);

    if (!net_if_flag_is_set(iface, NET_IF_IPV4)) {
        goto out;
    }

    if (net_if_config_ipv4_get(iface, &ipv4) < 0) {
        goto out;
    }

    ARRAY_FOR_EACH(ipv4->mcast, i) {
        if (!ipv4->mcast[i].is_used) {
            continue;
        }

        net_if_ipv4_maddr_leave(iface, &ipv4->mcast[i]);
    }

out :
    net_if_unlock(iface);
}

#endif /* CONFIG_NET_NATIVE_IPV4 */
#else  /* CONFIG_NET_IPV4 */
struct net_if_mcast_addr* net_if_ipv4_maddr_lookup(const struct net_in_addr* addr,
                                                   struct net_if** iface) {
    ARG_UNUSED(addr);
    ARG_UNUSED(iface);

    return (NULL);
}

struct net_if_addr* net_if_ipv4_addr_lookup(const struct net_in_addr* addr,
                                            struct net_if** ret) {
    ARG_UNUSED(addr);
    ARG_UNUSED(ret);

    return (NULL);
}

struct net_in_addr* net_if_ipv4_get_global_addr(struct net_if* iface,
                                            enum net_addr_state addr_state) {
    ARG_UNUSED(addr_state);
    ARG_UNUSED(iface);

    return (NULL);
}
#endif /* CONFIG_NET_IPV4 */

#if !defined(CONFIG_NET_NATIVE_IPV4)
#define leave_ipv4_mcast_all(...)
#define clear_joined_ipv4_mcast_groups(...)
#define iface_ipv4_init(...)
#define iface_ipv4_start(...)
#endif /* !CONFIG_NET_NATIVE_IPV4 */

struct net_if* net_if_select_src_iface(const struct net_sockaddr* dst) {
    struct net_if* iface = NULL;

    if (dst == NULL) {
        goto out;
    }

    if (IS_ENABLED(CONFIG_NET_IPV6) && (dst->sa_family == NET_AF_INET6)) {
        iface = net_if_ipv6_select_src_iface(&net_sin6(dst)->sin6_addr);
        goto out;
    }

    if (IS_ENABLED(CONFIG_NET_IPV4) && (dst->sa_family == NET_AF_INET)) {
        iface = net_if_ipv4_select_src_iface(&net_sin(dst)->sin_addr);
        goto out;
    }

out :
    if (iface == NULL) {
        iface = net_if_get_default();
    }

    return (iface);
}

static struct net_if_addr* get_ifaddr(struct net_if* iface,
                                      sa_family_t family,
                                      void const* addr,
                                      unsigned int* mcast_addr_count) {
    struct net_if_addr* ifaddr = NULL;

    net_if_lock(iface);

    if (IS_ENABLED(CONFIG_NET_IPV6) && family == NET_AF_INET6) {
        struct net_if_ipv6* ipv6 =
                COND_CODE_1(CONFIG_NET_IPV6, (iface->config.ip.ipv6), (NULL));
        struct net_in6_addr maddr;
        unsigned int maddr_count = 0;
        int found = -1;

        if (ipv6 == NULL) {
            goto out;
        }

        net_ipv6_addr_create_solicited_node((struct net_in6_addr *)addr,
                                            &maddr);

        ARRAY_FOR_EACH(ipv6->unicast, i) {
            struct net_in6_addr unicast_maddr;

            if (!ipv6->unicast[i].is_used) {
                continue;
            }

            /* Count how many times this solicited-node multicast address is identical
             * for all the used unicast addresses
             */
            net_ipv6_addr_create_solicited_node(
                    &ipv6->unicast[i].address.in6_addr,
                    &unicast_maddr);

            if (net_ipv6_addr_cmp(&maddr, &unicast_maddr)) {
                maddr_count++;
            }

            if (!net_ipv6_addr_cmp(&ipv6->unicast[i].address.in6_addr, addr)) {
                continue;
            }

            found = i;
        }

        if (found >= 0) {
            ifaddr = &ipv6->unicast[found];

            if (mcast_addr_count != NULL) {
                *mcast_addr_count = maddr_count;
            }
        }

        goto out;
    }

    if (IS_ENABLED(CONFIG_NET_IPV4) && (family == NET_AF_INET)) {
        struct net_if_ipv4* ipv4 =
                COND_CODE_1(CONFIG_NET_IPV4, (iface->config.ip.ipv4), (NULL));

        if (ipv4 == NULL) {
            goto out;
        }

        ARRAY_FOR_EACH(ipv4->unicast, i) {
            if (!ipv4->unicast[i].ipv4.is_used) {
                continue;
            }

            if (!net_ipv4_addr_cmp(&ipv4->unicast[i].ipv4.address.in_addr,
                                   addr)) {
                continue;
            }

            ifaddr = &ipv4->unicast[i].ipv4;

            goto out;
        }
    }

out :
    net_if_unlock(iface);

    return (ifaddr);
}

/* This helper function is used only in tests. */
#if defined(CONFIG_NET_TEST)
struct net_if_addr* net_if_ipv6_get_ifaddr(struct net_if* iface,
                                           const void* addr) {
    return get_ifaddr(iface, NET_AF_INET6, addr, NULL);
}
#endif /* CONFIG_NET_TEST */

static void remove_ipv6_ifaddr(struct net_if* iface,
                               struct net_if_addr* ifaddr,
                               unsigned int maddr_count) {
    struct net_if_ipv6 const* ipv6;

    net_if_lock(iface);

    ipv6 = COND_CODE_1(CONFIG_NET_IPV6, (iface->config.ip.ipv6), (NULL));
    if (!ipv6) {
        goto out;
    }

    if (!ifaddr->is_infinite) {
        k_mutex_lock(&lock, K_FOREVER);

        #if defined(CONFIG_NET_NATIVE_IPV6)
        sys_slist_find_and_remove(&active_address_lifetime_timers,
                                  &ifaddr->lifetime.node);

        if (sys_slist_is_empty(&active_address_lifetime_timers)) {
            k_work_cancel_delayable(&address_lifetime_timer);
        }
        #endif

        k_mutex_unlock(&lock);
    }

    #if defined(CONFIG_NET_IPV6_DAD)
    if (!net_if_flag_is_set(iface, NET_IF_IPV6_NO_ND)) {
        k_mutex_lock(&lock, K_FOREVER);
        if (sys_slist_find_and_remove(&active_dad_timers,
                                      &ifaddr->dad_node)) {
            /* Addreess with active DAD timer would still have
             * stale entry in the neighbor cache.
             */
            net_ipv6_nbr_rm(iface, &ifaddr->address.in6_addr);
        }
        k_mutex_unlock(&lock);
    }
    #endif

    if (maddr_count == 1) {
        /* Remove the solicited-node multicast address only if no other
         * unicast address is also using it
         */
        struct net_in6_addr maddr;

        net_ipv6_addr_create_solicited_node(&ifaddr->address.in6_addr,
                                            &maddr);
        net_if_ipv6_maddr_rm(iface, &maddr);
    }

    /* Using the IPv6 address pointer here can give false
     * info if someone adds a new IP address into this position
     * in the address array. This is quite unlikely thou.
     */
    net_mgmt_event_notify_with_info(NET_EVENT_IPV6_ADDR_DEL,
                                    iface,
                                    &ifaddr->address.in6_addr,
                                    sizeof(struct net_in6_addr));

out :
    net_if_unlock(iface);
}

static void remove_ipv4_ifaddr(struct net_if* iface,
                               struct net_if_addr const* ifaddr) {
    struct net_if_ipv4 const* ipv4;

    net_if_lock(iface);

    ipv4 = COND_CODE_1(CONFIG_NET_IPV4, (iface->config.ip.ipv4), (NULL));
    if (!ipv4) {
        goto out;
    }

    #if defined(CONFIG_NET_IPV4_ACD)
    net_ipv4_acd_cancel(iface, ifaddr);
    #endif

    net_mgmt_event_notify_with_info(NET_EVENT_IPV4_ADDR_DEL,
                                    iface,
                                    &ifaddr->address.in_addr,
                                    sizeof(struct net_in_addr));
out :
    net_if_unlock(iface);
}

#if defined(CONFIG_NET_IF_LOG_LEVEL)
#define NET_LOG_LEVEL CONFIG_NET_IF_LOG_LEVEL
#else
#define NET_LOG_LEVEL 0
#endif

#if NET_LOG_LEVEL >= LOG_LEVEL_DBG
struct net_if_addr* net_if_addr_ref_debug(struct net_if* iface,
                                          sa_family_t family,
                                          void const* addr,
                                          char const* caller,
                                          int line)
#else
struct net_if_addr* net_if_addr_ref(struct net_if* iface,
                                    sa_family_t family,
                                    void const* addr)
#endif /* NET_LOG_LEVEL >= LOG_LEVEL_DBG */
{
    struct net_if_addr* ifaddr;
    atomic_val_t ref;

    #if NET_LOG_LEVEL >= LOG_LEVEL_DBG
    char addr_str[IS_ENABLED(CONFIG_NET_IPV6) ?
                  INET6_ADDRSTRLEN : INET_ADDRSTRLEN];

    __ASSERT(iface, "iface is NULL (%s():%d)", caller, line);
    #endif

    ifaddr = get_ifaddr(iface, family, addr, NULL);

    do {
        ref = ifaddr ? atomic_get(&ifaddr->atomic_ref) : 0;
        if (!ref) {
            #if NET_LOG_LEVEL >= LOG_LEVEL_DBG
            NET_ERR("iface %d addr %s (%s():%d)",
                    net_if_get_by_iface(iface),
                    net_addr_ntop(family,
                                  addr,
                                  addr_str, sizeof(addr_str)),
                                  caller, line);
            #endif
            return NULL;
        }
    } while (!atomic_cas(&ifaddr->atomic_ref, ref, ref + 1));

    #if NET_LOG_LEVEL >= LOG_LEVEL_DBG
    NET_DBG("[%d] ifaddr %s state %d ref %ld (%s():%d)",
            net_if_get_by_iface(iface),
            net_addr_ntop(ifaddr->address.family,
                          (void*)&ifaddr->address.in_addr,
                          addr_str, sizeof(addr_str)),
            ifaddr->addr_state,
            ref + 1,
            caller, line);
    #endif

    return ifaddr;
}

#if NET_LOG_LEVEL >= LOG_LEVEL_DBG
int net_if_addr_unref_debug(struct net_if* iface,
                            sa_family_t family,
                            void const* addr,
                            struct net_if_addr** ret_ifaddr,
                            char const* caller, int line)
#else
int net_if_addr_unref(struct net_if* iface,
                      sa_family_t family,
                      void const* addr,
                      struct net_if_addr** ret_ifaddr)
#endif /* NET_LOG_LEVEL >= LOG_LEVEL_DBG */
{
    struct net_if_addr* ifaddr;
    unsigned int        maddr_count = 0;
    atomic_val_t        ref;

#if NET_LOG_LEVEL >= LOG_LEVEL_DBG
    char addr_str[IS_ENABLED(CONFIG_NET_IPV6) ?
                  INET6_ADDRSTRLEN : INET_ADDRSTRLEN];

    __ASSERT(iface, "iface is NULL (%s():%d)", caller, line);
#endif

    ifaddr = get_ifaddr(iface, family, addr, &maddr_count);

    if (!ifaddr) {
#if NET_LOG_LEVEL >= LOG_LEVEL_DBG
        NET_ERR("iface %d addr %s (%s():%d)",
                net_if_get_by_iface(iface),
                net_addr_ntop(family,
                              addr,
                              addr_str, sizeof(addr_str)),
                caller, line);
#endif
        return -EINVAL;
    }

    do {
        ref = atomic_get(&ifaddr->atomic_ref);
        if (!ref) {
#if NET_LOG_LEVEL >= LOG_LEVEL_DBG
            NET_ERR("*** ERROR *** iface %d ifaddr %p "
                    "is freed already (%s():%d)",
                    net_if_get_by_iface(iface),
                    ifaddr,
                    caller, line);
#endif
            return -EINVAL;
        }

    } while (!atomic_cas(&ifaddr->atomic_ref, ref, ref - 1));

#if NET_LOG_LEVEL >= LOG_LEVEL_DBG
    NET_DBG("[%d] ifaddr %s state %d ref %ld (%s():%d)",
            net_if_get_by_iface(iface),
            net_addr_ntop(ifaddr->address.family,
                          (void*)&ifaddr->address.in_addr,
                          addr_str, sizeof(addr_str)),
            ifaddr->addr_state,
            ref - 1, caller, line);
#endif

    if (ref > 1) {
        if (ret_ifaddr) {
            *ret_ifaddr = ifaddr;
        }

        return ref - 1;
    }

    ifaddr->is_used = false;

    if (IS_ENABLED(CONFIG_NET_IPV6) && (family == NET_AF_INET6) && (addr != NULL)) {
        remove_ipv6_ifaddr(iface, ifaddr, maddr_count);
    }

    if (IS_ENABLED(CONFIG_NET_IPV4) && (family == NET_AF_INET) && (addr != NULL)) {
        remove_ipv4_ifaddr(iface, ifaddr);
    }

    return 0;
}

enum net_verdict net_if_recv_data(struct net_if* iface, struct net_pkt* pkt) {
    if (IS_ENABLED(CONFIG_NET_PROMISCUOUS_MODE) &&
        net_if_is_promisc(iface)) {
        struct net_pkt* new_pkt;

        new_pkt = net_pkt_clone(pkt, K_NO_WAIT);

        if (net_promisc_mode_input(new_pkt) == NET_DROP) {
            net_pkt_unref(new_pkt);
        }
    }

    return net_if_l2(iface)->recv(iface, pkt);
}

void net_if_register_link_cb(struct net_if_link_cb* link,
                             net_if_link_callback_t cb) {
    k_mutex_lock(&lock, K_FOREVER);

    sys_slist_find_and_remove(&link_callbacks, &link->node);
    sys_slist_prepend(&link_callbacks, &link->node);

    link->cb = cb;

    k_mutex_unlock(&lock);
}

void net_if_unregister_link_cb(struct net_if_link_cb* link) {
    k_mutex_lock(&lock, K_FOREVER);

    sys_slist_find_and_remove(&link_callbacks, &link->node);

    k_mutex_unlock(&lock);
}

void net_if_call_link_cb(struct net_if* iface, struct net_linkaddr* lladdr,
                         int status) {
    struct net_if_link_cb* link;
    struct net_if_link_cb* tmp;

    k_mutex_lock(&lock, K_FOREVER);

    SYS_SLIST_FOR_EACH_CONTAINER_SAFE_WITH_TYPE(&link_callbacks,
                                                struct net_if_link_cb,
                                                link, tmp, node) {
        link->cb(iface, lladdr, status);
    }

    k_mutex_unlock(&lock);
}

static bool need_calc_checksum(struct net_if* iface, enum ethernet_hw_caps caps,
                               enum net_if_checksum_type chksum_type) {
    #if defined(CONFIG_NET_L2_ETHERNET)
    struct ethernet_config config;
    enum ethernet_config_type config_type;

    if (net_if_l2(iface) != &NET_L2_GET_NAME(ETHERNET)) {
        /* For VLANs, figure out the main Ethernet interface and
         * get the offloading capabilities from it.
         */
        if (IS_ENABLED(CONFIG_NET_VLAN) && net_eth_is_vlan_interface(iface)) {
            iface = net_eth_get_vlan_main(iface);
            if (iface == NULL) {
                return (true);
            }

            NET_ASSERT(net_if_l2(iface) == &NET_L2_GET_NAME(ETHERNET));
        }
        else {
            return (true);
        }
    }

    if (!(net_eth_get_hw_capabilities(iface) & caps)) {
        return (true);                      /* No checksum offload*/
    }

    if (caps == ETHERNET_HW_RX_CHKSUM_OFFLOAD) {
        config_type = ETHERNET_CONFIG_TYPE_RX_CHECKSUM_SUPPORT;
    }
    else {
        config_type = ETHERNET_CONFIG_TYPE_TX_CHECKSUM_SUPPORT;
    }

    if (net_eth_get_hw_config(iface, config_type, &config) != 0) {
        return (false);                     /* No extra info, assume all offloaded. */
    }

    /* bitmaps are encoded such that this works */
    return !(((uint32_t)config.chksum_support & (uint32_t)chksum_type) == (uint32_t)chksum_type);
    #else
    ARG_UNUSED(iface);
    ARG_UNUSED(caps);

    return (true);
    #endif
}

bool net_if_need_calc_tx_checksum(struct net_if* iface, enum net_if_checksum_type chksum_type) {
    return need_calc_checksum(iface, ETHERNET_HW_TX_CHKSUM_OFFLOAD, chksum_type);
}

bool net_if_need_calc_rx_checksum(struct net_if* iface, enum net_if_checksum_type chksum_type) {
    return need_calc_checksum(iface, ETHERNET_HW_RX_CHKSUM_OFFLOAD, chksum_type);
}

int net_if_get_by_iface(struct net_if* iface) {
    if (!((iface >= _net_if_list_start) &&
          (iface <  _net_if_list_end  ))) {
        return (-1);
    }

    return ((iface - _net_if_list_start) + 1);
}

void net_if_foreach(net_if_cb_t cb, void* user_data) {
    STRUCT_SECTION_FOREACH(net_if, iface) {
        cb(iface, user_data);
    }
}

bool net_if_is_offloaded(struct net_if* iface) {
    return (IS_ENABLED(CONFIG_NET_OFFLOAD) &&
            net_if_is_ip_offloaded(iface)) ||
           (IS_ENABLED(CONFIG_NET_SOCKETS_OFFLOAD) &&
            net_if_is_socket_offloaded(iface));
}

static void rejoin_multicast_groups(struct net_if* iface) {
#if defined(CONFIG_NET_NATIVE_IPV6)
    rejoin_ipv6_mcast_groups(iface);
    if (l2_flags_get(iface) & NET_L2_MULTICAST) {
        join_mcast_allnodes(iface);
    }
#endif
#if defined(CONFIG_NET_NATIVE_IPV4)
    rejoin_ipv4_mcast_groups(iface);
#endif
#if !defined(CONFIG_NET_NATIVE_IPV6) && !defined(CONFIG_NET_NATIVE_IPV4)
    ARG_UNUSED(iface);
#endif
}

<<<<<<< HEAD
static void notify_iface_up(struct net_if* iface) {
    /* In many places it's assumed that link address was set with
     * net_if_set_link_addr(). Better check that now.
     */
    if (IS_ENABLED(CONFIG_NET_L2_CANBUS_RAW) &&
        IS_ENABLED(CONFIG_NET_SOCKETS_CAN) &&
        (net_if_l2(iface) == &NET_L2_GET_NAME(CANBUS_RAW))) {
        /* CAN does not require link address. */
    }
    else {
        if (!net_if_is_offloaded(iface)) {
            NET_ASSERT(net_if_get_link_addr(iface)->len > 0);
        }
    }

    net_if_flag_set(iface, NET_IF_RUNNING);
    net_mgmt_event_notify(NET_EVENT_IF_UP, iface);
    net_virtual_enable(iface);

    /* If the interface is only having point-to-point traffic then we do
     * not need to run DAD etc for it.
     */
    if (!net_if_is_offloaded(iface) &&
        !(l2_flags_get(iface) & NET_L2_POINT_TO_POINT)) {
        /* Make sure that we update the IPv6 addresses and join the
         * multicast groups.
         */
        rejoin_multicast_groups(iface);
        iface_ipv6_start(iface);
        iface_ipv4_start(iface);
        net_ipv4_autoconf_start(iface);
    }
}

static void notify_iface_down(struct net_if* iface) {
    net_tcp_close_all_for_iface(iface);
    net_if_flag_clear(iface, NET_IF_RUNNING);
    net_mgmt_event_notify(NET_EVENT_IF_DOWN, iface);
    net_virtual_disable(iface);

    if (!net_if_is_offloaded(iface) &&
        !(l2_flags_get(iface) & NET_L2_POINT_TO_POINT)) {
        iface_ipv6_stop(iface);
        clear_joined_ipv6_mcast_groups(iface);
        clear_joined_ipv4_mcast_groups(iface);
        net_ipv4_autoconf_reset(iface);
    }
}

char const* net_if_oper_state2str(enum net_if_oper_state state) {
    switch (state) {
        case NET_IF_OPER_UNKNOWN :
            return "UNKNOWN";

        case NET_IF_OPER_NOTPRESENT :
            return "NOTPRESENT";

        case NET_IF_OPER_DOWN :
            return "DOWN";

        case NET_IF_OPER_LOWERLAYERDOWN :
            return "LOWERLAYERDOWN";

        case NET_IF_OPER_TESTING :
            return "TESTING";

        case NET_IF_OPER_DORMANT :
            return "DORMANT";

        case NET_IF_OPER_UP :
            return "UP";

        default :
            break;
    }

    return "<invalid>";
}

static void update_operational_state(struct net_if* iface) {
    enum net_if_oper_state prev_state = iface->if_dev->oper_state;
    enum net_if_oper_state new_state  = NET_IF_OPER_UNKNOWN;

    if (!net_if_is_admin_up(iface)) {
        new_state = NET_IF_OPER_DOWN;
        goto exit;
    }

    if (!device_is_ready(net_if_get_device(iface))) {
        new_state = NET_IF_OPER_LOWERLAYERDOWN;
        goto exit;
    }

    if (!net_if_is_carrier_ok(iface)) {
        #if defined(CONFIG_NET_L2_VIRTUAL)
        if (net_if_l2(iface) == &NET_L2_GET_NAME(VIRTUAL)) {
            new_state = NET_IF_OPER_LOWERLAYERDOWN;
        }
        else
        #endif /* CONFIG_NET_L2_VIRTUAL */
        {
            new_state = NET_IF_OPER_DOWN;
        }

        goto exit;
    }

    if (net_if_is_dormant(iface)) {
        new_state = NET_IF_OPER_DORMANT;
        goto exit;
    }

    new_state = NET_IF_OPER_UP;

exit :
    if (net_if_oper_state_set(iface, new_state) != new_state) {
        NET_ERR("Failed to update oper state to %d", new_state);
        return;
    }

    NET_DBG("iface %d (%p), oper state %s admin %s carrier %s dormant %s",
            net_if_get_by_iface(iface), iface,
            net_if_oper_state2str(net_if_oper_state(iface)),
            net_if_is_admin_up(iface) ? "UP" : "DOWN",
            net_if_is_carrier_ok(iface) ? "ON" : "OFF",
            net_if_is_dormant(iface) ? "ON" : "OFF");

    if (net_if_oper_state(iface) == NET_IF_OPER_UP) {
        if (prev_state != NET_IF_OPER_UP) {
            notify_iface_up(iface);
        }
    }
    else {
        if (prev_state == NET_IF_OPER_UP) {
            notify_iface_down(iface);
        }
    }
}

static void init_igmp(struct net_if* iface) {
    #if defined(CONFIG_NET_IPV4_IGMP)
    /* Ensure IPv4 is enabled for this interface. */
    if (net_if_config_ipv4_get(iface, NULL)) {
        return;
    }

    net_ipv4_igmp_init(iface);
    #else
    ARG_UNUSED(iface);
    return;
    #endif
}

int net_if_up(struct net_if* iface) {
    struct net_l2 const* l2;
    int status = 0;

    NET_DBG("iface %d (%p)", net_if_get_by_iface(iface), iface);

    net_if_lock(iface);

    if (net_if_flag_is_set(iface, NET_IF_UP)) {
        status = -EALREADY;
        goto out;
    }

    /* If the L2 does not support enable just set the flag */
    l2 = net_if_l2(iface);
    if ((l2 == NULL) || (l2->enable == NULL)) {
        goto done;
    }
    else {
        /* If the L2 does not implement enable(), then the network
         * device driver cannot implement start(), in which case
         * we can do simple check here and not try to bring interface
         * up as the device is not ready.
         *
         * If the network device driver does implement start(), then
         * it could bring the interface up when the enable() is called
         * few lines below.
         */
        const struct device* dev;

        dev = net_if_get_device(iface);
        NET_ASSERT(dev);

        /* If the device is not ready it is pointless trying to take it up. */
        if (!device_is_ready(dev)) {
            NET_DBG("Device %s (%p) is not ready", dev->name, dev);
            status = -ENXIO;
            goto out;
        }
    }

    /* Notify L2 to enable the interface. Note that the interface is still down
     * at this point from network interface point of view i.e., the NET_IF_UP
     * flag has not been set yet.
     */
    status = l2->enable(iface, true);
    if (status < 0) {
        NET_DBG("Cannot take interface %d up (%d)",
                net_if_get_by_iface(iface), status);
        goto out;
    }

    init_igmp(iface);
=======
static void notify_iface_up(struct net_if *iface)
{
	/* In many places it's assumed that link address was set with
	 * net_if_set_link_addr(). Better check that now.
	 */
	if (IS_ENABLED(CONFIG_NET_L2_CANBUS_RAW) &&
	    IS_ENABLED(CONFIG_NET_SOCKETS_CAN) &&
	    (net_if_l2(iface) == &NET_L2_GET_NAME(CANBUS_RAW)))	{
		/* CAN does not require link address. */
	} else {
		if (!net_if_is_offloaded(iface)) {
			NET_ASSERT(net_if_get_link_addr(iface)->len > 0);
		}
	}

	net_if_flag_set(iface, NET_IF_RUNNING);
	net_mgmt_event_notify(NET_EVENT_IF_UP, iface);
	net_virtual_enable(iface);

	/* If the interface is only having point-to-point traffic then we do
	 * not need to run DAD etc for it.
	 */
	if (!net_if_is_offloaded(iface) &&
	    !(l2_flags_get(iface) & NET_L2_POINT_TO_POINT)) {
		/* Make sure that we update the IPv6 addresses and join the
		 * multicast groups.
		 */
		rejoin_multicast_groups(iface);
		iface_ipv6_start(iface);
		iface_ipv4_start(iface);
		net_ipv4_autoconf_start(iface);
	}
}

static void notify_iface_down(struct net_if *iface)
{
	net_if_flag_clear(iface, NET_IF_RUNNING);
	net_mgmt_event_notify(NET_EVENT_IF_DOWN, iface);
	net_virtual_disable(iface);

	if (!net_if_is_offloaded(iface) &&
	    !(l2_flags_get(iface) & NET_L2_POINT_TO_POINT)) {
		iface_ipv6_stop(iface);
		clear_joined_ipv6_mcast_groups(iface);
		clear_joined_ipv4_mcast_groups(iface);
		net_ipv4_autoconf_reset(iface);
	}

	if (IS_ENABLED(CONFIG_NET_NATIVE_TCP)) {
		net_if_unlock(iface);
		net_tcp_close_all_for_iface(iface);
		net_if_lock(iface);
	}
}
>>>>>>> 9ef73c88

done :
    net_if_flag_set(iface, NET_IF_UP);
    net_mgmt_event_notify(NET_EVENT_IF_ADMIN_UP, iface);
    update_operational_state(iface);

out :
    net_if_unlock(iface);

    return (status);
}

int net_if_down(struct net_if* iface) {
    struct net_l2 const* l2;
    int status = 0;

    NET_DBG("iface %d", net_if_get_by_iface(iface));

    net_if_lock(iface);

    if (!net_if_flag_is_set(iface, NET_IF_UP)) {
        status = -EALREADY;
        goto out;
    }

    leave_mcast_all(iface);
    leave_ipv4_mcast_all(iface);

    /* If the L2 does not support enable just clear the flag */
    l2 = net_if_l2(iface);
    if ((l2 == NULL) || (l2->enable == NULL)) {
        goto done;
    }

    /* Notify L2 to disable the interface */
    status = l2->enable(iface, false);
    if (status < 0) {
        goto out;
    }

done :
    net_if_flag_clear(iface, NET_IF_UP);
    net_mgmt_event_notify(NET_EVENT_IF_ADMIN_DOWN, iface);
    update_operational_state(iface);

out :
    net_if_unlock(iface);

    return (status);
}

void net_if_carrier_on(struct net_if* iface) {
    if (iface == NULL) {
        return;
    }

    net_if_lock(iface);

    if (!net_if_flag_test_and_set(iface, NET_IF_LOWER_UP)) {
        update_operational_state(iface);
    }

    net_if_unlock(iface);
}

void net_if_carrier_off(struct net_if* iface) {
    if (iface == NULL) {
        return;
    }

    net_if_lock(iface);

    if (net_if_flag_test_and_clear(iface, NET_IF_LOWER_UP)) {
        update_operational_state(iface);
    }

    net_if_unlock(iface);
}

void net_if_dormant_on(struct net_if* iface) {
    if (iface == NULL) {
        return;
    }

    net_if_lock(iface);

    if (!net_if_flag_test_and_set(iface, NET_IF_DORMANT)) {
        update_operational_state(iface);
    }

    net_if_unlock(iface);
}

void net_if_dormant_off(struct net_if* iface) {
    if (iface == NULL) {
        return;
    }

    net_if_lock(iface);

    if (net_if_flag_test_and_clear(iface, NET_IF_DORMANT)) {
        update_operational_state(iface);
    }

    net_if_unlock(iface);
}

#if defined(CONFIG_NET_PROMISCUOUS_MODE)
static int promisc_mode_set(struct net_if* iface, bool enable) {
    enum net_l2_flags l2_flags;

    if (iface == NULL) {
        return (-EINVAL);
    }

    l2_flags = l2_flags_get(iface);
    if (!(l2_flags & NET_L2_PROMISC_MODE)) {
        return (-ENOTSUP);
    }

    #if defined(CONFIG_NET_L2_ETHERNET)
    if (net_if_l2(iface) == &NET_L2_GET_NAME(ETHERNET)) {
        int ret = net_eth_promisc_mode(iface, enable);

        if (ret < 0) {
            return (ret);
        }
    }
    #else
    ARG_UNUSED(enable);

    return (-ENOTSUP);
    #endif

    return (0);
}

int net_if_set_promisc(struct net_if* iface) {
    int ret;

    net_if_lock(iface);

    ret = promisc_mode_set(iface, true);
    if ((ret < 0) && (ret != -EALREADY)) {
        goto out;
    }

    ret = net_if_flag_test_and_set(iface, NET_IF_PROMISC);
    if (ret) {
        ret = -EALREADY;
        goto out;
    }

out :
    net_if_unlock(iface);

    return (ret);
}

void net_if_unset_promisc(struct net_if* iface) {
    int ret;

    net_if_lock(iface);

    ret = promisc_mode_set(iface, false);
    if (ret < 0) {
        goto out;
    }

    net_if_flag_clear(iface, NET_IF_PROMISC);

out :
    net_if_unlock(iface);
}

bool net_if_is_promisc(struct net_if* iface) {
    if (iface == NULL) {
        return (false);
    }

    return net_if_flag_is_set(iface, NET_IF_PROMISC);
}
#endif /* CONFIG_NET_PROMISCUOUS_MODE */

#ifdef CONFIG_NET_POWER_MANAGEMENT

int net_if_suspend(struct net_if* iface) {
    int ret = 0;

    net_if_lock(iface);

    if (net_if_are_pending_tx_packets(iface)) {
        ret = -EBUSY;
        goto out;
    }

    if (net_if_flag_test_and_set(iface, NET_IF_SUSPENDED)) {
        ret = -EALREADY;
        goto out;
    }

    net_stats_add_suspend_start_time(iface, k_cycle_get_32());

out :
    net_if_unlock(iface);

    return (ret);
}

int net_if_resume(struct net_if* iface) {
    int ret = 0;

    net_if_lock(iface);

    if (!net_if_flag_is_set(iface, NET_IF_SUSPENDED)) {
        ret = -EALREADY;
        goto out;
    }

    net_if_flag_clear(iface, NET_IF_SUSPENDED);

    net_stats_add_suspend_end_time(iface, k_cycle_get_32());

out :
    net_if_unlock(iface);

    return (ret);
}

bool net_if_is_suspended(struct net_if* iface) {
    return net_if_flag_is_set(iface, NET_IF_SUSPENDED);
}

#endif /* CONFIG_NET_POWER_MANAGEMENT */

#if defined(CONFIG_NET_PKT_TIMESTAMP_THREAD)
static void net_tx_ts_thread(void* p1, void* p2, void* p3) {
    ARG_UNUSED(p1);
    ARG_UNUSED(p2);
    ARG_UNUSED(p3);

    struct net_pkt* pkt;

    NET_DBG("Starting TX timestamp callback thread");

    while (1) {
        pkt = k_fifo_get(&tx_ts_queue, K_FOREVER);
        if (pkt) {
            net_if_call_timestamp_cb(pkt);
        }
        net_pkt_unref(pkt);
    }
}

void net_if_register_timestamp_cb(struct net_if_timestamp_cb* handle,
                                  struct net_pkt* pkt,
                                  struct net_if* iface,
                                  net_if_timestamp_callback_t cb) {
    k_mutex_lock(&lock, K_FOREVER);

    sys_slist_find_and_remove(&timestamp_callbacks, &handle->node);
    sys_slist_prepend(&timestamp_callbacks, &handle->node);

    handle->iface = iface;
    handle->cb    = cb;
    handle->pkt   = pkt;

    k_mutex_unlock(&lock);
}

void net_if_unregister_timestamp_cb(struct net_if_timestamp_cb* handle) {
    k_mutex_lock(&lock, K_FOREVER);

    sys_slist_find_and_remove(&timestamp_callbacks, &handle->node);

    k_mutex_unlock(&lock);
}

void net_if_call_timestamp_cb(struct net_pkt* pkt) {
    sys_snode_t* sn;
    sys_snode_t* sns;

    k_mutex_lock(&lock, K_FOREVER);

    SYS_SLIST_FOR_EACH_NODE_SAFE(&timestamp_callbacks, sn, sns) {
        struct net_if_timestamp_cb* handle =
                CONTAINER_OF(sn, struct net_if_timestamp_cb, node);

        if (((handle->iface == NULL) ||
            (handle->iface == net_pkt_iface(pkt))) &&
            (handle->pkt == NULL || handle->pkt == pkt)) {
            handle->cb(pkt);
        }
    }

    k_mutex_unlock(&lock);
}

void net_if_add_tx_timestamp(struct net_pkt* pkt) {
    k_fifo_put(&tx_ts_queue, pkt);
    net_pkt_ref(pkt);
}
#endif /* CONFIG_NET_PKT_TIMESTAMP_THREAD */

bool net_if_is_wifi(struct net_if* iface) {
    if (net_if_is_offloaded(iface)) {
        return net_off_is_wifi_offloaded(iface);
    }

    if (IS_ENABLED(CONFIG_NET_L2_ETHERNET)) {
        return net_if_l2(iface) == &NET_L2_GET_NAME(ETHERNET) &&
               net_eth_type_is_wifi(iface);
    }

    return (false);
}

struct net_if* net_if_get_first_wifi(void) {
    STRUCT_SECTION_FOREACH(net_if, iface) {
        if (net_if_is_wifi(iface)) {
            return (iface);
        }
    }

    return (NULL);
}

struct net_if* net_if_get_wifi_sta(void) {
    STRUCT_SECTION_FOREACH(net_if, iface) {
        if (net_if_is_wifi(iface)
            #ifdef CONFIG_WIFI_NM
            && wifi_nm_iface_is_sta(iface)
            #endif
        ) {
            return (iface);
        }
    }

    /* If no STA interface is found, return the first WiFi interface */
    return net_if_get_first_wifi();
}

struct net_if* net_if_get_wifi_sap(void) {
    STRUCT_SECTION_FOREACH(net_if, iface) {
        if (net_if_is_wifi(iface)
            #ifdef CONFIG_WIFI_NM
            && wifi_nm_iface_is_sap(iface)
            #endif
            ) {
            return (iface);
        }
    }

    /* If no STA interface is found, return the first WiFi interface */
    return net_if_get_first_wifi();
}

int net_if_get_name(struct net_if* iface, char* buf, int len) {
    #if defined(CONFIG_NET_INTERFACE_NAME)
    int name_len;

    if ((iface == NULL) || (buf == NULL) || (len <= 0)) {
        return (-EINVAL);
    }

    name_len = strlen(net_if_get_config(iface)->name);
    if (name_len >= len) {
        return (-ERANGE);
    }

    /* Copy string and null terminator */
    memcpy(buf, net_if_get_config(iface)->name, name_len + 1);

    return (name_len);
    #else
    return (-ENOTSUP);
    #endif
}

int net_if_set_name(struct net_if* iface, char const* buf) {
    #if defined(CONFIG_NET_INTERFACE_NAME)
    int name_len;

    if ((iface == NULL) || (buf == NULL)) {
        return (-EINVAL);
    }

    name_len = strlen(buf);
    if (name_len >= sizeof(iface->config.name)) {
        return (-ENAMETOOLONG);
    }

    STRUCT_SECTION_FOREACH(net_if, iface_check) {
        if (iface_check == iface) {
            continue;
        }

        if (memcmp(net_if_get_config(iface_check)->name,
                   buf,
                   name_len + 1) == 0) {
            return (-EALREADY);
        }
    }

    /* Copy string and null terminator */
    (void) memcpy(net_if_get_config(iface)->name, buf, name_len + 1);

    return (0);
    #else
    return (-ENOTSUP);
    #endif
}

int net_if_get_by_name(char const* name) {
    #if defined(CONFIG_NET_INTERFACE_NAME)
    if (name == NULL) {
        return (-EINVAL);
    }

    STRUCT_SECTION_FOREACH(net_if, iface) {
        if (strncmp(net_if_get_config(iface)->name, name, strlen(name)) == 0) {
            return net_if_get_by_iface(iface);
        }
    }

    return (-ENOENT);
    #else
    return (-ENOTSUP);
    #endif
}

#if defined(CONFIG_NET_INTERFACE_NAME)
static void set_default_name(struct net_if* iface) {
    char name[CONFIG_NET_INTERFACE_NAME_LEN + 1];
    int  ret;

    if (net_if_is_wifi(iface)) {
        static int wlan_count;

        snprintk(name, sizeof(name), "wlan%d", wlan_count++);
    }
    else if (IS_ENABLED(CONFIG_NET_L2_ETHERNET) &&
             (net_if_l2(iface) == &NET_L2_GET_NAME(ETHERNET))) {
        static int eth_count;

        snprintk(name, sizeof(name), "eth%d", eth_count++);
    }
    else if (IS_ENABLED(CONFIG_NET_L2_IEEE802154) &&
             (net_if_l2(iface) == &NET_L2_GET_NAME(IEEE802154))) {
        static int ieee_count;

        snprintk(name, sizeof(name), "ieee%d", ieee_count++);
    }
    else if (IS_ENABLED(CONFIG_NET_L2_DUMMY) &&
             (net_if_l2(iface) == &NET_L2_GET_NAME(DUMMY))) {
        static int dummy_count;

        snprintk(name, sizeof(name), "dummy%d", dummy_count++);
    }
    else if (IS_ENABLED(CONFIG_NET_L2_CANBUS_RAW) &&
             (net_if_l2(iface) == &NET_L2_GET_NAME(CANBUS_RAW))) {
        static int can_count;

        snprintk(name, sizeof(name), "can%d", can_count++);
    }
    else if (IS_ENABLED(CONFIG_NET_L2_PPP) &&
             (net_if_l2(iface) == &NET_L2_GET_NAME(PPP))) {
        static int ppp_count;

        snprintk(name, sizeof(name), "ppp%d", ppp_count++);
    }
    else if (IS_ENABLED(CONFIG_NET_L2_OPENTHREAD) &&
             (net_if_l2(iface) == &NET_L2_GET_NAME(OPENTHREAD))) {
        static int thread_count;

        snprintk(name, sizeof(name), "thread%d", thread_count++);
    }
    else if (IS_ENABLED(CONFIG_NET_VLAN) &&
             (net_if_l2(iface) == &NET_L2_GET_NAME(VIRTUAL))) {
        static int vlan_count;

        snprintk(name, sizeof(name), "vlan%d", vlan_count++);
    }
    else {
        static int net_count;

        snprintk(name, sizeof(name), "net%d", net_count++);
    }

    ret = net_if_set_name(iface, name);
    if (ret < 0) {
        NET_WARN("Cannot set default name for interface %d (%p) (%d)",
                 net_if_get_by_iface(iface), iface, ret);
    }
}
#endif /* CONFIG_NET_INTERFACE_NAME */

void net_if_init(void) {
    int if_count = 0;

    NET_DBG("");

    k_mutex_lock(&lock, K_FOREVER);

    net_tc_tx_init();

    STRUCT_SECTION_FOREACH(net_if, iface) {
        #if defined(CONFIG_NET_INTERFACE_NAME)
        memset(net_if_get_config(iface)->name, 0,
               sizeof(iface->config.name));
        #endif

        init_iface(iface);

        #if defined(CONFIG_NET_INTERFACE_NAME)
        /* If the driver did not set the name, then set
         * a default name for the network interface.
         */
        if (net_if_get_config(iface)->name[0] == '\0') {
            set_default_name(iface);
        }
        #endif

        net_stats_prometheus_init(iface);

        if_count++;
    }

    if (if_count == 0) {
        NET_ERR("There is no network interface to work with!");
        goto out;
    }

    #if defined(CONFIG_ASSERT)
    /* Do extra check that verifies that interface count is properly
     * done.
     */
    int count_if;

    NET_IFACE_COUNT(&count_if);
    NET_ASSERT(count_if == if_count);
    #endif

    iface_ipv6_init(if_count);
    iface_ipv4_init(if_count);
    iface_router_init();

    #if defined(CONFIG_NET_PKT_TIMESTAMP_THREAD)
    k_thread_create(&tx_thread_ts, tx_ts_stack,
                    K_KERNEL_STACK_SIZEOF(tx_ts_stack),
                    net_tx_ts_thread,
                    NULL, NULL, NULL, K_PRIO_COOP(1), 0, K_NO_WAIT);
    k_thread_name_set(&tx_thread_ts, "tx_tstamp");
    #endif /* CONFIG_NET_PKT_TIMESTAMP_THREAD */

out :
    k_mutex_unlock(&lock);
}

void net_if_post_init(void) {
    bool is_set;

    NET_DBG("");

    /* After TX is running, attempt to bring the interface up */
    STRUCT_SECTION_FOREACH(net_if, iface) {
        is_set = net_if_flag_is_set(iface, NET_IF_NO_AUTO_START);
        if (is_set == false) {
            net_if_up(iface);
        }
    }
}<|MERGE_RESOLUTION|>--- conflicted
+++ resolved
@@ -313,7 +313,7 @@
     }
     else {
         net_stats_update_bytes_sent(iface, status);
-		conn_mgr_if_used(iface);
+        conn_mgr_if_used(iface);
     }
 
     if (context != NULL) {
@@ -5602,7 +5602,6 @@
 #endif
 }
 
-<<<<<<< HEAD
 static void notify_iface_up(struct net_if* iface) {
     /* In many places it's assumed that link address was set with
      * net_if_set_link_addr(). Better check that now.
@@ -5638,7 +5637,6 @@
 }
 
 static void notify_iface_down(struct net_if* iface) {
-    net_tcp_close_all_for_iface(iface);
     net_if_flag_clear(iface, NET_IF_RUNNING);
     net_mgmt_event_notify(NET_EVENT_IF_DOWN, iface);
     net_virtual_disable(iface);
@@ -5649,6 +5647,12 @@
         clear_joined_ipv6_mcast_groups(iface);
         clear_joined_ipv4_mcast_groups(iface);
         net_ipv4_autoconf_reset(iface);
+    }
+
+    if (IS_ENABLED(CONFIG_NET_NATIVE_TCP)) {
+        net_if_unlock(iface);
+        net_tcp_close_all_for_iface(iface);
+        net_if_lock(iface);
     }
 }
 
@@ -5809,62 +5813,6 @@
     }
 
     init_igmp(iface);
-=======
-static void notify_iface_up(struct net_if *iface)
-{
-	/* In many places it's assumed that link address was set with
-	 * net_if_set_link_addr(). Better check that now.
-	 */
-	if (IS_ENABLED(CONFIG_NET_L2_CANBUS_RAW) &&
-	    IS_ENABLED(CONFIG_NET_SOCKETS_CAN) &&
-	    (net_if_l2(iface) == &NET_L2_GET_NAME(CANBUS_RAW)))	{
-		/* CAN does not require link address. */
-	} else {
-		if (!net_if_is_offloaded(iface)) {
-			NET_ASSERT(net_if_get_link_addr(iface)->len > 0);
-		}
-	}
-
-	net_if_flag_set(iface, NET_IF_RUNNING);
-	net_mgmt_event_notify(NET_EVENT_IF_UP, iface);
-	net_virtual_enable(iface);
-
-	/* If the interface is only having point-to-point traffic then we do
-	 * not need to run DAD etc for it.
-	 */
-	if (!net_if_is_offloaded(iface) &&
-	    !(l2_flags_get(iface) & NET_L2_POINT_TO_POINT)) {
-		/* Make sure that we update the IPv6 addresses and join the
-		 * multicast groups.
-		 */
-		rejoin_multicast_groups(iface);
-		iface_ipv6_start(iface);
-		iface_ipv4_start(iface);
-		net_ipv4_autoconf_start(iface);
-	}
-}
-
-static void notify_iface_down(struct net_if *iface)
-{
-	net_if_flag_clear(iface, NET_IF_RUNNING);
-	net_mgmt_event_notify(NET_EVENT_IF_DOWN, iface);
-	net_virtual_disable(iface);
-
-	if (!net_if_is_offloaded(iface) &&
-	    !(l2_flags_get(iface) & NET_L2_POINT_TO_POINT)) {
-		iface_ipv6_stop(iface);
-		clear_joined_ipv6_mcast_groups(iface);
-		clear_joined_ipv4_mcast_groups(iface);
-		net_ipv4_autoconf_reset(iface);
-	}
-
-	if (IS_ENABLED(CONFIG_NET_NATIVE_TCP)) {
-		net_if_unlock(iface);
-		net_tcp_close_all_for_iface(iface);
-		net_if_lock(iface);
-	}
-}
->>>>>>> 9ef73c88
 
 done :
     net_if_flag_set(iface, NET_IF_UP);
