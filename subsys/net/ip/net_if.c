/*
 * Copyright (c) 2016 Intel Corporation.
 * Copyright (c) 2023 Nordic Semiconductor ASA
 *
 * SPDX-License-Identifier: Apache-2.0
 */

#include <zephyr/logging/log.h>
LOG_MODULE_REGISTER(net_if, CONFIG_NET_IF_LOG_LEVEL);

#include <zephyr/init.h>
#include <zephyr/kernel.h>
#include <zephyr/linker/sections.h>
#include <zephyr/random/random.h>
#include <zephyr/internal/syscall_handler.h>
#include <stdlib.h>
#include <string.h>
#include <zephyr/net/igmp.h>
#include <zephyr/net/net_core.h>
#include <zephyr/net/net_event.h>
#include <zephyr/net/net_pkt.h>
#include <zephyr/net/net_if.h>
#include <zephyr/net/net_mgmt.h>
#include <zephyr/net/ethernet.h>
#include <zephyr/net/offloaded_netdev.h>
#include <zephyr/net/virtual.h>
#include <zephyr/sys/iterable_sections.h>

#include "net_private.h"
#include "ipv4.h"
#include "ipv6.h"
#include "ipv4_autoconf_internal.h"

#include "net_stats.h"

#define REACHABLE_TIME (MSEC_PER_SEC * 30) /* in ms */
/*
 * split the min/max random reachable factors into numerator/denominator
 * so that integer-based math works better
 */
#define MIN_RANDOM_NUMER (1)
#define MIN_RANDOM_DENOM (2)
#define MAX_RANDOM_NUMER (3)
#define MAX_RANDOM_DENOM (2)

static K_MUTEX_DEFINE(lock);

/* net_if dedicated section limiters */
extern struct net_if _net_if_list_start[];
extern struct net_if _net_if_list_end[];

static struct net_if* default_iface;

#if defined(CONFIG_NET_NATIVE_IPV4) || defined(CONFIG_NET_NATIVE_IPV6)
static struct net_if_router routers[CONFIG_NET_MAX_ROUTERS];
static struct k_work_delayable router_timer;
static sys_slist_t active_router_timers;
#endif

#if defined(CONFIG_NET_NATIVE_IPV6)
/* Timer that triggers network address renewal */
static struct k_work_delayable address_lifetime_timer;

/* Track currently active address lifetime timers */
static sys_slist_t active_address_lifetime_timers;

/* Timer that triggers IPv6 prefix lifetime */
static struct k_work_delayable prefix_lifetime_timer;

/* Track currently active IPv6 prefix lifetime timers */
static sys_slist_t active_prefix_lifetime_timers;

#if defined(CONFIG_NET_IPV6_DAD)
/** Duplicate address detection (DAD) timer */
static struct k_work_delayable dad_timer;
static sys_slist_t active_dad_timers;
#endif

#if defined(CONFIG_NET_IPV6_ND)
static struct k_work_delayable rs_timer;
static sys_slist_t active_rs_timers;
#endif

static struct {
    struct net_if_ipv6 ipv6;
    struct net_if* iface;
} ipv6_addresses[CONFIG_NET_IF_MAX_IPV6_COUNT];
#endif /* CONFIG_NET_IPV6 */

#if defined(CONFIG_NET_NATIVE_IPV4)
static struct {
    struct net_if_ipv4 ipv4;
    struct net_if* iface;
} ipv4_addresses[CONFIG_NET_IF_MAX_IPV4_COUNT];
#endif /* CONFIG_NET_IPV4 */

/* We keep track of the link callbacks in this list.
 */
static sys_slist_t link_callbacks;

#if defined(CONFIG_NET_NATIVE_IPV4) || defined(CONFIG_NET_NATIVE_IPV6)
/* Multicast join/leave tracking.
 */
static sys_slist_t mcast_monitor_callbacks;
#endif

#if defined(CONFIG_NET_PKT_TIMESTAMP_THREAD)
#if !defined(CONFIG_NET_PKT_TIMESTAMP_STACK_SIZE)
#define CONFIG_NET_PKT_TIMESTAMP_STACK_SIZE 1024
#endif

K_KERNEL_STACK_DEFINE(tx_ts_stack, CONFIG_NET_PKT_TIMESTAMP_STACK_SIZE);
K_FIFO_DEFINE(tx_ts_queue);

static struct k_thread tx_thread_ts;

/* We keep track of the timestamp callbacks in this list.
 */
static sys_slist_t timestamp_callbacks;
#endif /* CONFIG_NET_PKT_TIMESTAMP_THREAD */

#if CONFIG_NET_IF_LOG_LEVEL >= LOG_LEVEL_DBG
#define debug_check_packet(pkt)                                 \
    do {                                                        \
        NET_DBG("Processing (pkt %p, prio %d) network packet "  \
                "iface %p/%d",                                  \
                pkt, net_pkt_priority(pkt),                     \
                net_pkt_iface(pkt),                             \
                net_if_get_by_iface(net_pkt_iface(pkt)));       \
                                                                \
        NET_ASSERT(pkt->frags);                                 \
    } while (0)
#else
#define debug_check_packet(...)
#endif /* CONFIG_NET_IF_LOG_LEVEL >= LOG_LEVEL_DBG */

struct net_if* z_impl_net_if_get_by_index(int index) {
    struct net_if* iface;

    if (index <= 0) {
        return (NULL);
    }

    iface = &_net_if_list_start[index - 1];
    if (iface >= _net_if_list_end) {
        NET_DBG("Index %d is too large", index);
        return (NULL);
    }

    return (iface);
}

#ifdef CONFIG_USERSPACE
struct net_if* z_vrfy_net_if_get_by_index(int index) {
    struct net_if* iface;

    iface = net_if_get_by_index(index);
    if (iface == NULL) {
        return (NULL);
    }

    if (!k_object_is_valid(iface, K_OBJ_NET_IF)) {
        return (NULL);
    }

    return (iface);
}

#include <syscalls/net_if_get_by_index_mrsh.c>
#endif

static inline void net_context_send_cb(struct net_context* context,
                                       int status) {
    if (context == NULL) {
        return;
    }

    if (context->send_cb) {
        context->send_cb(context, status, context->user_data);
    }

    if (IS_ENABLED(CONFIG_NET_UDP) &&
        (net_context_get_proto(context) == IPPROTO_UDP)) {
        net_stats_update_udp_sent(net_context_get_iface(context));
    }
    else if (IS_ENABLED(CONFIG_NET_TCP) &&
             (net_context_get_proto(context) == IPPROTO_TCP)) {
        net_stats_update_tcp_seg_sent(net_context_get_iface(context));
    }
}

static void update_txtime_stats_detail(struct net_pkt* pkt,
                                       uint32_t start_time, uint32_t stop_time) {
    uint32_t val;
    uint32_t prev;

    ARG_UNUSED(stop_time);

    prev = start_time;
    for (int i = 0; i < net_pkt_stats_tick_count(pkt); i++) {
        if (!net_pkt_stats_tick(pkt)[i]) {
            break;
        }

        val  = net_pkt_stats_tick(pkt)[i] - prev;
        prev = net_pkt_stats_tick(pkt)[i];
        net_pkt_stats_tick(pkt)[i] = val;
    }
}

static bool net_if_tx(struct net_if* iface, struct net_pkt* pkt) {
    struct net_linkaddr ll_dst = {
        .addr = NULL
    };
    struct net_linkaddr_storage ll_dst_storage;
    struct net_context* context;
    int status;

    /* We collect send statistics for each socket priority if enabled */
    uint8_t pkt_priority;

    if (pkt == NULL) {
        return (false);
    }

    debug_check_packet(pkt);

    /* If there're any link callbacks, with such a callback receiving
     * a destination address, copy that address out of packet, just in
     * case packet is freed before callback is called.
     */
    if (!sys_slist_is_empty(&link_callbacks)) {
        if (net_linkaddr_set(&ll_dst_storage,
                             net_pkt_lladdr_dst(pkt)->addr,
                             net_pkt_lladdr_dst(pkt)->len) == 0) {
            ll_dst.addr = ll_dst_storage.addr;
            ll_dst.len  = ll_dst_storage.len;
            ll_dst.type = net_pkt_lladdr_dst(pkt)->type;
        }
    }

    context = net_pkt_context(pkt);

    if (net_if_flag_is_set(iface, NET_IF_LOWER_UP)) {
        if (IS_ENABLED(CONFIG_NET_PKT_TXTIME_STATS)) {
            pkt_priority = net_pkt_priority(pkt);

            if (IS_ENABLED(CONFIG_NET_PKT_TXTIME_STATS_DETAIL)) {
                /* Make sure the statistics information is not
                 * lost by keeping the net_pkt over L2 send.
                 */
                net_pkt_ref(pkt);
            }
        }

        net_if_tx_lock(iface);
        status = net_if_l2(iface)->send(iface, pkt);
        net_if_tx_unlock(iface);

        if (IS_ENABLED(CONFIG_NET_PKT_TXTIME_STATS)) {
            uint32_t end_tick = k_cycle_get_32();
            uint32_t create_time = net_pkt_create_time(pkt);

            net_pkt_set_tx_stats_tick(pkt, end_tick);

            net_stats_update_tc_tx_time(iface,
                                        pkt_priority,
                                        create_time,
                                        end_tick);

            if (IS_ENABLED(CONFIG_NET_PKT_TXTIME_STATS_DETAIL)) {
                update_txtime_stats_detail(pkt,
                                           create_time,
                                           end_tick);

                net_stats_update_tc_tx_time_detail(
                        iface, pkt_priority,
                        net_pkt_stats_tick(pkt));

                /* For TCP connections, we might keep the pkt
                 * longer so that we can resend it if needed.
                 * Because of that we need to clear the
                 * statistics here.
                 */
                net_pkt_stats_tick_reset(pkt);

                net_pkt_unref(pkt);
            }
        }
    }
    else {
        /* Drop packet if interface is not up */
        NET_WARN("iface %p is down", iface);
        status = -ENETDOWN;
    }

    if (status < 0) {
        net_pkt_unref(pkt);
    }
    else {
        net_stats_update_bytes_sent(iface, status);
    }

    if (context != NULL) {
        NET_DBG("Calling context send cb %p status %d",
                context, status);

        net_context_send_cb(context, status);
    }

    if (ll_dst.addr) {
        net_if_call_link_cb(iface, &ll_dst, status);
    }

    return (true);
}

void net_process_tx_packet(struct net_pkt* pkt) {
    struct net_if* iface;

    net_pkt_set_tx_stats_tick(pkt, k_cycle_get_32());

    iface = net_pkt_iface(pkt);

    net_if_tx(iface, pkt);

    #if defined(CONFIG_NET_POWER_MANAGEMENT)
    iface->tx_pending--;
    #endif
}

void net_if_queue_tx(struct net_if const* iface, struct net_pkt* pkt) {
    if (!net_pkt_filter_send_ok(pkt)) {
        /* silently drop the packet */
        net_pkt_unref(pkt);
        return;
    }

    uint8_t prio = net_pkt_priority(pkt);
    uint8_t tc   = (uint8_t)net_tx_priority2tc(prio);

    net_stats_update_tc_sent_pkt(iface, tc);
    net_stats_update_tc_sent_bytes(iface, tc, net_pkt_get_len(pkt));
    net_stats_update_tc_sent_priority(iface, tc, prio);

    /* For highest priority packet, skip the TX queue and push directly to
     * the driver. Also if there are no TX queue/thread, push the packet
     * directly to the driver.
     */
    if ((IS_ENABLED(CONFIG_NET_TC_SKIP_FOR_HIGH_PRIO) &&
        (prio >= NET_PRIORITY_CA)) || (NET_TC_TX_COUNT == 0)) {
        net_pkt_set_tx_stats_tick(pkt, k_cycle_get_32());

        net_if_tx(net_pkt_iface(pkt), pkt);
        return;
    }

    #if (NET_TC_TX_COUNT > 1)
    NET_DBG("TC %d with prio %d pkt %p", tc, prio, pkt);
    #endif

    #if defined(CONFIG_NET_POWER_MANAGEMENT)
    iface->tx_pending++;
    #endif

    if (!net_tc_submit_to_tx_queue(tc, pkt)) {
        #if defined(CONFIG_NET_POWER_MANAGEMENT)
        iface->tx_pending--
        #endif
        ;
    }
}

void net_if_stats_reset(struct net_if const* iface) {
    #if defined(CONFIG_NET_STATISTICS_PER_INTERFACE)
    STRUCT_SECTION_FOREACH(net_if, tmp) {
        if (iface == tmp) {
            net_if_lock(iface);
            memset(&iface->stats, 0, sizeof(iface->stats));
            net_if_unlock(iface);
            return;
        }
    }
    #else
    ARG_UNUSED(iface);
    #endif
}

void net_if_stats_reset_all(void) {
    #if defined(CONFIG_NET_STATISTICS_PER_INTERFACE)
    STRUCT_SECTION_FOREACH(net_if, iface) {
        net_if_lock(iface);
        memset(&iface->stats, 0, sizeof(iface->stats));
        net_if_unlock(iface);
    }
    #endif
}

static inline void init_iface(struct net_if* iface) {
    const struct net_if_api* api = net_if_get_device(iface)->api;

    if (!api || !api->init) {
        NET_ERR("Iface %p driver API init NULL", iface);
        return;
    }

    /* By default IPv4 and IPv6 are enabled for a given network interface.
     * These can be turned off later if needed.
     */
    #if defined(CONFIG_NET_NATIVE_IPV4)
    net_if_flag_set(iface, NET_IF_IPV4);
    #endif

    #if defined(CONFIG_NET_NATIVE_IPV6)
    net_if_flag_set(iface, NET_IF_IPV6);
    #endif

    net_virtual_init(iface);

    NET_DBG("On iface %p", iface);

    #ifdef CONFIG_USERSPACE
    k_object_init(iface);
    #endif

    k_mutex_init(&iface->lock);
    k_mutex_init(&iface->tx_lock);

    api->init(iface);
}

enum net_verdict net_if_send_data(struct net_if* iface, struct net_pkt* pkt) {
    struct net_context*  context = net_pkt_context(pkt);
    struct net_linkaddr* dst = net_pkt_lladdr_dst(pkt);
    enum net_verdict verdict = NET_OK;
    int status = -EIO;

    if (!net_if_flag_is_set(iface, NET_IF_LOWER_UP) ||
        net_if_flag_is_set(iface, NET_IF_SUSPENDED)) {
        /* Drop packet if interface is not up */
        NET_WARN("iface %p is down", iface);
        verdict = NET_DROP;
        status  = -ENETDOWN;
        goto done;
    }

    if (IS_ENABLED(CONFIG_NET_OFFLOAD) && !net_if_l2(iface)) {
        NET_WARN("no l2 for iface %p, discard pkt", iface);
        verdict = NET_DROP;
        goto done;
    }

    /* If the ll address is not set at all, then we must set
     * it here.
     * Workaround Linux bug, see:
     * https://github.com/zephyrproject-rtos/zephyr/issues/3111
     */
    if (!net_if_flag_is_set(iface, NET_IF_POINTOPOINT) &&
        !net_pkt_lladdr_src(pkt)->addr) {
        net_pkt_lladdr_src(pkt)->addr = net_pkt_lladdr_if(pkt)->addr;
        net_pkt_lladdr_src(pkt)->len  = net_pkt_lladdr_if(pkt)->len;
    }

    #if defined(CONFIG_NET_LOOPBACK)
    /* If the packet is destined back to us, then there is no need to do
     * additional checks, so let the packet through.
     */
    if (net_if_l2(iface) == &NET_L2_GET_NAME(DUMMY)) {
        goto done;
    }
    #endif

    /* Bypass the IP stack with SOCK_RAW/IPPROTO_RAW sockets */
    if (IS_ENABLED(CONFIG_NET_SOCKETS_PACKET) &&
        (context != NULL) && (net_context_get_type(context) == SOCK_RAW) &&
        (net_context_get_proto(context) == IPPROTO_RAW)) {
        goto done;
    }

    /* If the ll dst address is not set check if it is present in the nbr
     * cache.
     */
    if (IS_ENABLED(CONFIG_NET_IPV6) && net_pkt_family(pkt) == AF_INET6) {
        verdict = net_ipv6_prepare_for_send(pkt);
    }

    #if defined(CONFIG_NET_IPV4_FRAGMENT)
    if (net_pkt_family(pkt) == AF_INET) {
        verdict = net_ipv4_prepare_for_send(pkt);
    }
    #endif

done :
    /*   NET_OK in which case packet has checked successfully. In this case
     *   the net_context callback is called after successful delivery in
     *   net_if_tx_thread().
     *
     *   NET_DROP in which case we call net_context callback that will
     *   give the status to user application.
     *
     *   NET_CONTINUE in which case the sending of the packet is delayed.
     *   This can happen for example if we need to do IPv6 ND to figure
     *   out link layer address.
     */
    if (verdict == NET_DROP) {
        if (context != NULL) {
            NET_DBG("Calling ctx send cb %p verdict %d",
                    context, verdict);
            net_context_send_cb(context, status);
        }

        if (dst->addr != NULL) {
            net_if_call_link_cb(iface, dst, status);
        }
    }
    else if (verdict == NET_OK) {
        /* Packet is ready to be sent by L2, let's queue */
        net_if_queue_tx(iface, pkt);
    }

    return (verdict);
}

int net_if_set_link_addr_locked(struct net_if* iface,
                                uint8_t* addr, uint8_t len,
                                enum net_link_type type) {
    int ret;

    net_if_lock(iface);

    ret = net_if_set_link_addr_unlocked(iface, addr, len, type);

    net_if_unlock(iface);

    return (ret);
}

struct net_if* net_if_get_by_link_addr(struct net_linkaddr const* ll_addr) {
    STRUCT_SECTION_FOREACH(net_if, iface) {
        net_if_lock(iface);
        if (!memcmp(net_if_get_link_addr(iface)->addr, ll_addr->addr,
            ll_addr->len)) {
            net_if_unlock(iface);
            return (iface);
        }
        net_if_unlock(iface);
    }

    return (NULL);
}

struct net_if* net_if_lookup_by_dev(const struct device* dev) {
    STRUCT_SECTION_FOREACH(net_if, iface) {
        if (net_if_get_device(iface) == dev) {
            return (iface);
        }
    }

    return (NULL);
}

void net_if_set_default(struct net_if* iface) {
    default_iface = iface;
}

struct net_if* net_if_get_default(void) {
    struct net_if* iface = NULL;

    if (&_net_if_list_start[0] == &_net_if_list_end[0]) {
        return (NULL);
    }

    if (default_iface != NULL) {
        return (default_iface);
    }

    #if defined(CONFIG_NET_DEFAULT_IF_ETHERNET)
    iface = net_if_get_first_by_type(&NET_L2_GET_NAME(ETHERNET));
    #endif

    #if defined(CONFIG_NET_DEFAULT_IF_IEEE802154)
    iface = net_if_get_first_by_type(&NET_L2_GET_NAME(IEEE802154));
    #endif

    #if defined(CONFIG_NET_DEFAULT_IF_BLUETOOTH)
    iface = net_if_get_first_by_type(&NET_L2_GET_NAME(BLUETOOTH));
    #endif

    #if defined(CONFIG_NET_DEFAULT_IF_DUMMY)
    iface = net_if_get_first_by_type(&NET_L2_GET_NAME(DUMMY));
    #endif

    #if defined(CONFIG_NET_DEFAULT_IF_OFFLOAD)
    iface = net_if_get_first_by_type(NULL);
    #endif

    #if defined(CONFIG_NET_DEFAULT_IF_CANBUS_RAW)
    iface = net_if_get_first_by_type(&NET_L2_GET_NAME(CANBUS_RAW));
    #endif

    #if defined(CONFIG_NET_DEFAULT_IF_PPP)
    iface = net_if_get_first_by_type(&NET_L2_GET_NAME(PPP));
    #endif

    #if defined(CONFIG_NET_DEFAULT_IF_UP)
    iface = net_if_get_first_up();
    #endif

    #if defined(CONFIG_NET_DEFAULT_IF_WIFI)
    iface = net_if_get_first_wifi();
    #endif

    return iface ? iface : _net_if_list_start;
}

struct net_if* net_if_get_first_by_type(const struct net_l2* l2) {
    STRUCT_SECTION_FOREACH(net_if, iface) {
        if (IS_ENABLED(CONFIG_NET_OFFLOAD) &&
            !l2 && net_if_offload(iface)) {
            return (iface);
        }

        if (net_if_l2(iface) == l2) {
            return (iface);
        }
    }

    return (NULL);
}

struct net_if* net_if_get_first_up(void) {
    STRUCT_SECTION_FOREACH(net_if, iface) {
        if (net_if_flag_is_set(iface, NET_IF_UP)) {
            return (iface);
        }
    }

    return (NULL);
}

static enum net_l2_flags l2_flags_get(struct net_if* iface) {
    enum net_l2_flags flags = 0;
    struct net_l2 const* l2;

    l2 = net_if_l2(iface);
    if ((l2 != NULL) && (l2->get_flags != NULL)) {
        flags = l2->get_flags(iface);
    }

    return (flags);
}

#if defined(CONFIG_NET_NATIVE_IPV4) || defined(CONFIG_NET_NATIVE_IPV6)
/* Return how many bits are shared between two IP addresses */
static uint8_t get_ipaddr_diff(uint8_t const* src, uint8_t const* dst, int addr_len) {
    uint8_t xor;
    uint8_t len = 0U;

    for (uint8_t j = 0U; j < addr_len; j++) {
        if (src[j] == dst[j]) {
            len += 8U;
        }
        else {
            xor = src[j] ^ dst[j];
            for (uint8_t k = 0U; k < 8; k++) {
                if (!(xor & 0x80)) {
                    len++;
                    xor <<= 1;
                }
                else {
                    break;
                }
            }
            break;
        }
    }

    return (len);
}

static struct net_if_router* iface_router_lookup(struct net_if const* iface,
                                                 uint8_t family, void* addr) {
    struct net_if_router* router = NULL;

    k_mutex_lock(&lock, K_FOREVER);

    for (int i = 0; i < CONFIG_NET_MAX_ROUTERS; i++) {
        if (!routers[i].is_used ||
            routers[i].address.family != family ||
            routers[i].iface != iface) {
            continue;
        }

        if ((IS_ENABLED(CONFIG_NET_IPV6) && family == AF_INET6 &&
             net_ipv6_addr_cmp(net_if_router_ipv6(&routers[i]),
                               (struct in6_addr*)addr)) ||
            (IS_ENABLED(CONFIG_NET_IPV4) && family == AF_INET &&
             net_ipv4_addr_cmp(net_if_router_ipv4(&routers[i]),
                               (struct in_addr*)addr))) {
            router = &routers[i];
            goto out;
        }
    }

out :
    k_mutex_unlock(&lock);

    return (router);
}

static void iface_router_notify_deletion(struct net_if_router* router,
                                         char const* delete_reason) {
    if (IS_ENABLED(CONFIG_NET_IPV6) &&
        (router->address.family == AF_INET6)) {
        NET_DBG("IPv6 router %s %s",
                net_sprint_ipv6_addr(net_if_router_ipv6(router)),
                delete_reason);

        net_mgmt_event_notify_with_info(NET_EVENT_IPV6_ROUTER_DEL,
                                        router->iface,
                                        &router->address.in6_addr,
                                        sizeof(struct in6_addr));
    }
    else if (IS_ENABLED(CONFIG_NET_IPV4) &&
             (router->address.family == AF_INET)) {
        NET_DBG("IPv4 router %s %s",
                net_sprint_ipv4_addr(net_if_router_ipv4(router)),
                delete_reason);

        net_mgmt_event_notify_with_info(NET_EVENT_IPV4_ROUTER_DEL,
                                        router->iface,
                                        &router->address.in_addr,
                                        sizeof(struct in6_addr));
    }
}

static inline int32_t iface_router_ends(const struct net_if_router* router,
                                        uint32_t now) {
    uint32_t ends = router->life_start;

    ends += (MSEC_PER_SEC * router->lifetime);

    /* Signed number of ms until router lifetime ends */
    return (int32_t)(ends - now);
}

static void iface_router_update_timer(uint32_t now) {
    struct net_if_router* router;
    struct net_if_router* next;
    uint32_t new_delay = UINT32_MAX;

    k_mutex_lock(&lock, K_FOREVER);

    SYS_SLIST_FOR_EACH_CONTAINER_SAFE_WITH_TYPE(&active_router_timers,
                                                struct net_if_router,
                                                router, next, node) {
        int32_t ends = iface_router_ends(router, now);

        if (ends <= 0) {
            new_delay = 0;
            break;
        }

        new_delay = MIN((uint32_t)ends, new_delay);
    }

    if (new_delay == UINT32_MAX) {
        k_work_cancel_delayable(&router_timer);
    }
    else {
        k_work_reschedule(&router_timer, K_MSEC(new_delay));
    }

    k_mutex_unlock(&lock);
}

static void iface_router_expired(struct k_work* work) {
    uint32_t current_time = k_uptime_get_32();
    struct net_if_router* router;
    struct net_if_router* next;
    sys_snode_t* prev_node = NULL;

    ARG_UNUSED(work);

    k_mutex_lock(&lock, K_FOREVER);

    SYS_SLIST_FOR_EACH_CONTAINER_SAFE_WITH_TYPE(&active_router_timers,
                                                struct net_if_router,
                                                router, next, node) {
        int32_t ends = iface_router_ends(router, current_time);

        if (ends > 0) {
            /* We have to loop on all active routers as their
             * lifetime differ from each other.
             */
            prev_node = &router->node;
            continue;
        }

        iface_router_notify_deletion(router, "has expired");
        sys_slist_remove(&active_router_timers,
                         prev_node, &router->node);
        router->is_used = false;
    }

    iface_router_update_timer(current_time);

    k_mutex_unlock(&lock);
}

static struct net_if_router* iface_router_add(struct net_if* iface,
                                              uint8_t family, void* addr,
                                              bool is_default,
                                              uint16_t lifetime) {
    struct net_if_router* router = NULL;

    k_mutex_lock(&lock, K_FOREVER);

    for (int i = 0; i < CONFIG_NET_MAX_ROUTERS; i++) {
        if (routers[i].is_used) {
            continue;
        }

        routers[i].is_used        = true;
        routers[i].iface          = iface;
        routers[i].address.family = family;

        if (lifetime) {
            routers[i].is_default  = true;
            routers[i].is_infinite = false;
            routers[i].lifetime    = lifetime;
            routers[i].life_start  = k_uptime_get_32();

            sys_slist_append(&active_router_timers,
                             &routers[i].node);

            iface_router_update_timer(routers[i].life_start);
        }
        else {
            routers[i].is_default  = false;
            routers[i].is_infinite = true;
            routers[i].lifetime    = 0;
        }

        if (IS_ENABLED(CONFIG_NET_IPV6) && family == AF_INET6) {
            memcpy(net_if_router_ipv6(&routers[i]), addr,
                   sizeof(struct in6_addr));
            net_mgmt_event_notify_with_info(
                            NET_EVENT_IPV6_ROUTER_ADD, iface,
                            &routers[i].address.in6_addr,
                            sizeof(struct in6_addr));

            NET_DBG("interface %p router %s lifetime %u default %d "
                    "added", iface,
                    net_sprint_ipv6_addr((struct in6_addr*)addr),
                    lifetime, routers[i].is_default);
        }
        else if (IS_ENABLED(CONFIG_NET_IPV4) && (family == AF_INET)) {
            memcpy(net_if_router_ipv4(&routers[i]), addr,
                   sizeof(struct in_addr));
            routers[i].is_default = is_default;

            net_mgmt_event_notify_with_info(
                            NET_EVENT_IPV4_ROUTER_ADD, iface,
                            &routers[i].address.in_addr,
                            sizeof(struct in_addr));

            NET_DBG("interface %p router %s lifetime %u default %d "
                    "added", iface,
                    net_sprint_ipv4_addr((struct in_addr*)addr),
                    lifetime, is_default);
        }

        router = &routers[i];
        goto out;
    }

out :
    k_mutex_unlock(&lock);

    return (router);
}

static bool iface_router_rm(struct net_if_router* router) {
    bool ret = false;

    k_mutex_lock(&lock, K_FOREVER);

    if (!router->is_used) {
        goto out;
    }

    iface_router_notify_deletion(router, "has been removed");

    /* We recompute the timer if only the router was time limited */
    if (sys_slist_find_and_remove(&active_router_timers, &router->node)) {
        iface_router_update_timer(k_uptime_get_32());
    }

    router->is_used = false;
    ret = true;

out :
    k_mutex_unlock(&lock);

    return (ret);
}

void net_if_router_rm(struct net_if_router* router) {
    k_mutex_lock(&lock, K_FOREVER);

    router->is_used = false;

    /* FIXME - remove timer */

    k_mutex_unlock(&lock);
}

static struct net_if_router* iface_router_find_default(struct net_if const* iface,
                                                       uint8_t family, void const* addr) {
    struct net_if_router* router = NULL;

    /* TODO: addr will need to be handled */
    ARG_UNUSED(addr);

    k_mutex_lock(&lock, K_FOREVER);

    for (int i = 0; i < CONFIG_NET_MAX_ROUTERS; i++) {
        if (!routers[i].is_used    ||
            !routers[i].is_default ||
            routers[i].address.family != family) {
            continue;
        }

        if (iface && (iface != routers[i].iface)) {
            continue;
        }

        router = &routers[i];
        goto out;
    }

out :
    k_mutex_unlock(&lock);

    return (router);
}

static void iface_router_init(void) {
    k_work_init_delayable(&router_timer, iface_router_expired);
    sys_slist_init(&active_router_timers);
}
#else
#define iface_router_init(...)
#endif

#if defined(CONFIG_NET_NATIVE_IPV4) || defined(CONFIG_NET_NATIVE_IPV6)
void net_if_mcast_mon_register(struct net_if_mcast_monitor* mon,
                               struct net_if* iface,
                               net_if_mcast_callback_t cb) {
    k_mutex_lock(&lock, K_FOREVER);

    sys_slist_find_and_remove(&mcast_monitor_callbacks, &mon->node);
    sys_slist_prepend(&mcast_monitor_callbacks, &mon->node);

    mon->iface = iface;
    mon->cb    = cb;

    k_mutex_unlock(&lock);
}

void net_if_mcast_mon_unregister(struct net_if_mcast_monitor* mon) {
    k_mutex_lock(&lock, K_FOREVER);

    sys_slist_find_and_remove(&mcast_monitor_callbacks, &mon->node);

    k_mutex_unlock(&lock);
}

void net_if_mcast_monitor(struct net_if* iface,
                          const struct net_addr* addr,
                          bool is_joined) {
    struct net_if_mcast_monitor* mon;
    struct net_if_mcast_monitor* tmp;

    k_mutex_lock(&lock, K_FOREVER);

    SYS_SLIST_FOR_EACH_CONTAINER_SAFE_WITH_TYPE(&mcast_monitor_callbacks,
                                                struct net_if_mcast_monitor,
                                                mon, tmp, node) {
        if ((iface == mon->iface) || (mon->iface == NULL)) {
            mon->cb(iface, addr, is_joined);
        }
    }

    k_mutex_unlock(&lock);
}
#else
#define net_if_mcast_mon_register(...)
#define net_if_mcast_mon_unregister(...)
#define net_if_mcast_monitor(...)
#endif

#if defined(CONFIG_NET_NATIVE_IPV6)
int net_if_config_ipv6_get(struct net_if* iface, struct net_if_ipv6** ipv6) {
    int ret = 0;

    net_if_lock(iface);

    if (!net_if_flag_is_set(iface, NET_IF_IPV6)) {
        ret = -ENOTSUP;
        goto out;
    }

    if (iface->config.ip.ipv6) {
        if (ipv6) {
            *ipv6 = iface->config.ip.ipv6;
        }

        goto out;
    }

    k_mutex_lock(&lock, K_FOREVER);

    for (int i = 0; i < ARRAY_SIZE(ipv6_addresses); i++) {
        if (ipv6_addresses[i].iface) {
            continue;
        }

        iface->config.ip.ipv6   = &ipv6_addresses[i].ipv6;
        ipv6_addresses[i].iface = iface;

        if (ipv6) {
            *ipv6 = &ipv6_addresses[i].ipv6;
        }

        k_mutex_unlock(&lock);
        goto out;
    }

    k_mutex_unlock(&lock);

    ret = -ESRCH;

out :
    net_if_unlock(iface);

    return (ret);
}

int net_if_config_ipv6_put(struct net_if* iface) {
    int ret = 0;

    net_if_lock(iface);

    if (!net_if_flag_is_set(iface, NET_IF_IPV6)) {
        ret = -ENOTSUP;
        goto out;
    }

    if (!iface->config.ip.ipv6) {
        ret = -EALREADY;
        goto out;
    }

    k_mutex_lock(&lock, K_FOREVER);

    for (int i = 0; i < ARRAY_SIZE(ipv6_addresses); i++) {
        if (ipv6_addresses[i].iface != iface) {
            continue;
        }

        iface->config.ip.ipv6   = NULL;
        ipv6_addresses[i].iface = NULL;

        k_mutex_unlock(&lock);
        goto out;
    }

    k_mutex_unlock(&lock);

    ret = -ESRCH;

out :
    net_if_unlock(iface);

    return (ret);
}

#if defined(CONFIG_NET_IPV6_MLD)
static void join_mcast_allnodes(struct net_if* iface) {
    struct in6_addr addr;
    int ret;

    net_ipv6_addr_create_ll_allnodes_mcast(&addr);

    ret = net_ipv6_mld_join(iface, &addr);
    if ((ret < 0) && (ret != -EALREADY)) {
        NET_ERR("Cannot join all nodes address %s (%d)",
                net_sprint_ipv6_addr(&addr), ret);
    }
}

static void join_mcast_solicit_node(struct net_if* iface,
                                    struct in6_addr const* my_addr) {
    struct in6_addr addr;
    int ret;

    /* Join to needed multicast groups, RFC 4291 ch 2.8 */
    net_ipv6_addr_create_solicited_node(my_addr, &addr);

    ret = net_ipv6_mld_join(iface, &addr);
    if ((ret < 0) && (ret != -EALREADY)) {
        NET_ERR("Cannot join solicit node address %s (%d)",
                net_sprint_ipv6_addr(&addr), ret);
    }
}

static void leave_mcast_all(struct net_if* iface) {
    struct net_if_ipv6 const* ipv6;

    ipv6 = iface->config.ip.ipv6;
    if (ipv6 == NULL) {
        return;
    }

    for (int i = 0; i < NET_IF_MAX_IPV6_MADDR; i++) {
        if (!ipv6->mcast[i].is_used ||
            !ipv6->mcast[i].is_joined) {
            continue;
        }

        net_ipv6_mld_leave(iface, &ipv6->mcast[i].address.in6_addr);
    }
}

static void join_mcast_nodes(struct net_if* iface, struct in6_addr const* addr) {
    enum net_l2_flags flags;

    flags = l2_flags_get(iface);
    if (flags & NET_L2_MULTICAST) {
        join_mcast_allnodes(iface);

        if (!(flags & NET_L2_MULTICAST_SKIP_JOIN_SOLICIT_NODE)) {
            join_mcast_solicit_node(iface, addr);
        }
    }
}
#else
#define join_mcast_allnodes(...)
#define join_mcast_solicit_node(...)
#define leave_mcast_all(...)
#define join_mcast_nodes(...)
#endif /* CONFIG_NET_IPV6_MLD */

#if defined(CONFIG_NET_IPV6_DAD)
#define DAD_TIMEOUT 100U /* ms */

static void dad_timeout(struct k_work* work) {
    uint32_t current_time = k_uptime_get_32();
    struct net_if_addr* ifaddr;
    struct net_if_addr* next;
    int32_t delay = -1;
    sys_slist_t expired_list;

    ARG_UNUSED(work);

    sys_slist_init(&expired_list);

    k_mutex_lock(&lock, K_FOREVER);

    SYS_SLIST_FOR_EACH_CONTAINER_SAFE(&active_dad_timers,
                                      ifaddr, next, dad_node) {
        /* DAD entries are ordered by construction.  Stop when
         * we find one that hasn't expired.
         */
        delay = (int32_t)(ifaddr->dad_start +
                          DAD_TIMEOUT - current_time);
        if (delay > 0) {
            break;
        }

        /* Removing the ifaddr from active_dad_timers list */
        sys_slist_remove(&active_dad_timers, NULL, &ifaddr->dad_node);
        sys_slist_append(&expired_list, &ifaddr->dad_node);

        ifaddr = NULL;
    }

    if ((ifaddr != NULL) && (delay > 0)) {
        k_work_reschedule(&dad_timer, K_MSEC((uint32_t)delay));
    }

    k_mutex_unlock(&lock);

    SYS_SLIST_FOR_EACH_CONTAINER(&expired_list, ifaddr, dad_node) {
        struct net_if_addr const* tmp;
        struct net_if* iface;

        NET_DBG("DAD succeeded for %s",
                net_sprint_ipv6_addr(&ifaddr->address.in6_addr));

        ifaddr->addr_state = NET_ADDR_PREFERRED;

        /* Because we do not know the interface at this point,
         * we need to lookup for it.
         */
        iface = NULL;
        tmp   = net_if_ipv6_addr_lookup(&ifaddr->address.in6_addr,
                                        &iface);
        if (tmp == ifaddr) {
            net_mgmt_event_notify_with_info(
                            NET_EVENT_IPV6_DAD_SUCCEED,
                            iface, &ifaddr->address.in6_addr,
                            sizeof(struct in6_addr));

            /* The address gets added to neighbor cache which is not
             * needed in this case as the address is our own one.
             */
            net_ipv6_nbr_rm(iface, &ifaddr->address.in6_addr);
        }
    }
}

static void net_if_ipv6_start_dad(struct net_if* iface,
                                  struct net_if_addr* ifaddr) {
    ifaddr->addr_state = NET_ADDR_TENTATIVE;

    if (net_if_is_up(iface)) {
        NET_DBG("Interface %p ll addr %s tentative IPv6 addr %s",
                iface,
                net_sprint_ll_addr(net_if_get_link_addr(iface)->addr,
                                   net_if_get_link_addr(iface)->len),
                net_sprint_ipv6_addr(&ifaddr->address.in6_addr));

        ifaddr->dad_count = 1U;

        if (!net_ipv6_start_dad(iface, ifaddr)) {
            ifaddr->dad_start = k_uptime_get_32();

            k_mutex_lock(&lock, K_FOREVER);
            sys_slist_append(&active_dad_timers, &ifaddr->dad_node);
            k_mutex_unlock(&lock);

            /* FUTURE: use schedule, not reschedule. */
            if (!k_work_delayable_remaining_get(&dad_timer)) {
                k_work_reschedule(&dad_timer,
                                  K_MSEC(DAD_TIMEOUT));
            }
        }
    }
    else {
        NET_DBG("Interface %p is down, starting DAD for %s later.",
                iface,
                net_sprint_ipv6_addr(&ifaddr->address.in6_addr));
    }
}

void net_if_start_dad(struct net_if* iface) {
    struct net_if_addr const* ifaddr;
    struct net_if_ipv6* ipv6;
    struct in6_addr addr = {};
    int ret;

    net_if_lock(iface);

    NET_DBG("Starting DAD for iface %p", iface);

    ret = net_if_config_ipv6_get(iface, &ipv6);
    if (ret < 0) {
        if (ret != -ENOTSUP) {
            NET_WARN("Cannot do DAD IPv6 config is not valid.");
        }

        goto out;
    }

    if (ipv6 == NULL) {
        goto out;
    }

    net_ipv6_addr_create_iid(&addr, net_if_get_link_addr(iface));

    ifaddr = net_if_ipv6_addr_add(iface, &addr, NET_ADDR_AUTOCONF, 0);
    if (ifaddr == NULL) {
        NET_ERR("Cannot add %s address to interface %p, DAD fails",
                net_sprint_ipv6_addr(&addr), iface);
    }

    /* Start DAD for all the addresses that were added earlier when
     * the interface was down.
     */
    ARRAY_FOR_EACH(ipv6->unicast, i) {
        if (!ipv6->unicast[i].is_used ||
            (ipv6->unicast[i].address.family != AF_INET6) ||
            (&ipv6->unicast[i] == ifaddr) ||
            net_ipv6_is_addr_loopback(
                    &ipv6->unicast[i].address.in6_addr)) {
            continue;
        }

        net_if_ipv6_start_dad(iface, &ipv6->unicast[i]);
    }

out :
    net_if_unlock(iface);
}

void net_if_ipv6_dad_failed(struct net_if* iface, const struct in6_addr* addr) {
    struct net_if_addr const* ifaddr;

    net_if_lock(iface);

    ifaddr = net_if_ipv6_addr_lookup(addr, &iface);
    if (ifaddr == NULL) {
        NET_ERR("Cannot find %s address in interface %p",
                net_sprint_ipv6_addr(addr), iface);
        goto out;
    }

    net_mgmt_event_notify_with_info(NET_EVENT_IPV6_DAD_FAILED, iface,
                                    &ifaddr->address.in6_addr,
                                    sizeof(struct in6_addr));

    net_if_ipv6_addr_rm(iface, addr);

out :
    net_if_unlock(iface);
}

static inline void iface_ipv6_dad_init(void) {
    k_work_init_delayable(&dad_timer, dad_timeout);
    sys_slist_init(&active_dad_timers);
}

#else
static inline void net_if_ipv6_start_dad(struct net_if* iface,
                                         struct net_if_addr* ifaddr) {
    ifaddr->addr_state = NET_ADDR_PREFERRED;
}

#define iface_ipv6_dad_init(...)
#endif /* CONFIG_NET_IPV6_DAD */

#if defined(CONFIG_NET_IPV6_ND)
#define RS_TIMEOUT (1U * MSEC_PER_SEC)
#define RS_COUNT   3

static void rs_timeout(struct k_work* work) {
    uint32_t current_time = k_uptime_get_32();
    struct net_if_ipv6* ipv6;
    struct net_if_ipv6* next;
    int32_t delay = -1;
    sys_slist_t expired_list;

    ARG_UNUSED(work);

    sys_slist_init(&expired_list);

    k_mutex_lock(&lock, K_FOREVER);

    SYS_SLIST_FOR_EACH_CONTAINER_SAFE(&active_rs_timers,
                                      ipv6, next, rs_node) {
        /* RS entries are ordered by construction.  Stop when
         * we find one that hasn't expired.
         */
        delay = (int32_t)(ipv6->rs_start + RS_TIMEOUT - current_time);
        if (delay > 0) {
            break;
        }

        /* Removing the ipv6 from active_rs_timers list */
        sys_slist_remove(&active_rs_timers, NULL, &ipv6->rs_node);
        sys_slist_append(&expired_list, &ipv6->rs_node);

        ipv6 = NULL;
    }

    if ((ipv6 != NULL) && (delay > 0)) {
        k_work_reschedule(&rs_timer, K_MSEC(ipv6->rs_start +
                                            RS_TIMEOUT - current_time));
    }

    k_mutex_unlock(&lock);

    SYS_SLIST_FOR_EACH_CONTAINER(&expired_list, ipv6, rs_node) {
        struct net_if* iface = NULL;

        /* Did not receive RA yet. */
        ipv6->rs_count++;

        STRUCT_SECTION_FOREACH(net_if, tmp) {
            if (tmp->config.ip.ipv6 == ipv6) {
                iface = tmp;
                break;
            }
        }

        if (iface) {
            NET_DBG("RS no respond iface %p count %d",
                    iface, ipv6->rs_count);
            if (ipv6->rs_count < RS_COUNT) {
                net_if_start_rs(iface);
            }
        }
        else {
            NET_DBG("Interface IPv6 config %p not found", ipv6);
        }
    }
}

void net_if_start_rs(struct net_if* iface) {
    struct net_if_ipv6* ipv6;

    net_if_lock(iface);

    if (net_if_flag_is_set(iface, NET_IF_IPV6_NO_ND)) {
        goto out;
    }

    ipv6 = iface->config.ip.ipv6;
    if (ipv6 == NULL) {
        goto out;
    }

    NET_DBG("Starting ND/RS for iface %p", iface);

    if (!net_ipv6_start_rs(iface)) {
        ipv6->rs_start = k_uptime_get_32();

        k_mutex_lock(&lock, K_FOREVER);
        sys_slist_append(&active_rs_timers, &ipv6->rs_node);
        k_mutex_unlock(&lock);

        /* FUTURE: use schedule, not reschedule. */
        if (!k_work_delayable_remaining_get(&rs_timer)) {
            k_work_reschedule(&rs_timer, K_MSEC(RS_TIMEOUT));
        }
    }

out :
    net_if_unlock(iface);
}

void net_if_stop_rs(struct net_if* iface) {
    struct net_if_ipv6* ipv6;

    net_if_lock(iface);

    ipv6 = iface->config.ip.ipv6;
    if (ipv6 == NULL) {
        goto out;
    }

    NET_DBG("Stopping ND/RS for iface %p", iface);

    k_mutex_lock(&lock, K_FOREVER);
    sys_slist_find_and_remove(&active_rs_timers, &ipv6->rs_node);
    k_mutex_unlock(&lock);

out :
    net_if_unlock(iface);
}

static inline void iface_ipv6_nd_init(void) {
    k_work_init_delayable(&rs_timer, rs_timeout);
    sys_slist_init(&active_rs_timers);
}

#else
#define net_if_start_rs(...)
#define net_if_stop_rs(...)
#define iface_ipv6_nd_init(...)
#endif /* CONFIG_NET_IPV6_ND */

#if defined(CONFIG_NET_IPV6_ND) && defined(CONFIG_NET_NATIVE_IPV6)

void net_if_nbr_reachability_hint(struct net_if* iface, const struct in6_addr* ipv6_addr) {
    net_if_lock(iface);

    if (net_if_flag_is_set(iface, NET_IF_IPV6_NO_ND)) {
        goto out;
    }

    if (iface->config.ip.ipv6 == NULL) {
        goto out;
    }

    net_ipv6_nbr_reachability_hint(iface, ipv6_addr);

out :
    net_if_unlock(iface);
}

#endif

struct net_if_addr* net_if_ipv6_addr_lookup(const struct in6_addr* addr,
                                            struct net_if** ret) {
    struct net_if_addr* ifaddr = NULL;

    STRUCT_SECTION_FOREACH(net_if, iface) {
        struct net_if_ipv6* ipv6;

        net_if_lock(iface);

        ipv6 = iface->config.ip.ipv6;
        if (ipv6 == NULL) {
            net_if_unlock(iface);
            continue;
        }

        ARRAY_FOR_EACH(ipv6->unicast, i) {
            if (!ipv6->unicast[i].is_used ||
                ipv6->unicast[i].address.family != AF_INET6) {
                continue;
            }

            if (net_ipv6_is_prefix(
                        addr->s6_addr,
                        ipv6->unicast[i].address.in6_addr.s6_addr,
                        128)) {

                if (ret != NULL) {
                    *ret = iface;
                }

                ifaddr = &ipv6->unicast[i];
                net_if_unlock(iface);
                goto out;
            }
        }

        net_if_unlock(iface);
    }

out :
    return (ifaddr);
}

struct net_if_addr* net_if_ipv6_addr_lookup_by_iface(struct net_if* iface,
                                                     struct in6_addr const* addr) {
    struct net_if_addr* ifaddr = NULL;
    struct net_if_ipv6* ipv6;

    net_if_lock(iface);

    ipv6 = iface->config.ip.ipv6;
    if (ipv6 == NULL) {
        goto out;
    }

    ARRAY_FOR_EACH(ipv6->unicast, i) {
        if (!ipv6->unicast[i].is_used ||
            (ipv6->unicast[i].address.family != AF_INET6)) {
            continue;
        }

        if (net_ipv6_is_prefix(
                    addr->s6_addr,
                    ipv6->unicast[i].address.in6_addr.s6_addr,
                    128)) {
            ifaddr = &ipv6->unicast[i];
            goto out;
        }
    }

out :
    net_if_unlock(iface);

    return (ifaddr);
}

int z_impl_net_if_ipv6_addr_lookup_by_index(const struct in6_addr* addr) {
    struct net_if* iface;
    struct net_if_addr const* if_addr;

    if_addr = net_if_ipv6_addr_lookup(addr, &iface);
    if (if_addr == NULL) {
        return (0);
    }

    return net_if_get_by_iface(iface);
}

#ifdef CONFIG_USERSPACE
static inline int z_vrfy_net_if_ipv6_addr_lookup_by_index(
                                            const struct in6_addr* addr) {
    struct in6_addr addr_v6;

    K_OOPS(k_usermode_from_copy(&addr_v6, (void*)addr, sizeof(addr_v6)));

    return z_impl_net_if_ipv6_addr_lookup_by_index(&addr_v6);
}

#include <syscalls/net_if_ipv6_addr_lookup_by_index_mrsh.c>
#endif

static void address_expired(struct net_if_addr* ifaddr) {
    NET_DBG("IPv6 address %s is deprecated",
            net_sprint_ipv6_addr(&ifaddr->address.in6_addr));

    ifaddr->addr_state = NET_ADDR_DEPRECATED;

    sys_slist_find_and_remove(&active_address_lifetime_timers,
                              &ifaddr->lifetime.node);

    net_timeout_set(&ifaddr->lifetime, 0, 0);
}

static void address_lifetime_timeout(struct k_work* work) {
    uint32_t next_update  = UINT32_MAX;
    uint32_t current_time = k_uptime_get_32();
    struct net_if_addr* current;
    struct net_if_addr* next;

    ARG_UNUSED(work);

    k_mutex_lock(&lock, K_FOREVER);

    SYS_SLIST_FOR_EACH_CONTAINER_SAFE(&active_address_lifetime_timers,
                                      current, next, lifetime.node) {
        struct net_timeout* timeout = &current->lifetime;
        uint32_t this_update = net_timeout_evaluate(timeout,
                                                    current_time);

        if (this_update == 0U) {
            address_expired(current);
            continue;
        }

        if (this_update < next_update) {
            next_update = this_update;
        }

        if (current == next) {
            break;
        }
    }

    if (next_update != UINT32_MAX) {
        NET_DBG("Waiting for %d ms", (int32_t)next_update);

        k_work_reschedule(&address_lifetime_timer, K_MSEC(next_update));
    }

    k_mutex_unlock(&lock);
}

#if defined(CONFIG_NET_TEST)
void net_address_lifetime_timeout(void) {
    address_lifetime_timeout(NULL);
}
#endif

static void address_start_timer(struct net_if_addr* ifaddr, uint32_t vlifetime) {
    sys_slist_append(&active_address_lifetime_timers,
                     &ifaddr->lifetime.node);

    net_timeout_set(&ifaddr->lifetime, vlifetime, k_uptime_get_32());
    k_work_reschedule(&address_lifetime_timer, K_NO_WAIT);
}

void net_if_ipv6_addr_update_lifetime(struct net_if_addr* ifaddr,
                                      uint32_t vlifetime) {
    k_mutex_lock(&lock, K_FOREVER);

    NET_DBG("Updating expire time of %s by %u secs",
            net_sprint_ipv6_addr(&ifaddr->address.in6_addr),
            vlifetime);

    ifaddr->addr_state = NET_ADDR_PREFERRED;

    address_start_timer(ifaddr, vlifetime);

    k_mutex_unlock(&lock);
}

static struct net_if_addr* ipv6_addr_find(struct net_if* iface,
                                          struct in6_addr const* addr) {
    struct net_if_ipv6* ipv6 = iface->config.ip.ipv6;

    ARRAY_FOR_EACH(ipv6->unicast, i) {
        if (!ipv6->unicast[i].is_used) {
            continue;
        }

        if (net_ipv6_addr_cmp(
                    addr, &ipv6->unicast[i].address.in6_addr)) {

            return (&ipv6->unicast[i]);
        }
    }

    return (NULL);
}

static inline void net_if_addr_init(struct net_if_addr* ifaddr,
                                    struct in6_addr const* addr,
                                    enum net_addr_type addr_type,
                                    uint32_t vlifetime) {
    ifaddr->is_used        = true;
    ifaddr->address.family = AF_INET6;
    ifaddr->addr_type      = addr_type;
    net_ipaddr_copy(&ifaddr->address.in6_addr, addr);

    /* FIXME - set the mcast addr for this node */

    if (vlifetime) {
        ifaddr->is_infinite = false;

        NET_DBG("Expiring %s in %u secs",
                net_sprint_ipv6_addr(addr),
                vlifetime);

        net_if_ipv6_addr_update_lifetime(ifaddr, vlifetime);
    }
    else {
        ifaddr->is_infinite = true;
    }
}

struct net_if_addr* net_if_ipv6_addr_add(struct net_if* iface,
                                         struct in6_addr* addr,
                                         enum net_addr_type addr_type,
                                         uint32_t vlifetime) {
    struct net_if_addr* ifaddr = NULL;
    struct net_if_ipv6* ipv6;

    net_if_lock(iface);

    if (net_if_config_ipv6_get(iface, &ipv6) < 0) {
        goto out;
    }

    ifaddr = ipv6_addr_find(iface, addr);
    if (ifaddr) {
        goto out;
    }

    ARRAY_FOR_EACH(ipv6->unicast, i) {
        if (ipv6->unicast[i].is_used) {
            continue;
        }

        net_if_addr_init(&ipv6->unicast[i], addr, addr_type,
                         vlifetime);

        NET_DBG("[%zu] interface %p address %s type %s added", i,
                iface, net_sprint_ipv6_addr(addr),
                net_addr_type2str(addr_type));

        if (!(l2_flags_get(iface) & NET_L2_POINT_TO_POINT) &&
            !net_ipv6_is_addr_loopback(addr) &&
            !net_if_flag_is_set(iface, NET_IF_IPV6_NO_ND)) {
            /* RFC 4862 5.4.2
             * Before sending a Neighbor Solicitation, an interface
             * MUST join the all-nodes multicast address and the
             * solicited-node multicast address of the tentative
             * address.
             */
            /* The allnodes multicast group is only joined once as
             * net_ipv6_mld_join() checks if we have already
             * joined.
             */
            join_mcast_nodes(iface,
                             &ipv6->unicast[i].address.in6_addr);

            net_if_ipv6_start_dad(iface, &ipv6->unicast[i]);
        }
        else {
            /* If DAD is not done for point-to-point links, then
             * the address is usable immediately.
             */
            ipv6->unicast[i].addr_state = NET_ADDR_PREFERRED;
        }

        net_mgmt_event_notify_with_info(
                NET_EVENT_IPV6_ADDR_ADD, iface,
                &ipv6->unicast[i].address.in6_addr,
                sizeof(struct in6_addr));

        ifaddr = &ipv6->unicast[i];
        goto out;
    }

out :
    net_if_unlock(iface);

    return (ifaddr);
}

bool net_if_ipv6_addr_rm(struct net_if* iface, const struct in6_addr* addr) {
    bool ret = false;
    struct net_if_ipv6* ipv6;
    struct in6_addr maddr;
    int found = -1;
    unsigned int maddr_count = 0;

    NET_ASSERT(addr);

    net_if_lock(iface);

    ipv6 = iface->config.ip.ipv6;
    if (ipv6 == NULL) {
        goto out;
    }

    net_ipv6_addr_create_solicited_node(addr, &maddr);

    ARRAY_FOR_EACH(ipv6->unicast, i) {
        struct in6_addr unicast_maddr;

        if (!ipv6->unicast[i].is_used) {
            continue;
        }

        /* count how many times this solicited-node multicast address is identical
         * for all the used unicast addresses
         */
        net_ipv6_addr_create_solicited_node(&ipv6->unicast[i].address.in6_addr,
                                            &unicast_maddr);
        if (net_ipv6_addr_cmp(&maddr, &unicast_maddr)) {
            maddr_count++;
        }

        if (!net_ipv6_addr_cmp(&ipv6->unicast[i].address.in6_addr,
                               addr)) {
            continue;
        }

        found = i;
    }

    if (found >= 0) {
        if (!ipv6->unicast[found].is_infinite) {
            k_mutex_lock(&lock, K_FOREVER);

            sys_slist_find_and_remove(
                    &active_address_lifetime_timers,
                    &ipv6->unicast[found].lifetime.node);

            if (sys_slist_is_empty(
                        &active_address_lifetime_timers)) {
                k_work_cancel_delayable(
                        &address_lifetime_timer);
            }

            k_mutex_unlock(&lock);
        }

        #if defined(CONFIG_NET_IPV6_DAD)
        if (!net_if_flag_is_set(iface, NET_IF_IPV6_NO_ND)) {
            k_mutex_lock(&lock, K_FOREVER);
            sys_slist_find_and_remove(&active_dad_timers,
                                      &ipv6->unicast[found].dad_node);
            k_mutex_unlock(&lock);
        }
        #endif

        ipv6->unicast[found].is_used = false;

        if (maddr_count == 1) {
            /* remove the solicited-node multicast address only if no other
             * unicast address is also using it
             */
            net_if_ipv6_maddr_rm(iface, &maddr);
        }

        NET_DBG("[%d] interface %p address %s type %s removed",
                found, iface, net_sprint_ipv6_addr(addr),
                net_addr_type2str(ipv6->unicast[found].addr_type));

        /* Using the IPv6 address pointer here can give false
         * info if someone adds a new IP address into this position
         * in the address array. This is quite unlikely thou.
         */
        net_mgmt_event_notify_with_info(
                NET_EVENT_IPV6_ADDR_DEL,
                iface,
                &ipv6->unicast[found].address.in6_addr,
                sizeof(struct in6_addr));

        ret = true;
        goto out;
    }

out :
    net_if_unlock(iface);

    return (ret);
}

bool z_impl_net_if_ipv6_addr_add_by_index(int index,
                                          struct in6_addr* addr,
                                          enum net_addr_type addr_type,
                                          uint32_t vlifetime) {
    struct net_if* iface;

    iface = net_if_get_by_index(index);
    if (iface == NULL) {
        return (false);
    }

    return net_if_ipv6_addr_add(iface, addr, addr_type, vlifetime) ?
           true : false;
}

#ifdef CONFIG_USERSPACE
bool z_vrfy_net_if_ipv6_addr_add_by_index(int index,
                                          struct in6_addr* addr,
                                          enum net_addr_type addr_type,
                                          uint32_t vlifetime) {
    struct in6_addr addr_v6;
    struct net_if*  iface;

    iface = z_vrfy_net_if_get_by_index(index);
    if (iface == NULL) {
        return (false);
    }

    K_OOPS(k_usermode_from_copy(&addr_v6, (void*)addr, sizeof(addr_v6)));

    return z_impl_net_if_ipv6_addr_add_by_index(index,
                                                &addr_v6,
                                                addr_type,
                                                vlifetime);
}

#include <syscalls/net_if_ipv6_addr_add_by_index_mrsh.c>
#endif /* CONFIG_USERSPACE */

bool z_impl_net_if_ipv6_addr_rm_by_index(int index,
                                         const struct in6_addr* addr) {
    struct net_if* iface;

    iface = net_if_get_by_index(index);
    if (iface == NULL) {
        return (false);
    }

    return net_if_ipv6_addr_rm(iface, addr);
}

#ifdef CONFIG_USERSPACE
bool z_vrfy_net_if_ipv6_addr_rm_by_index(int index,
                                         const struct in6_addr* addr) {
    struct in6_addr addr_v6;
    struct net_if* iface;

    iface = z_vrfy_net_if_get_by_index(index);
    if (iface == NULL) {
        return (false);
    }

    K_OOPS(k_usermode_from_copy(&addr_v6, (void*)addr, sizeof(addr_v6)));

    return z_impl_net_if_ipv6_addr_rm_by_index(index, &addr_v6);
}

#include <syscalls/net_if_ipv6_addr_rm_by_index_mrsh.c>
#endif /* CONFIG_USERSPACE */

void net_if_ipv6_addr_foreach(struct net_if* iface, net_if_ip_addr_cb_t cb,
                              void* user_data) {
    struct net_if_ipv6* ipv6;

    if (iface == NULL) {
        return;
    }

    net_if_lock(iface);

    ipv6 = iface->config.ip.ipv6;
    if (ipv6 == NULL) {
        goto out;
    }

    ARRAY_FOR_EACH(ipv6->unicast, i) {
        struct net_if_addr* if_addr = &ipv6->unicast[i];

        if (!if_addr->is_used) {
            continue;
        }

        cb(iface, if_addr, user_data);
    }

out :
    net_if_unlock(iface);
}

struct net_if_mcast_addr* net_if_ipv6_maddr_add(struct net_if* iface,
                                                const struct in6_addr* addr) {
    struct net_if_mcast_addr* ifmaddr = NULL;
    struct net_if_ipv6* ipv6;

    net_if_lock(iface);

    if (net_if_config_ipv6_get(iface, &ipv6) < 0) {
        goto out;
    }

    if (!net_ipv6_is_addr_mcast(addr)) {
        NET_DBG("Address %s is not a multicast address.",
                net_sprint_ipv6_addr(addr));
        goto out;
    }

    if (net_if_ipv6_maddr_lookup(addr, &iface)) {
        NET_WARN("Multicast address %s is is already registered.",
                 net_sprint_ipv6_addr(addr));
        goto out;
    }

    ARRAY_FOR_EACH(ipv6->mcast, i) {
        if (ipv6->mcast[i].is_used) {
            continue;
        }

        ipv6->mcast[i].is_used        = true;
        ipv6->mcast[i].address.family = AF_INET6;
        memcpy(&ipv6->mcast[i].address.in6_addr, addr, 16);

        NET_DBG("[%zu] interface %p address %s added", i, iface,
                net_sprint_ipv6_addr(addr));

        net_mgmt_event_notify_with_info(
                NET_EVENT_IPV6_MADDR_ADD, iface,
                &ipv6->mcast[i].address.in6_addr,
                sizeof(struct in6_addr));

        ifmaddr = &ipv6->mcast[i];
        goto out;
    }

out :
    net_if_unlock(iface);

    return (ifmaddr);
}

bool net_if_ipv6_maddr_rm(struct net_if* iface, const struct in6_addr* addr) {
    bool ret = false;
    struct net_if_ipv6* ipv6;

    net_if_lock(iface);

    ipv6 = iface->config.ip.ipv6;
    if (ipv6 == NULL) {
        goto out;
    }

    ARRAY_FOR_EACH(ipv6->mcast, i) {
        if (!ipv6->mcast[i].is_used) {
            continue;
        }

        if (!net_ipv6_addr_cmp(&ipv6->mcast[i].address.in6_addr,
                               addr)) {
            continue;
        }

        ipv6->mcast[i].is_used = false;

        NET_DBG("[%zu] interface %p address %s removed",
                i, iface, net_sprint_ipv6_addr(addr));

        net_mgmt_event_notify_with_info(
                NET_EVENT_IPV6_MADDR_DEL, iface,
                &ipv6->mcast[i].address.in6_addr,
                sizeof(struct in6_addr));

        ret = true;
        goto out;
    }

out :
    net_if_unlock(iface);

    return (ret);
}

void net_if_ipv6_maddr_foreach(struct net_if* iface, net_if_ip_maddr_cb_t cb,
                               void* user_data) {
    struct net_if_ipv6* ipv6;

    NET_ASSERT(iface);
    NET_ASSERT(cb);

    net_if_lock(iface);

    ipv6 = iface->config.ip.ipv6;
    if (ipv6 == NULL) {
        goto out;
    }

    for (int i = 0; i < NET_IF_MAX_IPV6_MADDR; i++) {
        if (!ipv6->mcast[i].is_used) {
            continue;
        }

        cb(iface, &ipv6->mcast[i], user_data);
    }

out :
    net_if_unlock(iface);
}

struct net_if_mcast_addr* net_if_ipv6_maddr_lookup(const struct in6_addr* maddr,
                                                   struct net_if** ret) {
    struct net_if_mcast_addr* ifmaddr = NULL;

    STRUCT_SECTION_FOREACH(net_if, iface) {
        struct net_if_ipv6* ipv6;

        if (ret && *ret && (iface != *ret)) {
            continue;
        }

        net_if_lock(iface);

        ipv6 = iface->config.ip.ipv6;
        if (ipv6 == NULL) {
            net_if_unlock(iface);
            continue;
        }

        ARRAY_FOR_EACH(ipv6->mcast, i) {
            if (!ipv6->mcast[i].is_used ||
                (ipv6->mcast[i].address.family != AF_INET6)) {
                continue;
            }

            if (net_ipv6_is_prefix(
                        maddr->s6_addr,
                        ipv6->mcast[i].address.in6_addr.s6_addr,
                        128)) {
                if (ret) {
                    *ret = iface;
                }

                ifmaddr = &ipv6->mcast[i];
                net_if_unlock(iface);
                goto out;
            }
        }

        net_if_unlock(iface);
    }

out :
    return (ifmaddr);
}

void net_if_ipv6_maddr_leave(struct net_if* iface, struct net_if_mcast_addr* addr) {
    NET_ASSERT(iface);
    NET_ASSERT(addr);

    net_if_lock(iface);
    addr->is_joined = false;
    net_if_unlock(iface);
}

void net_if_ipv6_maddr_join(struct net_if* iface, struct net_if_mcast_addr* addr) {
    NET_ASSERT(iface);
    NET_ASSERT(addr);

    net_if_lock(iface);
    addr->is_joined = true;
    net_if_unlock(iface);
}

static void remove_prefix_addresses(struct net_if* iface,
                                    struct net_if_ipv6 const* ipv6,
                                    struct in6_addr const* addr,
                                    uint8_t len) {
    ARRAY_FOR_EACH(ipv6->unicast, i) {
        if (!ipv6->unicast[i].is_used ||
            (ipv6->unicast[i].address.family != AF_INET6) ||
            (ipv6->unicast[i].addr_type != NET_ADDR_AUTOCONF)) {
            continue;
        }

        if (net_ipv6_is_prefix(
                        addr->s6_addr,
                        ipv6->unicast[i].address.in6_addr.s6_addr,
                        len)) {
            net_if_ipv6_addr_rm(iface,
                                &ipv6->unicast[i].address.in6_addr);
        }
    }
}

static void prefix_lifetime_expired(struct net_if_ipv6_prefix* ifprefix) {
    struct net_if_ipv6* ipv6;

    net_if_lock(ifprefix->iface);

    NET_DBG("Prefix %s/%d expired",
            net_sprint_ipv6_addr(&ifprefix->prefix),
            ifprefix->len);

    ifprefix->is_used = false;

    if (net_if_config_ipv6_get(ifprefix->iface, &ipv6) < 0) {
        return;
    }

    /* Remove also all auto addresses if the they have the same prefix.
     */
    remove_prefix_addresses(ifprefix->iface, ipv6, &ifprefix->prefix,
                            ifprefix->len);

    if (IS_ENABLED(CONFIG_NET_MGMT_EVENT_INFO)) {
        struct net_event_ipv6_prefix info;

        net_ipaddr_copy(&info.addr, &ifprefix->prefix);
        info.len      = ifprefix->len;
        info.lifetime = 0;

        net_mgmt_event_notify_with_info(NET_EVENT_IPV6_PREFIX_DEL,
                                        ifprefix->iface,
                                        (void const*)&info,
                                        sizeof(struct net_event_ipv6_prefix));
    }
    else {
        net_mgmt_event_notify(NET_EVENT_IPV6_PREFIX_DEL, ifprefix->iface);
    }

    net_if_unlock(ifprefix->iface);
}

static void prefix_timer_remove(struct net_if_ipv6_prefix* ifprefix) {
    k_mutex_lock(&lock, K_FOREVER);

    NET_DBG("IPv6 prefix %s/%d removed",
            net_sprint_ipv6_addr(&ifprefix->prefix),
            ifprefix->len);

    sys_slist_find_and_remove(&active_prefix_lifetime_timers,
                              &ifprefix->lifetime.node);

    net_timeout_set(&ifprefix->lifetime, 0, 0);

    k_mutex_unlock(&lock);
}

static void prefix_lifetime_timeout(struct k_work* work) {
    uint32_t next_update  = UINT32_MAX;
    uint32_t current_time = k_uptime_get_32();
    struct net_if_ipv6_prefix* current;
    struct net_if_ipv6_prefix* next;
    sys_slist_t expired_list;

    ARG_UNUSED(work);

    sys_slist_init(&expired_list);

    k_mutex_lock(&lock, K_FOREVER);

    SYS_SLIST_FOR_EACH_CONTAINER_SAFE(&active_prefix_lifetime_timers,
                                      current, next, lifetime.node) {
        struct net_timeout* timeout = &current->lifetime;
        uint32_t this_update = net_timeout_evaluate(timeout,
                                                    current_time);

        if (this_update == 0U) {
            sys_slist_find_and_remove(
                    &active_prefix_lifetime_timers,
                    &current->lifetime.node);
            sys_slist_append(&expired_list,
                             &current->lifetime.node);
            continue;
        }

        if (this_update < next_update) {
            next_update = this_update;
        }

        if (current == next) {
            break;
        }
    }

    if (next_update != UINT32_MAX) {
        k_work_reschedule(&prefix_lifetime_timer, K_MSEC(next_update));
    }

    k_mutex_unlock(&lock);

    SYS_SLIST_FOR_EACH_CONTAINER(&expired_list, current, lifetime.node) {
        prefix_lifetime_expired(current);
    }
}

static void prefix_start_timer(struct net_if_ipv6_prefix* ifprefix,
                               uint32_t lifetime) {
    k_mutex_lock(&lock, K_FOREVER);

    (void) sys_slist_find_and_remove(&active_prefix_lifetime_timers,
                                     &ifprefix->lifetime.node);
    sys_slist_append(&active_prefix_lifetime_timers,
                     &ifprefix->lifetime.node);

    net_timeout_set(&ifprefix->lifetime, lifetime, k_uptime_get_32());
    k_work_reschedule(&prefix_lifetime_timer, K_NO_WAIT);

    k_mutex_unlock(&lock);
}

static struct net_if_ipv6_prefix* ipv6_prefix_find(struct net_if* iface,
                                                   struct in6_addr const* prefix,
                                                   uint8_t prefix_len) {
    struct net_if_ipv6* ipv6 = iface->config.ip.ipv6;

    if (ipv6 == NULL) {
        return (NULL);
    }

    ARRAY_FOR_EACH(ipv6->prefix, i) {
        if (!ipv6->prefix[i].is_used) {
            continue;
        }

        if (net_ipv6_addr_cmp(prefix, &ipv6->prefix[i].prefix) &&
            (prefix_len == ipv6->prefix[i].len)) {
            return &ipv6->prefix[i];
        }
    }

    return (NULL);
}

static void net_if_ipv6_prefix_init(struct net_if* iface,
                                    struct net_if_ipv6_prefix* ifprefix,
                                    struct in6_addr const* addr, uint8_t len,
                                    uint32_t lifetime) {
    ifprefix->is_used = true;
    ifprefix->len     = len;
    ifprefix->iface   = iface;
    net_ipaddr_copy(&ifprefix->prefix, addr);

    if (lifetime == NET_IPV6_ND_INFINITE_LIFETIME) {
        ifprefix->is_infinite = true;
    }
    else {
        ifprefix->is_infinite = false;
    }
}

struct net_if_ipv6_prefix* net_if_ipv6_prefix_add(struct net_if* iface,
                                                  struct in6_addr const* prefix,
                                                  uint8_t len,
                                                  uint32_t lifetime) {
    struct net_if_ipv6_prefix* ifprefix = NULL;
    struct net_if_ipv6* ipv6;

    net_if_lock(iface);

    if (net_if_config_ipv6_get(iface, &ipv6) < 0) {
        goto out;
    }

    ifprefix = ipv6_prefix_find(iface, prefix, len);
    if (ifprefix) {
        goto out;
    }

    if (ipv6 == NULL) {
        goto out;
    }

    ARRAY_FOR_EACH(ipv6->prefix, i) {
        if (ipv6->prefix[i].is_used) {
            continue;
        }

        net_if_ipv6_prefix_init(iface, &ipv6->prefix[i], prefix,
                                len, lifetime);

        NET_DBG("[%zu] interface %p prefix %s/%d added", i, iface,
                net_sprint_ipv6_addr(prefix), len);

        if (IS_ENABLED(CONFIG_NET_MGMT_EVENT_INFO)) {
            struct net_event_ipv6_prefix info;

            net_ipaddr_copy(&info.addr, prefix);
            info.len      = len;
            info.lifetime = lifetime;

            net_mgmt_event_notify_with_info(NET_EVENT_IPV6_PREFIX_ADD,
                                            iface, (void const*)&info,
                                            sizeof(struct net_event_ipv6_prefix));
        }
        else {
            net_mgmt_event_notify(NET_EVENT_IPV6_PREFIX_ADD, iface);
        }

        ifprefix = &ipv6->prefix[i];
        goto out;
    }

out :
    net_if_unlock(iface);

    return (ifprefix);
}

bool net_if_ipv6_prefix_rm(struct net_if* iface, struct in6_addr* addr,
                           uint8_t len) {
    bool ret = false;
    struct net_if_ipv6* ipv6;

    net_if_lock(iface);

    ipv6 = iface->config.ip.ipv6;
    if (ipv6 == NULL) {
        goto out;
    }

    ARRAY_FOR_EACH(ipv6->prefix, i) {
        if (!ipv6->prefix[i].is_used) {
            continue;
        }

        if (!net_ipv6_addr_cmp(&ipv6->prefix[i].prefix, addr) ||
            (ipv6->prefix[i].len != len)) {
            continue;
        }

        net_if_ipv6_prefix_unset_timer(&ipv6->prefix[i]);

        ipv6->prefix[i].is_used = false;

        /* Remove also all auto addresses if the they have the same
         * prefix.
         */
        remove_prefix_addresses(iface, ipv6, addr, len);

        if (IS_ENABLED(CONFIG_NET_MGMT_EVENT_INFO)) {
            struct net_event_ipv6_prefix info;

            net_ipaddr_copy(&info.addr, addr);
            info.len      = len;
            info.lifetime = 0;

            net_mgmt_event_notify_with_info(NET_EVENT_IPV6_PREFIX_DEL,
                                            iface, (void const*)&info,
                                            sizeof(struct net_event_ipv6_prefix));
        }
        else {
            net_mgmt_event_notify(NET_EVENT_IPV6_PREFIX_DEL, iface);
        }

        ret = true;
        goto out;
    }

out :
    net_if_unlock(iface);

    return (ret);
}

struct net_if_ipv6_prefix* net_if_ipv6_prefix_get(struct net_if* iface,
                                                  struct in6_addr const* addr) {
    struct net_if_ipv6_prefix* prefix = NULL;
    struct net_if_ipv6* ipv6;

    if (iface == NULL) {
        iface = net_if_get_default();
    }

    net_if_lock(iface);

    ipv6 = iface->config.ip.ipv6;
    if (ipv6 == NULL) {
        goto out;
    }

    ARRAY_FOR_EACH(ipv6->prefix, i) {
        if (!ipv6->prefix[i].is_used) {
            continue;
        }

        if (net_ipv6_is_prefix(ipv6->prefix[i].prefix.s6_addr,
                               addr->s6_addr,
                               ipv6->prefix[i].len)) {
            if (!prefix || prefix->len > ipv6->prefix[i].len) {
                prefix = &ipv6->prefix[i];
            }
        }
    }

out :
    net_if_unlock(iface);

    return (prefix);
}

struct net_if_ipv6_prefix* net_if_ipv6_prefix_lookup(struct net_if* iface,
                                                     struct in6_addr* addr,
                                                     uint8_t len) {
    struct net_if_ipv6_prefix* prefix = NULL;
    struct net_if_ipv6* ipv6;

    net_if_lock(iface);

    ipv6 = iface->config.ip.ipv6;
    if (ipv6 == NULL) {
        goto out;
    }

    ARRAY_FOR_EACH(ipv6->prefix, i) {
        if (!ipv6->prefix[i].is_used) {
            continue;
        }

        if (net_ipv6_is_prefix(ipv6->prefix[i].prefix.s6_addr,
                               addr->s6_addr, len)) {
            prefix = &ipv6->prefix[i];
            goto out;
        }
    }

out :
    net_if_unlock(iface);

    return (prefix);
}

bool net_if_ipv6_addr_onlink(struct net_if** iface, struct in6_addr const* addr) {
    bool ret = false;

    STRUCT_SECTION_FOREACH(net_if, tmp) {
        struct net_if_ipv6 const* ipv6;

        if (iface && *iface && *iface != tmp) {
            continue;
        }

        net_if_lock(tmp);

        ipv6 = tmp->config.ip.ipv6;
        if (ipv6 == NULL) {
            net_if_unlock(tmp);
            continue;
        }

        ARRAY_FOR_EACH(ipv6->prefix, i) {
            if (ipv6->prefix[i].is_used &&
                net_ipv6_is_prefix(ipv6->prefix[i].prefix.s6_addr,
                                   addr->s6_addr,
                                   ipv6->prefix[i].len)) {
                if (iface != NULL) {
                    *iface = tmp;
                }

                ret = true;
                net_if_unlock(tmp);
                goto out;
            }
        }

        net_if_unlock(tmp);
    }

out :

    return (ret);
}

void net_if_ipv6_prefix_set_timer(struct net_if_ipv6_prefix* prefix,
                                  uint32_t lifetime) {
    /* No need to set a timer for infinite timeout */
    if (lifetime == 0xFFFFFFFFUL) {
        return;
    }

    NET_DBG("Prefix lifetime %u sec", lifetime);

    prefix_start_timer(prefix, lifetime);
}

void net_if_ipv6_prefix_unset_timer(struct net_if_ipv6_prefix* prefix) {
    if (!prefix->is_used) {
        return;
    }

    prefix_timer_remove(prefix);
}

struct net_if_router* net_if_ipv6_router_lookup(struct net_if const* iface,
                                                struct in6_addr* addr) {
    return iface_router_lookup(iface, AF_INET6, addr);
}

struct net_if_router* net_if_ipv6_router_find_default(struct net_if const* iface,
                                                      struct in6_addr const* addr) {
    return iface_router_find_default(iface, AF_INET6, addr);
}

void net_if_ipv6_router_update_lifetime(struct net_if_router* router,
                                        uint16_t lifetime) {
    NET_DBG("Updating expire time of %s by %u secs",
            net_sprint_ipv6_addr(&router->address.in6_addr),
            lifetime);

    router->life_start = k_uptime_get_32();
    router->lifetime   = lifetime;

    iface_router_update_timer(router->life_start);
}

struct net_if_router* net_if_ipv6_router_add(struct net_if* iface,
                                             struct in6_addr* addr,
                                             uint16_t lifetime) {
    return iface_router_add(iface, AF_INET6, addr, false, lifetime);
}

bool net_if_ipv6_router_rm(struct net_if_router* router) {
    return iface_router_rm(router);
}

uint8_t net_if_ipv6_get_mcast_hop_limit(struct net_if* iface) {
    #if defined(CONFIG_NET_NATIVE_IPV6)
    uint8_t ret = 0;

    net_if_lock(iface);

    if (net_if_config_ipv6_get(iface, NULL) < 0) {
        goto out;
    }

    if (!iface->config.ip.ipv6) {
        goto out;
    }

    ret = iface->config.ip.ipv6->mcast_hop_limit;

out :
    net_if_unlock(iface);

    return (ret);
    #else
    ARG_UNUSED(iface);

    return (0);
    #endif
}

void net_if_ipv6_set_mcast_hop_limit(struct net_if* iface, uint8_t hop_limit) {
    #if defined(CONFIG_NET_NATIVE_IPV6)
    net_if_lock(iface);

    if (net_if_config_ipv6_get(iface, NULL) < 0) {
        goto out;
    }

    if (!iface->config.ip.ipv6) {
        goto out;
    }

    iface->config.ip.ipv6->mcast_hop_limit = hop_limit;

out :
    net_if_unlock(iface);
    #else
    ARG_UNUSED(iface);
    ARG_UNUSED(hop_limit);
    #endif
}

uint8_t net_if_ipv6_get_hop_limit(struct net_if* iface) {
    #if defined(CONFIG_NET_NATIVE_IPV6)
    uint8_t ret = 0;

    net_if_lock(iface);

    if (net_if_config_ipv6_get(iface, NULL) < 0) {
        goto out;
    }

    if (!iface->config.ip.ipv6) {
        goto out;
    }

    ret = iface->config.ip.ipv6->hop_limit;

out :
    net_if_unlock(iface);

    return (ret);
    #else
    ARG_UNUSED(iface);

    return (0);
    #endif
}

void net_if_ipv6_set_hop_limit(struct net_if* iface, uint8_t hop_limit) {
    #if defined(CONFIG_NET_NATIVE_IPV6)
    net_if_lock(iface);

    if (net_if_config_ipv6_get(iface, NULL) < 0) {
        goto out;
    }

    if (!iface->config.ip.ipv6) {
        goto out;
    }

    iface->config.ip.ipv6->hop_limit = hop_limit;

out :
    net_if_unlock(iface);
    #else
    ARG_UNUSED(iface);
    ARG_UNUSED(hop_limit);
    #endif
}

struct in6_addr* net_if_ipv6_get_ll(struct net_if* iface,
                                    enum net_addr_state addr_state) {
    struct in6_addr* addr = NULL;
    struct net_if_ipv6* ipv6;

    net_if_lock(iface);

    ipv6 = iface->config.ip.ipv6;
    if (ipv6 == NULL) {
        goto out;
    }

    ARRAY_FOR_EACH(ipv6->unicast, i) {
        if (!ipv6->unicast[i].is_used ||
            ((addr_state != NET_ADDR_ANY_STATE) &&
             (ipv6->unicast[i].addr_state != addr_state)) ||
            (ipv6->unicast[i].address.family != AF_INET6)) {
            continue;
        }

        if (net_ipv6_is_ll_addr(&ipv6->unicast[i].address.in6_addr)) {
            addr = &ipv6->unicast[i].address.in6_addr;
            goto out;
        }
    }

out :
    net_if_unlock(iface);

    return (addr);
}

struct in6_addr* net_if_ipv6_get_ll_addr(enum net_addr_state state,
                                         struct net_if** iface) {
    struct in6_addr* addr = NULL;

    STRUCT_SECTION_FOREACH(net_if, tmp) {
        net_if_lock(tmp);

        addr = net_if_ipv6_get_ll(tmp, state);
        if (addr) {
            if (iface) {
                *iface = tmp;
            }

            net_if_unlock(tmp);
            goto out;
        }

        net_if_unlock(tmp);
    }

out :
    return (addr);
}

static inline struct in6_addr* check_global_addr(struct net_if* iface,
                                                 enum net_addr_state state) {
    struct net_if_ipv6* ipv6;

    ipv6 = iface->config.ip.ipv6;
    if (ipv6 == NULL) {
        return (NULL);
    }

    ARRAY_FOR_EACH(ipv6->unicast, i) {
        if (!ipv6->unicast[i].is_used ||
            (ipv6->unicast[i].addr_state != state) ||
            ipv6->unicast[i].address.family != AF_INET6) {
            continue;
        }

        if (!net_ipv6_is_ll_addr(&ipv6->unicast[i].address.in6_addr)) {
            return &ipv6->unicast[i].address.in6_addr;
        }
    }

    return (NULL);
}

struct in6_addr* net_if_ipv6_get_global_addr(enum net_addr_state state,
                                             struct net_if** iface) {
    struct in6_addr* addr = NULL;

    STRUCT_SECTION_FOREACH(net_if, tmp) {
        if (iface && *iface && tmp != *iface) {
            continue;
        }

        net_if_lock(tmp);
        addr = check_global_addr(tmp, state);
        if (addr) {
            if (iface) {
                *iface = tmp;
            }

            net_if_unlock(tmp);
            goto out;
        }

        net_if_unlock(tmp);
    }

out :

    return (addr);
}

static uint8_t get_diff_ipv6(const struct in6_addr* src,
                             const struct in6_addr* dst) {
    return get_ipaddr_diff((uint8_t const*)src, (uint8_t const*)dst, 16);
}

static inline bool is_proper_ipv6_address(struct net_if_addr const* addr) {
    if (addr->is_used && (addr->addr_state == NET_ADDR_PREFERRED) &&
        (addr->address.family == AF_INET6) &&
        !net_ipv6_is_ll_addr(&addr->address.in6_addr)) {
        return (true);
    }

    return (false);
}

static struct in6_addr* net_if_ipv6_get_best_match(struct net_if* iface,
                                                   const struct in6_addr* dst,
                                                   uint8_t* best_so_far) {
    struct net_if_ipv6* ipv6;
    struct in6_addr* src = NULL;
    uint8_t len;

    net_if_lock(iface);

    ipv6 = iface->config.ip.ipv6;
    if (ipv6 == NULL) {
        goto out;
    }

    ARRAY_FOR_EACH(ipv6->unicast, i) {
        if (!is_proper_ipv6_address(&ipv6->unicast[i])) {
            continue;
        }

        len = get_diff_ipv6(dst, &ipv6->unicast[i].address.in6_addr);
        if (len >= *best_so_far) {
            /* Mesh local address can only be selected for the same
             * subnet.
             */
            if (ipv6->unicast[i].is_mesh_local && len < 64 &&
                !net_ipv6_is_addr_mcast_mesh(dst)) {
                continue;
            }

            *best_so_far = len;
            src = &ipv6->unicast[i].address.in6_addr;
        }
    }

out :
    net_if_unlock(iface);

    return (src);
}

const struct in6_addr* net_if_ipv6_select_src_addr(struct net_if* dst_iface,
                                                   const struct in6_addr* dst) {
    const struct in6_addr* src = NULL;
    uint8_t best_match = 0U;

    NET_ASSERT(dst);

    if (!net_ipv6_is_ll_addr(dst) && !net_ipv6_is_addr_mcast_link(dst)) {
        /* If caller has supplied interface, then use that */
        if (dst_iface) {
            src = net_if_ipv6_get_best_match(dst_iface, dst,
                                             &best_match);
        }
        else {
            STRUCT_SECTION_FOREACH(net_if, iface) {
                struct in6_addr const* addr;

                addr = net_if_ipv6_get_best_match(iface, dst,
                                                  &best_match);
                if (addr != NULL) {
                    src = addr;
                }
            }
        }
    }
    else {
        if (dst_iface != NULL) {
            src = net_if_ipv6_get_ll(dst_iface, NET_ADDR_PREFERRED);
        }
        else {
            struct in6_addr const* addr;

            addr = net_if_ipv6_get_ll(net_if_get_default(), NET_ADDR_PREFERRED);
            if (addr != NULL) {
                src = addr;
                goto out;
            }

            STRUCT_SECTION_FOREACH(net_if, iface) {
                addr = net_if_ipv6_get_ll(iface,
                                          NET_ADDR_PREFERRED);
                if (addr != NULL) {
                    src = addr;
                    break;
                }
            }
        }
    }

    if (src == NULL) {
        src = net_ipv6_unspecified_address();
    }

out :
    return (src);
}

struct net_if* net_if_ipv6_select_src_iface(const struct in6_addr* dst) {
    struct net_if* iface = NULL;
    const struct in6_addr* src;

    src = net_if_ipv6_select_src_addr(NULL, dst);
    if (src != net_ipv6_unspecified_address()) {
        net_if_ipv6_addr_lookup(src, &iface);
    }

    if (iface == NULL) {
        iface = net_if_get_default();
    }

    return (iface);
}

uint32_t net_if_ipv6_calc_reachable_time(struct net_if_ipv6 const* ipv6) {
    uint32_t min_reachable;
    uint32_t max_reachable;

    min_reachable = (MIN_RANDOM_NUMER * ipv6->base_reachable_time)
                    / MIN_RANDOM_DENOM;
    max_reachable = (MAX_RANDOM_NUMER * ipv6->base_reachable_time)
                    / MAX_RANDOM_DENOM;

    NET_DBG("min_reachable:%u max_reachable:%u", min_reachable,
            max_reachable);

    return min_reachable +
           sys_rand32_get() % (max_reachable - min_reachable);
}

static void iface_ipv6_start(struct net_if* iface) {
    if (!net_if_flag_is_set(iface, NET_IF_IPV6) ||
        net_if_flag_is_set(iface, NET_IF_IPV6_NO_ND)) {
        return;
    }

    if (IS_ENABLED(CONFIG_NET_IPV6_DAD)) {
        net_if_start_dad(iface);
    }
    else {
        struct net_if_ipv6 const* ipv6 = iface->config.ip.ipv6;

        if (ipv6 != NULL) {
            join_mcast_nodes(iface,
                             &ipv6->mcast[0].address.in6_addr);
        }
    }

    net_if_start_rs(iface);
}

static void iface_ipv6_init(int if_count) {
    iface_ipv6_dad_init();
    iface_ipv6_nd_init();

    k_work_init_delayable(&address_lifetime_timer,
                          address_lifetime_timeout);
    k_work_init_delayable(&prefix_lifetime_timer, prefix_lifetime_timeout);

    if (if_count > ARRAY_SIZE(ipv6_addresses)) {
        NET_WARN("You have %zu IPv6 net_if addresses but %d "
                 "network interfaces", ARRAY_SIZE(ipv6_addresses),
                 if_count);
        NET_WARN("Consider increasing CONFIG_NET_IF_MAX_IPV6_COUNT "
                 "value.");
    }

    ARRAY_FOR_EACH(ipv6_addresses, i) {
        ipv6_addresses[i].ipv6.hop_limit           = CONFIG_NET_INITIAL_HOP_LIMIT;
        ipv6_addresses[i].ipv6.mcast_hop_limit     = CONFIG_NET_INITIAL_MCAST_HOP_LIMIT;
        ipv6_addresses[i].ipv6.base_reachable_time = REACHABLE_TIME;

        net_if_ipv6_set_reachable_time(&ipv6_addresses[i].ipv6);
    }
}

#else
#define join_mcast_allnodes(...)
#define join_mcast_solicit_node(...)
#define leave_mcast_all(...)
#define join_mcast_nodes(...)
#define iface_ipv6_start(...)
#define iface_ipv6_init(...)

struct net_if_mcast_addr* net_if_ipv6_maddr_lookup(const struct in6_addr* addr,
                                                   struct net_if** iface) {
    ARG_UNUSED(addr);
    ARG_UNUSED(iface);

    return (NULL);
}

struct net_if_addr* net_if_ipv6_addr_lookup(const struct in6_addr* addr,
                                            struct net_if** ret) {
    ARG_UNUSED(addr);
    ARG_UNUSED(ret);

    return (NULL);
}

struct in6_addr* net_if_ipv6_get_global_addr(enum net_addr_state state,
                                             struct net_if** iface) {
    ARG_UNUSED(state);
    ARG_UNUSED(iface);

    return (NULL);
}
#endif /* CONFIG_NET_IPV6 */

#if defined(CONFIG_NET_NATIVE_IPV4)
int net_if_config_ipv4_get(struct net_if* iface, struct net_if_ipv4** ipv4) {
    int ret = 0;

    net_if_lock(iface);

    if (!net_if_flag_is_set(iface, NET_IF_IPV4)) {
        ret = -ENOTSUP;
        goto out;
    }

    if (iface->config.ip.ipv4) {
        if (ipv4) {
            *ipv4 = iface->config.ip.ipv4;
        }

        goto out;
    }

    k_mutex_lock(&lock, K_FOREVER);

    ARRAY_FOR_EACH(ipv4_addresses, i) {
        if (ipv4_addresses[i].iface) {
            continue;
        }

        iface->config.ip.ipv4   = &ipv4_addresses[i].ipv4;
        ipv4_addresses[i].iface = iface;

        if (ipv4 != NULL) {
            *ipv4 = &ipv4_addresses[i].ipv4;
        }

        k_mutex_unlock(&lock);
        goto out;
    }

    k_mutex_unlock(&lock);

    ret = -ESRCH;

out :
    net_if_unlock(iface);

    return (ret);
}

int net_if_config_ipv4_put(struct net_if* iface) {
    int ret = 0;

    net_if_lock(iface);

    if (!net_if_flag_is_set(iface, NET_IF_IPV4)) {
        ret = -ENOTSUP;
        goto out;
    }

    if (!iface->config.ip.ipv4) {
        ret = -EALREADY;
        goto out;
    }

    k_mutex_lock(&lock, K_FOREVER);

    ARRAY_FOR_EACH(ipv4_addresses, i) {
        if (ipv4_addresses[i].iface != iface) {
            continue;
        }

        iface->config.ip.ipv4   = NULL;
        ipv4_addresses[i].iface = NULL;

        k_mutex_unlock(&lock);
        goto out;
    }

    k_mutex_unlock(&lock);

    ret = -ESRCH;

out :
    net_if_unlock(iface);

    return (ret);
}

uint8_t net_if_ipv4_get_ttl(struct net_if* iface) {
    #if defined(CONFIG_NET_NATIVE_IPV4)
    uint8_t ret = 0;

    net_if_lock(iface);

    if (net_if_config_ipv4_get(iface, NULL) < 0) {
        goto out;
    }

    if (!iface->config.ip.ipv4) {
        goto out;
    }

    ret = iface->config.ip.ipv4->ttl;

out :
    net_if_unlock(iface);

    return (ret);
    #else
    ARG_UNUSED(iface);

    return (0);
    #endif
}

void net_if_ipv4_set_ttl(struct net_if* iface, uint8_t ttl) {
    #if defined(CONFIG_NET_NATIVE_IPV4)
    net_if_lock(iface);

    if (net_if_config_ipv4_get(iface, NULL) < 0) {
        goto out;
    }

    if (!iface->config.ip.ipv4) {
        goto out;
    }

    iface->config.ip.ipv4->ttl = ttl;

out :
    net_if_unlock(iface);
    #else
    ARG_UNUSED(iface);
    ARG_UNUSED(ttl);
    #endif
}

uint8_t net_if_ipv4_get_mcast_ttl(struct net_if* iface) {
    #if defined(CONFIG_NET_NATIVE_IPV4)
    uint8_t ret = 0;

    net_if_lock(iface);

    if (net_if_config_ipv4_get(iface, NULL) < 0) {
        goto out;
    }

    if (!iface->config.ip.ipv4) {
        goto out;
    }

    ret = iface->config.ip.ipv4->mcast_ttl;

out :
    net_if_unlock(iface);

    return (ret);
    #else
    ARG_UNUSED(iface);

    return (0);
    #endif
}

void net_if_ipv4_set_mcast_ttl(struct net_if* iface, uint8_t ttl) {
    #if defined(CONFIG_NET_NATIVE_IPV4)
    net_if_lock(iface);

    if (net_if_config_ipv4_get(iface, NULL) < 0) {
        goto out;
    }

    if (!iface->config.ip.ipv4) {
        goto out;
    }

    iface->config.ip.ipv4->mcast_ttl = ttl;

out :
    net_if_unlock(iface);
    #else
    ARG_UNUSED(iface);
    ARG_UNUSED(ttl);
    #endif
}

struct net_if_router* net_if_ipv4_router_lookup(struct net_if const* iface,
                                                struct in_addr* addr) {
    return iface_router_lookup(iface, AF_INET, addr);
}

struct net_if_router* net_if_ipv4_router_find_default(struct net_if const* iface,
                                                      struct in_addr const* addr) {
    return iface_router_find_default(iface, AF_INET, addr);
}

struct net_if_router* net_if_ipv4_router_add(struct net_if* iface,
                                             struct in_addr* addr,
                                             bool is_default,
                                             uint16_t lifetime) {
    return iface_router_add(iface, AF_INET, addr, is_default, lifetime);
}

bool net_if_ipv4_router_rm(struct net_if_router* router) {
    return iface_router_rm(router);
}

bool net_if_ipv4_addr_mask_cmp(struct net_if* iface,
                               const struct in_addr* addr) {
    bool ret = false;
    struct net_if_ipv4 const* ipv4;
    uint32_t subnet;

    net_if_lock(iface);

    ipv4 = iface->config.ip.ipv4;
    if (ipv4 == NULL) {
        goto out;
    }

    ARRAY_FOR_EACH(ipv4->unicast, i) {
        if (!ipv4->unicast[i].ipv4.is_used ||
            ipv4->unicast[i].ipv4.address.family != AF_INET) {
            continue;
        }

        subnet = UNALIGNED_GET(&addr->s_addr) &
                 ipv4->unicast[i].netmask.s_addr;

        if ((ipv4->unicast[i].ipv4.address.in_addr.s_addr &
            ipv4->unicast[i].netmask.s_addr) == subnet) {
            ret = true;
            goto out;
        }
    }

out :
    net_if_unlock(iface);

    return (ret);
}

static bool ipv4_is_broadcast_address(struct net_if* iface,
                                      const struct in_addr* addr) {
    struct net_if_ipv4 const* ipv4;
    bool ret = false;
    struct in_addr bcast;

    net_if_lock(iface);

    ipv4 = iface->config.ip.ipv4;
    if (ipv4 == NULL) {
        goto out;
    }

    ARRAY_FOR_EACH(ipv4->unicast, i) {
        if (!ipv4->unicast[i].ipv4.is_used ||
            ipv4->unicast[i].ipv4.address.family != AF_INET) {
            continue;
        }

        bcast.s_addr = ipv4->unicast[i].ipv4.address.in_addr.s_addr |
                       ~ipv4->unicast[i].netmask.s_addr;

        if (bcast.s_addr == addr->s_addr) {
            ret = true;
            goto out;
        }
    }

out :
    net_if_unlock(iface);
    return (ret);
}

bool net_if_ipv4_is_addr_bcast(struct net_if* iface,
                               const struct in_addr* addr) {
    bool ret = false;

    if (iface != NULL) {
        ret = ipv4_is_broadcast_address(iface, addr);
        goto out;
    }

    STRUCT_SECTION_FOREACH(net_if, one_iface) {
        ret = ipv4_is_broadcast_address(one_iface, addr);
        if (ret == true) {
            goto out;
        }
    }

out :
    return (ret);
}

struct net_if* net_if_ipv4_select_src_iface(const struct in_addr* dst) {
    struct net_if* selected = NULL;

    STRUCT_SECTION_FOREACH(net_if, iface) {
        bool ret;

        ret = net_if_ipv4_addr_mask_cmp(iface, dst);
        if (ret == true) {
            selected = iface;
            goto out;
        }
    }

    if (selected == NULL) {
        selected = net_if_get_default();
    }

out :
    return (selected);
}

static uint8_t get_diff_ipv4(const struct in_addr* src,
                             const struct in_addr* dst) {
    return get_ipaddr_diff((uint8_t const*)src, (uint8_t const*)dst, 4);
}

static inline bool is_proper_ipv4_address(struct net_if_addr const* addr) {
    if (addr->is_used && (addr->addr_state == NET_ADDR_PREFERRED) &&
        (addr->address.family == AF_INET) &&
        !net_ipv4_is_ll_addr(&addr->address.in_addr)) {
        return (true);
    }

    return (false);
}

static struct in_addr* net_if_ipv4_get_best_match(struct net_if* iface,
                                                  const struct in_addr* dst,
                                                  uint8_t* best_so_far) {
    struct net_if_ipv4* ipv4;
    struct in_addr* src = NULL;
    uint8_t len;

    net_if_lock(iface);

    ipv4 = iface->config.ip.ipv4;
    if (ipv4 == NULL) {
        goto out;
    }

    ARRAY_FOR_EACH(ipv4->unicast, i) {
        if (!is_proper_ipv4_address(&ipv4->unicast[i].ipv4)) {
            continue;
        }

        len = get_diff_ipv4(dst, &ipv4->unicast[i].ipv4.address.in_addr);
        if (len >= *best_so_far) {
            *best_so_far = len;
            src = &ipv4->unicast[i].ipv4.address.in_addr;
        }
    }

out :
    net_if_unlock(iface);

    return (src);
}

static struct in_addr* if_ipv4_get_addr(struct net_if* iface,
                                        enum net_addr_state addr_state, bool ll) {
    struct in_addr* addr = NULL;
    struct net_if_ipv4* ipv4;

    if (iface == NULL) {
        return (NULL);
    }

    net_if_lock(iface);

    ipv4 = iface->config.ip.ipv4;
    if (ipv4 == NULL) {
        goto out;
    }

    ARRAY_FOR_EACH(ipv4->unicast, i) {
        if (!ipv4->unicast[i].ipv4.is_used ||
            ((addr_state != NET_ADDR_ANY_STATE) &&
             (ipv4->unicast[i].ipv4.addr_state != addr_state)) ||
            ipv4->unicast[i].ipv4.address.family != AF_INET) {
            continue;
        }

        if (net_ipv4_is_ll_addr(&ipv4->unicast[i].ipv4.address.in_addr)) {
            if (ll == false) {
                continue;
            }
        }
        else {
            if (ll == true) {
                continue;
            }
        }

        addr = &ipv4->unicast[i].ipv4.address.in_addr;
        goto out;
    }

out :
    net_if_unlock(iface);

    return (addr);
}

struct in_addr* net_if_ipv4_get_ll(struct net_if* iface,
                                   enum net_addr_state addr_state) {
    return if_ipv4_get_addr(iface, addr_state, true);
}

struct in_addr* net_if_ipv4_get_global_addr(struct net_if* iface,
                                            enum net_addr_state addr_state) {
    return if_ipv4_get_addr(iface, addr_state, false);
}

const struct in_addr* net_if_ipv4_select_src_addr(struct net_if* dst_iface,
                                                  const struct in_addr* dst) {
    const struct in_addr* src = NULL;
    uint8_t best_match = 0U;

    NET_ASSERT(dst);

    if (!net_ipv4_is_ll_addr(dst)) {

        /* If caller has supplied interface, then use that */
        if (dst_iface) {
            src = net_if_ipv4_get_best_match(dst_iface, dst,
                                             &best_match);
        }
        else {
            STRUCT_SECTION_FOREACH(net_if, iface) {
                struct in_addr const* addr;

                addr = net_if_ipv4_get_best_match(iface, dst,
                                                  &best_match);
                if (addr != NULL) {
                    src = addr;
                }
            }
        }
    }
    else {
        if (dst_iface) {
            src = net_if_ipv4_get_ll(dst_iface, NET_ADDR_PREFERRED);
        }
        else {
            struct in_addr const* addr;

            addr = net_if_ipv4_get_ll(net_if_get_default(), NET_ADDR_PREFERRED);
            if (addr) {
                src = addr;
                goto out;
            }

            STRUCT_SECTION_FOREACH(net_if, iface) {
                addr = net_if_ipv4_get_ll(iface,
                                          NET_ADDR_PREFERRED);
                if (addr != NULL) {
                    src = addr;
                    break;
                }
            }
        }
    }

    if (src == NULL) {
        src = net_if_ipv4_get_global_addr(dst_iface,
                                          NET_ADDR_PREFERRED);

        if (IS_ENABLED(CONFIG_NET_IPV4_AUTO) && !src) {
            /* Try to use LL address if there's really no other
             * address available.
             */
            src = net_if_ipv4_get_ll(dst_iface, NET_ADDR_PREFERRED);
        }

        if (src == NULL) {
            src = net_ipv4_unspecified_address();
        }
    }

out :
    return (src);
}

struct net_if_addr* net_if_ipv4_addr_lookup(const struct in_addr* addr,
                                            struct net_if** ret) {
    struct net_if_addr* ifaddr = NULL;

    STRUCT_SECTION_FOREACH(net_if, iface) {
        struct net_if_ipv4* ipv4;

        net_if_lock(iface);

        ipv4 = iface->config.ip.ipv4;
        if (ipv4 == NULL) {
            net_if_unlock(iface);
            continue;
        }

        ARRAY_FOR_EACH(ipv4->unicast, i) {
            if (!ipv4->unicast[i].ipv4.is_used ||
                ipv4->unicast[i].ipv4.address.family != AF_INET) {
                continue;
            }

            if (UNALIGNED_GET(&addr->s4_addr32[0]) ==
                ipv4->unicast[i].ipv4.address.in_addr.s_addr) {

                if (ret != NULL) {
                    *ret = iface;
                }

                ifaddr = &ipv4->unicast[i].ipv4;
                net_if_unlock(iface);
                goto out;
            }
        }

        net_if_unlock(iface);
    }

out :
    return (ifaddr);
}

int z_impl_net_if_ipv4_addr_lookup_by_index(const struct in_addr* addr) {
    struct net_if_addr const* if_addr;
    struct net_if* iface;

    if_addr = net_if_ipv4_addr_lookup(addr, &iface);
    if (if_addr == NULL) {
        return (0);
    }

    return net_if_get_by_iface(iface);
}

#ifdef CONFIG_USERSPACE
static inline int z_vrfy_net_if_ipv4_addr_lookup_by_index(
                                            const struct in_addr* addr) {
    struct in_addr addr_v4;

    K_OOPS(k_usermode_from_copy(&addr_v4, (void*)addr, sizeof(addr_v4)));

    return z_impl_net_if_ipv4_addr_lookup_by_index(&addr_v4);
}

#include <syscalls/net_if_ipv4_addr_lookup_by_index_mrsh.c>
#endif

struct in_addr net_if_ipv4_get_netmask_by_addr(struct net_if* iface,
                                               const struct in_addr* addr) {
    struct in_addr netmask = {0};
    struct net_if_ipv4 const* ipv4;
    uint32_t subnet;

    net_if_lock(iface);

    if (net_if_config_ipv4_get(iface, NULL) < 0) {
        goto out;
    }

    ipv4 = iface->config.ip.ipv4;
    if (ipv4 == NULL) {
        goto out;
    }

    ARRAY_FOR_EACH(ipv4->unicast, i) {
        if (!ipv4->unicast[i].ipv4.is_used ||
            ipv4->unicast[i].ipv4.address.family != AF_INET) {
            continue;
        }

        subnet = UNALIGNED_GET(&addr->s_addr) &
                 ipv4->unicast[i].netmask.s_addr;

        if ((ipv4->unicast[i].ipv4.address.in_addr.s_addr &
            ipv4->unicast[i].netmask.s_addr) == subnet) {
            netmask = ipv4->unicast[i].netmask;
            goto out;
        }
    }

out :
    net_if_unlock(iface);

    return (netmask);
}

bool net_if_ipv4_set_netmask_by_addr(struct net_if* iface,
                                     const struct in_addr* addr,
                                     const struct in_addr* netmask) {
    struct net_if_ipv4* ipv4;
    uint32_t subnet;
    bool ret = false;

    net_if_lock(iface);

    if (net_if_config_ipv4_get(iface, NULL) < 0) {
        goto out;
    }

    ipv4 = iface->config.ip.ipv4;
    if (ipv4 == NULL) {
        goto out;
    }

    ARRAY_FOR_EACH(ipv4->unicast, i) {
        if (!ipv4->unicast[i].ipv4.is_used ||
            ipv4->unicast[i].ipv4.address.family != AF_INET) {
            continue;
        }

        subnet = UNALIGNED_GET(&addr->s_addr) &
                 ipv4->unicast[i].netmask.s_addr;

        if ((ipv4->unicast[i].ipv4.address.in_addr.s_addr &
            ipv4->unicast[i].netmask.s_addr) == subnet) {
            ipv4->unicast[i].netmask = *netmask;
            ret = true;
            goto out;
        }
    }

out :
    net_if_unlock(iface);

    return (ret);
}

/* Using this function is problematic as if we have multiple
 * addresses configured, which one to return. Use heuristic
 * in this case and return the first one found. Please use
 * net_if_ipv4_get_netmask_by_addr() instead.
 */
struct in_addr net_if_ipv4_get_netmask(struct net_if* iface) {
    struct in_addr netmask = {0};
    struct net_if_ipv4 const* ipv4;

    net_if_lock(iface);

    if (net_if_config_ipv4_get(iface, NULL) < 0) {
        goto out;
    }

    ipv4 = iface->config.ip.ipv4;
    if (ipv4 == NULL) {
        goto out;
    }

    ARRAY_FOR_EACH(ipv4->unicast, i) {
        if (!ipv4->unicast[i].ipv4.is_used ||
            ipv4->unicast[i].ipv4.address.family != AF_INET) {
            continue;
        }

        netmask = iface->config.ip.ipv4->unicast[i].netmask;
        break;
    }

out :
    net_if_unlock(iface);

    return (netmask);
}

/* Using this function is problematic as if we have multiple
 * addresses configured, which one to set. Use heuristic
 * in this case and set the first one found. Please use
 * net_if_ipv4_set_netmask_by_addr() instead.
 */
static void net_if_ipv4_set_netmask_deprecated(struct net_if* iface,
                                               const struct in_addr* netmask) {
    struct net_if_ipv4* ipv4;

    net_if_lock(iface);

    if (net_if_config_ipv4_get(iface, NULL) < 0) {
        goto out;
    }

    ipv4 = iface->config.ip.ipv4;
    if (ipv4 == NULL) {
        goto out;
    }

    ARRAY_FOR_EACH(ipv4->unicast, i) {
        if (!ipv4->unicast[i].ipv4.is_used ||
            ipv4->unicast[i].ipv4.address.family != AF_INET) {
            continue;
        }

        net_ipaddr_copy(&ipv4->unicast[i].netmask, netmask);
        break;
    }

out :
    net_if_unlock(iface);
}

void net_if_ipv4_set_netmask(struct net_if* iface,
                             const struct in_addr* netmask) {
    net_if_ipv4_set_netmask_deprecated(iface, netmask);
}

bool z_impl_net_if_ipv4_set_netmask_by_index(int index,
                                             const struct in_addr* netmask) {
    struct net_if* iface;

    iface = net_if_get_by_index(index);
    if (iface == NULL) {
        return (false);
    }

    net_if_ipv4_set_netmask_deprecated(iface, netmask);

    return (true);
}

bool z_impl_net_if_ipv4_set_netmask_by_addr_by_index(int index,
                                                     const struct in_addr* addr,
                                                     const struct in_addr* netmask) {
    struct net_if* iface;

    iface = net_if_get_by_index(index);
    if (iface == NULL) {
        return (false);
    }

    net_if_ipv4_set_netmask_by_addr(iface, addr, netmask);

    return (true);
}

#ifdef CONFIG_USERSPACE
bool z_vrfy_net_if_ipv4_set_netmask_by_index(int index,
                                             const struct in_addr* netmask) {
    struct in_addr netmask_addr;
    struct net_if* iface;

    iface = z_vrfy_net_if_get_by_index(index);
    if (iface == NULL) {
        return (false);
    }

    K_OOPS(k_usermode_from_copy(&netmask_addr, (void*)netmask,
                                sizeof(netmask_addr)));

    return z_impl_net_if_ipv4_set_netmask_by_index(index, &netmask_addr);
}

#include <syscalls/net_if_ipv4_set_netmask_by_index_mrsh.c>

bool z_vrfy_net_if_ipv4_set_netmask_by_addr_by_index(int index,
                                                     const struct in_addr* addr,
                                                     const struct in_addr* netmask) {
    struct in_addr ipv4_addr, netmask_addr;
    struct net_if* iface;

    iface = z_vrfy_net_if_get_by_index(index);
    if (iface == NULL) {
        return (false);
    }

    K_OOPS(k_usermode_from_copy(&ipv4_addr, (void*)addr,
                                sizeof(ipv4_addr)));
    K_OOPS(k_usermode_from_copy(&netmask_addr, (void*)netmask,
                                sizeof(netmask_addr)));

    return z_impl_net_if_ipv4_set_netmask_by_addr_by_index(index,
                                                           &ipv4_addr,
                                                           &netmask_addr);
}

#include <syscalls/net_if_ipv4_set_netmask_by_addr_by_index_mrsh.c>
#endif /* CONFIG_USERSPACE */

void net_if_ipv4_set_gw(struct net_if* iface, const struct in_addr* gw) {
    net_if_lock(iface);

    if (net_if_config_ipv4_get(iface, NULL) < 0) {
        goto out;
    }

    if (!iface->config.ip.ipv4) {
        goto out;
    }

    net_ipaddr_copy(&iface->config.ip.ipv4->gw, gw);
out :
    net_if_unlock(iface);
}

bool z_impl_net_if_ipv4_set_gw_by_index(int index,
                                        const struct in_addr* gw) {
    struct net_if* iface;

    iface = net_if_get_by_index(index);
    if (iface == NULL) {
        return (false);
    }

    net_if_ipv4_set_gw(iface, gw);

    return (true);
}

#ifdef CONFIG_USERSPACE
bool z_vrfy_net_if_ipv4_set_gw_by_index(int index,
                                        const struct in_addr* gw) {
    struct in_addr gw_addr;
    struct net_if* iface;

    iface = z_vrfy_net_if_get_by_index(index);
    if (iface == NULL) {
        return (false);
    }

    K_OOPS(k_usermode_from_copy(&gw_addr, (void*)gw, sizeof(gw_addr)));

    return z_impl_net_if_ipv4_set_gw_by_index(index, &gw_addr);
}

#include <syscalls/net_if_ipv4_set_gw_by_index_mrsh.c>
#endif /* CONFIG_USERSPACE */

static struct net_if_addr* ipv4_addr_find(struct net_if* iface,
                                          struct in_addr const* addr) {
    struct net_if_ipv4* ipv4 = iface->config.ip.ipv4;

    ARRAY_FOR_EACH(ipv4->unicast, i) {
        if (!ipv4->unicast[i].ipv4.is_used) {
            continue;
        }

        if (net_ipv4_addr_cmp(addr,
                              &ipv4->unicast[i].ipv4.address.in_addr)) {
            return &ipv4->unicast[i].ipv4;
        }
    }

    return (NULL);
}

struct net_if_addr* net_if_ipv4_addr_add(struct net_if* iface,
                                         struct in_addr const* addr,
                                         enum net_addr_type addr_type,
                                         uint32_t vlifetime) {
    struct net_if_addr* ifaddr = NULL;
    struct net_if_ipv4* ipv4;
    int idx;

    net_if_lock(iface);

    if (net_if_config_ipv4_get(iface, &ipv4) < 0) {
        goto out;
    }

    ifaddr = ipv4_addr_find(iface, addr);
    if (ifaddr) {
        /* TODO: should set addr_type/vlifetime */
        goto out;
    }

    ARRAY_FOR_EACH(ipv4->unicast, i) {
        struct net_if_addr* cur = &ipv4->unicast[i].ipv4;

        if ((addr_type == NET_ADDR_DHCP) &&
            (cur->addr_type == NET_ADDR_OVERRIDABLE)) {
            ifaddr = cur;
            idx    = i;
            break;
        }

        if (!ipv4->unicast[i].ipv4.is_used) {
            ifaddr = cur;
            idx    = i;
            break;
        }
    }

    if (ifaddr) {
        ifaddr->is_used = true;
        ifaddr->address.family = AF_INET;
        ifaddr->address.in_addr.s4_addr32[0] =
                                        addr->s4_addr32[0];
        ifaddr->addr_type = addr_type;

        /* Caller has to take care of timers and their expiry */
        if (vlifetime) {
            ifaddr->is_infinite = false;
        }
        else {
            ifaddr->is_infinite = true;
        }

        /**
         *  TODO: Handle properly PREFERRED/DEPRECATED state when
         *  address in use, expired and renewal state.
         */
        ifaddr->addr_state = NET_ADDR_PREFERRED;

        NET_DBG("[%d] interface %p address %s type %s added",
                idx, iface, net_sprint_ipv4_addr(addr),
                net_addr_type2str(addr_type));

        net_mgmt_event_notify_with_info(NET_EVENT_IPV4_ADDR_ADD, iface,
                                        &ifaddr->address.in_addr,
                                        sizeof(struct in_addr));
        goto out;
    }

out :
    net_if_unlock(iface);

    return (ifaddr);
}

bool net_if_ipv4_addr_rm(struct net_if* iface, const struct in_addr* addr) {
    struct net_if_ipv4* ipv4;
    bool ret = false;

    net_if_lock(iface);

    ipv4 = iface->config.ip.ipv4;
    if (ipv4 == NULL) {
        goto out;
    }

    ARRAY_FOR_EACH(ipv4->unicast, i) {
        if (!ipv4->unicast[i].ipv4.is_used) {
            continue;
        }

        if (!net_ipv4_addr_cmp(&ipv4->unicast[i].ipv4.address.in_addr,
                               addr)) {
            continue;
        }

        ipv4->unicast[i].ipv4.is_used = false;

        NET_DBG("[%zu] interface %p address %s removed",
                i, iface, net_sprint_ipv4_addr(addr));

        net_mgmt_event_notify_with_info(
                NET_EVENT_IPV4_ADDR_DEL, iface,
                &ipv4->unicast[i].ipv4.address.in_addr,
                sizeof(struct in_addr));

        ret = true;
        goto out;
    }

out :
    net_if_unlock(iface);

    return (ret);
}

bool z_impl_net_if_ipv4_addr_add_by_index(int index,
                                          struct in_addr* addr,
                                          enum net_addr_type addr_type,
                                          uint32_t vlifetime) {
    struct net_if* iface;
    struct net_if_addr const* if_addr;

    iface = net_if_get_by_index(index);
    if (iface == NULL) {
        return (false);
    }

    if_addr = net_if_ipv4_addr_add(iface, addr, addr_type, vlifetime);
    return if_addr ? true : false;
}

#ifdef CONFIG_USERSPACE
bool z_vrfy_net_if_ipv4_addr_add_by_index(int index,
                                          struct in_addr* addr,
                                          enum net_addr_type addr_type,
                                          uint32_t vlifetime) {
    struct in_addr addr_v4;
    struct net_if* iface;

    iface = z_vrfy_net_if_get_by_index(index);
    if (iface == NULL) {
        return (false);
    }

    K_OOPS(k_usermode_from_copy(&addr_v4, (void*)addr, sizeof(addr_v4)));

    return z_impl_net_if_ipv4_addr_add_by_index(index,
                                                &addr_v4,
                                                addr_type,
                                                vlifetime);
}

#include <syscalls/net_if_ipv4_addr_add_by_index_mrsh.c>
#endif /* CONFIG_USERSPACE */

bool z_impl_net_if_ipv4_addr_rm_by_index(int index,
                                         const struct in_addr* addr) {
    struct net_if* iface;

    iface = net_if_get_by_index(index);
    if (iface == NULL) {
        return (false);
    }

    return net_if_ipv4_addr_rm(iface, addr);
}

#ifdef CONFIG_USERSPACE
bool z_vrfy_net_if_ipv4_addr_rm_by_index(int index,
                                         const struct in_addr* addr) {
    struct in_addr addr_v4;
    struct net_if* iface;

    iface = z_vrfy_net_if_get_by_index(index);
    if (iface == NULL) {
        return (false);
    }

    K_OOPS(k_usermode_from_copy(&addr_v4, (void*)addr, sizeof(addr_v4)));

    return (uint32_t)z_impl_net_if_ipv4_addr_rm_by_index(index, &addr_v4);
}

#include <syscalls/net_if_ipv4_addr_rm_by_index_mrsh.c>
#endif /* CONFIG_USERSPACE */

void net_if_ipv4_addr_foreach(struct net_if* iface, net_if_ip_addr_cb_t cb,
                              void* user_data) {
    struct net_if_ipv4* ipv4;

    if (iface == NULL) {
        return;
    }

    net_if_lock(iface);

    ipv4 = iface->config.ip.ipv4;
    if (ipv4 == NULL) {
        goto out;
    }

    ARRAY_FOR_EACH(ipv4->unicast, i) {
        struct net_if_addr* if_addr = &ipv4->unicast[i].ipv4;

        if (!if_addr->is_used) {
            continue;
        }

        cb(iface, if_addr, user_data);
    }

out :
    net_if_unlock(iface);
}

static struct net_if_mcast_addr* ipv4_maddr_find(struct net_if* iface,
                                                 bool is_used,
                                                 const struct in_addr* addr) {
    struct net_if_ipv4* ipv4;

    ipv4 = iface->config.ip.ipv4;
    if (ipv4 == NULL) {
        return (NULL);
    }

    ARRAY_FOR_EACH(ipv4->mcast, i) {
        if ((is_used && !ipv4->mcast[i].is_used) ||
            (!is_used && ipv4->mcast[i].is_used)) {
            continue;
        }

        if (addr != NULL) {
            if (!net_ipv4_addr_cmp(&ipv4->mcast[i].address.in_addr,
                                   addr)) {
                continue;
            }
        }

        return &ipv4->mcast[i];
    }

    return (NULL);
}

struct net_if_mcast_addr* net_if_ipv4_maddr_add(struct net_if* iface,
                                                const struct in_addr* addr) {
    struct net_if_mcast_addr* maddr = NULL;

    net_if_lock(iface);

    if (net_if_config_ipv4_get(iface, NULL) < 0) {
        goto out;
    }

    if (!net_ipv4_is_addr_mcast(addr)) {
        NET_DBG("Address %s is not a multicast address.",
                net_sprint_ipv4_addr(addr));
        goto out;
    }

    maddr = ipv4_maddr_find(iface, false, NULL);
    if (maddr != NULL) {
        maddr->is_used = true;
        maddr->address.family = AF_INET;
        maddr->address.in_addr.s4_addr32[0] = addr->s4_addr32[0];

        NET_DBG("interface %p address %s added", iface,
                net_sprint_ipv4_addr(addr));

        net_mgmt_event_notify_with_info(
                NET_EVENT_IPV4_MADDR_ADD, iface,
                &maddr->address.in_addr,
                sizeof(struct in_addr));
    }

out :
    net_if_unlock(iface);

    return (maddr);
}

bool net_if_ipv4_maddr_rm(struct net_if* iface, const struct in_addr* addr) {
    struct net_if_mcast_addr* maddr;
    bool ret = false;

    net_if_lock(iface);

    maddr = ipv4_maddr_find(iface, true, addr);
    if (maddr != NULL) {
        maddr->is_used = false;

        NET_DBG("interface %p address %s removed",
                iface, net_sprint_ipv4_addr(addr));

        net_mgmt_event_notify_with_info(
                NET_EVENT_IPV4_MADDR_DEL, iface,
                &maddr->address.in_addr,
                sizeof(struct in_addr));

        ret = true;
    }

    net_if_unlock(iface);

    return (ret);
}

void net_if_ipv4_maddr_foreach(struct net_if* iface, net_if_ip_maddr_cb_t cb,
                               void* user_data) {
    struct net_if_ipv4* ipv4;

    NET_ASSERT(iface);
    NET_ASSERT(cb);

    net_if_lock(iface);

    ipv4 = iface->config.ip.ipv4;
    if (ipv4 == NULL) {
        goto out;
    }

    for (int i = 0; i < NET_IF_MAX_IPV4_MADDR; i++) {
        if (!ipv4->mcast[i].is_used) {
            continue;
        }

        cb(iface, &ipv4->mcast[i], user_data);
    }

out :
    net_if_unlock(iface);
}

struct net_if_mcast_addr* net_if_ipv4_maddr_lookup(const struct in_addr* maddr,
                                                   struct net_if** ret) {
    struct net_if_mcast_addr* addr = NULL;

    STRUCT_SECTION_FOREACH(net_if, iface) {
        if (ret && *ret && iface != *ret) {
            continue;
        }

        net_if_lock(iface);

        addr = ipv4_maddr_find(iface, true, maddr);
        if (addr) {
            if (ret) {
                *ret = iface;
            }

            net_if_unlock(iface);
            goto out;
        }

        net_if_unlock(iface);
    }

out :
    return (addr);
}

void net_if_ipv4_maddr_leave(struct net_if* iface, struct net_if_mcast_addr* addr) {
    NET_ASSERT(iface);
    NET_ASSERT(addr);

    net_if_lock(iface);
    addr->is_joined = false;
    net_if_unlock(iface);
}

void net_if_ipv4_maddr_join(struct net_if* iface, struct net_if_mcast_addr* addr) {
    NET_ASSERT(iface);
    NET_ASSERT(addr);

    net_if_lock(iface);
    addr->is_joined = true;
    net_if_unlock(iface);
}

static void iface_ipv4_init(int if_count) {
    if (if_count > ARRAY_SIZE(ipv4_addresses)) {
        NET_WARN("You have %zu IPv4 net_if addresses but %d "
                 "network interfaces", ARRAY_SIZE(ipv4_addresses),
                 if_count);
        NET_WARN("Consider increasing CONFIG_NET_IF_MAX_IPV4_COUNT "
                 "value.");
    }

    for (int i = 0; i < ARRAY_SIZE(ipv4_addresses); i++) {
        ipv4_addresses[i].ipv4.ttl       = CONFIG_NET_INITIAL_TTL;
        ipv4_addresses[i].ipv4.mcast_ttl = CONFIG_NET_INITIAL_MCAST_TTL;
    }
}

static void leave_ipv4_mcast_all(struct net_if* iface) {
    struct net_if_ipv4 const* ipv4;

    ipv4 = iface->config.ip.ipv4;
    if (ipv4 == NULL) {
        return;
    }

    ARRAY_FOR_EACH(ipv4->mcast, i) {
        if (!ipv4->mcast[i].is_used ||
            !ipv4->mcast[i].is_joined) {
            continue;
        }

        net_ipv4_igmp_leave(iface, &ipv4->mcast[i].address.in_addr);
    }
}

#else
#define leave_ipv4_mcast_all(...)
#define iface_ipv4_init(...)

struct net_if_mcast_addr* net_if_ipv4_maddr_lookup(const struct in_addr* addr,
                                                   struct net_if** iface) {
    ARG_UNUSED(addr);
    ARG_UNUSED(iface);

    return (NULL);
}

struct net_if_addr* net_if_ipv4_addr_lookup(const struct in_addr* addr,
                                            struct net_if** ret) {
    ARG_UNUSED(addr);
    ARG_UNUSED(ret);

    return (NULL);
}

struct in_addr* net_if_ipv4_get_global_addr(struct net_if* iface,
                                            enum net_addr_state addr_state) {
    ARG_UNUSED(addr_state);
    ARG_UNUSED(iface);

    return (NULL);
}
#endif /* CONFIG_NET_IPV4 */

struct net_if* net_if_select_src_iface(const struct sockaddr* dst) {
    struct net_if* iface = NULL;

    if (dst == NULL) {
        goto out;
    }

    if (IS_ENABLED(CONFIG_NET_IPV6) && (dst->sa_family == AF_INET6)) {
        iface = net_if_ipv6_select_src_iface(&net_sin6(dst)->sin6_addr);
        goto out;
    }

    if (IS_ENABLED(CONFIG_NET_IPV4) && (dst->sa_family == AF_INET)) {
        iface = net_if_ipv4_select_src_iface(&net_sin(dst)->sin_addr);
        goto out;
    }

out :
    if (iface == NULL) {
        iface = net_if_get_default();
    }

    return (iface);
}

enum net_verdict net_if_recv_data(struct net_if* iface, struct net_pkt* pkt) {
    if (IS_ENABLED(CONFIG_NET_PROMISCUOUS_MODE) &&
        net_if_is_promisc(iface)) {
        struct net_pkt* new_pkt;

        new_pkt = net_pkt_clone(pkt, K_NO_WAIT);

        if (net_promisc_mode_input(new_pkt) == NET_DROP) {
            net_pkt_unref(new_pkt);
        }
    }

    return net_if_l2(iface)->recv(iface, pkt);
}

void net_if_register_link_cb(struct net_if_link_cb* link,
                             net_if_link_callback_t cb) {
    k_mutex_lock(&lock, K_FOREVER);

    sys_slist_find_and_remove(&link_callbacks, &link->node);
    sys_slist_prepend(&link_callbacks, &link->node);

    link->cb = cb;

    k_mutex_unlock(&lock);
}

void net_if_unregister_link_cb(struct net_if_link_cb* link) {
    k_mutex_lock(&lock, K_FOREVER);

    sys_slist_find_and_remove(&link_callbacks, &link->node);

    k_mutex_unlock(&lock);
}

void net_if_call_link_cb(struct net_if* iface, struct net_linkaddr* lladdr,
                         int status) {
    struct net_if_link_cb* link;
    struct net_if_link_cb* tmp;

    k_mutex_lock(&lock, K_FOREVER);

    SYS_SLIST_FOR_EACH_CONTAINER_SAFE_WITH_TYPE(&link_callbacks,
                                                struct net_if_link_cb,
                                                link, tmp, node) {
        link->cb(iface, lladdr, status);
    }

    k_mutex_unlock(&lock);
}

static bool need_calc_checksum(struct net_if* iface, enum ethernet_hw_caps caps) {
    #if defined(CONFIG_NET_L2_ETHERNET)
    if (net_if_l2(iface) != &NET_L2_GET_NAME(ETHERNET)) {
        return (true);
    }

    return !(net_eth_get_hw_capabilities(iface) & caps);
    #else
    ARG_UNUSED(iface);
    ARG_UNUSED(caps);

    return (true);
    #endif
}

bool net_if_need_calc_tx_checksum(struct net_if* iface) {
    return need_calc_checksum(iface, ETHERNET_HW_TX_CHKSUM_OFFLOAD);
}

bool net_if_need_calc_rx_checksum(struct net_if* iface) {
    return need_calc_checksum(iface, ETHERNET_HW_RX_CHKSUM_OFFLOAD);
}

int net_if_get_by_iface(struct net_if const* iface) {
    if (!((iface >= _net_if_list_start) &&
          (iface <  _net_if_list_end  ))) {
        return (-1);
    }

    return (iface - _net_if_list_start) + 1;
}

void net_if_foreach(net_if_cb_t cb, void* user_data) {
    STRUCT_SECTION_FOREACH(net_if, iface) {
        cb(iface, user_data);
    }
}

bool net_if_is_offloaded(struct net_if* iface) {
    return (IS_ENABLED(CONFIG_NET_OFFLOAD) &&
            net_if_is_ip_offloaded(iface)) ||
           (IS_ENABLED(CONFIG_NET_SOCKETS_OFFLOAD) &&
            net_if_is_socket_offloaded(iface));
}

static void notify_iface_up(struct net_if* iface) {
    /* In many places it's assumed that link address was set with
     * net_if_set_link_addr(). Better check that now.
     */
    #if defined(CONFIG_NET_L2_CANBUS_RAW)
    if (IS_ENABLED(CONFIG_NET_SOCKETS_CAN) &&
        (net_if_l2(iface) == &NET_L2_GET_NAME(CANBUS_RAW))) {
        /* CAN does not require link address. */
    }
    else
    #endif /* CONFIG_NET_L2_CANBUS_RAW */
    {
        if (!net_if_is_offloaded(iface)) {
            NET_ASSERT(net_if_get_link_addr(iface)->addr != NULL);
        }
    }

    net_if_flag_set(iface, NET_IF_RUNNING);
    net_mgmt_event_notify(NET_EVENT_IF_UP, iface);
    net_virtual_enable(iface);

    /* If the interface is only having point-to-point traffic then we do
     * not need to run DAD etc for it.
     */
    if (!net_if_is_offloaded(iface) &&
        !(l2_flags_get(iface) & NET_L2_POINT_TO_POINT)) {
        iface_ipv6_start(iface);
        net_ipv4_autoconf_start(iface);
    }
}

static void notify_iface_down(struct net_if* iface) {
    net_if_flag_clear(iface, NET_IF_RUNNING);
    net_mgmt_event_notify(NET_EVENT_IF_DOWN, iface);
    net_virtual_disable(iface);

    if (!net_if_is_offloaded(iface) &&
        !(l2_flags_get(iface) & NET_L2_POINT_TO_POINT)) {
        net_ipv4_autoconf_reset(iface);
    }
}

static inline char const* net_if_oper_state2str(enum net_if_oper_state state) {
    #if (CONFIG_NET_IF_LOG_LEVEL >= LOG_LEVEL_DBG)
    switch (state) {
        case NET_IF_OPER_UNKNOWN :
            return "UNKNOWN";

        case NET_IF_OPER_NOTPRESENT :
            return "NOTPRESENT";

        case NET_IF_OPER_DOWN :
            return "DOWN";

        case NET_IF_OPER_LOWERLAYERDOWN :
            return "LOWERLAYERDOWN";

        case NET_IF_OPER_TESTING :
            return "TESTING";

        case NET_IF_OPER_DORMANT :
            return "DORMANT";

        case NET_IF_OPER_UP :
            return "UP";

        default :
            break;
    }

    return "<invalid>";
    #else
    ARG_UNUSED(state);

    return "";
    #endif /* CONFIG_NET_IF_LOG_LEVEL >= LOG_LEVEL_DBG */
}

static void update_operational_state(struct net_if* iface) {
    enum net_if_oper_state prev_state = iface->if_dev->oper_state;
    enum net_if_oper_state new_state  = NET_IF_OPER_UNKNOWN;

    if (!net_if_is_admin_up(iface)) {
        new_state = NET_IF_OPER_DOWN;
        goto exit;
    }

    if (!device_is_ready(net_if_get_device(iface))) {
        new_state = NET_IF_OPER_LOWERLAYERDOWN;
        goto exit;
    }

    if (!net_if_is_carrier_ok(iface)) {
        #if defined(CONFIG_NET_L2_VIRTUAL)
        if (net_if_l2(iface) == &NET_L2_GET_NAME(VIRTUAL)) {
            new_state = NET_IF_OPER_LOWERLAYERDOWN;
        }
        else
        #endif /* CONFIG_NET_L2_VIRTUAL */
        {
            new_state = NET_IF_OPER_DOWN;
        }

        goto exit;
    }

    if (net_if_is_dormant(iface)) {
        new_state = NET_IF_OPER_DORMANT;
        goto exit;
    }

    new_state = NET_IF_OPER_UP;

exit :
    if (net_if_oper_state_set(iface, new_state) != new_state) {
        NET_ERR("Failed to update oper state to %d", new_state);
        return;
    }

    NET_DBG("iface %p, oper state %s admin %s carrier %s dormant %s",
            iface, net_if_oper_state2str(net_if_oper_state(iface)),
            net_if_is_admin_up(iface) ? "UP" : "DOWN",
            net_if_is_carrier_ok(iface) ? "ON" : "OFF",
            net_if_is_dormant(iface) ? "ON" : "OFF");

    if (net_if_oper_state(iface) == NET_IF_OPER_UP) {
        if (prev_state != NET_IF_OPER_UP) {
            notify_iface_up(iface);
        }
    }
    else {
        if (prev_state == NET_IF_OPER_UP) {
            notify_iface_down(iface);
        }
    }
}

static void init_igmp(struct net_if* iface) {
    #if defined(CONFIG_NET_IPV4_IGMP)
    /* Ensure IPv4 is enabled for this interface. */
    if (net_if_config_ipv4_get(iface, NULL)) {
        return;
    }

    net_ipv4_igmp_init(iface);
    #else
    ARG_UNUSED(iface);
    return;
    #endif
}

int net_if_up(struct net_if* iface) {
    struct net_l2 const* l2;
    int status = 0;

    NET_DBG("iface %p", iface);

    net_if_lock(iface);

    if (net_if_flag_is_set(iface, NET_IF_UP)) {
        status = -EALREADY;
        goto out;
    }

    /* If the L2 does not support enable just set the flag */
    l2 = net_if_l2(iface);
    if ((l2 == NULL) || (l2->enable == NULL)) {
        goto done;
    }
    else {
        /* If the L2 does not implement enable(), then the network
         * device driver cannot implement start(), in which case
         * we can do simple check here and not try to bring interface
         * up as the device is not ready.
         *
         * If the network device driver does implement start(), then
         * it could bring the interface up when the enable() is called
         * few lines below.
         */
        const struct device* dev;

        dev = net_if_get_device(iface);
        NET_ASSERT(dev);

        /* If the device is not ready it is pointless trying to take it up. */
        if (!device_is_ready(dev)) {
            NET_DBG("Device %s (%p) is not ready", dev->name, dev);
            status = -ENXIO;
            goto out;
        }
    }

    /* Notify L2 to enable the interface */
    status = l2->enable(iface, true);
    if (status < 0) {
        goto out;
    }

    init_igmp(iface);

done :
    net_if_flag_set(iface, NET_IF_UP);
    net_mgmt_event_notify(NET_EVENT_IF_ADMIN_UP, iface);
    update_operational_state(iface);

out :
    net_if_unlock(iface);

    return (status);
}

int net_if_down(struct net_if* iface) {
    struct net_l2 const* l2;
    int status = 0;

    NET_DBG("iface %p", iface);

    net_if_lock(iface);

    if (!net_if_flag_is_set(iface, NET_IF_UP)) {
        status = -EALREADY;
        goto out;
    }

    leave_mcast_all(iface);
    leave_ipv4_mcast_all(iface);

    /* If the L2 does not support enable just clear the flag */
    l2 = net_if_l2(iface);
    if ((l2 == NULL) || (l2->enable == NULL)) {
        goto done;
    }

    /* Notify L2 to disable the interface */
    status = l2->enable(iface, false);
    if (status < 0) {
        goto out;
    }

done :
    net_if_flag_clear(iface, NET_IF_UP);
    net_mgmt_event_notify(NET_EVENT_IF_ADMIN_DOWN, iface);
    update_operational_state(iface);

out :
    net_if_unlock(iface);

    return (status);
}

void net_if_carrier_on(struct net_if* iface) {
    NET_ASSERT(iface);

    net_if_lock(iface);

    if (!net_if_flag_test_and_set(iface, NET_IF_LOWER_UP)) {
        update_operational_state(iface);
    }

    net_if_unlock(iface);
}

void net_if_carrier_off(struct net_if* iface) {
    NET_ASSERT(iface);

    net_if_lock(iface);

    if (net_if_flag_test_and_clear(iface, NET_IF_LOWER_UP)) {
        update_operational_state(iface);
    }

    net_if_unlock(iface);
}

void net_if_dormant_on(struct net_if* iface) {
    NET_ASSERT(iface);

    net_if_lock(iface);

    if (!net_if_flag_test_and_set(iface, NET_IF_DORMANT)) {
        update_operational_state(iface);
    }

    net_if_unlock(iface);
}

void net_if_dormant_off(struct net_if* iface) {
    NET_ASSERT(iface);

    net_if_lock(iface);

    if (net_if_flag_test_and_clear(iface, NET_IF_DORMANT)) {
        update_operational_state(iface);
    }

    net_if_unlock(iface);
}

#if defined(CONFIG_NET_PROMISCUOUS_MODE)
static int promisc_mode_set(struct net_if* iface, bool enable) {
    enum net_l2_flags l2_flags;

    NET_ASSERT(iface);

    l2_flags = l2_flags_get(iface);
    if (!(l2_flags & NET_L2_PROMISC_MODE)) {
        return (-ENOTSUP);
    }

    #if defined(CONFIG_NET_L2_ETHERNET)
    if (net_if_l2(iface) == &NET_L2_GET_NAME(ETHERNET)) {
        int ret = net_eth_promisc_mode(iface, enable);

        if (ret < 0) {
            return (ret);
        }
    }
    #else
    ARG_UNUSED(enable);

    return (-ENOTSUP);
    #endif

    return (0);
}

int net_if_set_promisc(struct net_if* iface) {
    int ret;

    net_if_lock(iface);

    ret = promisc_mode_set(iface, true);
    if (ret < 0) {
        goto out;
    }

    ret = net_if_flag_test_and_set(iface, NET_IF_PROMISC);
    if (ret) {
        ret = -EALREADY;
        goto out;
    }

out :
    net_if_unlock(iface);

    return (ret);
}

void net_if_unset_promisc(struct net_if* iface) {
    int ret;

    net_if_lock(iface);

    ret = promisc_mode_set(iface, false);
    if (ret < 0) {
        goto out;
    }

    net_if_flag_clear(iface, NET_IF_PROMISC);

out :
    net_if_unlock(iface);
}

bool net_if_is_promisc(struct net_if* iface) {
    NET_ASSERT(iface);

    return net_if_flag_is_set(iface, NET_IF_PROMISC);
}
#endif /* CONFIG_NET_PROMISCUOUS_MODE */

#ifdef CONFIG_NET_POWER_MANAGEMENT

int net_if_suspend(struct net_if* iface) {
    int ret = 0;

    net_if_lock(iface);

    if (net_if_are_pending_tx_packets(iface)) {
        ret = -EBUSY;
        goto out;
    }

    if (net_if_flag_test_and_set(iface, NET_IF_SUSPENDED)) {
        ret = -EALREADY;
        goto out;
    }

    net_stats_add_suspend_start_time(iface, k_cycle_get_32());

out :
    net_if_unlock(iface);

    return (ret);
}

int net_if_resume(struct net_if* iface) {
    int ret = 0;

    net_if_lock(iface);

    if (!net_if_flag_is_set(iface, NET_IF_SUSPENDED)) {
        ret = -EALREADY;
        goto out;
    }

    net_if_flag_clear(iface, NET_IF_SUSPENDED);

    net_stats_add_suspend_end_time(iface, k_cycle_get_32());

out :
    net_if_unlock(iface);

    return (ret);
}

bool net_if_is_suspended(struct net_if* iface) {
    return net_if_flag_is_set(iface, NET_IF_SUSPENDED);
}

#endif /* CONFIG_NET_POWER_MANAGEMENT */

#if defined(CONFIG_NET_PKT_TIMESTAMP_THREAD)
static void net_tx_ts_thread(void* p1, void* p2, void* p3) {
    ARG_UNUSED(p1);
    ARG_UNUSED(p2);
    ARG_UNUSED(p3);

    struct net_pkt* pkt;

    NET_DBG("Starting TX timestamp callback thread");

    while (1) {
        pkt = k_fifo_get(&tx_ts_queue, K_FOREVER);
        if (pkt) {
            net_if_call_timestamp_cb(pkt);
        }
    }
}

void net_if_register_timestamp_cb(struct net_if_timestamp_cb* handle,
                                  struct net_pkt* pkt,
                                  struct net_if* iface,
                                  net_if_timestamp_callback_t cb) {
    k_mutex_lock(&lock, K_FOREVER);

    sys_slist_find_and_remove(&timestamp_callbacks, &handle->node);
    sys_slist_prepend(&timestamp_callbacks, &handle->node);

    handle->iface = iface;
    handle->cb    = cb;
    handle->pkt   = pkt;

    k_mutex_unlock(&lock);
}

void net_if_unregister_timestamp_cb(struct net_if_timestamp_cb* handle) {
    k_mutex_lock(&lock, K_FOREVER);

    sys_slist_find_and_remove(&timestamp_callbacks, &handle->node);

    k_mutex_unlock(&lock);
}

void net_if_call_timestamp_cb(struct net_pkt* pkt) {
    sys_snode_t* sn;
    sys_snode_t* sns;

    k_mutex_lock(&lock, K_FOREVER);

    SYS_SLIST_FOR_EACH_NODE_SAFE(&timestamp_callbacks, sn, sns) {
        struct net_if_timestamp_cb* handle =
                CONTAINER_OF(sn, struct net_if_timestamp_cb, node);

        if (((handle->iface == NULL) ||
            (handle->iface == net_pkt_iface(pkt))) &&
            (handle->pkt == NULL || handle->pkt == pkt)) {
            handle->cb(pkt);
        }
    }

    k_mutex_unlock(&lock);
}

void net_if_add_tx_timestamp(struct net_pkt* pkt) {
    k_fifo_put(&tx_ts_queue, pkt);
}
#endif /* CONFIG_NET_PKT_TIMESTAMP_THREAD */

bool net_if_is_wifi(struct net_if* iface) {
    if (net_if_is_offloaded(iface)) {
        return net_off_is_wifi_offloaded(iface);
    }

    #if defined(CONFIG_NET_L2_ETHERNET)
    return net_if_l2(iface) == &NET_L2_GET_NAME(ETHERNET) &&
           net_eth_type_is_wifi(iface);
    #endif

    return (false);
}

struct net_if* net_if_get_first_wifi(void) {
    STRUCT_SECTION_FOREACH(net_if, iface) {
        if (net_if_is_wifi(iface)) {
            return (iface);
        }
    }

    return (NULL);
}

int net_if_get_name(struct net_if* iface, char* buf, int len) {
    #if defined(CONFIG_NET_INTERFACE_NAME)
    int name_len;

    if ((iface == NULL) || (buf == NULL) || (len <= 0)) {
        return (-EINVAL);
    }

    name_len = strlen(net_if_get_config(iface)->name);
    if (name_len >= len) {
        return (-ERANGE);
    }

    /* Copy string and null terminator */
    memcpy(buf, net_if_get_config(iface)->name, name_len + 1);

    return (name_len);
    #else
    return (-ENOTSUP);
    #endif
}

int net_if_set_name(struct net_if* iface, char const* buf) {
    #if defined(CONFIG_NET_INTERFACE_NAME)
    int name_len;

    if ((iface == NULL) || (buf == NULL)) {
        return (-EINVAL);
    }

    name_len = strlen(buf);
    if (name_len >= sizeof(iface->config.name)) {
        return -ENAMETOOLONG;
    }

<<<<<<< HEAD
	STRUCT_SECTION_FOREACH(net_if, iface_check) {
		if (iface_check == iface) {
			continue;
		}

		if (memcmp(net_if_get_config(iface_check)->name,
			   buf,
			   name_len + 1) == 0) {
			return -EALREADY;
		}
	}

	/* Copy string and null terminator */
	memcpy(net_if_get_config(iface)->name, buf, name_len + 1);
=======
    /* Copy string and null terminator */
    memcpy(net_if_get_config(iface)->name, buf, name_len + 1);
>>>>>>> 632b0148

    return (0);
    #else
    return (-ENOTSUP);
    #endif
}

int net_if_get_by_name(char const* name) {
    #if defined(CONFIG_NET_INTERFACE_NAME)
    if (name == NULL) {
        return (-EINVAL);
    }

    STRUCT_SECTION_FOREACH(net_if, iface) {
        if (strncmp(net_if_get_config(iface)->name, name, strlen(name)) == 0) {
            return net_if_get_by_iface(iface);
        }
    }

    return (-ENOENT);
    #else
    return (-ENOTSUP);
    #endif
}

#if defined(CONFIG_NET_INTERFACE_NAME)
static void set_default_name(struct net_if* iface) {
    char name[CONFIG_NET_INTERFACE_NAME_LEN + 1] = {0};
    int  ret;

    if (net_if_is_wifi(iface)) {
        static int count;

        snprintk(name, sizeof(name) - 1, "wlan%d", count++);
    }
    else if (IS_ENABLED(CONFIG_NET_L2_ETHERNET)) {
        #if defined(CONFIG_NET_L2_ETHERNET)
        if (net_if_l2(iface) == &NET_L2_GET_NAME(ETHERNET)) {
            static int count;

            snprintk(name, sizeof(name) - 1, "eth%d", count++);
        }
        #endif /* CONFIG_NET_L2_ETHERNET */
    }

    if (IS_ENABLED(CONFIG_NET_L2_IEEE802154)) {
        #if defined(CONFIG_NET_L2_IEEE802154)
        if (net_if_l2(iface) == &NET_L2_GET_NAME(IEEE802154)) {
            static int count;

            snprintk(name, sizeof(name) - 1, "ieee%d", count++);
        }
        #endif /* CONFIG_NET_L2_IEEE802154 */
    }

    if (IS_ENABLED(CONFIG_NET_L2_DUMMY)) {
        #if defined(CONFIG_NET_L2_DUMMY)
        if (net_if_l2(iface) == &NET_L2_GET_NAME(DUMMY)) {
            static int count;

            snprintk(name, sizeof(name) - 1, "dummy%d", count++);
        }
        #endif /* CONFIG_NET_L2_DUMMY */
    }

    if (IS_ENABLED(CONFIG_NET_L2_CANBUS_RAW)) {
        #if defined(CONFIG_NET_L2_CANBUS_RAW)
        if (net_if_l2(iface) == &NET_L2_GET_NAME(CANBUS_RAW)) {
            static int count;

            snprintk(name, sizeof(name) - 1, "can%d", count++);
        }
        #endif /* CONFIG_NET_L2_CANBUS_RAW */
    }

    if (IS_ENABLED(CONFIG_NET_L2_PPP)) {
        #if defined(CONFIG_NET_L2_PPP)
        if (net_if_l2(iface) == &NET_L2_GET_NAME(PPP)) {
            static int count;

            snprintk(name, sizeof(name) - 1, "ppp%d", count++);
        }
        #endif /* CONFIG_NET_L2_PPP */
    }

    if (name[0] == '\0') {
        static int count;

        snprintk(name, sizeof(name) - 1, "net%d", count++);
    }

    ret = net_if_set_name(iface, name);
    if (ret < 0) {
        NET_WARN("Cannot set default name for interface %d (%p) (%d)",
                 net_if_get_by_iface(iface), iface, ret);
    }
}
#endif /* CONFIG_NET_INTERFACE_NAME */

void net_if_init(void) {
    int if_count = 0;

    NET_DBG("");

    k_mutex_lock(&lock, K_FOREVER);

    net_tc_tx_init();

    STRUCT_SECTION_FOREACH(net_if, iface) {
        #if defined(CONFIG_NET_INTERFACE_NAME)
        memset(net_if_get_config(iface)->name, 0,
               sizeof(iface->config.name));
        #endif

        init_iface(iface);

        #if defined(CONFIG_NET_INTERFACE_NAME)
        /* If the driver did not set the name, then set
         * a default name for the network interface.
         */
        if (net_if_get_config(iface)->name[0] == '\0') {
            set_default_name(iface);
        }
        #endif

        if_count++;
    }

    if (if_count == 0) {
        NET_ERR("There is no network interface to work with!");
        goto out;
    }

    #if defined(CONFIG_ASSERT)
    /* Do extra check that verifies that interface count is properly
     * done.
     */
    int count_if;

    NET_IFACE_COUNT(&count_if);
    NET_ASSERT(count_if == if_count);
    #endif

    iface_ipv6_init(if_count);
    iface_ipv4_init(if_count);
    iface_router_init();

    #if defined(CONFIG_NET_PKT_TIMESTAMP_THREAD)
    k_thread_create(&tx_thread_ts, tx_ts_stack,
                    K_KERNEL_STACK_SIZEOF(tx_ts_stack),
                    net_tx_ts_thread,
                    NULL, NULL, NULL, K_PRIO_COOP(1), 0, K_NO_WAIT);
    k_thread_name_set(&tx_thread_ts, "tx_tstamp");
    #endif /* CONFIG_NET_PKT_TIMESTAMP_THREAD */

    #if defined(CONFIG_NET_VLAN)
    /* Make sure that we do not have too many network interfaces
     * compared to the number of VLAN interfaces.
     */
    if_count = 0;

    STRUCT_SECTION_FOREACH(net_if, iface) {
        if (net_if_l2(iface) == &NET_L2_GET_NAME(ETHERNET)) {
            if_count++;
        }
    }

    if (if_count > CONFIG_NET_VLAN_COUNT) {
        NET_WARN("You have configured only %d VLAN interfaces"
                 " but you have %d network interfaces.",
                 CONFIG_NET_VLAN_COUNT, if_count);
    }
    #endif

out :
    k_mutex_unlock(&lock);
}

void net_if_post_init(void) {
    bool is_set;

    NET_DBG("");

    /* After TX is running, attempt to bring the interface up */
    STRUCT_SECTION_FOREACH(net_if, iface) {
        is_set = net_if_flag_is_set(iface, NET_IF_NO_AUTO_START);
        if (is_set == false) {
            net_if_up(iface);
        }
    }
}<|MERGE_RESOLUTION|>--- conflicted
+++ resolved
@@ -5006,25 +5006,20 @@
         return -ENAMETOOLONG;
     }
 
-<<<<<<< HEAD
-	STRUCT_SECTION_FOREACH(net_if, iface_check) {
-		if (iface_check == iface) {
-			continue;
-		}
-
-		if (memcmp(net_if_get_config(iface_check)->name,
-			   buf,
-			   name_len + 1) == 0) {
-			return -EALREADY;
-		}
-	}
-
-	/* Copy string and null terminator */
-	memcpy(net_if_get_config(iface)->name, buf, name_len + 1);
-=======
+    STRUCT_SECTION_FOREACH(net_if, iface_check) {
+        if (iface_check == iface) {
+            continue;
+        }
+
+        if (memcmp(net_if_get_config(iface_check)->name,
+                   buf,
+                   name_len + 1) == 0) {
+            return (-EALREADY);
+        }
+    }
+
     /* Copy string and null terminator */
-    memcpy(net_if_get_config(iface)->name, buf, name_len + 1);
->>>>>>> 632b0148
+    (void) memcpy(net_if_get_config(iface)->name, buf, name_len + 1);
 
     return (0);
     #else
