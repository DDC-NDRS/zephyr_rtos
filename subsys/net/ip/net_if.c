/*
 * Copyright (c) 2016 Intel Corporation.
 * Copyright (c) 2023 Nordic Semiconductor ASA
 *
 * SPDX-License-Identifier: Apache-2.0
 */

#include <zephyr/logging/log.h>
LOG_MODULE_REGISTER(net_if, CONFIG_NET_IF_LOG_LEVEL);

#include <zephyr/init.h>
#include <zephyr/kernel.h>
#include <zephyr/linker/sections.h>
#include <zephyr/random/random.h>
#include <zephyr/internal/syscall_handler.h>
#include <stdlib.h>
#include <string.h>
#include <zephyr/net/igmp.h>
#include <zephyr/net/ipv4_autoconf.h>
#include <zephyr/net/net_core.h>
#include <zephyr/net/net_event.h>
#include <zephyr/net/net_pkt.h>
#include <zephyr/net/net_if.h>
#include <zephyr/net/net_mgmt.h>
#include <zephyr/net/ethernet.h>
#include <zephyr/net/offloaded_netdev.h>
#include <zephyr/net/virtual.h>
#include <zephyr/net/socket.h>
#include <zephyr/sys/iterable_sections.h>

#include "net_private.h"
#include "ipv4.h"
#include "ipv6.h"

#include "net_stats.h"

#define REACHABLE_TIME (MSEC_PER_SEC * 30) /* in ms */
/*
 * split the min/max random reachable factors into numerator/denominator
 * so that integer-based math works better
 */
#define MIN_RANDOM_NUMER (1)
#define MIN_RANDOM_DENOM (2)
#define MAX_RANDOM_NUMER (3)
#define MAX_RANDOM_DENOM (2)

static K_MUTEX_DEFINE(lock);

/* net_if dedicated section limiters */
extern struct net_if _net_if_list_start[];
extern struct net_if _net_if_list_end[];

static struct net_if* default_iface;

#if defined(CONFIG_NET_NATIVE_IPV4) || defined(CONFIG_NET_NATIVE_IPV6)
static struct net_if_router routers[CONFIG_NET_MAX_ROUTERS];
static struct k_work_delayable router_timer;
static sys_slist_t active_router_timers;
#endif

#if defined(CONFIG_NET_NATIVE_IPV6)
/* Timer that triggers network address renewal */
static struct k_work_delayable address_lifetime_timer;

/* Track currently active address lifetime timers */
static sys_slist_t active_address_lifetime_timers;

/* Timer that triggers IPv6 prefix lifetime */
static struct k_work_delayable prefix_lifetime_timer;

/* Track currently active IPv6 prefix lifetime timers */
static sys_slist_t active_prefix_lifetime_timers;

#if defined(CONFIG_NET_IPV6_DAD)
/** Duplicate address detection (DAD) timer */
static struct k_work_delayable dad_timer;
static sys_slist_t active_dad_timers;
#endif

#if defined(CONFIG_NET_IPV6_ND)
static struct k_work_delayable rs_timer;
static sys_slist_t active_rs_timers;
#endif

static struct {
    struct net_if_ipv6 ipv6;
    struct net_if* iface;
} ipv6_addresses[CONFIG_NET_IF_MAX_IPV6_COUNT];
#endif /* CONFIG_NET_NATIVE_IPV6 */

#if defined(CONFIG_NET_NATIVE_IPV4)
static struct {
    struct net_if_ipv4 ipv4;
    struct net_if* iface;
} ipv4_addresses[CONFIG_NET_IF_MAX_IPV4_COUNT];
#endif /* CONFIG_NET_NATIVE_IPV4 */

/* We keep track of the link callbacks in this list.
 */
static sys_slist_t link_callbacks;

#if defined(CONFIG_NET_NATIVE_IPV4) || defined(CONFIG_NET_NATIVE_IPV6)
/* Multicast join/leave tracking.
 */
static sys_slist_t mcast_monitor_callbacks;
#endif

#if defined(CONFIG_NET_PKT_TIMESTAMP_THREAD)
#if !defined(CONFIG_NET_PKT_TIMESTAMP_STACK_SIZE)
#define CONFIG_NET_PKT_TIMESTAMP_STACK_SIZE 1024
#endif

K_KERNEL_STACK_DEFINE(tx_ts_stack, CONFIG_NET_PKT_TIMESTAMP_STACK_SIZE);
K_FIFO_DEFINE(tx_ts_queue);

static struct k_thread tx_thread_ts;

/* We keep track of the timestamp callbacks in this list.
 */
static sys_slist_t timestamp_callbacks;
#endif /* CONFIG_NET_PKT_TIMESTAMP_THREAD */

#if CONFIG_NET_IF_LOG_LEVEL >= LOG_LEVEL_DBG
#define debug_check_packet(pkt)                                 \
    do {                                                        \
        NET_DBG("Processing (pkt %p, prio %d) network packet "  \
                "iface %d (%p)",                                \
                pkt, net_pkt_priority(pkt),                     \
                net_if_get_by_iface(net_pkt_iface(pkt)),        \
                net_pkt_iface(pkt));                            \
                                                                \
        NET_ASSERT(pkt->frags);                                 \
    } while (0)
#else
#define debug_check_packet(...)
#endif /* CONFIG_NET_IF_LOG_LEVEL >= LOG_LEVEL_DBG */

struct net_if* z_impl_net_if_get_by_index(int index) {
    struct net_if* iface;

    if (index <= 0) {
        return (NULL);
    }

    iface = &_net_if_list_start[index - 1];
    if (iface >= _net_if_list_end) {
        NET_DBG("Index %d is too large", index);
        return (NULL);
    }

    return (iface);
}

#ifdef CONFIG_USERSPACE
struct net_if* z_vrfy_net_if_get_by_index(int index) {
    struct net_if* iface;

    iface = net_if_get_by_index(index);
    if (iface == NULL) {
        return (NULL);
    }

    if (!k_object_is_valid(iface, K_OBJ_NET_IF)) {
        return (NULL);
    }

    return (iface);
}

#include <zephyr/syscalls/net_if_get_by_index_mrsh.c>
#endif

static inline void net_context_send_cb(struct net_context* context,
                                       int status) {
    if (context == NULL) {
        return;
    }

    if (context->send_cb) {
        context->send_cb(context, status, context->user_data);
    }

    if (IS_ENABLED(CONFIG_NET_UDP) &&
        (net_context_get_proto(context) == NET_IPPROTO_UDP)) {
        net_stats_update_udp_sent(net_context_get_iface(context));
    }
    else if (IS_ENABLED(CONFIG_NET_TCP) &&
             (net_context_get_proto(context) == NET_IPPROTO_TCP)) {
        net_stats_update_tcp_seg_sent(net_context_get_iface(context));
    }
}

static void update_txtime_stats_detail(struct net_pkt* pkt,
                                       uint32_t start_time, uint32_t stop_time) {
    uint32_t val;
    uint32_t prev;

    ARG_UNUSED(stop_time);

    prev = start_time;
    for (int i = 0; i < net_pkt_stats_tick_count(pkt); i++) {
        if (!net_pkt_stats_tick(pkt)[i]) {
            break;
        }

        val  = net_pkt_stats_tick(pkt)[i] - prev;
        prev = net_pkt_stats_tick(pkt)[i];
        net_pkt_stats_tick(pkt)[i] = val;
    }
}

static bool net_if_tx(struct net_if* iface, struct net_pkt* pkt) {
    struct net_linkaddr ll_dst = {
        .addr = NULL
    };
    struct net_linkaddr_storage ll_dst_storage;
    struct net_context* context;
    int status;

    /* We collect send statistics for each socket priority if enabled */
    uint8_t pkt_priority;

    if (pkt == NULL) {
        return (false);
    }

    debug_check_packet(pkt);

    /* If there're any link callbacks, with such a callback receiving
     * a destination address, copy that address out of packet, just in
     * case packet is freed before callback is called.
     */
    if (!sys_slist_is_empty(&link_callbacks)) {
        if (net_linkaddr_set(&ll_dst_storage,
                             net_pkt_lladdr_dst(pkt)->addr,
                             net_pkt_lladdr_dst(pkt)->len) == 0) {
            ll_dst.addr = ll_dst_storage.addr;
            ll_dst.len  = ll_dst_storage.len;
            ll_dst.type = net_pkt_lladdr_dst(pkt)->type;
        }
    }

    context = net_pkt_context(pkt);

    if (net_if_flag_is_set(iface, NET_IF_LOWER_UP)) {
        if (IS_ENABLED(CONFIG_NET_PKT_TXTIME_STATS)) {
            pkt_priority = net_pkt_priority(pkt);

            if (IS_ENABLED(CONFIG_NET_PKT_TXTIME_STATS_DETAIL)) {
                /* Make sure the statistics information is not
                 * lost by keeping the net_pkt over L2 send.
                 */
                net_pkt_ref(pkt);
            }
        }

        net_if_tx_lock(iface);
        status = net_if_l2(iface)->send(iface, pkt);
        net_if_tx_unlock(iface);

        if (IS_ENABLED(CONFIG_NET_PKT_TXTIME_STATS)) {
            uint32_t end_tick    = k_cycle_get_32();
            uint32_t create_time = net_pkt_create_time(pkt);

            net_pkt_set_tx_stats_tick(pkt, end_tick);

            net_stats_update_tc_tx_time(iface,
                                        pkt_priority,
                                        create_time,
                                        end_tick);

            if (IS_ENABLED(CONFIG_NET_PKT_TXTIME_STATS_DETAIL)) {
                update_txtime_stats_detail(pkt,
                                           create_time,
                                           end_tick);

                net_stats_update_tc_tx_time_detail(
                        iface, pkt_priority,
                        net_pkt_stats_tick(pkt));

                /* For TCP connections, we might keep the pkt
                 * longer so that we can resend it if needed.
                 * Because of that we need to clear the
                 * statistics here.
                 */
                net_pkt_stats_tick_reset(pkt);

                net_pkt_unref(pkt);
            }
        }
    }
    else {
        /* Drop packet if interface is not up */
        NET_WARN("iface %p is down", iface);
        status = -ENETDOWN;
    }

    if (status < 0) {
        net_pkt_unref(pkt);
    }
    else {
        net_stats_update_bytes_sent(iface, status);
    }

    if (context != NULL) {
        NET_DBG("Calling context send cb %p status %d",
                context, status);

        net_context_send_cb(context, status);
    }

    if (ll_dst.addr) {
        net_if_call_link_cb(iface, &ll_dst, status);
    }

    return (true);
}

void net_process_tx_packet(struct net_pkt* pkt) {
    struct net_if* iface;

    net_pkt_set_tx_stats_tick(pkt, k_cycle_get_32());

    iface = net_pkt_iface(pkt);

    net_if_tx(iface, pkt);

    #if defined(CONFIG_NET_POWER_MANAGEMENT)
    iface->tx_pending--;
    #endif
}

void net_if_queue_tx(struct net_if const* iface, struct net_pkt* pkt) {
    if (!net_pkt_filter_send_ok(pkt)) {
        /* silently drop the packet */
        net_pkt_unref(pkt);
        return;
    }

    uint8_t prio = net_pkt_priority(pkt);
    uint8_t tc   = (uint8_t)net_tx_priority2tc(prio);

    net_stats_update_tc_sent_pkt(iface, tc);
    net_stats_update_tc_sent_bytes(iface, tc, net_pkt_get_len(pkt));
    net_stats_update_tc_sent_priority(iface, tc, prio);

    /* For highest priority packet, skip the TX queue and push directly to
     * the driver. Also if there are no TX queue/thread, push the packet
     * directly to the driver.
     */
    if ((IS_ENABLED(CONFIG_NET_TC_SKIP_FOR_HIGH_PRIO) &&
        (prio >= NET_PRIORITY_CA)) || (NET_TC_TX_COUNT == 0)) {
        net_pkt_set_tx_stats_tick(pkt, k_cycle_get_32());

        net_if_tx(net_pkt_iface(pkt), pkt);
        return;
    }

    #if (NET_TC_TX_COUNT > 1)
    NET_DBG("TC %d with prio %d pkt %p", tc, prio, pkt);
    #endif

    #if defined(CONFIG_NET_POWER_MANAGEMENT)
    iface->tx_pending++;
    #endif

    if (!net_tc_submit_to_tx_queue(tc, pkt)) {
        #if defined(CONFIG_NET_POWER_MANAGEMENT)
        iface->tx_pending--
        #endif
        ;
    }
}

void net_if_stats_reset(struct net_if const* iface) {
    #if defined(CONFIG_NET_STATISTICS_PER_INTERFACE)
    STRUCT_SECTION_FOREACH(net_if, tmp) {
        if (iface == tmp) {
            net_if_lock(iface);
            memset(&iface->stats, 0, sizeof(iface->stats));
            net_if_unlock(iface);
            return;
        }
    }
    #else
    ARG_UNUSED(iface);
    #endif
}

void net_if_stats_reset_all(void) {
    #if defined(CONFIG_NET_STATISTICS_PER_INTERFACE)
    STRUCT_SECTION_FOREACH(net_if, iface) {
        net_if_lock(iface);
        memset(&iface->stats, 0, sizeof(iface->stats));
        net_if_unlock(iface);
    }
    #endif
}

static inline void init_iface(struct net_if* iface) {
    const struct net_if_api* api = net_if_get_device(iface)->api;

    if (!api || !api->init) {
        NET_ERR("Iface %p driver API init NULL", iface);
        return;
    }

    /* By default IPv4 and IPv6 are enabled for a given network interface.
     * These can be turned off later if needed.
     */
    #if defined(CONFIG_NET_NATIVE_IPV4)
    net_if_flag_set(iface, NET_IF_IPV4);
    #endif

    #if defined(CONFIG_NET_NATIVE_IPV6)
    net_if_flag_set(iface, NET_IF_IPV6);
    #endif

    net_virtual_init(iface);

    NET_DBG("On iface %p", iface);

    #ifdef CONFIG_USERSPACE
    k_object_init(iface);
    #endif

    k_mutex_init(&iface->lock);
    k_mutex_init(&iface->tx_lock);

    api->init(iface);

    net_ipv6_pe_init(iface);
}

enum net_verdict net_if_send_data(struct net_if* iface, struct net_pkt* pkt) {
    struct net_context*  context = net_pkt_context(pkt);
    struct net_linkaddr* dst = net_pkt_lladdr_dst(pkt);
    enum net_verdict verdict = NET_OK;
    int status = -EIO;

    if (!net_if_flag_is_set(iface, NET_IF_LOWER_UP) ||
        net_if_flag_is_set(iface, NET_IF_SUSPENDED)) {
        /* Drop packet if interface is not up */
        NET_WARN("iface %p is down", iface);
        verdict = NET_DROP;
        status  = -ENETDOWN;
        goto done;
    }

    if (IS_ENABLED(CONFIG_NET_OFFLOAD) && !net_if_l2(iface)) {
        NET_WARN("no l2 for iface %p, discard pkt", iface);
        verdict = NET_DROP;
        goto done;
    }

    /* If the ll address is not set at all, then we must set
     * it here.
     * Workaround Linux bug, see:
     * https://github.com/zephyrproject-rtos/zephyr/issues/3111
     */
    if (!net_if_flag_is_set(iface, NET_IF_POINTOPOINT) &&
        !net_pkt_lladdr_src(pkt)->addr) {
        net_pkt_lladdr_src(pkt)->addr = net_pkt_lladdr_if(pkt)->addr;
        net_pkt_lladdr_src(pkt)->len  = net_pkt_lladdr_if(pkt)->len;
    }

    #if defined(CONFIG_NET_LOOPBACK)
    /* If the packet is destined back to us, then there is no need to do
     * additional checks, so let the packet through.
     */
    if (net_if_l2(iface) == &NET_L2_GET_NAME(DUMMY)) {
        goto done;
    }
    #endif

    /* Bypass the IP stack with SOCK_RAW/IPPROTO_RAW sockets */
    if (IS_ENABLED(CONFIG_NET_SOCKETS_PACKET) &&
        (context != NULL) && (net_context_get_type(context) == NET_SOCK_RAW) &&
        (net_context_get_proto(context) == NET_IPPROTO_RAW)) {
        goto done;
    }

    /* If the ll dst address is not set check if it is present in the nbr
     * cache.
     */
    if (IS_ENABLED(CONFIG_NET_IPV6) && net_pkt_family(pkt) == NET_AF_INET6) {
        verdict = net_ipv6_prepare_for_send(pkt);
    }

    #if defined(CONFIG_NET_IPV4_FRAGMENT)
    if (net_pkt_family(pkt) == NET_AF_INET) {
        verdict = net_ipv4_prepare_for_send(pkt);
    }
    #endif

done :
    /*   NET_OK in which case packet has checked successfully. In this case
     *   the net_context callback is called after successful delivery in
     *   net_if_tx_thread().
     *
     *   NET_DROP in which case we call net_context callback that will
     *   give the status to user application.
     *
     *   NET_CONTINUE in which case the sending of the packet is delayed.
     *   This can happen for example if we need to do IPv6 ND to figure
     *   out link layer address.
     */
    if (verdict == NET_DROP) {
        if (context != NULL) {
            NET_DBG("Calling ctx send cb %p verdict %d",
                    context, verdict);
            net_context_send_cb(context, status);
        }

        if (dst->addr != NULL) {
            net_if_call_link_cb(iface, dst, status);
        }
    }
    else if (verdict == NET_OK) {
        /* Packet is ready to be sent by L2, let's queue */
        net_if_queue_tx(iface, pkt);
    }

    return (verdict);
}

int net_if_set_link_addr_locked(struct net_if* iface,
                                uint8_t* addr, uint8_t len,
                                enum net_link_type type) {
    int ret;

    net_if_lock(iface);

    ret = net_if_set_link_addr_unlocked(iface, addr, len, type);

    net_if_unlock(iface);

    return (ret);
}

struct net_if* net_if_get_by_link_addr(struct net_linkaddr const* ll_addr) {
    STRUCT_SECTION_FOREACH(net_if, iface) {
        net_if_lock(iface);
        if (!memcmp(net_if_get_link_addr(iface)->addr, ll_addr->addr,
            ll_addr->len)) {
            net_if_unlock(iface);
            return (iface);
        }
        net_if_unlock(iface);
    }

    return (NULL);
}

struct net_if* net_if_lookup_by_dev(const struct device* dev) {
    STRUCT_SECTION_FOREACH(net_if, iface) {
        if (net_if_get_device(iface) == dev) {
            return (iface);
        }
    }

    return (NULL);
}

void net_if_set_default(struct net_if* iface) {
    default_iface = iface;
}

struct net_if* net_if_get_default(void) {
    struct net_if* iface = NULL;

    if (&_net_if_list_start[0] == &_net_if_list_end[0]) {
        NET_WARN("No default interface found!");
        return (NULL);
    }

    if (default_iface != NULL) {
        return (default_iface);
    }

    #if defined(CONFIG_NET_DEFAULT_IF_ETHERNET)
    iface = net_if_get_first_by_type(&NET_L2_GET_NAME(ETHERNET));
    #endif

    #if defined(CONFIG_NET_DEFAULT_IF_IEEE802154)
    iface = net_if_get_first_by_type(&NET_L2_GET_NAME(IEEE802154));
    #endif

    #if defined(CONFIG_NET_DEFAULT_IF_DUMMY)
    iface = net_if_get_first_by_type(&NET_L2_GET_NAME(DUMMY));
    #endif

    #if defined(CONFIG_NET_DEFAULT_IF_OFFLOAD)
    iface = net_if_get_first_by_type(NULL);
    #endif

    #if defined(CONFIG_NET_DEFAULT_IF_CANBUS_RAW)
    iface = net_if_get_first_by_type(&NET_L2_GET_NAME(CANBUS_RAW));
    #endif

    #if defined(CONFIG_NET_DEFAULT_IF_PPP)
    iface = net_if_get_first_by_type(&NET_L2_GET_NAME(PPP));
    #endif

    #if defined(CONFIG_NET_DEFAULT_IF_UP)
    iface = net_if_get_first_up();
    #endif

    #if defined(CONFIG_NET_DEFAULT_IF_WIFI)
    iface = net_if_get_first_wifi();
    #endif

    return iface ? iface : _net_if_list_start;
}

struct net_if* net_if_get_first_by_type(const struct net_l2* l2) {
    STRUCT_SECTION_FOREACH(net_if, iface) {
        if (IS_ENABLED(CONFIG_NET_OFFLOAD) &&
            !l2 && net_if_offload(iface)) {
            return (iface);
        }

        if (net_if_l2(iface) == l2) {
            return (iface);
        }
    }

    return (NULL);
}

struct net_if* net_if_get_first_up(void) {
    STRUCT_SECTION_FOREACH(net_if, iface) {
        if (net_if_flag_is_set(iface, NET_IF_UP)) {
            return (iface);
        }
    }

    return (NULL);
}

static enum net_l2_flags l2_flags_get(struct net_if* iface) {
    enum net_l2_flags flags = 0;
    struct net_l2 const* l2;

    l2 = net_if_l2(iface);
    if ((l2 != NULL) && (l2->get_flags != NULL)) {
        flags = l2->get_flags(iface);
    }

    return (flags);
}

#if defined(CONFIG_NET_NATIVE_IPV4) || defined(CONFIG_NET_NATIVE_IPV6)
/* Return how many bits are shared between two IP addresses */
static uint8_t get_ipaddr_diff(uint8_t const* src, uint8_t const* dst, int addr_len) {
    uint8_t xor;
    uint8_t len = 0U;

    for (uint8_t j = 0U; j < addr_len; j++) {
        if (src[j] == dst[j]) {
            len += 8U;
        }
        else {
            xor = src[j] ^ dst[j];
            for (uint8_t k = 0U; k < 8; k++) {
                if (!(xor & 0x80)) {
                    len++;
                    xor <<= 1;
                }
                else {
                    break;
                }
            }
            break;
        }
    }

    return (len);
}

static struct net_if_router* iface_router_lookup(struct net_if const* iface,
                                                 uint8_t family, void* addr) {
    struct net_if_router* router = NULL;

    k_mutex_lock(&lock, K_FOREVER);

    for (int i = 0; i < CONFIG_NET_MAX_ROUTERS; i++) {
        if (!routers[i].is_used ||
            routers[i].address.family != family ||
            routers[i].iface != iface) {
            continue;
        }

        if ((IS_ENABLED(CONFIG_NET_IPV6) && family == NET_AF_INET6 &&
             net_ipv6_addr_cmp(net_if_router_ipv6(&routers[i]),
                               (struct net_in6_addr*)addr)) ||
            (IS_ENABLED(CONFIG_NET_IPV4) && family == NET_AF_INET &&
             net_ipv4_addr_cmp(net_if_router_ipv4(&routers[i]),
                               (struct net_in_addr*)addr))) {
            router = &routers[i];
            goto out;
        }
    }

out :
    k_mutex_unlock(&lock);

    return (router);
}

static void iface_router_notify_deletion(struct net_if_router* router,
                                         char const* delete_reason) {
    if (IS_ENABLED(CONFIG_NET_IPV6) &&
        (router->address.family == NET_AF_INET6)) {
        NET_DBG("IPv6 router %s %s",
                net_sprint_ipv6_addr(net_if_router_ipv6(router)),
                delete_reason);

        net_mgmt_event_notify_with_info(NET_EVENT_IPV6_ROUTER_DEL,
                                        router->iface,
                                        &router->address.in6_addr,
                                        sizeof(struct net_in6_addr));
    }
    else if (IS_ENABLED(CONFIG_NET_IPV4) &&
             (router->address.family == NET_AF_INET)) {
        NET_DBG("IPv4 router %s %s",
                net_sprint_ipv4_addr(net_if_router_ipv4(router)),
                delete_reason);

        net_mgmt_event_notify_with_info(NET_EVENT_IPV4_ROUTER_DEL,
                                        router->iface,
                                        &router->address.in_addr,
                                        sizeof(struct net_in6_addr));
    }
}

static inline int32_t iface_router_ends(const struct net_if_router* router,
                                        uint32_t now) {
    uint32_t ends = router->life_start;

    ends += (MSEC_PER_SEC * router->lifetime);

    /* Signed number of ms until router lifetime ends */
    return (int32_t)(ends - now);
}

static void iface_router_update_timer(uint32_t now) {
    struct net_if_router* router;
    struct net_if_router* next;
    uint32_t new_delay = UINT32_MAX;

    k_mutex_lock(&lock, K_FOREVER);

    SYS_SLIST_FOR_EACH_CONTAINER_SAFE_WITH_TYPE(&active_router_timers,
                                                struct net_if_router,
                                                router, next, node) {
        int32_t ends = iface_router_ends(router, now);

        if (ends <= 0) {
            new_delay = 0;
            break;
        }

        new_delay = MIN((uint32_t)ends, new_delay);
    }

    if (new_delay == UINT32_MAX) {
        k_work_cancel_delayable(&router_timer);
    }
    else {
        k_work_reschedule(&router_timer, K_MSEC(new_delay));
    }

    k_mutex_unlock(&lock);
}

static void iface_router_expired(struct k_work* work) {
    uint32_t current_time = k_uptime_get_32();
    struct net_if_router* router;
    struct net_if_router* next;
    sys_snode_t* prev_node = NULL;

    ARG_UNUSED(work);

    k_mutex_lock(&lock, K_FOREVER);

    SYS_SLIST_FOR_EACH_CONTAINER_SAFE_WITH_TYPE(&active_router_timers,
                                                struct net_if_router,
                                                router, next, node) {
        int32_t ends = iface_router_ends(router, current_time);

        if (ends > 0) {
            /* We have to loop on all active routers as their
             * lifetime differ from each other.
             */
            prev_node = &router->node;
            continue;
        }

        iface_router_notify_deletion(router, "has expired");
        sys_slist_remove(&active_router_timers,
                         prev_node, &router->node);
        router->is_used = false;
    }

    iface_router_update_timer(current_time);

    k_mutex_unlock(&lock);
}

static struct net_if_router* iface_router_add(struct net_if* iface,
                                              uint8_t family, void* addr,
                                              bool is_default,
                                              uint16_t lifetime) {
    struct net_if_router* router = NULL;

    k_mutex_lock(&lock, K_FOREVER);

    for (int i = 0; i < CONFIG_NET_MAX_ROUTERS; i++) {
        if (routers[i].is_used) {
            continue;
        }

        routers[i].is_used        = true;
        routers[i].iface          = iface;
        routers[i].address.family = family;

        if (lifetime) {
            routers[i].is_default  = true;
            routers[i].is_infinite = false;
            routers[i].lifetime    = lifetime;
            routers[i].life_start  = k_uptime_get_32();

            sys_slist_append(&active_router_timers,
                             &routers[i].node);

            iface_router_update_timer(routers[i].life_start);
        }
        else {
            routers[i].is_default  = false;
            routers[i].is_infinite = true;
            routers[i].lifetime    = 0;
        }

        if (IS_ENABLED(CONFIG_NET_IPV6) && family == NET_AF_INET6) {
            memcpy(net_if_router_ipv6(&routers[i]), addr,
                   sizeof(struct net_in6_addr));
            net_mgmt_event_notify_with_info(
                            NET_EVENT_IPV6_ROUTER_ADD, iface,
                            &routers[i].address.in6_addr,
                            sizeof(struct net_in6_addr));

            NET_DBG("interface %p router %s lifetime %u default %d "
                    "added", iface,
                    net_sprint_ipv6_addr((struct net_in6_addr*)addr),
                    lifetime, routers[i].is_default);
        }
        else if (IS_ENABLED(CONFIG_NET_IPV4) && (family == NET_AF_INET)) {
            memcpy(net_if_router_ipv4(&routers[i]), addr,
                   sizeof(struct net_in_addr));
            routers[i].is_default = is_default;

            net_mgmt_event_notify_with_info(
                            NET_EVENT_IPV4_ROUTER_ADD, iface,
                            &routers[i].address.in_addr,
                            sizeof(struct net_in_addr));

            NET_DBG("interface %p router %s lifetime %u default %d "
                    "added", iface,
                    net_sprint_ipv4_addr((struct net_in_addr*)addr),
                    lifetime, is_default);
        }

        router = &routers[i];
        goto out;
    }

out :
    k_mutex_unlock(&lock);

    return (router);
}

static bool iface_router_rm(struct net_if_router* router) {
    bool ret = false;

    k_mutex_lock(&lock, K_FOREVER);

    if (!router->is_used) {
        goto out;
    }

    iface_router_notify_deletion(router, "has been removed");

    /* We recompute the timer if only the router was time limited */
    if (sys_slist_find_and_remove(&active_router_timers, &router->node)) {
        iface_router_update_timer(k_uptime_get_32());
    }

    router->is_used = false;
    ret = true;

out :
    k_mutex_unlock(&lock);

    return (ret);
}

void net_if_router_rm(struct net_if_router* router) {
    k_mutex_lock(&lock, K_FOREVER);

    router->is_used = false;

    /* FIXME - remove timer */

    k_mutex_unlock(&lock);
}

static struct net_if_router* iface_router_find_default(struct net_if const* iface,
                                                       uint8_t family, void const* addr) {
    struct net_if_router* router = NULL;

    /* TODO: addr will need to be handled */
    ARG_UNUSED(addr);

    k_mutex_lock(&lock, K_FOREVER);

    for (int i = 0; i < CONFIG_NET_MAX_ROUTERS; i++) {
        if (!routers[i].is_used    ||
            !routers[i].is_default ||
            routers[i].address.family != family) {
            continue;
        }

        if (iface && (iface != routers[i].iface)) {
            continue;
        }

        router = &routers[i];
        goto out;
    }

out :
    k_mutex_unlock(&lock);

    return (router);
}

static void iface_router_init(void) {
    k_work_init_delayable(&router_timer, iface_router_expired);
    sys_slist_init(&active_router_timers);
}
#else
#define iface_router_init(...)
#endif /* CONFIG_NET_NATIVE_IPV4 || CONFIG_NET_NATIVE_IPV6 */

#if defined(CONFIG_NET_NATIVE_IPV4) || defined(CONFIG_NET_NATIVE_IPV6)
void net_if_mcast_mon_register(struct net_if_mcast_monitor* mon,
                               struct net_if* iface,
                               net_if_mcast_callback_t cb) {
    k_mutex_lock(&lock, K_FOREVER);

    sys_slist_find_and_remove(&mcast_monitor_callbacks, &mon->node);
    sys_slist_prepend(&mcast_monitor_callbacks, &mon->node);

    mon->iface = iface;
    mon->cb    = cb;

    k_mutex_unlock(&lock);
}

void net_if_mcast_mon_unregister(struct net_if_mcast_monitor* mon) {
    k_mutex_lock(&lock, K_FOREVER);

    sys_slist_find_and_remove(&mcast_monitor_callbacks, &mon->node);

    k_mutex_unlock(&lock);
}

void net_if_mcast_monitor(struct net_if* iface,
                          const struct net_addr* addr,
                          bool is_joined) {
    struct net_if_mcast_monitor* mon;
    struct net_if_mcast_monitor* tmp;

    k_mutex_lock(&lock, K_FOREVER);

    SYS_SLIST_FOR_EACH_CONTAINER_SAFE_WITH_TYPE(&mcast_monitor_callbacks,
                                                struct net_if_mcast_monitor,
                                                mon, tmp, node) {
        if ((iface == mon->iface) || (mon->iface == NULL)) {
            mon->cb(iface, addr, is_joined);
        }
    }

    k_mutex_unlock(&lock);
}
#else
#define net_if_mcast_mon_register(...)
#define net_if_mcast_mon_unregister(...)
#define net_if_mcast_monitor(...)
#endif /* CONFIG_NET_NATIVE_IPV4 || CONFIG_NET_NATIVE_IPV6 */

#if defined(CONFIG_NET_NATIVE_IPV6)
int net_if_config_ipv6_get(struct net_if* iface, struct net_if_ipv6** ipv6) {
    int ret = 0;

    net_if_lock(iface);

    if (!net_if_flag_is_set(iface, NET_IF_IPV6)) {
        ret = -ENOTSUP;
        goto out;
    }

    if (iface->config.ip.ipv6) {
        if (ipv6) {
            *ipv6 = iface->config.ip.ipv6;
        }

        goto out;
    }

    k_mutex_lock(&lock, K_FOREVER);

    for (int i = 0; i < ARRAY_SIZE(ipv6_addresses); i++) {
        if (ipv6_addresses[i].iface) {
            continue;
        }

        iface->config.ip.ipv6   = &ipv6_addresses[i].ipv6;
        ipv6_addresses[i].iface = iface;

        if (ipv6) {
            *ipv6 = &ipv6_addresses[i].ipv6;
        }

        k_mutex_unlock(&lock);
        goto out;
    }

    k_mutex_unlock(&lock);

    ret = -ESRCH;

out :
    net_if_unlock(iface);

    return (ret);
}

int net_if_config_ipv6_put(struct net_if* iface) {
    int ret = 0;

    net_if_lock(iface);

    if (!net_if_flag_is_set(iface, NET_IF_IPV6)) {
        ret = -ENOTSUP;
        goto out;
    }

    if (!iface->config.ip.ipv6) {
        ret = -EALREADY;
        goto out;
    }

    k_mutex_lock(&lock, K_FOREVER);

    for (int i = 0; i < ARRAY_SIZE(ipv6_addresses); i++) {
        if (ipv6_addresses[i].iface != iface) {
            continue;
        }

        iface->config.ip.ipv6   = NULL;
        ipv6_addresses[i].iface = NULL;

        k_mutex_unlock(&lock);
        goto out;
    }

    k_mutex_unlock(&lock);

    ret = -ESRCH;

out :
    net_if_unlock(iface);

    return (ret);
}

#if defined(CONFIG_NET_IPV6_MLD)
static void join_mcast_allnodes(struct net_if* iface) {
    struct net_in6_addr addr;
    int ret;

    net_ipv6_addr_create_ll_allnodes_mcast(&addr);

    ret = net_ipv6_mld_join(iface, &addr);
    if ((ret < 0) && (ret != -EALREADY) && (ret != -ENETDOWN)) {
        NET_ERR("Cannot join all nodes address %s for %d (%d)",
                net_sprint_ipv6_addr(&addr),
                net_if_get_by_iface(iface), ret);
    }
}

static void join_mcast_solicit_node(struct net_if* iface,
                                    struct net_in6_addr const* my_addr) {
    struct net_in6_addr addr;
    int ret;

    /* Join to needed multicast groups, RFC 4291 ch 2.8 */
    net_ipv6_addr_create_solicited_node(my_addr, &addr);

    ret = net_ipv6_mld_join(iface, &addr);
    if (ret < 0) {
        if (ret != -EALREADY && ret != -ENETDOWN) {
            NET_ERR("Cannot join solicit node address %s for %d (%d)",
                    net_sprint_ipv6_addr(&addr),
                    net_if_get_by_iface(iface), ret);
        }
    }
    else {
        NET_DBG("Join solicit node address %s (ifindex %d)",
                net_sprint_ipv6_addr(&addr),
                net_if_get_by_iface(iface));
    }
}

static void leave_mcast_all(struct net_if* iface) {
    struct net_if_ipv6 const* ipv6;

    ipv6 = iface->config.ip.ipv6;
    if (ipv6 == NULL) {
        return;
    }

    for (int i = 0; i < NET_IF_MAX_IPV6_MADDR; i++) {
        if (!ipv6->mcast[i].is_used ||
            !ipv6->mcast[i].is_joined) {
            continue;
        }

        net_ipv6_mld_leave(iface, &ipv6->mcast[i].address.in6_addr);
    }
}

static void join_mcast_nodes(struct net_if* iface, struct net_in6_addr const* addr) {
    enum net_l2_flags flags;

    flags = l2_flags_get(iface);
    if (flags & NET_L2_MULTICAST) {
        join_mcast_allnodes(iface);

        if (!(flags & NET_L2_MULTICAST_SKIP_JOIN_SOLICIT_NODE)) {
            join_mcast_solicit_node(iface, addr);
        }
    }
}
#else
#define join_mcast_allnodes(...)
#define join_mcast_solicit_node(...)
#define leave_mcast_all(...)
#define join_mcast_nodes(...)
#endif /* CONFIG_NET_IPV6_MLD */

#if defined(CONFIG_NET_IPV6_DAD)
#define DAD_TIMEOUT 100U /* ms */

static void dad_timeout(struct k_work* work) {
    uint32_t current_time = k_uptime_get_32();
    struct net_if_addr* ifaddr;
    struct net_if_addr* next;
    int32_t delay = -1;
    sys_slist_t expired_list;

    ARG_UNUSED(work);

    sys_slist_init(&expired_list);

    k_mutex_lock(&lock, K_FOREVER);

    SYS_SLIST_FOR_EACH_CONTAINER_SAFE(&active_dad_timers,
                                      ifaddr, next, dad_node) {
        /* DAD entries are ordered by construction.  Stop when
         * we find one that hasn't expired.
         */
        delay = (int32_t)(ifaddr->dad_start +
                          DAD_TIMEOUT - current_time);
        if (delay > 0) {
            break;
        }

        /* Removing the ifaddr from active_dad_timers list */
        sys_slist_remove(&active_dad_timers, NULL, &ifaddr->dad_node);
        sys_slist_append(&expired_list, &ifaddr->dad_node);

        ifaddr = NULL;
    }

    if ((ifaddr != NULL) && (delay > 0)) {
        k_work_reschedule(&dad_timer, K_MSEC((uint32_t)delay));
    }

    k_mutex_unlock(&lock);

    SYS_SLIST_FOR_EACH_CONTAINER(&expired_list, ifaddr, dad_node) {
        struct net_if* iface;

        NET_DBG("DAD succeeded for %s at interface %d",
            net_sprint_ipv6_addr(&ifaddr->address.in6_addr),
            ifaddr->ifindex);

        ifaddr->addr_state = NET_ADDR_PREFERRED;
        iface = net_if_get_by_index(ifaddr->ifindex);

        net_mgmt_event_notify_with_info(NET_EVENT_IPV6_DAD_SUCCEED,
                                        iface,
                                        &ifaddr->address.in6_addr,
                                        sizeof(struct net_in6_addr));

        /* The address gets added to neighbor cache which is not
         * needed in this case as the address is our own one.
         */
        net_ipv6_nbr_rm(iface, &ifaddr->address.in6_addr);
    }
}

void net_if_ipv6_start_dad(struct net_if* iface,
                           struct net_if_addr* ifaddr) {
    ifaddr->addr_state = NET_ADDR_TENTATIVE;

    if (net_if_is_up(iface)) {
        NET_DBG("Interface %p ll addr %s tentative IPv6 addr %s",
                iface,
                net_sprint_ll_addr(net_if_get_link_addr(iface)->addr,
                                   net_if_get_link_addr(iface)->len),
                net_sprint_ipv6_addr(&ifaddr->address.in6_addr));

        ifaddr->dad_count = 1U;

        if (!net_ipv6_start_dad(iface, ifaddr)) {
            ifaddr->dad_start = k_uptime_get_32();
            ifaddr->ifindex   = net_if_get_by_iface(iface);

            k_mutex_lock(&lock, K_FOREVER);
            sys_slist_find_and_remove(&active_dad_timers,
                                      &ifaddr->dad_node);
            sys_slist_append(&active_dad_timers, &ifaddr->dad_node);
            k_mutex_unlock(&lock);

            /* FUTURE: use schedule, not reschedule. */
            if (!k_work_delayable_remaining_get(&dad_timer)) {
                k_work_reschedule(&dad_timer,
                                  K_MSEC(DAD_TIMEOUT));
            }
        }
    }
    else {
        NET_DBG("Interface %p is down, starting DAD for %s later.",
                iface,
                net_sprint_ipv6_addr(&ifaddr->address.in6_addr));
    }
}

void net_if_start_dad(struct net_if* iface) {
    struct net_if_addr const* ifaddr;
    struct net_if_ipv6* ipv6;
    struct net_in6_addr addr = {};
    int ret;

    net_if_lock(iface);

    NET_DBG("Starting DAD for iface %p", iface);

    ret = net_if_config_ipv6_get(iface, &ipv6);
    if (ret < 0) {
        if (ret != -ENOTSUP) {
            NET_WARN("Cannot do DAD IPv6 config is not valid.");
        }

        goto out;
    }

    if (ipv6 == NULL) {
        goto out;
    }

    net_ipv6_addr_create_iid(&addr, net_if_get_link_addr(iface));

    ifaddr = net_if_ipv6_addr_add(iface, &addr, NET_ADDR_AUTOCONF, 0);
    if (ifaddr == NULL) {
        NET_ERR("Cannot add %s address to interface %p, DAD fails",
                net_sprint_ipv6_addr(&addr), iface);
    }

    /* Start DAD for all the addresses that were added earlier when
     * the interface was down.
     */
    ARRAY_FOR_EACH(ipv6->unicast, i) {
        if (!ipv6->unicast[i].is_used ||
            (ipv6->unicast[i].address.family != NET_AF_INET6) ||
            (&ipv6->unicast[i] == ifaddr) ||
            net_ipv6_is_addr_loopback(
                    &ipv6->unicast[i].address.in6_addr)) {
            continue;
        }

        net_if_ipv6_start_dad(iface, &ipv6->unicast[i]);
    }

out :
    net_if_unlock(iface);
}

void net_if_ipv6_dad_failed(struct net_if* iface, const struct net_in6_addr* addr) {
    struct net_if_addr* ifaddr;
    uint32_t timeout;
    uint32_t preferred_lifetime;

    net_if_lock(iface);

    ifaddr = net_if_ipv6_addr_lookup(addr, &iface);
    if (ifaddr == NULL) {
        NET_ERR("Cannot find %s address in interface %p",
                net_sprint_ipv6_addr(addr), iface);
        goto out;
    }

    if (IS_ENABLED(CONFIG_NET_IPV6_PE)) {
        ifaddr->dad_count++;

        timeout = COND_CODE_1(CONFIG_NET_IPV6_PE,
                              (ifaddr->addr_timeout), (0));
        preferred_lifetime = COND_CODE_1(CONFIG_NET_IPV6_PE,
                                         (ifaddr->addr_preferred_lifetime), (0U));

        if (!net_ipv6_pe_check_dad(ifaddr->dad_count)) {
            NET_ERR("Cannot generate PE address for interface %p",
                    iface);
            iface->pe_enabled = false;
            net_mgmt_event_notify(NET_EVENT_IPV6_PE_DISABLED, iface);
        }
    }

    net_mgmt_event_notify_with_info(NET_EVENT_IPV6_DAD_FAILED, iface,
                                    &ifaddr->address.in6_addr,
                                    sizeof(struct net_in6_addr));

    /* The old address needs to be removed from the interface before we can
     * start new DAD for the new PE address as the amount of address slots
     * is limited.
     */
    net_if_ipv6_addr_rm(iface, addr);

    if (IS_ENABLED(CONFIG_NET_IPV6_PE) && iface->pe_enabled) {
        net_ipv6_pe_start(iface, addr, timeout, preferred_lifetime);
    }

out :
    net_if_unlock(iface);
}

static inline void iface_ipv6_dad_init(void) {
    k_work_init_delayable(&dad_timer, dad_timeout);
    sys_slist_init(&active_dad_timers);
}

#else
static inline void net_if_ipv6_start_dad(struct net_if* iface,
                                         struct net_if_addr* ifaddr) {
    ifaddr->addr_state = NET_ADDR_PREFERRED;
}

#define iface_ipv6_dad_init(...)
#endif /* CONFIG_NET_IPV6_DAD */

#if defined(CONFIG_NET_IPV6_ND)
#define RS_TIMEOUT (1U * MSEC_PER_SEC)
#define RS_COUNT   3

static void rs_timeout(struct k_work* work) {
    uint32_t current_time = k_uptime_get_32();
    struct net_if_ipv6* ipv6;
    struct net_if_ipv6* next;
    int32_t delay = -1;
    sys_slist_t expired_list;

    ARG_UNUSED(work);

    sys_slist_init(&expired_list);

    k_mutex_lock(&lock, K_FOREVER);

    SYS_SLIST_FOR_EACH_CONTAINER_SAFE(&active_rs_timers,
                                      ipv6, next, rs_node) {
        /* RS entries are ordered by construction.  Stop when
         * we find one that hasn't expired.
         */
        delay = (int32_t)(ipv6->rs_start + RS_TIMEOUT - current_time);
        if (delay > 0) {
            break;
        }

        /* Removing the ipv6 from active_rs_timers list */
        sys_slist_remove(&active_rs_timers, NULL, &ipv6->rs_node);
        sys_slist_append(&expired_list, &ipv6->rs_node);

        ipv6 = NULL;
    }

    if ((ipv6 != NULL) && (delay > 0)) {
        k_work_reschedule(&rs_timer, K_MSEC(ipv6->rs_start +
                                            RS_TIMEOUT - current_time));
    }

    k_mutex_unlock(&lock);

    SYS_SLIST_FOR_EACH_CONTAINER(&expired_list, ipv6, rs_node) {
        struct net_if* iface = NULL;

        /* Did not receive RA yet. */
        ipv6->rs_count++;

        STRUCT_SECTION_FOREACH(net_if, tmp) {
            if (tmp->config.ip.ipv6 == ipv6) {
                iface = tmp;
                break;
            }
        }

        if (iface) {
            NET_DBG("RS no respond iface %p count %d",
                    iface, ipv6->rs_count);
            if (ipv6->rs_count < RS_COUNT) {
                net_if_start_rs(iface);
            }
        }
        else {
            NET_DBG("Interface IPv6 config %p not found", ipv6);
        }
    }
}

void net_if_start_rs(struct net_if* iface) {
    struct net_if_ipv6* ipv6;

    net_if_lock(iface);

    if (net_if_flag_is_set(iface, NET_IF_IPV6_NO_ND)) {
        goto out;
    }

    ipv6 = iface->config.ip.ipv6;
    if (ipv6 == NULL) {
        goto out;
    }

    NET_DBG("Starting ND/RS for iface %p", iface);

    if (!net_ipv6_start_rs(iface)) {
        ipv6->rs_start = k_uptime_get_32();

        k_mutex_lock(&lock, K_FOREVER);
        sys_slist_append(&active_rs_timers, &ipv6->rs_node);
        k_mutex_unlock(&lock);

        /* FUTURE: use schedule, not reschedule. */
        if (!k_work_delayable_remaining_get(&rs_timer)) {
            k_work_reschedule(&rs_timer, K_MSEC(RS_TIMEOUT));
        }
    }

out :
    net_if_unlock(iface);
}

void net_if_stop_rs(struct net_if* iface) {
    struct net_if_ipv6* ipv6;

    net_if_lock(iface);

    ipv6 = iface->config.ip.ipv6;
    if (ipv6 == NULL) {
        goto out;
    }

    NET_DBG("Stopping ND/RS for iface %p", iface);

    k_mutex_lock(&lock, K_FOREVER);
    sys_slist_find_and_remove(&active_rs_timers, &ipv6->rs_node);
    k_mutex_unlock(&lock);

out :
    net_if_unlock(iface);
}

static inline void iface_ipv6_nd_init(void) {
    k_work_init_delayable(&rs_timer, rs_timeout);
    sys_slist_init(&active_rs_timers);
}

#else
#define net_if_start_rs(...)
#define net_if_stop_rs(...)
#define iface_ipv6_nd_init(...)
#endif /* CONFIG_NET_IPV6_ND */

#if defined(CONFIG_NET_IPV6_ND) && defined(CONFIG_NET_NATIVE_IPV6)

void net_if_nbr_reachability_hint(struct net_if* iface, const struct net_in6_addr* ipv6_addr) {
    net_if_lock(iface);

    if (net_if_flag_is_set(iface, NET_IF_IPV6_NO_ND)) {
        goto out;
    }

    if (iface->config.ip.ipv6 == NULL) {
        goto out;
    }

    net_ipv6_nbr_reachability_hint(iface, ipv6_addr);

out :
    net_if_unlock(iface);
}

#endif

struct net_if_addr* net_if_ipv6_addr_lookup(const struct net_in6_addr* addr,
                                            struct net_if** ret) {
    struct net_if_addr* ifaddr = NULL;

    STRUCT_SECTION_FOREACH(net_if, iface) {
        struct net_if_ipv6* ipv6;

        net_if_lock(iface);

        ipv6 = iface->config.ip.ipv6;
        if (ipv6 == NULL) {
            net_if_unlock(iface);
            continue;
        }

        ARRAY_FOR_EACH(ipv6->unicast, i) {
            if (!ipv6->unicast[i].is_used ||
                ipv6->unicast[i].address.family != NET_AF_INET6) {
                continue;
            }

            if (net_ipv6_is_prefix(
                        addr->s6_addr,
                        ipv6->unicast[i].address.in6_addr.s6_addr,
                        128)) {

                if (ret != NULL) {
                    *ret = iface;
                }

                ifaddr = &ipv6->unicast[i];
                net_if_unlock(iface);
                goto out;
            }
        }

        net_if_unlock(iface);
    }

out :
    return (ifaddr);
}

struct net_if_addr* net_if_ipv6_addr_lookup_by_iface(struct net_if* iface,
                                                     struct net_in6_addr const* addr) {
    struct net_if_addr* ifaddr = NULL;
    struct net_if_ipv6* ipv6;

    net_if_lock(iface);

    ipv6 = iface->config.ip.ipv6;
    if (ipv6 == NULL) {
        goto out;
    }

    ARRAY_FOR_EACH(ipv6->unicast, i) {
        if (!ipv6->unicast[i].is_used ||
            (ipv6->unicast[i].address.family != NET_AF_INET6)) {
            continue;
        }

        if (net_ipv6_is_prefix(
                    addr->s6_addr,
                    ipv6->unicast[i].address.in6_addr.s6_addr,
                    128)) {
            ifaddr = &ipv6->unicast[i];
            goto out;
        }
    }

out :
    net_if_unlock(iface);

    return (ifaddr);
}

int z_impl_net_if_ipv6_addr_lookup_by_index(const struct net_in6_addr* addr) {
    struct net_if* iface;
    struct net_if_addr const* if_addr;

    if_addr = net_if_ipv6_addr_lookup(addr, &iface);
    if (if_addr == NULL) {
        return (0);
    }

    return net_if_get_by_iface(iface);
}

#ifdef CONFIG_USERSPACE
static inline int z_vrfy_net_if_ipv6_addr_lookup_by_index(
                                            const struct net_in6_addr* addr) {
    struct net_in6_addr addr_v6;

    K_OOPS(k_usermode_from_copy(&addr_v6, (void*)addr, sizeof(addr_v6)));

    return z_impl_net_if_ipv6_addr_lookup_by_index(&addr_v6);
}
#include <zephyr/syscalls/net_if_ipv6_addr_lookup_by_index_mrsh.c>
#endif

/* To be called when interface comes up so that all the non-joined multicast
 * groups are joined.
 */
static void rejoin_ipv6_mcast_groups(struct net_if* iface) {
    struct net_if_ipv6* ipv6;

    net_if_lock(iface);

    if (!net_if_flag_is_set(iface, NET_IF_IPV6) ||
        net_if_flag_is_set(iface, NET_IF_IPV6_NO_ND)) {
        goto out;
    }

    if (net_if_config_ipv6_get(iface, &ipv6) < 0) {
        goto out;
    }

    /* Rejoin solicited node multicasts. */
    ARRAY_FOR_EACH(ipv6->unicast, i) {
        if (!ipv6->unicast[i].is_used) {
            continue;
        }

        join_mcast_nodes(iface, &ipv6->unicast[i].address.in6_addr);
    }

    /* Rejoin any mcast address present on the interface, but marked as not joined. */
    ARRAY_FOR_EACH(ipv6->mcast, i) {
        int ret;

        if (!ipv6->mcast[i].is_used ||
            net_if_ipv4_maddr_is_joined(&ipv6->mcast[i])) {
            continue;
        }

        ret = net_ipv6_mld_join(iface, &ipv6->mcast[i].address.in6_addr);
        if (ret < 0) {
            NET_ERR("Cannot join mcast address %s for %d (%d)",
                    net_sprint_ipv6_addr(&ipv6->mcast[i].address.in6_addr),
                    net_if_get_by_iface(iface), ret);
        }
    }

out :
    net_if_unlock(iface);
}

/* To be called when interface comes operational down so that multicast
 * groups are rejoined when back up.
 */
static void clear_joined_ipv6_mcast_groups(struct net_if* iface) {
    struct net_if_ipv6* ipv6;

    net_if_lock(iface);

    if (!net_if_flag_is_set(iface, NET_IF_IPV6)) {
        goto out;
    }

    if (net_if_config_ipv6_get(iface, &ipv6) < 0) {
        goto out;
    }

    ARRAY_FOR_EACH(ipv6->mcast, i) {
        if (!ipv6->mcast[i].is_used) {
            continue;
        }

        net_if_ipv6_maddr_leave(iface, &ipv6->mcast[i]);
    }

out :
    net_if_unlock(iface);
}

static void address_expired(struct net_if_addr* ifaddr) {
    NET_DBG("IPv6 address %s is expired",
        net_sprint_ipv6_addr(&ifaddr->address.in6_addr));

    sys_slist_find_and_remove(&active_address_lifetime_timers,
                              &ifaddr->lifetime.node);

    net_timeout_set(&ifaddr->lifetime, 0, 0);

    STRUCT_SECTION_FOREACH(net_if, iface) {
        ARRAY_FOR_EACH(iface->config.ip.ipv6->unicast, i) {
            if (&iface->config.ip.ipv6->unicast[i] == ifaddr) {
                net_if_ipv6_addr_rm(iface,
                        &iface->config.ip.ipv6->unicast[i].address.in6_addr);
                return;
            }
        }
    }
}

static void address_lifetime_timeout(struct k_work* work) {
    uint32_t next_update  = UINT32_MAX;
    uint32_t current_time = k_uptime_get_32();
    struct net_if_addr* current;
    struct net_if_addr* next;

    ARG_UNUSED(work);

    k_mutex_lock(&lock, K_FOREVER);

    SYS_SLIST_FOR_EACH_CONTAINER_SAFE(&active_address_lifetime_timers,
                                      current, next, lifetime.node) {
        struct net_timeout* timeout = &current->lifetime;
        uint32_t this_update = net_timeout_evaluate(timeout,
                                                    current_time);

        if (this_update == 0U) {
            address_expired(current);
            continue;
        }

        if (this_update < next_update) {
            next_update = this_update;
        }

        if (current == next) {
            break;
        }
    }

    if (next_update != UINT32_MAX) {
        NET_DBG("Waiting for %d ms", (int32_t)next_update);

        k_work_reschedule(&address_lifetime_timer, K_MSEC(next_update));
    }

    k_mutex_unlock(&lock);
}

#if defined(CONFIG_NET_TEST)
void net_address_lifetime_timeout(void) {
    address_lifetime_timeout(NULL);
}
#endif

static void address_start_timer(struct net_if_addr* ifaddr, uint32_t vlifetime) {
    /* Make sure that we do not insert the address twice to
     * the lifetime timer list.
     */
    sys_slist_find_and_remove(&active_address_lifetime_timers,
                              &ifaddr->lifetime.node);

    sys_slist_append(&active_address_lifetime_timers,
                     &ifaddr->lifetime.node);

    net_timeout_set(&ifaddr->lifetime, vlifetime, k_uptime_get_32());
    k_work_reschedule(&address_lifetime_timer, K_NO_WAIT);
}

void net_if_ipv6_addr_update_lifetime(struct net_if_addr* ifaddr,
                                      uint32_t vlifetime) {
    k_mutex_lock(&lock, K_FOREVER);

    NET_DBG("Updating expire time of %s by %u secs",
            net_sprint_ipv6_addr(&ifaddr->address.in6_addr),
            vlifetime);

    ifaddr->addr_state = NET_ADDR_PREFERRED;

    address_start_timer(ifaddr, vlifetime);

    k_mutex_unlock(&lock);
}

static struct net_if_addr* ipv6_addr_find(struct net_if* iface,
                                          struct net_in6_addr const* addr) {
    struct net_if_ipv6* ipv6 = iface->config.ip.ipv6;

    ARRAY_FOR_EACH(ipv6->unicast, i) {
        if (!ipv6->unicast[i].is_used) {
            continue;
        }

        if (net_ipv6_addr_cmp(
                    addr, &ipv6->unicast[i].address.in6_addr)) {

            return (&ipv6->unicast[i]);
        }
    }

    return (NULL);
}

static inline void net_if_addr_init(struct net_if_addr* ifaddr,
                                    struct net_in6_addr const* addr,
                                    enum net_addr_type addr_type,
                                    uint32_t vlifetime) {
    ifaddr->is_used        = true;
    ifaddr->is_temporary   = false;
    ifaddr->address.family = NET_AF_INET6;
    ifaddr->addr_type      = addr_type;
    ifaddr->atomic_ref     = ATOMIC_INIT(1);

    net_ipaddr_copy(&ifaddr->address.in6_addr, addr);

    /* FIXME - set the mcast addr for this node */

    if (vlifetime) {
        ifaddr->is_infinite = false;

        NET_DBG("Expiring %s in %u secs",
                net_sprint_ipv6_addr(addr),
                vlifetime);

        net_if_ipv6_addr_update_lifetime(ifaddr, vlifetime);
    }
    else {
        ifaddr->is_infinite = true;
    }
}

struct net_if_addr* net_if_ipv6_addr_add(struct net_if* iface,
                                         struct net_in6_addr* addr,
                                         enum net_addr_type addr_type,
                                         uint32_t vlifetime) {
    struct net_if_addr* ifaddr = NULL;
    struct net_if_ipv6* ipv6;

    net_if_lock(iface);

    if (net_if_config_ipv6_get(iface, &ipv6) < 0) {
        goto out;
    }

    ifaddr = ipv6_addr_find(iface, addr);
    if (ifaddr) {
        goto out;
    }

    ARRAY_FOR_EACH(ipv6->unicast, i) {
        if (ipv6->unicast[i].is_used) {
            continue;
        }

        net_if_addr_init(&ipv6->unicast[i], addr, addr_type,
                         vlifetime);

        NET_DBG("[%zu] interface %d (%p) address %s type %s added", i,
                net_if_get_by_iface(iface), iface,
                net_sprint_ipv6_addr(addr),
                net_addr_type2str(addr_type));

        if (!(l2_flags_get(iface) & NET_L2_POINT_TO_POINT) &&
            !net_ipv6_is_addr_loopback(addr) &&
            !net_if_flag_is_set(iface, NET_IF_IPV6_NO_ND)) {
            /* RFC 4862 5.4.2
             * Before sending a Neighbor Solicitation, an interface
             * MUST join the all-nodes multicast address and the
             * solicited-node multicast address of the tentative
             * address.
             */
            /* The allnodes multicast group is only joined once as
             * net_ipv6_mld_join() checks if we have already
             * joined.
             */
            join_mcast_nodes(iface,
                             &ipv6->unicast[i].address.in6_addr);

            net_if_ipv6_start_dad(iface, &ipv6->unicast[i]);
        }
        else {
            /* If DAD is not done for point-to-point links, then
             * the address is usable immediately.
             */
            ipv6->unicast[i].addr_state = NET_ADDR_PREFERRED;
        }

        net_mgmt_event_notify_with_info(
                NET_EVENT_IPV6_ADDR_ADD, iface,
                &ipv6->unicast[i].address.in6_addr,
                sizeof(struct net_in6_addr));

        ifaddr = &ipv6->unicast[i];
        goto out;
    }

out :
    net_if_unlock(iface);

    return (ifaddr);
}

bool net_if_ipv6_addr_rm(struct net_if* iface, const struct net_in6_addr* addr) {
    struct net_if_ipv6* ipv6;
    int ret;

    NET_ASSERT(addr);

    ipv6 = iface->config.ip.ipv6;
    if (ipv6 == NULL) {
        return false;
    }

    ret = net_if_addr_unref(iface, NET_AF_INET6, addr);
    if (ret > 0) {
        NET_DBG("Address %s still in use (ref %d)",
                net_sprint_ipv6_addr(addr), ret);
        return (false);
    }
    else if (ret < 0) {
        NET_DBG("Address %s not found (%d)",
                net_sprint_ipv6_addr(addr), ret);
    }

    return (true);
}

bool z_impl_net_if_ipv6_addr_add_by_index(int index,
                                          struct net_in6_addr* addr,
                                          enum net_addr_type addr_type,
                                          uint32_t vlifetime) {
    struct net_if* iface;

    iface = net_if_get_by_index(index);
    if (iface == NULL) {
        return (false);
    }

    return net_if_ipv6_addr_add(iface, addr, addr_type, vlifetime) ?
           true : false;
}

#ifdef CONFIG_USERSPACE
bool z_vrfy_net_if_ipv6_addr_add_by_index(int index,
                                          struct net_in6_addr* addr,
                                          enum net_addr_type addr_type,
                                          uint32_t vlifetime) {
    struct net_in6_addr addr_v6;
    struct net_if* iface;

    iface = z_vrfy_net_if_get_by_index(index);
    if (iface == NULL) {
        return (false);
    }

    K_OOPS(k_usermode_from_copy(&addr_v6, (void*)addr, sizeof(addr_v6)));

    return z_impl_net_if_ipv6_addr_add_by_index(index,
                                                &addr_v6,
                                                addr_type,
                                                vlifetime);
}

#include <zephyr/syscalls/net_if_ipv6_addr_add_by_index_mrsh.c>
#endif /* CONFIG_USERSPACE */

bool z_impl_net_if_ipv6_addr_rm_by_index(int index,
                                         const struct net_in6_addr* addr) {
    struct net_if* iface;

    iface = net_if_get_by_index(index);
    if (iface == NULL) {
        return (false);
    }

    return net_if_ipv6_addr_rm(iface, addr);
}

#ifdef CONFIG_USERSPACE
bool z_vrfy_net_if_ipv6_addr_rm_by_index(int index,
                                         const struct net_in6_addr* addr) {
    struct net_in6_addr addr_v6;
    struct net_if* iface;

    iface = z_vrfy_net_if_get_by_index(index);
    if (iface == NULL) {
        return (false);
    }

    K_OOPS(k_usermode_from_copy(&addr_v6, (void*)addr, sizeof(addr_v6)));

    return z_impl_net_if_ipv6_addr_rm_by_index(index, &addr_v6);
}

#include <zephyr/syscalls/net_if_ipv6_addr_rm_by_index_mrsh.c>
#endif /* CONFIG_USERSPACE */

void net_if_ipv6_addr_foreach(struct net_if* iface, net_if_ip_addr_cb_t cb,
                              void* user_data) {
    struct net_if_ipv6* ipv6;

    if (iface == NULL) {
        return;
    }

    net_if_lock(iface);

    ipv6 = iface->config.ip.ipv6;
    if (ipv6 == NULL) {
        goto out;
    }

    ARRAY_FOR_EACH(ipv6->unicast, i) {
        struct net_if_addr* if_addr = &ipv6->unicast[i];

        if (!if_addr->is_used) {
            continue;
        }

        cb(iface, if_addr, user_data);
    }

out :
    net_if_unlock(iface);
}

struct net_if_mcast_addr* net_if_ipv6_maddr_add(struct net_if* iface,
                                                const struct net_in6_addr* addr) {
    struct net_if_mcast_addr* ifmaddr = NULL;
    struct net_if_ipv6* ipv6;

    net_if_lock(iface);

    if (net_if_config_ipv6_get(iface, &ipv6) < 0) {
        goto out;
    }

    if (!net_ipv6_is_addr_mcast(addr)) {
        NET_DBG("Address %s is not a multicast address.",
                net_sprint_ipv6_addr(addr));
        goto out;
    }

    if (net_if_ipv6_maddr_lookup(addr, &iface)) {
        NET_WARN("Multicast address %s is is already registered.",
                 net_sprint_ipv6_addr(addr));
        goto out;
    }

    ARRAY_FOR_EACH(ipv6->mcast, i) {
        if (ipv6->mcast[i].is_used) {
            continue;
        }

        ipv6->mcast[i].is_used        = true;
        ipv6->mcast[i].address.family = NET_AF_INET6;
        memcpy(&ipv6->mcast[i].address.in6_addr, addr, 16);

        NET_DBG("[%zu] interface %d (%p) address %s added", i,
                net_if_get_by_iface(iface), iface,
                net_sprint_ipv6_addr(addr));

        net_mgmt_event_notify_with_info(
                NET_EVENT_IPV6_MADDR_ADD, iface,
                &ipv6->mcast[i].address.in6_addr,
                sizeof(struct net_in6_addr));

        ifmaddr = &ipv6->mcast[i];
        goto out;
    }

out :
    net_if_unlock(iface);

    return (ifmaddr);
}

bool net_if_ipv6_maddr_rm(struct net_if* iface, const struct net_in6_addr* addr) {
    bool ret = false;
    struct net_if_ipv6* ipv6;

    net_if_lock(iface);

    ipv6 = iface->config.ip.ipv6;
    if (ipv6 == NULL) {
        goto out;
    }

    ARRAY_FOR_EACH(ipv6->mcast, i) {
        if (!ipv6->mcast[i].is_used) {
            continue;
        }

        if (!net_ipv6_addr_cmp(&ipv6->mcast[i].address.in6_addr,
                               addr)) {
            continue;
        }

        ipv6->mcast[i].is_used = false;

        NET_DBG("[%zu] interface %d (%p) address %s removed",
                i, net_if_get_by_iface(iface), iface,
                net_sprint_ipv6_addr(addr));

        net_mgmt_event_notify_with_info(
                NET_EVENT_IPV6_MADDR_DEL, iface,
                &ipv6->mcast[i].address.in6_addr,
                sizeof(struct net_in6_addr));

        ret = true;
        goto out;
    }

out :
    net_if_unlock(iface);

    return (ret);
}

void net_if_ipv6_maddr_foreach(struct net_if* iface, net_if_ip_maddr_cb_t cb,
                               void* user_data) {
    struct net_if_ipv6* ipv6;

    NET_ASSERT(iface);
    NET_ASSERT(cb);

    net_if_lock(iface);

    ipv6 = iface->config.ip.ipv6;
    if (ipv6 == NULL) {
        goto out;
    }

    for (int i = 0; i < NET_IF_MAX_IPV6_MADDR; i++) {
        if (!ipv6->mcast[i].is_used) {
            continue;
        }

        cb(iface, &ipv6->mcast[i], user_data);
    }

out :
    net_if_unlock(iface);
}

struct net_if_mcast_addr* net_if_ipv6_maddr_lookup(const struct net_in6_addr* maddr,
                                                   struct net_if** ret) {
    struct net_if_mcast_addr* ifmaddr = NULL;

    STRUCT_SECTION_FOREACH(net_if, iface) {
        struct net_if_ipv6* ipv6;

        if (ret && *ret && (iface != *ret)) {
            continue;
        }

        net_if_lock(iface);

        ipv6 = iface->config.ip.ipv6;
        if (ipv6 == NULL) {
            net_if_unlock(iface);
            continue;
        }

        ARRAY_FOR_EACH(ipv6->mcast, i) {
            if (!ipv6->mcast[i].is_used ||
                (ipv6->mcast[i].address.family != NET_AF_INET6)) {
                continue;
            }

            if (net_ipv6_is_prefix(
                        maddr->s6_addr,
                        ipv6->mcast[i].address.in6_addr.s6_addr,
                        128)) {
                if (ret) {
                    *ret = iface;
                }

                ifmaddr = &ipv6->mcast[i];
                net_if_unlock(iface);
                goto out;
            }
        }

        net_if_unlock(iface);
    }

out :
    return (ifmaddr);
}

void net_if_ipv6_maddr_leave(struct net_if* iface, struct net_if_mcast_addr* addr) {
    NET_ASSERT(iface);
    NET_ASSERT(addr);

    net_if_lock(iface);
    addr->is_joined = false;
    net_if_unlock(iface);
}

void net_if_ipv6_maddr_join(struct net_if* iface, struct net_if_mcast_addr* addr) {
    NET_ASSERT(iface);
    NET_ASSERT(addr);

    net_if_lock(iface);
    addr->is_joined = true;
    net_if_unlock(iface);
}

static void remove_prefix_addresses(struct net_if* iface,
                                    struct net_if_ipv6 const* ipv6,
                                    struct net_in6_addr const* addr,
                                    uint8_t len) {
    ARRAY_FOR_EACH(ipv6->unicast, i) {
        if (!ipv6->unicast[i].is_used ||
            (ipv6->unicast[i].address.family != NET_AF_INET6) ||
            (ipv6->unicast[i].addr_type != NET_ADDR_AUTOCONF)) {
            continue;
        }

        if (net_ipv6_is_prefix(
                        addr->s6_addr,
                        ipv6->unicast[i].address.in6_addr.s6_addr,
                        len)) {
            net_if_ipv6_addr_rm(iface,
                                &ipv6->unicast[i].address.in6_addr);
        }
    }
}

static void prefix_lifetime_expired(struct net_if_ipv6_prefix* ifprefix) {
    struct net_if_ipv6* ipv6;

    net_if_lock(ifprefix->iface);

    NET_DBG("Prefix %s/%d expired",
            net_sprint_ipv6_addr(&ifprefix->prefix),
            ifprefix->len);

    ifprefix->is_used = false;

    if (net_if_config_ipv6_get(ifprefix->iface, &ipv6) < 0) {
        return;
    }

    /* Remove also all auto addresses if the they have the same prefix.
     */
    remove_prefix_addresses(ifprefix->iface, ipv6, &ifprefix->prefix,
                            ifprefix->len);

    if (IS_ENABLED(CONFIG_NET_MGMT_EVENT_INFO)) {
        struct net_event_ipv6_prefix info;

        net_ipaddr_copy(&info.addr, &ifprefix->prefix);
        info.len      = ifprefix->len;
        info.lifetime = 0;

        net_mgmt_event_notify_with_info(NET_EVENT_IPV6_PREFIX_DEL,
                                        ifprefix->iface,
                                        (void const*)&info,
                                        sizeof(struct net_event_ipv6_prefix));
    }
    else {
        net_mgmt_event_notify(NET_EVENT_IPV6_PREFIX_DEL, ifprefix->iface);
    }

    net_if_unlock(ifprefix->iface);
}

static void prefix_timer_remove(struct net_if_ipv6_prefix* ifprefix) {
    k_mutex_lock(&lock, K_FOREVER);

    NET_DBG("IPv6 prefix %s/%d removed",
            net_sprint_ipv6_addr(&ifprefix->prefix),
            ifprefix->len);

    sys_slist_find_and_remove(&active_prefix_lifetime_timers,
                              &ifprefix->lifetime.node);

    net_timeout_set(&ifprefix->lifetime, 0, 0);

    k_mutex_unlock(&lock);
}

static void prefix_lifetime_timeout(struct k_work* work) {
    uint32_t next_update  = UINT32_MAX;
    uint32_t current_time = k_uptime_get_32();
    struct net_if_ipv6_prefix* current;
    struct net_if_ipv6_prefix* next;
    sys_slist_t expired_list;

    ARG_UNUSED(work);

    sys_slist_init(&expired_list);

    k_mutex_lock(&lock, K_FOREVER);

    SYS_SLIST_FOR_EACH_CONTAINER_SAFE(&active_prefix_lifetime_timers,
                                      current, next, lifetime.node) {
        struct net_timeout* timeout = &current->lifetime;
        uint32_t this_update = net_timeout_evaluate(timeout,
                                                    current_time);

        if (this_update == 0U) {
            sys_slist_find_and_remove(
                    &active_prefix_lifetime_timers,
                    &current->lifetime.node);
            sys_slist_append(&expired_list,
                             &current->lifetime.node);
            continue;
        }

        if (this_update < next_update) {
            next_update = this_update;
        }

        if (current == next) {
            break;
        }
    }

    if (next_update != UINT32_MAX) {
        k_work_reschedule(&prefix_lifetime_timer, K_MSEC(next_update));
    }

    k_mutex_unlock(&lock);

    SYS_SLIST_FOR_EACH_CONTAINER(&expired_list, current, lifetime.node) {
        prefix_lifetime_expired(current);
    }
}

static void prefix_start_timer(struct net_if_ipv6_prefix* ifprefix,
                               uint32_t lifetime) {
    k_mutex_lock(&lock, K_FOREVER);

    (void) sys_slist_find_and_remove(&active_prefix_lifetime_timers,
                                     &ifprefix->lifetime.node);
    sys_slist_append(&active_prefix_lifetime_timers,
                     &ifprefix->lifetime.node);

    net_timeout_set(&ifprefix->lifetime, lifetime, k_uptime_get_32());
    k_work_reschedule(&prefix_lifetime_timer, K_NO_WAIT);

    k_mutex_unlock(&lock);
}

static struct net_if_ipv6_prefix* ipv6_prefix_find(struct net_if* iface,
                                                   struct net_in6_addr const* prefix,
                                                   uint8_t prefix_len) {
    struct net_if_ipv6* ipv6 = iface->config.ip.ipv6;

    if (ipv6 == NULL) {
        return (NULL);
    }

    ARRAY_FOR_EACH(ipv6->prefix, i) {
        if (!ipv6->prefix[i].is_used) {
            continue;
        }

        if (net_ipv6_addr_cmp(prefix, &ipv6->prefix[i].prefix) &&
            (prefix_len == ipv6->prefix[i].len)) {
            return &ipv6->prefix[i];
        }
    }

    return (NULL);
}

static void net_if_ipv6_prefix_init(struct net_if* iface,
                                    struct net_if_ipv6_prefix* ifprefix,
                                    struct net_in6_addr const* addr, uint8_t len,
                                    uint32_t lifetime) {
    ifprefix->is_used = true;
    ifprefix->len     = len;
    ifprefix->iface   = iface;
    net_ipaddr_copy(&ifprefix->prefix, addr);

    if (lifetime == NET_IPV6_ND_INFINITE_LIFETIME) {
        ifprefix->is_infinite = true;
    }
    else {
        ifprefix->is_infinite = false;
    }
}

struct net_if_ipv6_prefix* net_if_ipv6_prefix_add(struct net_if* iface,
                                                  struct net_in6_addr const* prefix,
                                                  uint8_t len,
                                                  uint32_t lifetime) {
    struct net_if_ipv6_prefix* ifprefix = NULL;
    struct net_if_ipv6* ipv6;

    net_if_lock(iface);

    if (net_if_config_ipv6_get(iface, &ipv6) < 0) {
        goto out;
    }

    ifprefix = ipv6_prefix_find(iface, prefix, len);
    if (ifprefix) {
        goto out;
    }

    if (ipv6 == NULL) {
        goto out;
    }

    ARRAY_FOR_EACH(ipv6->prefix, i) {
        if (ipv6->prefix[i].is_used) {
            continue;
        }

        net_if_ipv6_prefix_init(iface, &ipv6->prefix[i], prefix,
                                len, lifetime);

        NET_DBG("[%zu] interface %p prefix %s/%d added", i, iface,
                net_sprint_ipv6_addr(prefix), len);

        if (IS_ENABLED(CONFIG_NET_MGMT_EVENT_INFO)) {
            struct net_event_ipv6_prefix info;

            net_ipaddr_copy(&info.addr, prefix);
            info.len      = len;
            info.lifetime = lifetime;

            net_mgmt_event_notify_with_info(NET_EVENT_IPV6_PREFIX_ADD,
                                            iface, (void const*)&info,
                                            sizeof(struct net_event_ipv6_prefix));
        }
        else {
            net_mgmt_event_notify(NET_EVENT_IPV6_PREFIX_ADD, iface);
        }

        ifprefix = &ipv6->prefix[i];
        goto out;
    }

out :
    net_if_unlock(iface);

    return (ifprefix);
}

bool net_if_ipv6_prefix_rm(struct net_if* iface, struct net_in6_addr* addr,
                           uint8_t len) {
    bool ret = false;
    struct net_if_ipv6* ipv6;

    net_if_lock(iface);

    ipv6 = iface->config.ip.ipv6;
    if (ipv6 == NULL) {
        goto out;
    }

    ARRAY_FOR_EACH(ipv6->prefix, i) {
        if (!ipv6->prefix[i].is_used) {
            continue;
        }

        if (!net_ipv6_addr_cmp(&ipv6->prefix[i].prefix, addr) ||
            (ipv6->prefix[i].len != len)) {
            continue;
        }

        net_if_ipv6_prefix_unset_timer(&ipv6->prefix[i]);

        ipv6->prefix[i].is_used = false;

        /* Remove also all auto addresses if the they have the same
         * prefix.
         */
        remove_prefix_addresses(iface, ipv6, addr, len);

        if (IS_ENABLED(CONFIG_NET_MGMT_EVENT_INFO)) {
            struct net_event_ipv6_prefix info;

            net_ipaddr_copy(&info.addr, addr);
            info.len      = len;
            info.lifetime = 0;

            net_mgmt_event_notify_with_info(NET_EVENT_IPV6_PREFIX_DEL,
                                            iface, (void const*)&info,
                                            sizeof(struct net_event_ipv6_prefix));
        }
        else {
            net_mgmt_event_notify(NET_EVENT_IPV6_PREFIX_DEL, iface);
        }

        ret = true;
        goto out;
    }

out :
    net_if_unlock(iface);

    return (ret);
}

struct net_if_ipv6_prefix* net_if_ipv6_prefix_get(struct net_if* iface,
                                                  struct net_in6_addr const* addr) {
    struct net_if_ipv6_prefix* prefix = NULL;
    struct net_if_ipv6* ipv6;

    if (iface == NULL) {
        iface = net_if_get_default();
    }

    if (iface == NULL) {
        return (NULL);
    }

    net_if_lock(iface);

    ipv6 = iface->config.ip.ipv6;
    if (ipv6 == NULL) {
        goto out;
    }

    ARRAY_FOR_EACH(ipv6->prefix, i) {
        if (!ipv6->prefix[i].is_used) {
            continue;
        }

        if (net_ipv6_is_prefix(ipv6->prefix[i].prefix.s6_addr,
                               addr->s6_addr,
                               ipv6->prefix[i].len)) {
            if (!prefix || prefix->len > ipv6->prefix[i].len) {
                prefix = &ipv6->prefix[i];
            }
        }
    }

out :
    net_if_unlock(iface);

    return (prefix);
}

struct net_if_ipv6_prefix* net_if_ipv6_prefix_lookup(struct net_if* iface,
                                                     struct net_in6_addr* addr,
                                                     uint8_t len) {
    struct net_if_ipv6_prefix* prefix = NULL;
    struct net_if_ipv6* ipv6;

    net_if_lock(iface);

    ipv6 = iface->config.ip.ipv6;
    if (ipv6 == NULL) {
        goto out;
    }

    ARRAY_FOR_EACH(ipv6->prefix, i) {
        if (!ipv6->prefix[i].is_used) {
            continue;
        }

        if (net_ipv6_is_prefix(ipv6->prefix[i].prefix.s6_addr,
                               addr->s6_addr, len)) {
            prefix = &ipv6->prefix[i];
            goto out;
        }
    }

out :
    net_if_unlock(iface);

    return (prefix);
}

bool net_if_ipv6_addr_onlink(struct net_if** iface, struct net_in6_addr const* addr) {
    bool ret = false;

    STRUCT_SECTION_FOREACH(net_if, tmp) {
        struct net_if_ipv6 const* ipv6;

        if (iface && *iface && *iface != tmp) {
            continue;
        }

        net_if_lock(tmp);

        ipv6 = tmp->config.ip.ipv6;
        if (ipv6 == NULL) {
            net_if_unlock(tmp);
            continue;
        }

        ARRAY_FOR_EACH(ipv6->prefix, i) {
            if (ipv6->prefix[i].is_used &&
                net_ipv6_is_prefix(ipv6->prefix[i].prefix.s6_addr,
                                   addr->s6_addr,
                                   ipv6->prefix[i].len)) {
                if (iface != NULL) {
                    *iface = tmp;
                }

                ret = true;
                net_if_unlock(tmp);
                goto out;
            }
        }

        net_if_unlock(tmp);
    }

out :
    return (ret);
}

void net_if_ipv6_prefix_set_timer(struct net_if_ipv6_prefix* prefix,
                                  uint32_t lifetime) {
    /* No need to set a timer for infinite timeout */
    if (lifetime == 0xFFFFFFFFUL) {
        return;
    }

    NET_DBG("Prefix lifetime %u sec", lifetime);

    prefix_start_timer(prefix, lifetime);
}

void net_if_ipv6_prefix_unset_timer(struct net_if_ipv6_prefix* prefix) {
    if (!prefix->is_used) {
        return;
    }

    prefix_timer_remove(prefix);
}

struct net_if_router* net_if_ipv6_router_lookup(struct net_if const* iface,
                                                struct net_in6_addr* addr) {
    return iface_router_lookup(iface, NET_AF_INET6, addr);
}

struct net_if_router* net_if_ipv6_router_find_default(struct net_if const* iface,
                                                      struct net_in6_addr const* addr) {
    return iface_router_find_default(iface, NET_AF_INET6, addr);
}

void net_if_ipv6_router_update_lifetime(struct net_if_router* router,
                                        uint16_t lifetime) {
    NET_DBG("Updating expire time of %s by %u secs",
            net_sprint_ipv6_addr(&router->address.in6_addr),
            lifetime);

    router->life_start = k_uptime_get_32();
    router->lifetime   = lifetime;

    iface_router_update_timer(router->life_start);
}

struct net_if_router* net_if_ipv6_router_add(struct net_if* iface,
                                             struct net_in6_addr* addr,
                                             uint16_t lifetime) {
    return iface_router_add(iface, NET_AF_INET6, addr, false, lifetime);
}

bool net_if_ipv6_router_rm(struct net_if_router* router) {
    return iface_router_rm(router);
}

uint8_t net_if_ipv6_get_mcast_hop_limit(struct net_if* iface) {
    uint8_t ret = 0;

    net_if_lock(iface);

    if (net_if_config_ipv6_get(iface, NULL) < 0) {
        goto out;
    }

    if (!iface->config.ip.ipv6) {
        goto out;
    }

    ret = iface->config.ip.ipv6->mcast_hop_limit;

out :
    net_if_unlock(iface);

    return (ret);
}

void net_if_ipv6_set_mcast_hop_limit(struct net_if* iface, uint8_t hop_limit) {
    net_if_lock(iface);

    if (net_if_config_ipv6_get(iface, NULL) < 0) {
        goto out;
    }

    if (!iface->config.ip.ipv6) {
        goto out;
    }

    iface->config.ip.ipv6->mcast_hop_limit = hop_limit;
out :
    net_if_unlock(iface);
}

uint8_t net_if_ipv6_get_hop_limit(struct net_if* iface) {
    uint8_t ret = 0;

    net_if_lock(iface);

    if (net_if_config_ipv6_get(iface, NULL) < 0) {
        goto out;
    }

    if (!iface->config.ip.ipv6) {
        goto out;
    }

    ret = iface->config.ip.ipv6->hop_limit;

out :
    net_if_unlock(iface);

    return (ret);
}

void net_if_ipv6_set_hop_limit(struct net_if* iface, uint8_t hop_limit) {
    net_if_lock(iface);

    if (net_if_config_ipv6_get(iface, NULL) < 0) {
        goto out;
    }

    if (!iface->config.ip.ipv6) {
        goto out;
    }

    iface->config.ip.ipv6->hop_limit = hop_limit;

out :
    net_if_unlock(iface);
}

struct net_in6_addr* net_if_ipv6_get_ll(struct net_if* iface,
                                    enum net_addr_state addr_state) {
    struct net_in6_addr* addr = NULL;
    struct net_if_ipv6* ipv6;

    net_if_lock(iface);

    ipv6 = iface->config.ip.ipv6;
    if (ipv6 == NULL) {
        goto out;
    }

    ARRAY_FOR_EACH(ipv6->unicast, i) {
        if (!ipv6->unicast[i].is_used ||
            ((addr_state != NET_ADDR_ANY_STATE) &&
             (ipv6->unicast[i].addr_state != addr_state)) ||
            (ipv6->unicast[i].address.family != NET_AF_INET6)) {
            continue;
        }

        if (net_ipv6_is_ll_addr(&ipv6->unicast[i].address.in6_addr)) {
            addr = &ipv6->unicast[i].address.in6_addr;
            goto out;
        }
    }

out :
    net_if_unlock(iface);

    return (addr);
}

struct net_in6_addr* net_if_ipv6_get_ll_addr(enum net_addr_state state,
                                         struct net_if** iface) {
    struct net_in6_addr* addr = NULL;

    STRUCT_SECTION_FOREACH(net_if, tmp) {
        net_if_lock(tmp);

        addr = net_if_ipv6_get_ll(tmp, state);
        if (addr) {
            if (iface) {
                *iface = tmp;
            }

            net_if_unlock(tmp);
            goto out;
        }

        net_if_unlock(tmp);
    }

out :
    return (addr);
}

static inline struct net_in6_addr* check_global_addr(struct net_if* iface,
                                                 enum net_addr_state state) {
    struct net_if_ipv6* ipv6;

    ipv6 = iface->config.ip.ipv6;
    if (ipv6 == NULL) {
        return (NULL);
    }

    ARRAY_FOR_EACH(ipv6->unicast, i) {
        if (!ipv6->unicast[i].is_used ||
            (ipv6->unicast[i].addr_state != state) ||
            (ipv6->unicast[i].address.family != NET_AF_INET6)) {
            continue;
        }

        if (!net_ipv6_is_ll_addr(&ipv6->unicast[i].address.in6_addr)) {
            return &ipv6->unicast[i].address.in6_addr;
        }
    }

    return (NULL);
}

struct net_in6_addr* net_if_ipv6_get_global_addr(enum net_addr_state state,
                                             struct net_if** iface) {
    struct net_in6_addr* addr = NULL;

    STRUCT_SECTION_FOREACH(net_if, tmp) {
        if (iface && *iface && tmp != *iface) {
            continue;
        }

        net_if_lock(tmp);
        addr = check_global_addr(tmp, state);
        if (addr) {
            if (iface) {
                *iface = tmp;
            }

            net_if_unlock(tmp);
            goto out;
        }

        net_if_unlock(tmp);
    }

out :

    return (addr);
}

static uint8_t get_diff_ipv6(const struct net_in6_addr* src,
                             const struct net_in6_addr* dst) {
    return get_ipaddr_diff((uint8_t const*)src, (uint8_t const*)dst, 16);
}

static inline bool is_proper_ipv6_address(struct net_if_addr const* addr) {
    if (addr->is_used && (addr->addr_state == NET_ADDR_PREFERRED) &&
        (addr->address.family == NET_AF_INET6) &&
        !net_ipv6_is_ll_addr(&addr->address.in6_addr)) {
        return (true);
    }

    return (false);
}

static bool use_public_address(bool prefer_public, bool is_temporary, int flags) {
    if (IS_ENABLED(CONFIG_NET_IPV6_PE)) {
        if (!prefer_public && is_temporary) {

            /* Allow socket to override the kconfig option */
            if (flags & IPV6_PREFER_SRC_PUBLIC) {
                return (true);
            }

            return (false);
        }
    }

    if (flags & IPV6_PREFER_SRC_TMP) {
        return (false);
    }

    return (true);
}

static struct net_in6_addr* net_if_ipv6_get_best_match(struct net_if* iface,
                                                       const struct net_in6_addr* dst,
                                                       uint8_t prefix_len, uint8_t* best_so_far,
                                                       int flags) {
    struct net_if_ipv6*  ipv6 = iface->config.ip.ipv6;
    struct net_if_addr*  public_addr = NULL;
    struct net_in6_addr* src = NULL;
    uint8_t public_addr_len = 0;
    struct net_in6_addr* temp_addr = NULL;
    uint8_t len, temp_addr_len = 0;
    bool ret;

    net_if_lock(iface);

    ipv6 = iface->config.ip.ipv6;
    if (ipv6 == NULL) {
        goto out;
    }

    ARRAY_FOR_EACH(ipv6->unicast, i) {
        if (!is_proper_ipv6_address(&ipv6->unicast[i])) {
            continue;
        }

        len = get_diff_ipv6(dst, &ipv6->unicast[i].address.in6_addr);
        if (len >= prefix_len) {
            len = prefix_len;
        }

        if (len >= *best_so_far) {
            /* Mesh local address can only be selected for the same
             * subnet.
             */
            if (ipv6->unicast[i].is_mesh_local && len < 64 &&
                !net_ipv6_is_addr_mcast_mesh(dst)) {
                continue;
            }

            ret = use_public_address(iface->pe_prefer_public,
                                     ipv6->unicast[i].is_temporary,
                                     flags);
            if (!ret) {
                temp_addr     = &ipv6->unicast[i].address.in6_addr;
                temp_addr_len = len;

                *best_so_far = len;
                src          = &ipv6->unicast[i].address.in6_addr;
                continue;
            }

            if (!ipv6->unicast[i].is_temporary) {
                public_addr     = &ipv6->unicast[i];
                public_addr_len = len;
            }

            *best_so_far = len;
            src = &ipv6->unicast[i].address.in6_addr;
        }
    }

    if (IS_ENABLED(CONFIG_NET_IPV6_PE) && !iface->pe_prefer_public && temp_addr) {
        if (temp_addr_len >= *best_so_far) {
            *best_so_far = temp_addr_len;
            src          = temp_addr;
        }
    }
    else {
        /* By default prefer always public address if found */
        if (flags & IPV6_PREFER_SRC_PUBLIC) {
        use_public:
            if (public_addr &&
                !net_ipv6_addr_cmp(&public_addr->address.in6_addr, src)) {
                src          = &public_addr->address.in6_addr;
                *best_so_far = public_addr_len;
            }
        }
        else if (flags & IPV6_PREFER_SRC_TMP) {
            if (temp_addr && !net_ipv6_addr_cmp(temp_addr, src)) {
                src          = temp_addr;
                *best_so_far = temp_addr_len;
            }
        }
        else if (flags & IPV6_PREFER_SRC_PUBTMP_DEFAULT) {
            goto use_public;
        }
    }

out :
    net_if_unlock(iface);

    return (src);
}

const struct net_in6_addr* net_if_ipv6_select_src_addr_hint(struct net_if* dst_iface,
                                                            const struct net_in6_addr* dst,
                                                            int flags) {
    const struct net_in6_addr* src = NULL;
    uint8_t best_match = 0U;

    NET_ASSERT(dst);

    if (!net_ipv6_is_ll_addr(dst) && !net_ipv6_is_addr_mcast_link(dst)) {
        struct net_if_ipv6_prefix* prefix;
        uint8_t prefix_len = 128;

        prefix = net_if_ipv6_prefix_get(dst_iface, dst);
        if (prefix) {
            prefix_len = prefix->len;
        }

        /* If caller has supplied interface, then use that */
        if (dst_iface) {
            src = net_if_ipv6_get_best_match(dst_iface, dst,
                                             prefix_len,
                                             &best_match,
                                             flags);
        }
        else {
            STRUCT_SECTION_FOREACH(net_if, iface) {
                struct net_in6_addr* addr;

                addr = net_if_ipv6_get_best_match(iface, dst,
                                                  prefix_len,
                                                  &best_match,
                                                  flags);
                if (addr) {
                    src = addr;
                }
            }
        }
    }
    else {
        if (dst_iface) {
            src = net_if_ipv6_get_ll(dst_iface, NET_ADDR_PREFERRED);
        }
        else {
            struct net_in6_addr const* addr;

            addr = net_if_ipv6_get_ll(net_if_get_default(), NET_ADDR_PREFERRED);
            if (addr != NULL) {
                src = addr;
                goto out;
            }

            STRUCT_SECTION_FOREACH(net_if, iface) {
                addr = net_if_ipv6_get_ll(iface,
                                          NET_ADDR_PREFERRED);
                if (addr != NULL) {
                    src = addr;
                    break;
                }
            }
        }
    }

    if (src == NULL) {
        src = net_ipv6_unspecified_address();
    }

out :
    return (src);
}

const struct net_in6_addr* net_if_ipv6_select_src_addr(struct net_if* dst_iface,
                                                       const struct net_in6_addr* dst) {
    return net_if_ipv6_select_src_addr_hint(dst_iface,
                                            dst,
                                            IPV6_PREFER_SRC_PUBTMP_DEFAULT);
}

struct net_if* net_if_ipv6_select_src_iface(const struct net_in6_addr* dst) {
    struct net_if* iface = NULL;
    const struct net_in6_addr* src;

    src = net_if_ipv6_select_src_addr(NULL, dst);
    if (src != net_ipv6_unspecified_address()) {
        net_if_ipv6_addr_lookup(src, &iface);
    }

    if (iface == NULL) {
        iface = net_if_get_default();
    }

    return (iface);
}

uint32_t net_if_ipv6_calc_reachable_time(struct net_if_ipv6 const* ipv6) {
    uint32_t min_reachable;
    uint32_t max_reachable;

    min_reachable = (MIN_RANDOM_NUMER * ipv6->base_reachable_time)
                    / MIN_RANDOM_DENOM;
    max_reachable = (MAX_RANDOM_NUMER * ipv6->base_reachable_time)
                    / MAX_RANDOM_DENOM;

    NET_DBG("min_reachable:%u max_reachable:%u", min_reachable,
            max_reachable);

    return min_reachable +
           sys_rand32_get() % (max_reachable - min_reachable);
}

static void iface_ipv6_start(struct net_if* iface) {
    if (!net_if_flag_is_set(iface, NET_IF_IPV6) ||
        net_if_flag_is_set(iface, NET_IF_IPV6_NO_ND)) {
        return;
    }

    if (IS_ENABLED(CONFIG_NET_IPV6_DAD)) {
        net_if_start_dad(iface);
    }
    else {
        struct net_if_ipv6 const* ipv6 = iface->config.ip.ipv6;

        if (ipv6 != NULL) {
            join_mcast_nodes(iface,
                             &ipv6->mcast[0].address.in6_addr);
        }
    }

    net_if_start_rs(iface);
}

static void iface_ipv6_stop(struct net_if* iface) {
    struct net_in6_addr addr = {};

    if (!net_if_flag_is_set(iface, NET_IF_IPV6) ||
        net_if_flag_is_set(iface, NET_IF_IPV6_NO_ND)) {
        return;
    }

    net_ipv6_addr_create_iid(&addr, net_if_get_link_addr(iface));

    (void) net_if_ipv6_addr_rm(iface, &addr);
}

static void iface_ipv6_init(int if_count) {
    iface_ipv6_dad_init();
    iface_ipv6_nd_init();

    k_work_init_delayable(&address_lifetime_timer,
                          address_lifetime_timeout);
    k_work_init_delayable(&prefix_lifetime_timer, prefix_lifetime_timeout);

    if (if_count > ARRAY_SIZE(ipv6_addresses)) {
        NET_WARN("You have %zu IPv6 net_if addresses but %d "
                 "network interfaces", ARRAY_SIZE(ipv6_addresses),
                 if_count);
        NET_WARN("Consider increasing CONFIG_NET_IF_MAX_IPV6_COUNT "
                 "value.");
    }

    ARRAY_FOR_EACH(ipv6_addresses, i) {
        ipv6_addresses[i].ipv6.hop_limit           = CONFIG_NET_INITIAL_HOP_LIMIT;
        ipv6_addresses[i].ipv6.mcast_hop_limit     = CONFIG_NET_INITIAL_MCAST_HOP_LIMIT;
        ipv6_addresses[i].ipv6.base_reachable_time = REACHABLE_TIME;

        net_if_ipv6_set_reachable_time(&ipv6_addresses[i].ipv6);
    }
}

#else /* CONFIG_NET_NATIVE_IPV6 */
#define join_mcast_allnodes(...)
#define join_mcast_solicit_node(...)
#define leave_mcast_all(...)
#define clear_joined_ipv6_mcast_groups(...)
#define join_mcast_nodes(...)
#define iface_ipv6_start(...)
#define iface_ipv6_stop(...)
#define iface_ipv6_init(...)

struct net_if_mcast_addr* net_if_ipv6_maddr_lookup(const struct net_in6_addr* addr,
                                                   struct net_if** iface) {
    ARG_UNUSED(addr);
    ARG_UNUSED(iface);

    return (NULL);
}

struct net_if_addr* net_if_ipv6_addr_lookup(const struct net_in6_addr* addr,
                                            struct net_if** ret) {
    ARG_UNUSED(addr);
    ARG_UNUSED(ret);

    return (NULL);
}

struct net_in6_addr* net_if_ipv6_get_global_addr(enum net_addr_state state,
                                             struct net_if** iface) {
    ARG_UNUSED(state);
    ARG_UNUSED(iface);

    return (NULL);
}
#endif /* CONFIG_NET_NATIVE_IPV6 */

#if defined(CONFIG_NET_NATIVE_IPV4)
int net_if_config_ipv4_get(struct net_if* iface, struct net_if_ipv4** ipv4) {
    int ret = 0;

    net_if_lock(iface);

    if (!net_if_flag_is_set(iface, NET_IF_IPV4)) {
        ret = -ENOTSUP;
        goto out;
    }

    if (iface->config.ip.ipv4) {
        if (ipv4) {
            *ipv4 = iface->config.ip.ipv4;
        }

        goto out;
    }

    k_mutex_lock(&lock, K_FOREVER);

    ARRAY_FOR_EACH(ipv4_addresses, i) {
        if (ipv4_addresses[i].iface) {
            continue;
        }

        iface->config.ip.ipv4   = &ipv4_addresses[i].ipv4;
        ipv4_addresses[i].iface = iface;

        if (ipv4 != NULL) {
            *ipv4 = &ipv4_addresses[i].ipv4;
        }

        k_mutex_unlock(&lock);
        goto out;
    }

    k_mutex_unlock(&lock);

    ret = -ESRCH;

out :
    net_if_unlock(iface);

    return (ret);
}

int net_if_config_ipv4_put(struct net_if* iface) {
    int ret = 0;

    net_if_lock(iface);

    if (!net_if_flag_is_set(iface, NET_IF_IPV4)) {
        ret = -ENOTSUP;
        goto out;
    }

    if (!iface->config.ip.ipv4) {
        ret = -EALREADY;
        goto out;
    }

    k_mutex_lock(&lock, K_FOREVER);

    ARRAY_FOR_EACH(ipv4_addresses, i) {
        if (ipv4_addresses[i].iface != iface) {
            continue;
        }

        iface->config.ip.ipv4   = NULL;
        ipv4_addresses[i].iface = NULL;

        k_mutex_unlock(&lock);
        goto out;
    }

    k_mutex_unlock(&lock);

    ret = -ESRCH;

out :
    net_if_unlock(iface);

    return (ret);
}

uint8_t net_if_ipv4_get_ttl(struct net_if* iface) {
    uint8_t ret = 0;

    net_if_lock(iface);

    if (net_if_config_ipv4_get(iface, NULL) < 0) {
        goto out;
    }

    if (!iface->config.ip.ipv4) {
        goto out;
    }

    ret = iface->config.ip.ipv4->ttl;

out :
    net_if_unlock(iface);

    return (ret);
}

void net_if_ipv4_set_ttl(struct net_if* iface, uint8_t ttl) {
    net_if_lock(iface);

    if (net_if_config_ipv4_get(iface, NULL) < 0) {
        goto out;
    }

    if (!iface->config.ip.ipv4) {
        goto out;
    }

    iface->config.ip.ipv4->ttl = ttl;
out :
    net_if_unlock(iface);
}

uint8_t net_if_ipv4_get_mcast_ttl(struct net_if* iface) {
    uint8_t ret = 0;

    net_if_lock(iface);

    if (net_if_config_ipv4_get(iface, NULL) < 0) {
        goto out;
    }

    if (!iface->config.ip.ipv4) {
        goto out;
    }

    ret = iface->config.ip.ipv4->mcast_ttl;
out :
    net_if_unlock(iface);

    return (ret);
}

void net_if_ipv4_set_mcast_ttl(struct net_if* iface, uint8_t ttl) {
    net_if_lock(iface);

    if (net_if_config_ipv4_get(iface, NULL) < 0) {
        goto out;
    }

    if (!iface->config.ip.ipv4) {
        goto out;
    }

    iface->config.ip.ipv4->mcast_ttl = ttl;
out :
    net_if_unlock(iface);
}

struct net_if_router* net_if_ipv4_router_lookup(struct net_if const* iface,
                                                struct net_in_addr* addr) {
    return iface_router_lookup(iface, NET_AF_INET, addr);
}

struct net_if_router* net_if_ipv4_router_find_default(struct net_if const* iface,
                                                      struct net_in_addr const* addr) {
    return iface_router_find_default(iface, NET_AF_INET, addr);
}

struct net_if_router* net_if_ipv4_router_add(struct net_if* iface,
                                             struct net_in_addr* addr,
                                             bool is_default,
                                             uint16_t lifetime) {
    return iface_router_add(iface, NET_AF_INET, addr, is_default, lifetime);
}

bool net_if_ipv4_router_rm(struct net_if_router* router) {
    return iface_router_rm(router);
}

bool net_if_ipv4_addr_mask_cmp(struct net_if* iface,
                               const struct net_in_addr* addr) {
    bool ret = false;
    struct net_if_ipv4 const* ipv4;
    uint32_t subnet;

    net_if_lock(iface);

    ipv4 = iface->config.ip.ipv4;
    if (ipv4 == NULL) {
        goto out;
    }

    ARRAY_FOR_EACH(ipv4->unicast, i) {
        if (!ipv4->unicast[i].ipv4.is_used ||
            ipv4->unicast[i].ipv4.address.family != NET_AF_INET) {
            continue;
        }

        subnet = UNALIGNED_GET(&addr->s_addr_be) &
                 ipv4->unicast[i].netmask.s_addr_be;

        if ((ipv4->unicast[i].ipv4.address.in_addr.s_addr_be &
            ipv4->unicast[i].netmask.s_addr_be) == subnet) {
            ret = true;
            goto out;
        }
    }

out :
    net_if_unlock(iface);

    return (ret);
}

static bool ipv4_is_broadcast_address(struct net_if* iface,
                                      const struct net_in_addr* addr) {
    struct net_if_ipv4 const* ipv4;
    bool ret = false;
    struct net_in_addr bcast;

    net_if_lock(iface);

    ipv4 = iface->config.ip.ipv4;
    if (ipv4 == NULL) {
        goto out;
    }

    ARRAY_FOR_EACH(ipv4->unicast, i) {
        if (!ipv4->unicast[i].ipv4.is_used ||
            ipv4->unicast[i].ipv4.address.family != NET_AF_INET) {
            continue;
        }

        bcast.s_addr_be = ipv4->unicast[i].ipv4.address.in_addr.s_addr_be |
                          ~ipv4->unicast[i].netmask.s_addr_be;

        if (bcast.s_addr_be == UNALIGNED_GET(&addr->s_addr_be)) {
            ret = true;
            goto out;
        }
    }

out :
    net_if_unlock(iface);
    return (ret);
}

bool net_if_ipv4_is_addr_bcast(struct net_if* iface,
                               const struct net_in_addr* addr) {
    bool ret = false;

    if (iface != NULL) {
        ret = ipv4_is_broadcast_address(iface, addr);
        goto out;
    }

    STRUCT_SECTION_FOREACH(net_if, one_iface) {
        ret = ipv4_is_broadcast_address(one_iface, addr);
        if (ret == true) {
            goto out;
        }
    }

out :
    return (ret);
}

struct net_if* net_if_ipv4_select_src_iface(const struct net_in_addr* dst) {
    struct net_if* selected = NULL;

    STRUCT_SECTION_FOREACH(net_if, iface) {
        bool ret;

        ret = net_if_ipv4_addr_mask_cmp(iface, dst);
        if (ret == true) {
            selected = iface;
            goto out;
        }
    }

    if (selected == NULL) {
        selected = net_if_get_default();
    }

out :
    return (selected);
}

static uint8_t get_diff_ipv4(const struct net_in_addr* src,
                             const struct net_in_addr* dst) {
    return get_ipaddr_diff((uint8_t const*)src, (uint8_t const*)dst, 4);
}

static inline bool is_proper_ipv4_address(struct net_if_addr const* addr) {
    if (addr->is_used && (addr->addr_state == NET_ADDR_PREFERRED) &&
        (addr->address.family == NET_AF_INET) &&
        !net_ipv4_is_ll_addr(&addr->address.in_addr)) {
        return (true);
    }

    return (false);
}

static struct net_in_addr* net_if_ipv4_get_best_match(struct net_if* iface,
                                                      const struct net_in_addr* dst,
                                                      uint8_t* best_so_far) {
    struct net_if_ipv4* ipv4;
    struct net_in_addr* src = NULL;
    uint8_t len;

    net_if_lock(iface);

    ipv4 = iface->config.ip.ipv4;
    if (ipv4 == NULL) {
        goto out;
    }

    ARRAY_FOR_EACH(ipv4->unicast, i) {
        if (!is_proper_ipv4_address(&ipv4->unicast[i].ipv4)) {
            continue;
        }

        len = get_diff_ipv4(dst, &ipv4->unicast[i].ipv4.address.in_addr);
        if (len >= *best_so_far) {
            *best_so_far = len;
            src = &ipv4->unicast[i].ipv4.address.in_addr;
        }
    }

out :
    net_if_unlock(iface);

    return (src);
}

static struct net_in_addr* if_ipv4_get_addr(struct net_if* iface,
                                            enum net_addr_state addr_state, bool ll) {
    struct net_in_addr* addr = NULL;
    struct net_if_ipv4* ipv4;

    if (iface == NULL) {
        return (NULL);
    }

    net_if_lock(iface);

    ipv4 = iface->config.ip.ipv4;
    if (ipv4 == NULL) {
        goto out;
    }

    ARRAY_FOR_EACH(ipv4->unicast, i) {
        if (!ipv4->unicast[i].ipv4.is_used ||
            ((addr_state != NET_ADDR_ANY_STATE) &&
             (ipv4->unicast[i].ipv4.addr_state != addr_state)) ||
            (ipv4->unicast[i].ipv4.address.family != NET_AF_INET)) {
            continue;
        }

        if (net_ipv4_is_ll_addr(&ipv4->unicast[i].ipv4.address.in_addr)) {
            if (ll == false) {
                continue;
            }
        }
        else {
            if (ll == true) {
                continue;
            }
        }

        addr = &ipv4->unicast[i].ipv4.address.in_addr;
        goto out;
    }

out :
    net_if_unlock(iface);

    return (addr);
}

struct net_in_addr* net_if_ipv4_get_ll(struct net_if* iface,
                                       enum net_addr_state addr_state) {
    return if_ipv4_get_addr(iface, addr_state, true);
}

struct net_in_addr* net_if_ipv4_get_global_addr(struct net_if* iface,
                                                enum net_addr_state addr_state) {
    return if_ipv4_get_addr(iface, addr_state, false);
}

const struct net_in_addr* net_if_ipv4_select_src_addr(struct net_if* dst_iface,
                                                      const struct net_in_addr* dst) {
    const struct net_in_addr* src = NULL;
    uint8_t best_match = 0U;

    NET_ASSERT(dst);

    if (!net_ipv4_is_ll_addr(dst)) {

        /* If caller has supplied interface, then use that */
        if (dst_iface) {
            src = net_if_ipv4_get_best_match(dst_iface, dst,
                                             &best_match);
        }
        else {
            STRUCT_SECTION_FOREACH(net_if, iface) {
                struct net_in_addr const* addr;

                addr = net_if_ipv4_get_best_match(iface, dst,
                                                  &best_match);
                if (addr != NULL) {
                    src = addr;
                }
            }
        }
    }
    else {
        if (dst_iface) {
            src = net_if_ipv4_get_ll(dst_iface, NET_ADDR_PREFERRED);
        }
        else {
            struct net_in_addr const* addr;

            addr = net_if_ipv4_get_ll(net_if_get_default(), NET_ADDR_PREFERRED);
            if (addr) {
                src = addr;
                goto out;
            }

            STRUCT_SECTION_FOREACH(net_if, iface) {
                addr = net_if_ipv4_get_ll(iface,
                                          NET_ADDR_PREFERRED);
                if (addr != NULL) {
                    src = addr;
                    break;
                }
            }
        }
    }

    if (src == NULL) {
        src = net_if_ipv4_get_global_addr(dst_iface,
                                          NET_ADDR_PREFERRED);

        if (IS_ENABLED(CONFIG_NET_IPV4_AUTO) && !src) {
            /* Try to use LL address if there's really no other
             * address available.
             */
            src = net_if_ipv4_get_ll(dst_iface, NET_ADDR_PREFERRED);
        }

        if (src == NULL) {
            src = net_ipv4_unspecified_address();
        }
    }

out :
    return (src);
}

struct net_if_addr* net_if_ipv4_addr_lookup(const struct net_in_addr* addr,
                                            struct net_if** ret) {
    struct net_if_addr* ifaddr = NULL;

    STRUCT_SECTION_FOREACH(net_if, iface) {
        struct net_if_ipv4* ipv4;

        net_if_lock(iface);

        ipv4 = iface->config.ip.ipv4;
        if (ipv4 == NULL) {
            net_if_unlock(iface);
            continue;
        }

        ARRAY_FOR_EACH(ipv4->unicast, i) {
            if (!ipv4->unicast[i].ipv4.is_used ||
                (ipv4->unicast[i].ipv4.address.family != NET_AF_INET)) {
                continue;
            }

            if (UNALIGNED_GET(&addr->s4_addr32[0]) ==
                ipv4->unicast[i].ipv4.address.in_addr.s_addr_be) {

                if (ret != NULL) {
                    *ret = iface;
                }

                ifaddr = &ipv4->unicast[i].ipv4;
                net_if_unlock(iface);
                goto out;
            }
        }

        net_if_unlock(iface);
    }

out :
    return (ifaddr);
}

int z_impl_net_if_ipv4_addr_lookup_by_index(const struct net_in_addr* addr) {
    struct net_if_addr const* if_addr;
    struct net_if* iface;

    if_addr = net_if_ipv4_addr_lookup(addr, &iface);
    if (if_addr == NULL) {
        return (0);
    }

    return net_if_get_by_iface(iface);
}

#ifdef CONFIG_USERSPACE
static inline int z_vrfy_net_if_ipv4_addr_lookup_by_index(
                                            const struct net_in_addr* addr) {
    struct net_in_addr addr_v4;

    K_OOPS(k_usermode_from_copy(&addr_v4, (void*)addr, sizeof(addr_v4)));

    return z_impl_net_if_ipv4_addr_lookup_by_index(&addr_v4);
}
#include <zephyr/syscalls/net_if_ipv4_addr_lookup_by_index_mrsh.c>
#endif

struct net_in_addr net_if_ipv4_get_netmask_by_addr(struct net_if* iface,
                                                   const struct net_in_addr* addr) {
    struct net_in_addr netmask = {0};
    struct net_if_ipv4 const* ipv4;
    uint32_t subnet;

    net_if_lock(iface);

    if (net_if_config_ipv4_get(iface, NULL) < 0) {
        goto out;
    }

    ipv4 = iface->config.ip.ipv4;
    if (ipv4 == NULL) {
        goto out;
    }

    ARRAY_FOR_EACH(ipv4->unicast, i) {
        if (!ipv4->unicast[i].ipv4.is_used ||
            ipv4->unicast[i].ipv4.address.family != NET_AF_INET) {
            continue;
        }

        subnet = UNALIGNED_GET(&addr->s_addr_be) &
                 ipv4->unicast[i].netmask.s_addr_be;

        if ((ipv4->unicast[i].ipv4.address.in_addr.s_addr_be &
            ipv4->unicast[i].netmask.s_addr_be) == subnet) {
            netmask = ipv4->unicast[i].netmask;
            goto out;
        }
    }

out :
    net_if_unlock(iface);

    return (netmask);
}

bool net_if_ipv4_set_netmask_by_addr(struct net_if* iface,
                                     const struct net_in_addr* addr,
                                     const struct net_in_addr* netmask) {
    struct net_if_ipv4* ipv4;
    uint32_t subnet;
    bool ret = false;

    net_if_lock(iface);

    if (net_if_config_ipv4_get(iface, NULL) < 0) {
        goto out;
    }

    ipv4 = iface->config.ip.ipv4;
    if (ipv4 == NULL) {
        goto out;
    }

    ARRAY_FOR_EACH(ipv4->unicast, i) {
        if (!ipv4->unicast[i].ipv4.is_used ||
            (ipv4->unicast[i].ipv4.address.family != NET_AF_INET)) {
            continue;
        }

        subnet = UNALIGNED_GET(&addr->s_addr_be) &
                 ipv4->unicast[i].netmask.s_addr_be;

        if ((ipv4->unicast[i].ipv4.address.in_addr.s_addr_be &
            ipv4->unicast[i].netmask.s_addr_be) == subnet) {
            ipv4->unicast[i].netmask = *netmask;
            ret = true;
            goto out;
        }
    }

out :
    net_if_unlock(iface);

    return (ret);
}

/* Using this function is problematic as if we have multiple
 * addresses configured, which one to return. Use heuristic
 * in this case and return the first one found. Please use
 * net_if_ipv4_get_netmask_by_addr() instead.
 */
struct net_in_addr net_if_ipv4_get_netmask(struct net_if* iface) {
    struct net_in_addr netmask = {0};
    struct net_if_ipv4 const* ipv4;

    net_if_lock(iface);

    if (net_if_config_ipv4_get(iface, NULL) < 0) {
        goto out;
    }

    ipv4 = iface->config.ip.ipv4;
    if (ipv4 == NULL) {
        goto out;
    }

    ARRAY_FOR_EACH(ipv4->unicast, i) {
        if (!ipv4->unicast[i].ipv4.is_used ||
            (ipv4->unicast[i].ipv4.address.family != NET_AF_INET)) {
            continue;
        }

        netmask = iface->config.ip.ipv4->unicast[i].netmask;
        break;
    }

out :
    net_if_unlock(iface);

    return (netmask);
}

/* Using this function is problematic as if we have multiple
 * addresses configured, which one to set. Use heuristic
 * in this case and set the first one found. Please use
 * net_if_ipv4_set_netmask_by_addr() instead.
 */
static void net_if_ipv4_set_netmask_deprecated(struct net_if* iface,
                                               const struct net_in_addr* netmask) {
    struct net_if_ipv4* ipv4;

    net_if_lock(iface);

    if (net_if_config_ipv4_get(iface, NULL) < 0) {
        goto out;
    }

    ipv4 = iface->config.ip.ipv4;
    if (ipv4 == NULL) {
        goto out;
    }

    ARRAY_FOR_EACH(ipv4->unicast, i) {
        if (!ipv4->unicast[i].ipv4.is_used ||
            (ipv4->unicast[i].ipv4.address.family != NET_AF_INET)) {
            continue;
        }

        net_ipaddr_copy(&ipv4->unicast[i].netmask, netmask);
        break;
    }

out :
    net_if_unlock(iface);
}

void net_if_ipv4_set_netmask(struct net_if* iface,
                             const struct net_in_addr* netmask) {
    net_if_ipv4_set_netmask_deprecated(iface, netmask);
}

bool z_impl_net_if_ipv4_set_netmask_by_index(int index,
                                             const struct net_in_addr* netmask) {
    struct net_if* iface;

    iface = net_if_get_by_index(index);
    if (iface == NULL) {
        return (false);
    }

    net_if_ipv4_set_netmask_deprecated(iface, netmask);

    return (true);
}

bool z_impl_net_if_ipv4_set_netmask_by_addr_by_index(int index,
                                                     const struct net_in_addr* addr,
                                                     const struct net_in_addr* netmask) {
    struct net_if* iface;

    iface = net_if_get_by_index(index);
    if (iface == NULL) {
        return (false);
    }

    net_if_ipv4_set_netmask_by_addr(iface, addr, netmask);

    return (true);
}

#ifdef CONFIG_USERSPACE
bool z_vrfy_net_if_ipv4_set_netmask_by_index(int index,
                                             const struct net_in_addr* netmask) {
    struct net_in_addr netmask_addr;
    struct net_if* iface;

    iface = z_vrfy_net_if_get_by_index(index);
    if (iface == NULL) {
        return (false);
    }

    K_OOPS(k_usermode_from_copy(&netmask_addr, (void*)netmask,
                                sizeof(netmask_addr)));

    return z_impl_net_if_ipv4_set_netmask_by_index(index, &netmask_addr);
}

#include <zephyr/syscalls/net_if_ipv4_set_netmask_by_index_mrsh.c>

bool z_vrfy_net_if_ipv4_set_netmask_by_addr_by_index(int index,
                                                     const struct net_in_addr* addr,
                                                     const struct net_in_addr* netmask) {
    struct net_in_addr ipv4_addr;
    struct net_in_addr netmask_addr;
    struct net_if* iface;

    iface = z_vrfy_net_if_get_by_index(index);
    if (iface == NULL) {
        return (false);
    }

    K_OOPS(k_usermode_from_copy(&ipv4_addr, (void*)addr,
                                sizeof(ipv4_addr)));
    K_OOPS(k_usermode_from_copy(&netmask_addr, (void*)netmask,
                                sizeof(netmask_addr)));

    return z_impl_net_if_ipv4_set_netmask_by_addr_by_index(index,
                                                           &ipv4_addr,
                                                           &netmask_addr);
}

#include <zephyr/syscalls/net_if_ipv4_set_netmask_by_addr_by_index_mrsh.c>
#endif /* CONFIG_USERSPACE */

void net_if_ipv4_set_gw(struct net_if* iface, const struct net_in_addr* gw) {
    net_if_lock(iface);

    if (net_if_config_ipv4_get(iface, NULL) < 0) {
        goto out;
    }

    if (!iface->config.ip.ipv4) {
        goto out;
    }

    net_ipaddr_copy(&iface->config.ip.ipv4->gw, gw);
out :
    net_if_unlock(iface);
}

bool z_impl_net_if_ipv4_set_gw_by_index(int index,
                                        const struct net_in_addr* gw) {
    struct net_if* iface;

    iface = net_if_get_by_index(index);
    if (iface == NULL) {
        return (false);
    }

    net_if_ipv4_set_gw(iface, gw);

    return (true);
}

#ifdef CONFIG_USERSPACE
bool z_vrfy_net_if_ipv4_set_gw_by_index(int index,
                                        const struct net_in_addr* gw) {
    struct net_in_addr gw_addr;
    struct net_if* iface;

    iface = z_vrfy_net_if_get_by_index(index);
    if (iface == NULL) {
        return (false);
    }

    K_OOPS(k_usermode_from_copy(&gw_addr, (void*)gw, sizeof(gw_addr)));

    return z_impl_net_if_ipv4_set_gw_by_index(index, &gw_addr);
}

#include <zephyr/syscalls/net_if_ipv4_set_gw_by_index_mrsh.c>
#endif /* CONFIG_USERSPACE */

<<<<<<< HEAD
static struct net_if_addr *ipv4_addr_find(struct net_if *iface,
					  struct in_addr *addr)
{
	struct net_if_ipv4 *ipv4 = iface->config.ip.ipv4;

	ARRAY_FOR_EACH(ipv4->unicast, i) {
		if (!ipv4->unicast[i].ipv4.is_used) {
			continue;
		}

		if (net_ipv4_addr_cmp(addr,
				      &ipv4->unicast[i].ipv4.address.in_addr)) {
			return &ipv4->unicast[i].ipv4;
		}
	}

	return NULL;
}

#if defined(CONFIG_NET_IPV4_ACD)
void net_if_ipv4_acd_succeeded(struct net_if *iface, struct net_if_addr *ifaddr)
{
	net_if_lock(iface);

	NET_DBG("ACD succeeded for %s at interface %d",
		net_sprint_ipv4_addr(&ifaddr->address.in_addr),
		ifaddr->ifindex);

	ifaddr->addr_state = NET_ADDR_PREFERRED;

	net_mgmt_event_notify_with_info(NET_EVENT_IPV4_ACD_SUCCEED, iface,
					&ifaddr->address.in_addr,
					sizeof(struct in_addr));

	net_if_unlock(iface);
}

void net_if_ipv4_acd_failed(struct net_if *iface, struct net_if_addr *ifaddr)
{
	net_if_lock(iface);

	NET_DBG("ACD failed for %s at interface %d",
		net_sprint_ipv4_addr(&ifaddr->address.in_addr),
		ifaddr->ifindex);

	net_mgmt_event_notify_with_info(NET_EVENT_IPV4_ACD_FAILED, iface,
					&ifaddr->address.in_addr,
					sizeof(struct in_addr));

	net_if_ipv4_addr_rm(iface, &ifaddr->address.in_addr);

	net_if_unlock(iface);
}

void net_if_ipv4_start_acd(struct net_if *iface, struct net_if_addr *ifaddr)
{
	ifaddr->addr_state = NET_ADDR_TENTATIVE;

	if (net_if_is_up(iface)) {
		NET_DBG("Interface %p ll addr %s tentative IPv4 addr %s",
			iface,
			net_sprint_ll_addr(net_if_get_link_addr(iface)->addr,
					   net_if_get_link_addr(iface)->len),
			net_sprint_ipv4_addr(&ifaddr->address.in_addr));

		if (net_ipv4_acd_start(iface, ifaddr) != 0) {
			NET_DBG("Failed to start ACD for %s on iface %p.",
				net_sprint_ipv4_addr(&ifaddr->address.in_addr),
				iface);

			/* Just act as if no conflict was detected. */
			net_if_ipv4_acd_succeeded(iface, ifaddr);
		}
	} else {
		NET_DBG("Interface %p is down, starting ACD for %s later.",
			iface, net_sprint_ipv4_addr(&ifaddr->address.in_addr));
	}
}

void net_if_start_acd(struct net_if *iface)
{
	struct net_if_ipv4 *ipv4;
	int ret;

	net_if_lock(iface);

	NET_DBG("Starting ACD for iface %p", iface);

	ret = net_if_config_ipv4_get(iface, &ipv4);
	if (ret < 0) {
		if (ret != -ENOTSUP) {
			NET_WARN("Cannot do ACD IPv4 config is not valid.");
		}

		goto out;
	}

	if (!ipv4) {
		goto out;
	}

	ipv4->conflict_cnt = 0;

	/* Start ACD for all the addresses that were added earlier when
	 * the interface was down.
	 */
	ARRAY_FOR_EACH(ipv4->unicast, i) {
		if (!ipv4->unicast[i].ipv4.is_used ||
		    ipv4->unicast[i].ipv4.address.family != AF_INET ||
		    net_ipv4_is_addr_loopback(
			    &ipv4->unicast[i].ipv4.address.in_addr)) {
			continue;
		}

		net_if_ipv4_start_acd(iface, &ipv4->unicast[i].ipv4);
	}

out:
	net_if_unlock(iface);
}
#else
void net_if_ipv4_start_acd(struct net_if *iface, struct net_if_addr *ifaddr)
{
	ARG_UNUSED(iface);

	ifaddr->addr_state = NET_ADDR_PREFERRED;
}

#define net_if_start_acd(...)
#endif /* CONFIG_NET_IPV4_ACD */

struct net_if_addr *net_if_ipv4_addr_add(struct net_if *iface,
					 struct in_addr *addr,
					 enum net_addr_type addr_type,
					 uint32_t vlifetime)
{
	struct net_if_addr *ifaddr = NULL;
	struct net_if_ipv4 *ipv4;
	int idx;

	net_if_lock(iface);

	if (net_if_config_ipv4_get(iface, &ipv4) < 0) {
		goto out;
	}

	ifaddr = ipv4_addr_find(iface, addr);
	if (ifaddr) {
		/* TODO: should set addr_type/vlifetime */
		goto out;
	}

	ARRAY_FOR_EACH(ipv4->unicast, i) {
		struct net_if_addr *cur = &ipv4->unicast[i].ipv4;

		if (addr_type == NET_ADDR_DHCP
		    && cur->addr_type == NET_ADDR_OVERRIDABLE) {
			ifaddr = cur;
			idx = i;
			break;
		}

		if (!ipv4->unicast[i].ipv4.is_used) {
			ifaddr = cur;
			idx = i;
			break;
		}
	}

	if (ifaddr) {
		ifaddr->is_used = true;
		ifaddr->address.family = AF_INET;
		ifaddr->address.in_addr.s4_addr32[0] =
						addr->s4_addr32[0];
		ifaddr->addr_type = addr_type;
		ifaddr->atomic_ref = ATOMIC_INIT(1);

		/* Caller has to take care of timers and their expiry */
		if (vlifetime) {
			ifaddr->is_infinite = false;
		} else {
			ifaddr->is_infinite = true;
		}

		/**
		 *  TODO: Handle properly PREFERRED/DEPRECATED state when
		 *  address in use, expired and renewal state.
		 */

		NET_DBG("[%d] interface %d (%p) address %s type %s added",
			idx, net_if_get_by_iface(iface), iface,
			net_sprint_ipv4_addr(addr),
			net_addr_type2str(addr_type));

		if (!(l2_flags_get(iface) & NET_L2_POINT_TO_POINT) &&
		    !net_ipv4_is_addr_loopback(addr)) {
			net_if_ipv4_start_acd(iface, ifaddr);
		} else {
			ifaddr->addr_state = NET_ADDR_PREFERRED;
		}

		net_mgmt_event_notify_with_info(NET_EVENT_IPV4_ADDR_ADD, iface,
						&ifaddr->address.in_addr,
						sizeof(struct in_addr));
		goto out;
	}

out:
	net_if_unlock(iface);

	return ifaddr;
}

bool net_if_ipv4_addr_rm(struct net_if *iface, const struct in_addr *addr)
{
	struct net_if_ipv4 *ipv4;
	int ret;

	NET_ASSERT(addr);

	ipv4 = iface->config.ip.ipv4;
	if (!ipv4) {
		return false;
	}

	ret = net_if_addr_unref(iface, AF_INET, addr);
	if (ret > 0) {
		NET_DBG("Address %s still in use (ref %d)",
			net_sprint_ipv4_addr(addr), ret);
		return false;

	} else if (ret < 0) {
		NET_DBG("Address %s not found (%d)",
			net_sprint_ipv4_addr(addr), ret);
	}

	return true;
=======
static struct net_if_addr* ipv4_addr_find(struct net_if* iface,
                                          struct net_in_addr const* addr) {
    struct net_if_ipv4* ipv4 = iface->config.ip.ipv4;

    ARRAY_FOR_EACH(ipv4->unicast, i) {
        if (!ipv4->unicast[i].ipv4.is_used) {
            continue;
        }

        if (net_ipv4_addr_cmp(addr,
                              &ipv4->unicast[i].ipv4.address.in_addr)) {
            return &ipv4->unicast[i].ipv4;
        }
    }

    return (NULL);
}

struct net_if_addr* net_if_ipv4_addr_add(struct net_if* iface,
                                         struct net_in_addr const* addr,
                                         enum net_addr_type addr_type,
                                         uint32_t vlifetime) {
    struct net_if_addr* ifaddr = NULL;
    struct net_if_ipv4* ipv4;
    int idx;

    net_if_lock(iface);

    if (net_if_config_ipv4_get(iface, &ipv4) < 0) {
        goto out;
    }

    ifaddr = ipv4_addr_find(iface, addr);
    if (ifaddr) {
        /* TODO: should set addr_type/vlifetime */
        goto out;
    }

    ARRAY_FOR_EACH(ipv4->unicast, i) {
        struct net_if_addr* cur = &ipv4->unicast[i].ipv4;

        if ((addr_type == NET_ADDR_DHCP) &&
            (cur->addr_type == NET_ADDR_OVERRIDABLE)) {
            ifaddr = cur;
            idx    = i;
            break;
        }

        if (!ipv4->unicast[i].ipv4.is_used) {
            ifaddr = cur;
            idx    = i;
            break;
        }
    }

    if (ifaddr) {
        ifaddr->is_used = true;
        ifaddr->address.family = NET_AF_INET;
        ifaddr->address.in_addr.s4_addr32[0] = addr->s4_addr32[0];
        ifaddr->addr_type  = addr_type;
        ifaddr->atomic_ref = ATOMIC_INIT(1);

        /* Caller has to take care of timers and their expiry */
        if (vlifetime) {
            ifaddr->is_infinite = false;
        }
        else {
            ifaddr->is_infinite = true;
        }

        /**
         *  TODO: Handle properly PREFERRED/DEPRECATED state when
         *  address in use, expired and renewal state.
         */
        ifaddr->addr_state = NET_ADDR_PREFERRED;

        NET_DBG("[%d] interface %d (%p) address %s type %s added",
                idx, net_if_get_by_iface(iface), iface,
                net_sprint_ipv4_addr(addr),
                net_addr_type2str(addr_type));

        net_mgmt_event_notify_with_info(NET_EVENT_IPV4_ADDR_ADD, iface,
                                        &ifaddr->address.in_addr,
                                        sizeof(struct net_in_addr));
        goto out;
    }

out :
    net_if_unlock(iface);

    return (ifaddr);
}

bool net_if_ipv4_addr_rm(struct net_if* iface, const struct net_in_addr* addr) {
    struct net_if_ipv4* ipv4;
    int ret;

    NET_ASSERT(addr);

    ipv4 = iface->config.ip.ipv4;
    if (ipv4 == NULL) {
        return (false);
    }

    ret = net_if_addr_unref(iface, NET_AF_INET, addr);
    if (ret > 0) {
        NET_DBG("Address %s still in use (ref %d)",
                net_sprint_ipv4_addr(addr), ret);
        return (false);
    }
    else if (ret < 0) {
        NET_DBG("Address %s not found (%d)",
                net_sprint_ipv4_addr(addr), ret);
    }

    return (true);
>>>>>>> 4992a0cf
}

bool z_impl_net_if_ipv4_addr_add_by_index(int index,
                                          struct net_in_addr* addr,
                                          enum net_addr_type addr_type,
                                          uint32_t vlifetime) {
    struct net_if* iface;
    struct net_if_addr const* if_addr;

    iface = net_if_get_by_index(index);
    if (iface == NULL) {
        return (false);
    }

    if_addr = net_if_ipv4_addr_add(iface, addr, addr_type, vlifetime);
    return if_addr ? true : false;
}

#ifdef CONFIG_USERSPACE
bool z_vrfy_net_if_ipv4_addr_add_by_index(int index,
                                          struct net_in_addr* addr,
                                          enum net_addr_type addr_type,
                                          uint32_t vlifetime) {
    struct net_in_addr addr_v4;
    struct net_if* iface;

    iface = z_vrfy_net_if_get_by_index(index);
    if (iface == NULL) {
        return (false);
    }

    K_OOPS(k_usermode_from_copy(&addr_v4, (void*)addr, sizeof(addr_v4)));

    return z_impl_net_if_ipv4_addr_add_by_index(index,
                                                &addr_v4,
                                                addr_type,
                                                vlifetime);
}

#include <zephyr/syscalls/net_if_ipv4_addr_add_by_index_mrsh.c>
#endif /* CONFIG_USERSPACE */

bool z_impl_net_if_ipv4_addr_rm_by_index(int index,
                                         const struct net_in_addr* addr) {
    struct net_if* iface;

    iface = net_if_get_by_index(index);
    if (iface == NULL) {
        return (false);
    }

    return net_if_ipv4_addr_rm(iface, addr);
}

#ifdef CONFIG_USERSPACE
bool z_vrfy_net_if_ipv4_addr_rm_by_index(int index,
                                         const struct net_in_addr* addr) {
    struct net_in_addr addr_v4;
    struct net_if* iface;

    iface = z_vrfy_net_if_get_by_index(index);
    if (iface == NULL) {
        return (false);
    }

    K_OOPS(k_usermode_from_copy(&addr_v4, (void*)addr, sizeof(addr_v4)));

    return (uint32_t)z_impl_net_if_ipv4_addr_rm_by_index(index, &addr_v4);
}

#include <zephyr/syscalls/net_if_ipv4_addr_rm_by_index_mrsh.c>
#endif /* CONFIG_USERSPACE */

void net_if_ipv4_addr_foreach(struct net_if* iface, net_if_ip_addr_cb_t cb,
                              void* user_data) {
    struct net_if_ipv4* ipv4;

    if (iface == NULL) {
        return;
    }

    net_if_lock(iface);

    ipv4 = iface->config.ip.ipv4;
    if (ipv4 == NULL) {
        goto out;
    }

    ARRAY_FOR_EACH(ipv4->unicast, i) {
        struct net_if_addr* if_addr = &ipv4->unicast[i].ipv4;

        if (!if_addr->is_used) {
            continue;
        }

        cb(iface, if_addr, user_data);
    }

out :
    net_if_unlock(iface);
}

static struct net_if_mcast_addr* ipv4_maddr_find(struct net_if* iface,
                                                 bool is_used,
                                                 const struct net_in_addr* addr) {
    struct net_if_ipv4* ipv4;

    ipv4 = iface->config.ip.ipv4;
    if (ipv4 == NULL) {
        return (NULL);
    }

    ARRAY_FOR_EACH(ipv4->mcast, i) {
        if ((is_used && !ipv4->mcast[i].is_used) ||
            (!is_used && ipv4->mcast[i].is_used)) {
            continue;
        }

        if (addr != NULL) {
            if (!net_ipv4_addr_cmp(&ipv4->mcast[i].address.in_addr,
                                   addr)) {
                continue;
            }
        }

        return &ipv4->mcast[i];
    }

    return (NULL);
}

struct net_if_mcast_addr* net_if_ipv4_maddr_add(struct net_if* iface,
                                                const struct net_in_addr* addr) {
    struct net_if_mcast_addr* maddr = NULL;

    net_if_lock(iface);

    if (net_if_config_ipv4_get(iface, NULL) < 0) {
        goto out;
    }

    if (!net_ipv4_is_addr_mcast(addr)) {
        NET_DBG("Address %s is not a multicast address.",
                net_sprint_ipv4_addr(addr));
        goto out;
    }

    maddr = ipv4_maddr_find(iface, false, NULL);
    if (maddr != NULL) {
        maddr->is_used = true;
        maddr->address.family = NET_AF_INET;
        maddr->address.in_addr.s4_addr32[0] = addr->s4_addr32[0];

        NET_DBG("interface %d (%p) address %s added",
                net_if_get_by_iface(iface), iface,
                net_sprint_ipv4_addr(addr));

        net_mgmt_event_notify_with_info(
                NET_EVENT_IPV4_MADDR_ADD, iface,
                &maddr->address.in_addr,
                sizeof(struct net_in_addr));
    }

out :
    net_if_unlock(iface);

    return (maddr);
}

bool net_if_ipv4_maddr_rm(struct net_if* iface, const struct net_in_addr* addr) {
    struct net_if_mcast_addr* maddr;
    bool ret = false;

    net_if_lock(iface);

    maddr = ipv4_maddr_find(iface, true, addr);
    if (maddr != NULL) {
        maddr->is_used = false;

        NET_DBG("interface %d (%p) address %s removed",
                net_if_get_by_iface(iface), iface,
                net_sprint_ipv4_addr(addr));

        net_mgmt_event_notify_with_info(
                NET_EVENT_IPV4_MADDR_DEL, iface,
                &maddr->address.in_addr,
                sizeof(struct net_in_addr));

        ret = true;
    }

    net_if_unlock(iface);

    return (ret);
}

void net_if_ipv4_maddr_foreach(struct net_if* iface, net_if_ip_maddr_cb_t cb,
                               void* user_data) {
    struct net_if_ipv4* ipv4;

    NET_ASSERT(iface);
    NET_ASSERT(cb);

    net_if_lock(iface);

    ipv4 = iface->config.ip.ipv4;
    if (ipv4 == NULL) {
        goto out;
    }

    for (int i = 0; i < NET_IF_MAX_IPV4_MADDR; i++) {
        if (!ipv4->mcast[i].is_used) {
            continue;
        }

        cb(iface, &ipv4->mcast[i], user_data);
    }

out :
    net_if_unlock(iface);
}

struct net_if_mcast_addr* net_if_ipv4_maddr_lookup(const struct net_in_addr* maddr,
                                                   struct net_if** ret) {
    struct net_if_mcast_addr* addr = NULL;

    STRUCT_SECTION_FOREACH(net_if, iface) {
        if (ret && *ret && iface != *ret) {
            continue;
        }

        net_if_lock(iface);

        addr = ipv4_maddr_find(iface, true, maddr);
        if (addr) {
            if (ret) {
                *ret = iface;
            }

            net_if_unlock(iface);
            goto out;
        }

        net_if_unlock(iface);
    }

out :
    return (addr);
}

void net_if_ipv4_maddr_leave(struct net_if* iface, struct net_if_mcast_addr* addr) {
    NET_ASSERT(iface);
    NET_ASSERT(addr);

    net_if_lock(iface);
    addr->is_joined = false;
    net_if_unlock(iface);
}

void net_if_ipv4_maddr_join(struct net_if* iface, struct net_if_mcast_addr* addr) {
    NET_ASSERT(iface);
    NET_ASSERT(addr);

    net_if_lock(iface);
    addr->is_joined = true;
    net_if_unlock(iface);
}

static void iface_ipv4_init(int if_count) {
    if (if_count > ARRAY_SIZE(ipv4_addresses)) {
        NET_WARN("You have %zu IPv4 net_if addresses but %d "
                 "network interfaces", ARRAY_SIZE(ipv4_addresses),
                 if_count);
        NET_WARN("Consider increasing CONFIG_NET_IF_MAX_IPV4_COUNT "
                 "value.");
    }

    for (int i = 0; i < ARRAY_SIZE(ipv4_addresses); i++) {
        ipv4_addresses[i].ipv4.ttl       = CONFIG_NET_INITIAL_TTL;
        ipv4_addresses[i].ipv4.mcast_ttl = CONFIG_NET_INITIAL_MCAST_TTL;
    }
}

static void leave_ipv4_mcast_all(struct net_if* iface) {
    struct net_if_ipv4 const* ipv4;

    ipv4 = iface->config.ip.ipv4;
    if (ipv4 == NULL) {
        return;
    }

    ARRAY_FOR_EACH(ipv4->mcast, i) {
        if (!ipv4->mcast[i].is_used ||
            !ipv4->mcast[i].is_joined) {
            continue;
        }

        net_ipv4_igmp_leave(iface, &ipv4->mcast[i].address.in_addr);
    }
}

static void iface_ipv4_start(struct net_if *iface)
{
	if (!net_if_flag_is_set(iface, NET_IF_IPV4)) {
		return;
	}

	if (IS_ENABLED(CONFIG_NET_IPV4_ACD)) {
		net_if_start_acd(iface);
	}
}


#else /* CONFIG_NET_NATIVE_IPV4 */
#define leave_ipv4_mcast_all(...)
#define iface_ipv4_init(...)
#define iface_ipv4_start(...)

struct net_if_mcast_addr* net_if_ipv4_maddr_lookup(const struct net_in_addr* addr,
                                                   struct net_if** iface) {
    ARG_UNUSED(addr);
    ARG_UNUSED(iface);

    return (NULL);
}

struct net_if_addr* net_if_ipv4_addr_lookup(const struct net_in_addr* addr,
                                            struct net_if** ret) {
    ARG_UNUSED(addr);
    ARG_UNUSED(ret);

    return (NULL);
}

struct net_in_addr* net_if_ipv4_get_global_addr(struct net_if* iface,
                                            enum net_addr_state addr_state) {
    ARG_UNUSED(addr_state);
    ARG_UNUSED(iface);

    return (NULL);
}
#endif /* CONFIG_NET_NATIVE_IPV4 */

struct net_if* net_if_select_src_iface(const struct net_sockaddr* dst) {
    struct net_if* iface = NULL;

    if (dst == NULL) {
        goto out;
    }

    if (IS_ENABLED(CONFIG_NET_IPV6) && (dst->sa_family == NET_AF_INET6)) {
        iface = net_if_ipv6_select_src_iface(&net_sin6(dst)->sin6_addr);
        goto out;
    }

    if (IS_ENABLED(CONFIG_NET_IPV4) && (dst->sa_family == NET_AF_INET)) {
        iface = net_if_ipv4_select_src_iface(&net_sin(dst)->sin_addr);
        goto out;
    }

out :
    if (iface == NULL) {
        iface = net_if_get_default();
    }

    return (iface);
}

static struct net_if_addr* get_ifaddr(struct net_if* iface,
                                      sa_family_t family,
                                      void const* addr,
                                      unsigned int* mcast_addr_count) {
    struct net_if_addr* ifaddr = NULL;

    net_if_lock(iface);

    if (IS_ENABLED(CONFIG_NET_IPV6) && family == NET_AF_INET6) {
        struct net_if_ipv6* ipv6 =
                COND_CODE_1(CONFIG_NET_NATIVE_IPV6, (iface->config.ip.ipv6), (NULL));

        struct net_in6_addr maddr;
        unsigned int maddr_count = 0;
        int found = -1;

        net_ipv6_addr_create_solicited_node((struct net_in6_addr*)addr,
                                            &maddr);

        ARRAY_FOR_EACH(ipv6->unicast, i) {
            struct net_in6_addr unicast_maddr;

            if (!ipv6->unicast[i].is_used) {
                continue;
            }

            /* Count how many times this solicited-node multicast address is identical
             * for all the used unicast addresses
             */
            net_ipv6_addr_create_solicited_node(
                    &ipv6->unicast[i].address.in6_addr,
                    &unicast_maddr);

            if (net_ipv6_addr_cmp(&maddr, &unicast_maddr)) {
                maddr_count++;
            }

            if (!net_ipv6_addr_cmp(&ipv6->unicast[i].address.in6_addr, addr)) {
                continue;
            }

            found = i;
        }

        if (found >= 0) {
            ifaddr = &ipv6->unicast[found];

            if (mcast_addr_count != NULL) {
                *mcast_addr_count = maddr_count;
            }
        }

        goto out;
    }

    if (IS_ENABLED(CONFIG_NET_IPV4) && (family == NET_AF_INET)) {
        struct net_if_ipv4* ipv4 =
                COND_CODE_1(CONFIG_NET_NATIVE_IPV4, (iface->config.ip.ipv4), (NULL));

        ARRAY_FOR_EACH(ipv4->unicast, i) {
            if (!ipv4->unicast[i].ipv4.is_used) {
                continue;
            }

            if (!net_ipv4_addr_cmp(&ipv4->unicast[i].ipv4.address.in_addr,
                                   addr)) {
                continue;
            }

            ifaddr = &ipv4->unicast[i].ipv4;

            goto out;
        }
    }

out :
    net_if_unlock(iface);

    return (ifaddr);
}

static void remove_ipv6_ifaddr(struct net_if* iface,
                               struct net_if_addr* ifaddr,
                               unsigned int maddr_count) {
    struct net_if_ipv6* ipv6;

    net_if_lock(iface);

    ipv6 = COND_CODE_1(CONFIG_NET_NATIVE_IPV6, (iface->config.ip.ipv6), (NULL));
    if (!ipv6) {
        goto out;
    }

    if (!ifaddr->is_infinite) {
        k_mutex_lock(&lock, K_FOREVER);

        #if defined(CONFIG_NET_NATIVE_IPV6)
        sys_slist_find_and_remove(&active_address_lifetime_timers,
                                  &ifaddr->lifetime.node);

        if (sys_slist_is_empty(&active_address_lifetime_timers)) {
            k_work_cancel_delayable(&address_lifetime_timer);
        }
        #endif

        k_mutex_unlock(&lock);
    }

    #if defined(CONFIG_NET_IPV6_DAD)
    if (!net_if_flag_is_set(iface, NET_IF_IPV6_NO_ND)) {
        k_mutex_lock(&lock, K_FOREVER);
        sys_slist_find_and_remove(&active_dad_timers,
                                  &ifaddr->dad_node);
        k_mutex_unlock(&lock);
    }
    #endif

    if (maddr_count == 1) {
        /* Remove the solicited-node multicast address only if no other
         * unicast address is also using it
         */
        struct net_in6_addr maddr;

        net_ipv6_addr_create_solicited_node(&ifaddr->address.in6_addr,
                                            &maddr);
        net_if_ipv6_maddr_rm(iface, &maddr);
    }

    /* Using the IPv6 address pointer here can give false
     * info if someone adds a new IP address into this position
     * in the address array. This is quite unlikely thou.
     */
    net_mgmt_event_notify_with_info(NET_EVENT_IPV6_ADDR_DEL,
                                    iface,
                                    &ifaddr->address.in6_addr,
                                    sizeof(struct net_in6_addr));

out :
    net_if_unlock(iface);
}

static void remove_ipv4_ifaddr(struct net_if* iface,
                               struct net_if_addr* ifaddr) {
    struct net_if_ipv4* ipv4;

    net_if_lock(iface);

    ipv4 = COND_CODE_1(CONFIG_NET_NATIVE_IPV4, (iface->config.ip.ipv4), (NULL));
    if (!ipv4) {
        goto out;
    }

    net_mgmt_event_notify_with_info(NET_EVENT_IPV4_ADDR_DEL,
                                    iface,
                                    &ifaddr->address.in_addr,
                                    sizeof(struct net_in_addr));

<<<<<<< HEAD
#if defined(CONFIG_NET_IPV4_ACD)
	net_ipv4_acd_cancel(iface, ifaddr);
#endif

	net_mgmt_event_notify_with_info(NET_EVENT_IPV4_ADDR_DEL,
					iface,
					&ifaddr->address.in_addr,
					sizeof(struct in_addr));
out:
	net_if_unlock(iface);
=======
out :
    net_if_unlock(iface);
>>>>>>> 4992a0cf
}

#if defined(CONFIG_NET_IF_LOG_LEVEL)
#define NET_LOG_LEVEL CONFIG_NET_IF_LOG_LEVEL
#else
#define NET_LOG_LEVEL 0
#endif

#if NET_LOG_LEVEL >= LOG_LEVEL_DBG
struct net_if_addr* net_if_addr_ref_debug(struct net_if* iface,
                                          sa_family_t family,
                                          void const* addr,
                                          char const* caller,
                                          int line)
#else
struct net_if_addr* net_if_addr_ref(struct net_if* iface,
                                    sa_family_t family,
                                    void const* addr)
#endif /* NET_LOG_LEVEL >= LOG_LEVEL_DBG */
{
    struct net_if_addr* ifaddr;
    atomic_val_t        ref;

    #if NET_LOG_LEVEL >= LOG_LEVEL_DBG
    char addr_str[IS_ENABLED(CONFIG_NET_IPV6) ?
                  INET6_ADDRSTRLEN : INET_ADDRSTRLEN];

    __ASSERT(iface, "iface is NULL (%s():%d)", caller, line);
    #endif

    ifaddr = get_ifaddr(iface, family, addr, NULL);

    do {
        ref = ifaddr ? atomic_get(&ifaddr->atomic_ref) : 0;
        if (!ref) {
            #if NET_LOG_LEVEL >= LOG_LEVEL_DBG
            NET_ERR("iface %d addr %s (%s():%d)",
                    net_if_get_by_iface(iface),
                    net_addr_ntop(family,
                                  addr,
                                  addr_str, sizeof(addr_str)),
                                  caller, line);
            #endif
            return NULL;
        }
    } while (!atomic_cas(&ifaddr->atomic_ref, ref, ref + 1));

    #if NET_LOG_LEVEL >= LOG_LEVEL_DBG
    NET_DBG("[%d] ifaddr %s state %d ref %ld (%s():%d)",
            net_if_get_by_iface(iface),
            net_addr_ntop(ifaddr->address.family,
                          (void*)&ifaddr->address.in_addr,
                          addr_str, sizeof(addr_str)),
            ifaddr->addr_state,
            ref + 1,
            caller, line);
    #endif

    return ifaddr;
}

#if NET_LOG_LEVEL >= LOG_LEVEL_DBG
int net_if_addr_unref_debug(struct net_if* iface,
                            sa_family_t family,
                            void const* addr,
                            char const* caller, int line)
#else
int net_if_addr_unref(struct net_if* iface,
                      sa_family_t family,
                      void const* addr)
#endif /* NET_LOG_LEVEL >= LOG_LEVEL_DBG */
{
    struct net_if_addr* ifaddr;
    unsigned int        maddr_count = 0;
    atomic_val_t        ref;

#if NET_LOG_LEVEL >= LOG_LEVEL_DBG
    char addr_str[IS_ENABLED(CONFIG_NET_IPV6) ?
                  INET6_ADDRSTRLEN : INET_ADDRSTRLEN];

    __ASSERT(iface, "iface is NULL (%s():%d)", caller, line);
#endif

    ifaddr = get_ifaddr(iface, family, addr, &maddr_count);

    if (!ifaddr) {
#if NET_LOG_LEVEL >= LOG_LEVEL_DBG
        NET_ERR("iface %d addr %s (%s():%d)",
                net_if_get_by_iface(iface),
                net_addr_ntop(family,
                              addr,
                              addr_str, sizeof(addr_str)),
                caller, line);
#endif
        return -EINVAL;
    }

    do {
        ref = atomic_get(&ifaddr->atomic_ref);
        if (!ref) {
#if NET_LOG_LEVEL >= LOG_LEVEL_DBG
            NET_ERR("*** ERROR *** iface %d ifaddr %p "
                    "is freed already (%s():%d)",
                    net_if_get_by_iface(iface),
                    ifaddr,
                    caller, line);
#endif
            return -EINVAL;
        }

    } while (!atomic_cas(&ifaddr->atomic_ref, ref, ref - 1));

#if NET_LOG_LEVEL >= LOG_LEVEL_DBG
    NET_DBG("[%d] ifaddr %s state %d ref %ld (%s():%d)",
            net_if_get_by_iface(iface),
            net_addr_ntop(ifaddr->address.family,
                          (void*)&ifaddr->address.in_addr,
                          addr_str, sizeof(addr_str)),
            ifaddr->addr_state,
            ref - 1, caller, line);
#endif

    if (ref > 1) {
        return ref - 1;
    }

    ifaddr->is_used = false;

    if (IS_ENABLED(CONFIG_NET_IPV6) && (family == NET_AF_INET6) && (addr != NULL)) {
        remove_ipv6_ifaddr(iface, ifaddr, maddr_count);
    }

    if (IS_ENABLED(CONFIG_NET_IPV4) && (family == NET_AF_INET) && (addr != NULL)) {
        remove_ipv4_ifaddr(iface, ifaddr);
    }

    return 0;
}

enum net_verdict net_if_recv_data(struct net_if* iface, struct net_pkt* pkt) {
    if (IS_ENABLED(CONFIG_NET_PROMISCUOUS_MODE) &&
        net_if_is_promisc(iface)) {
        struct net_pkt* new_pkt;

        new_pkt = net_pkt_clone(pkt, K_NO_WAIT);

        if (net_promisc_mode_input(new_pkt) == NET_DROP) {
            net_pkt_unref(new_pkt);
        }
    }

    return net_if_l2(iface)->recv(iface, pkt);
}

void net_if_register_link_cb(struct net_if_link_cb* link,
                             net_if_link_callback_t cb) {
    k_mutex_lock(&lock, K_FOREVER);

    sys_slist_find_and_remove(&link_callbacks, &link->node);
    sys_slist_prepend(&link_callbacks, &link->node);

    link->cb = cb;

    k_mutex_unlock(&lock);
}

void net_if_unregister_link_cb(struct net_if_link_cb* link) {
    k_mutex_lock(&lock, K_FOREVER);

    sys_slist_find_and_remove(&link_callbacks, &link->node);

    k_mutex_unlock(&lock);
}

void net_if_call_link_cb(struct net_if* iface, struct net_linkaddr* lladdr,
                         int status) {
    struct net_if_link_cb* link;
    struct net_if_link_cb* tmp;

    k_mutex_lock(&lock, K_FOREVER);

    SYS_SLIST_FOR_EACH_CONTAINER_SAFE_WITH_TYPE(&link_callbacks,
                                                struct net_if_link_cb,
                                                link, tmp, node) {
        link->cb(iface, lladdr, status);
    }

    k_mutex_unlock(&lock);
}

static bool need_calc_checksum(struct net_if* iface, enum ethernet_hw_caps caps) {
    #if defined(CONFIG_NET_L2_ETHERNET)
    if (net_if_l2(iface) != &NET_L2_GET_NAME(ETHERNET)) {
        return (true);
    }

    return !(net_eth_get_hw_capabilities(iface) & caps);
    #else
    ARG_UNUSED(iface);
    ARG_UNUSED(caps);

    return (true);
    #endif
}

bool net_if_need_calc_tx_checksum(struct net_if* iface) {
    return need_calc_checksum(iface, ETHERNET_HW_TX_CHKSUM_OFFLOAD);
}

bool net_if_need_calc_rx_checksum(struct net_if* iface) {
    return need_calc_checksum(iface, ETHERNET_HW_RX_CHKSUM_OFFLOAD);
}

int net_if_get_by_iface(struct net_if const* iface) {
    if (!((iface >= _net_if_list_start) &&
          (iface <  _net_if_list_end  ))) {
        return (-1);
    }

    return (iface - _net_if_list_start) + 1;
}

void net_if_foreach(net_if_cb_t cb, void* user_data) {
    STRUCT_SECTION_FOREACH(net_if, iface) {
        cb(iface, user_data);
    }
}

bool net_if_is_offloaded(struct net_if* iface) {
    return (IS_ENABLED(CONFIG_NET_OFFLOAD) &&
            net_if_is_ip_offloaded(iface)) ||
           (IS_ENABLED(CONFIG_NET_SOCKETS_OFFLOAD) &&
            net_if_is_socket_offloaded(iface));
}

static void rejoin_multicast_groups(struct net_if* iface) {
#if defined(CONFIG_NET_NATIVE_IPV6)
    rejoin_ipv6_mcast_groups(iface);
    if (l2_flags_get(iface) & NET_L2_MULTICAST) {
        join_mcast_allnodes(iface);
    }
#else
    ARG_UNUSED(iface);
#endif
}

<<<<<<< HEAD
static void notify_iface_up(struct net_if *iface)
{
	/* In many places it's assumed that link address was set with
	 * net_if_set_link_addr(). Better check that now.
	 */
#if defined(CONFIG_NET_L2_CANBUS_RAW)
	if (IS_ENABLED(CONFIG_NET_SOCKETS_CAN) &&
	    (net_if_l2(iface) == &NET_L2_GET_NAME(CANBUS_RAW)))	{
		/* CAN does not require link address. */
	} else
#endif	/* CONFIG_NET_L2_CANBUS_RAW */
	{
		if (!net_if_is_offloaded(iface)) {
			NET_ASSERT(net_if_get_link_addr(iface)->addr != NULL);
		}
	}

	net_if_flag_set(iface, NET_IF_RUNNING);
	net_mgmt_event_notify(NET_EVENT_IF_UP, iface);
	net_virtual_enable(iface);

	/* If the interface is only having point-to-point traffic then we do
	 * not need to run DAD etc for it.
	 */
	if (!net_if_is_offloaded(iface) &&
	    !(l2_flags_get(iface) & NET_L2_POINT_TO_POINT)) {
		/* Make sure that we update the IPv6 addresses and join the
		 * multicast groups.
		 */
		rejoin_multicast_groups(iface);
		iface_ipv6_start(iface);
		iface_ipv4_start(iface);
		net_ipv4_autoconf_start(iface);
	}
}

static void notify_iface_down(struct net_if *iface)
{
	net_if_flag_clear(iface, NET_IF_RUNNING);
	net_mgmt_event_notify(NET_EVENT_IF_DOWN, iface);
	net_virtual_disable(iface);
=======
static void notify_iface_up(struct net_if* iface) {
    /* In many places it's assumed that link address was set with
     * net_if_set_link_addr(). Better check that now.
     */
    #if defined(CONFIG_NET_L2_CANBUS_RAW)
    if (IS_ENABLED(CONFIG_NET_SOCKETS_CAN) &&
        (net_if_l2(iface) == &NET_L2_GET_NAME(CANBUS_RAW))) {
        /* CAN does not require link address. */
    }
    else
    #endif /* CONFIG_NET_L2_CANBUS_RAW */
    {
        if (!net_if_is_offloaded(iface)) {
            NET_ASSERT(net_if_get_link_addr(iface)->addr != NULL);
        }
    }

    net_if_flag_set(iface, NET_IF_RUNNING);
    net_mgmt_event_notify(NET_EVENT_IF_UP, iface);
    net_virtual_enable(iface);

    /* If the interface is only having point-to-point traffic then we do
     * not need to run DAD etc for it.
     */
    if (!net_if_is_offloaded(iface) &&
        !(l2_flags_get(iface) & NET_L2_POINT_TO_POINT)) {
        /* Make sure that we update the IPv6 addresses and join the
         * multicast groups.
         */
        rejoin_multicast_groups(iface);
        iface_ipv6_start(iface);
        net_ipv4_autoconf_start(iface);
    }
}

static void notify_iface_down(struct net_if* iface) {
    net_if_flag_clear(iface, NET_IF_RUNNING);
    net_mgmt_event_notify(NET_EVENT_IF_DOWN, iface);
    net_virtual_disable(iface);

    if (!net_if_is_offloaded(iface) &&
        !(l2_flags_get(iface) & NET_L2_POINT_TO_POINT)) {
        iface_ipv6_stop(iface);
        clear_joined_ipv6_mcast_groups(iface);
        net_ipv4_autoconf_reset(iface);
    }
}

static inline char const* net_if_oper_state2str(enum net_if_oper_state state) {
    #if (CONFIG_NET_IF_LOG_LEVEL >= LOG_LEVEL_DBG)
    switch (state) {
        case NET_IF_OPER_UNKNOWN :
            return "UNKNOWN";

        case NET_IF_OPER_NOTPRESENT :
            return "NOTPRESENT";

        case NET_IF_OPER_DOWN :
            return "DOWN";

        case NET_IF_OPER_LOWERLAYERDOWN :
            return "LOWERLAYERDOWN";

        case NET_IF_OPER_TESTING :
            return "TESTING";

        case NET_IF_OPER_DORMANT :
            return "DORMANT";

        case NET_IF_OPER_UP :
            return "UP";

        default :
            break;
    }

    return "<invalid>";
    #else
    ARG_UNUSED(state);

    return "";
    #endif /* CONFIG_NET_IF_LOG_LEVEL >= LOG_LEVEL_DBG */
}

static void update_operational_state(struct net_if* iface) {
    enum net_if_oper_state prev_state = iface->if_dev->oper_state;
    enum net_if_oper_state new_state  = NET_IF_OPER_UNKNOWN;

    if (!net_if_is_admin_up(iface)) {
        new_state = NET_IF_OPER_DOWN;
        goto exit;
    }

    if (!device_is_ready(net_if_get_device(iface))) {
        new_state = NET_IF_OPER_LOWERLAYERDOWN;
        goto exit;
    }

    if (!net_if_is_carrier_ok(iface)) {
        #if defined(CONFIG_NET_L2_VIRTUAL)
        if (net_if_l2(iface) == &NET_L2_GET_NAME(VIRTUAL)) {
            new_state = NET_IF_OPER_LOWERLAYERDOWN;
        }
        else
        #endif /* CONFIG_NET_L2_VIRTUAL */
        {
            new_state = NET_IF_OPER_DOWN;
        }

        goto exit;
    }

    if (net_if_is_dormant(iface)) {
        new_state = NET_IF_OPER_DORMANT;
        goto exit;
    }

    new_state = NET_IF_OPER_UP;

exit :
    if (net_if_oper_state_set(iface, new_state) != new_state) {
        NET_ERR("Failed to update oper state to %d", new_state);
        return;
    }

    NET_DBG("iface %d (%p), oper state %s admin %s carrier %s dormant %s",
            net_if_get_by_iface(iface), iface,
            net_if_oper_state2str(net_if_oper_state(iface)),
            net_if_is_admin_up(iface) ? "UP" : "DOWN",
            net_if_is_carrier_ok(iface) ? "ON" : "OFF",
            net_if_is_dormant(iface) ? "ON" : "OFF");

    if (net_if_oper_state(iface) == NET_IF_OPER_UP) {
        if (prev_state != NET_IF_OPER_UP) {
            notify_iface_up(iface);
        }
    }
    else {
        if (prev_state == NET_IF_OPER_UP) {
            notify_iface_down(iface);
        }
    }
}

static void init_igmp(struct net_if* iface) {
    #if defined(CONFIG_NET_IPV4_IGMP)
    /* Ensure IPv4 is enabled for this interface. */
    if (net_if_config_ipv4_get(iface, NULL)) {
        return;
    }

    net_ipv4_igmp_init(iface);
    #else
    ARG_UNUSED(iface);
    return;
    #endif
}

int net_if_up(struct net_if* iface) {
    struct net_l2 const* l2;
    int status = 0;

    NET_DBG("iface %d (%p)", net_if_get_by_iface(iface), iface);

    net_if_lock(iface);

    if (net_if_flag_is_set(iface, NET_IF_UP)) {
        status = -EALREADY;
        goto out;
    }

    /* If the L2 does not support enable just set the flag */
    l2 = net_if_l2(iface);
    if ((l2 == NULL) || (l2->enable == NULL)) {
        goto done;
    }
    else {
        /* If the L2 does not implement enable(), then the network
         * device driver cannot implement start(), in which case
         * we can do simple check here and not try to bring interface
         * up as the device is not ready.
         *
         * If the network device driver does implement start(), then
         * it could bring the interface up when the enable() is called
         * few lines below.
         */
        const struct device* dev;

        dev = net_if_get_device(iface);
        NET_ASSERT(dev);

        /* If the device is not ready it is pointless trying to take it up. */
        if (!device_is_ready(dev)) {
            NET_DBG("Device %s (%p) is not ready", dev->name, dev);
            status = -ENXIO;
            goto out;
        }
    }
>>>>>>> 4992a0cf

    /* Notify L2 to enable the interface. Note that the interface is still down
     * at this point from network interface point of view i.e., the NET_IF_UP
     * flag has not been set yet.
     */
    status = net_if_l2(iface)->enable(iface, true);
    if (status < 0) {
        NET_DBG("Cannot take interface %d up (%d)",
                net_if_get_by_iface(iface), status);
        goto out;
    }

    init_igmp(iface);

done :
    net_if_flag_set(iface, NET_IF_UP);
    net_mgmt_event_notify(NET_EVENT_IF_ADMIN_UP, iface);
    update_operational_state(iface);

out :
    net_if_unlock(iface);

    return (status);
}

int net_if_down(struct net_if* iface) {
    struct net_l2 const* l2;
    int status = 0;

    NET_DBG("iface %p", iface);

    net_if_lock(iface);

    if (!net_if_flag_is_set(iface, NET_IF_UP)) {
        status = -EALREADY;
        goto out;
    }

    leave_mcast_all(iface);
    leave_ipv4_mcast_all(iface);

    /* If the L2 does not support enable just clear the flag */
    l2 = net_if_l2(iface);
    if ((l2 == NULL) || (l2->enable == NULL)) {
        goto done;
    }

    /* Notify L2 to disable the interface */
    status = l2->enable(iface, false);
    if (status < 0) {
        goto out;
    }

done :
    net_if_flag_clear(iface, NET_IF_UP);
    net_mgmt_event_notify(NET_EVENT_IF_ADMIN_DOWN, iface);
    update_operational_state(iface);

out :
    net_if_unlock(iface);

    return (status);
}

void net_if_carrier_on(struct net_if* iface) {
    NET_ASSERT(iface);

    net_if_lock(iface);

    if (!net_if_flag_test_and_set(iface, NET_IF_LOWER_UP)) {
        update_operational_state(iface);
    }

    net_if_unlock(iface);
}

void net_if_carrier_off(struct net_if* iface) {
    NET_ASSERT(iface);

    net_if_lock(iface);

    if (net_if_flag_test_and_clear(iface, NET_IF_LOWER_UP)) {
        update_operational_state(iface);
    }

    net_if_unlock(iface);
}

void net_if_dormant_on(struct net_if* iface) {
    NET_ASSERT(iface);

    net_if_lock(iface);

    if (!net_if_flag_test_and_set(iface, NET_IF_DORMANT)) {
        update_operational_state(iface);
    }

    net_if_unlock(iface);
}

void net_if_dormant_off(struct net_if* iface) {
    NET_ASSERT(iface);

    net_if_lock(iface);

    if (net_if_flag_test_and_clear(iface, NET_IF_DORMANT)) {
        update_operational_state(iface);
    }

    net_if_unlock(iface);
}

#if defined(CONFIG_NET_PROMISCUOUS_MODE)
static int promisc_mode_set(struct net_if* iface, bool enable) {
    enum net_l2_flags l2_flags;

    NET_ASSERT(iface);

    l2_flags = l2_flags_get(iface);
    if (!(l2_flags & NET_L2_PROMISC_MODE)) {
        return (-ENOTSUP);
    }

    #if defined(CONFIG_NET_L2_ETHERNET)
    if (net_if_l2(iface) == &NET_L2_GET_NAME(ETHERNET)) {
        int ret = net_eth_promisc_mode(iface, enable);

        if (ret < 0) {
            return (ret);
        }
    }
    #else
    ARG_UNUSED(enable);

    return (-ENOTSUP);
    #endif

    return (0);
}

int net_if_set_promisc(struct net_if* iface) {
    int ret;

    net_if_lock(iface);

    ret = promisc_mode_set(iface, true);
    if (ret < 0) {
        goto out;
    }

    ret = net_if_flag_test_and_set(iface, NET_IF_PROMISC);
    if (ret) {
        ret = -EALREADY;
        goto out;
    }

out :
    net_if_unlock(iface);

    return (ret);
}

void net_if_unset_promisc(struct net_if* iface) {
    int ret;

    net_if_lock(iface);

    ret = promisc_mode_set(iface, false);
    if (ret < 0) {
        goto out;
    }

    net_if_flag_clear(iface, NET_IF_PROMISC);

out :
    net_if_unlock(iface);
}

bool net_if_is_promisc(struct net_if* iface) {
    NET_ASSERT(iface);

    return net_if_flag_is_set(iface, NET_IF_PROMISC);
}
#endif /* CONFIG_NET_PROMISCUOUS_MODE */

#ifdef CONFIG_NET_POWER_MANAGEMENT

int net_if_suspend(struct net_if* iface) {
    int ret = 0;

    net_if_lock(iface);

    if (net_if_are_pending_tx_packets(iface)) {
        ret = -EBUSY;
        goto out;
    }

    if (net_if_flag_test_and_set(iface, NET_IF_SUSPENDED)) {
        ret = -EALREADY;
        goto out;
    }

    net_stats_add_suspend_start_time(iface, k_cycle_get_32());

out :
    net_if_unlock(iface);

    return (ret);
}

int net_if_resume(struct net_if* iface) {
    int ret = 0;

    net_if_lock(iface);

    if (!net_if_flag_is_set(iface, NET_IF_SUSPENDED)) {
        ret = -EALREADY;
        goto out;
    }

    net_if_flag_clear(iface, NET_IF_SUSPENDED);

    net_stats_add_suspend_end_time(iface, k_cycle_get_32());

out :
    net_if_unlock(iface);

    return (ret);
}

bool net_if_is_suspended(struct net_if* iface) {
    return net_if_flag_is_set(iface, NET_IF_SUSPENDED);
}

#endif /* CONFIG_NET_POWER_MANAGEMENT */

#if defined(CONFIG_NET_PKT_TIMESTAMP_THREAD)
static void net_tx_ts_thread(void* p1, void* p2, void* p3) {
    ARG_UNUSED(p1);
    ARG_UNUSED(p2);
    ARG_UNUSED(p3);

    struct net_pkt* pkt;

    NET_DBG("Starting TX timestamp callback thread");

    while (1) {
        pkt = k_fifo_get(&tx_ts_queue, K_FOREVER);
        if (pkt) {
            net_if_call_timestamp_cb(pkt);
        }
    }
}

void net_if_register_timestamp_cb(struct net_if_timestamp_cb* handle,
                                  struct net_pkt* pkt,
                                  struct net_if* iface,
                                  net_if_timestamp_callback_t cb) {
    k_mutex_lock(&lock, K_FOREVER);

    sys_slist_find_and_remove(&timestamp_callbacks, &handle->node);
    sys_slist_prepend(&timestamp_callbacks, &handle->node);

    handle->iface = iface;
    handle->cb    = cb;
    handle->pkt   = pkt;

    k_mutex_unlock(&lock);
}

void net_if_unregister_timestamp_cb(struct net_if_timestamp_cb* handle) {
    k_mutex_lock(&lock, K_FOREVER);

    sys_slist_find_and_remove(&timestamp_callbacks, &handle->node);

    k_mutex_unlock(&lock);
}

void net_if_call_timestamp_cb(struct net_pkt* pkt) {
    sys_snode_t* sn;
    sys_snode_t* sns;

    k_mutex_lock(&lock, K_FOREVER);

    SYS_SLIST_FOR_EACH_NODE_SAFE(&timestamp_callbacks, sn, sns) {
        struct net_if_timestamp_cb* handle =
                CONTAINER_OF(sn, struct net_if_timestamp_cb, node);

        if (((handle->iface == NULL) ||
            (handle->iface == net_pkt_iface(pkt))) &&
            (handle->pkt == NULL || handle->pkt == pkt)) {
            handle->cb(pkt);
        }
    }

    k_mutex_unlock(&lock);
}

void net_if_add_tx_timestamp(struct net_pkt* pkt) {
    k_fifo_put(&tx_ts_queue, pkt);
}
#endif /* CONFIG_NET_PKT_TIMESTAMP_THREAD */

bool net_if_is_wifi(struct net_if* iface) {
    if (net_if_is_offloaded(iface)) {
        return net_off_is_wifi_offloaded(iface);
    }

    #if defined(CONFIG_NET_L2_ETHERNET)
    return net_if_l2(iface) == &NET_L2_GET_NAME(ETHERNET) &&
           net_eth_type_is_wifi(iface);
    #endif

    return (false);
}

struct net_if* net_if_get_first_wifi(void) {
    STRUCT_SECTION_FOREACH(net_if, iface) {
        if (net_if_is_wifi(iface)) {
            return (iface);
        }
    }

    return (NULL);
}

int net_if_get_name(struct net_if* iface, char* buf, int len) {
    #if defined(CONFIG_NET_INTERFACE_NAME)
    int name_len;

    if ((iface == NULL) || (buf == NULL) || (len <= 0)) {
        return (-EINVAL);
    }

    name_len = strlen(net_if_get_config(iface)->name);
    if (name_len >= len) {
        return (-ERANGE);
    }

    /* Copy string and null terminator */
    memcpy(buf, net_if_get_config(iface)->name, name_len + 1);

    return (name_len);
    #else
    return (-ENOTSUP);
    #endif
}

int net_if_set_name(struct net_if* iface, char const* buf) {
    #if defined(CONFIG_NET_INTERFACE_NAME)
    int name_len;

    if ((iface == NULL) || (buf == NULL)) {
        return (-EINVAL);
    }

    name_len = strlen(buf);
    if (name_len >= sizeof(iface->config.name)) {
        return -ENAMETOOLONG;
    }

    STRUCT_SECTION_FOREACH(net_if, iface_check) {
        if (iface_check == iface) {
            continue;
        }

        if (memcmp(net_if_get_config(iface_check)->name,
                   buf,
                   name_len + 1) == 0) {
            return (-EALREADY);
        }
    }

    /* Copy string and null terminator */
    (void) memcpy(net_if_get_config(iface)->name, buf, name_len + 1);

    return (0);
    #else
    return (-ENOTSUP);
    #endif
}

int net_if_get_by_name(char const* name) {
    #if defined(CONFIG_NET_INTERFACE_NAME)
    if (name == NULL) {
        return (-EINVAL);
    }

    STRUCT_SECTION_FOREACH(net_if, iface) {
        if (strncmp(net_if_get_config(iface)->name, name, strlen(name)) == 0) {
            return net_if_get_by_iface(iface);
        }
    }

    return (-ENOENT);
    #else
    return (-ENOTSUP);
    #endif
}

#if defined(CONFIG_NET_INTERFACE_NAME)
static void set_default_name(struct net_if* iface) {
    char name[CONFIG_NET_INTERFACE_NAME_LEN + 1] = {0};
    int  ret;

    if (net_if_is_wifi(iface)) {
        static int count;

        snprintk(name, sizeof(name) - 1, "wlan%d", count++);
    }
    else if (IS_ENABLED(CONFIG_NET_L2_ETHERNET)) {
        #if defined(CONFIG_NET_L2_ETHERNET)
        if (net_if_l2(iface) == &NET_L2_GET_NAME(ETHERNET)) {
            static int count;

            snprintk(name, sizeof(name) - 1, "eth%d", count++);
        }
        #endif /* CONFIG_NET_L2_ETHERNET */
    }

    if (IS_ENABLED(CONFIG_NET_L2_IEEE802154)) {
        #if defined(CONFIG_NET_L2_IEEE802154)
        if (net_if_l2(iface) == &NET_L2_GET_NAME(IEEE802154)) {
            static int count;

            snprintk(name, sizeof(name) - 1, "ieee%d", count++);
        }
        #endif /* CONFIG_NET_L2_IEEE802154 */
    }

    if (IS_ENABLED(CONFIG_NET_L2_DUMMY)) {
        #if defined(CONFIG_NET_L2_DUMMY)
        if (net_if_l2(iface) == &NET_L2_GET_NAME(DUMMY)) {
            static int count;

            snprintk(name, sizeof(name) - 1, "dummy%d", count++);
        }
        #endif /* CONFIG_NET_L2_DUMMY */
    }

    if (IS_ENABLED(CONFIG_NET_L2_CANBUS_RAW)) {
        #if defined(CONFIG_NET_L2_CANBUS_RAW)
        if (net_if_l2(iface) == &NET_L2_GET_NAME(CANBUS_RAW)) {
            static int count;

            snprintk(name, sizeof(name) - 1, "can%d", count++);
        }
        #endif /* CONFIG_NET_L2_CANBUS_RAW */
    }

    if (IS_ENABLED(CONFIG_NET_L2_PPP)) {
        #if defined(CONFIG_NET_L2_PPP)
        if (net_if_l2(iface) == &NET_L2_GET_NAME(PPP)) {
            static int count;

            snprintk(name, sizeof(name) - 1, "ppp%d", count++);
        }
        #endif /* CONFIG_NET_L2_PPP */
    }

    if (name[0] == '\0') {
        static int count;

        snprintk(name, sizeof(name) - 1, "net%d", count++);
    }

    ret = net_if_set_name(iface, name);
    if (ret < 0) {
        NET_WARN("Cannot set default name for interface %d (%p) (%d)",
                 net_if_get_by_iface(iface), iface, ret);
    }
}
#endif /* CONFIG_NET_INTERFACE_NAME */

void net_if_init(void) {
    int if_count = 0;

    NET_DBG("");

    k_mutex_lock(&lock, K_FOREVER);

    net_tc_tx_init();

    STRUCT_SECTION_FOREACH(net_if, iface) {
        #if defined(CONFIG_NET_INTERFACE_NAME)
        memset(net_if_get_config(iface)->name, 0,
               sizeof(iface->config.name));
        #endif

        init_iface(iface);

        #if defined(CONFIG_NET_INTERFACE_NAME)
        /* If the driver did not set the name, then set
         * a default name for the network interface.
         */
        if (net_if_get_config(iface)->name[0] == '\0') {
            set_default_name(iface);
        }
        #endif

        if_count++;
    }

    if (if_count == 0) {
        NET_ERR("There is no network interface to work with!");
        goto out;
    }

    #if defined(CONFIG_ASSERT)
    /* Do extra check that verifies that interface count is properly
     * done.
     */
    int count_if;

    NET_IFACE_COUNT(&count_if);
    NET_ASSERT(count_if == if_count);
    #endif

    iface_ipv6_init(if_count);
    iface_ipv4_init(if_count);
    iface_router_init();

    #if defined(CONFIG_NET_PKT_TIMESTAMP_THREAD)
    k_thread_create(&tx_thread_ts, tx_ts_stack,
                    K_KERNEL_STACK_SIZEOF(tx_ts_stack),
                    net_tx_ts_thread,
                    NULL, NULL, NULL, K_PRIO_COOP(1), 0, K_NO_WAIT);
    k_thread_name_set(&tx_thread_ts, "tx_tstamp");
    #endif /* CONFIG_NET_PKT_TIMESTAMP_THREAD */

out :
    k_mutex_unlock(&lock);
}

void net_if_post_init(void) {
    bool is_set;

    NET_DBG("");

    /* After TX is running, attempt to bring the interface up */
    STRUCT_SECTION_FOREACH(net_if, iface) {
        is_set = net_if_flag_is_set(iface, NET_IF_NO_AUTO_START);
        if (is_set == false) {
            net_if_up(iface);
        }
    }
}<|MERGE_RESOLUTION|>--- conflicted
+++ resolved
@@ -2894,7 +2894,8 @@
 
 static struct net_in6_addr* net_if_ipv6_get_best_match(struct net_if* iface,
                                                        const struct net_in6_addr* dst,
-                                                       uint8_t prefix_len, uint8_t* best_so_far,
+                                                       uint8_t prefix_len,
+                                                       uint8_t* best_so_far,
                                                        int flags) {
     struct net_if_ipv6*  ipv6 = iface->config.ip.ipv6;
     struct net_if_addr*  public_addr = NULL;
@@ -3991,245 +3992,6 @@
 #include <zephyr/syscalls/net_if_ipv4_set_gw_by_index_mrsh.c>
 #endif /* CONFIG_USERSPACE */
 
-<<<<<<< HEAD
-static struct net_if_addr *ipv4_addr_find(struct net_if *iface,
-					  struct in_addr *addr)
-{
-	struct net_if_ipv4 *ipv4 = iface->config.ip.ipv4;
-
-	ARRAY_FOR_EACH(ipv4->unicast, i) {
-		if (!ipv4->unicast[i].ipv4.is_used) {
-			continue;
-		}
-
-		if (net_ipv4_addr_cmp(addr,
-				      &ipv4->unicast[i].ipv4.address.in_addr)) {
-			return &ipv4->unicast[i].ipv4;
-		}
-	}
-
-	return NULL;
-}
-
-#if defined(CONFIG_NET_IPV4_ACD)
-void net_if_ipv4_acd_succeeded(struct net_if *iface, struct net_if_addr *ifaddr)
-{
-	net_if_lock(iface);
-
-	NET_DBG("ACD succeeded for %s at interface %d",
-		net_sprint_ipv4_addr(&ifaddr->address.in_addr),
-		ifaddr->ifindex);
-
-	ifaddr->addr_state = NET_ADDR_PREFERRED;
-
-	net_mgmt_event_notify_with_info(NET_EVENT_IPV4_ACD_SUCCEED, iface,
-					&ifaddr->address.in_addr,
-					sizeof(struct in_addr));
-
-	net_if_unlock(iface);
-}
-
-void net_if_ipv4_acd_failed(struct net_if *iface, struct net_if_addr *ifaddr)
-{
-	net_if_lock(iface);
-
-	NET_DBG("ACD failed for %s at interface %d",
-		net_sprint_ipv4_addr(&ifaddr->address.in_addr),
-		ifaddr->ifindex);
-
-	net_mgmt_event_notify_with_info(NET_EVENT_IPV4_ACD_FAILED, iface,
-					&ifaddr->address.in_addr,
-					sizeof(struct in_addr));
-
-	net_if_ipv4_addr_rm(iface, &ifaddr->address.in_addr);
-
-	net_if_unlock(iface);
-}
-
-void net_if_ipv4_start_acd(struct net_if *iface, struct net_if_addr *ifaddr)
-{
-	ifaddr->addr_state = NET_ADDR_TENTATIVE;
-
-	if (net_if_is_up(iface)) {
-		NET_DBG("Interface %p ll addr %s tentative IPv4 addr %s",
-			iface,
-			net_sprint_ll_addr(net_if_get_link_addr(iface)->addr,
-					   net_if_get_link_addr(iface)->len),
-			net_sprint_ipv4_addr(&ifaddr->address.in_addr));
-
-		if (net_ipv4_acd_start(iface, ifaddr) != 0) {
-			NET_DBG("Failed to start ACD for %s on iface %p.",
-				net_sprint_ipv4_addr(&ifaddr->address.in_addr),
-				iface);
-
-			/* Just act as if no conflict was detected. */
-			net_if_ipv4_acd_succeeded(iface, ifaddr);
-		}
-	} else {
-		NET_DBG("Interface %p is down, starting ACD for %s later.",
-			iface, net_sprint_ipv4_addr(&ifaddr->address.in_addr));
-	}
-}
-
-void net_if_start_acd(struct net_if *iface)
-{
-	struct net_if_ipv4 *ipv4;
-	int ret;
-
-	net_if_lock(iface);
-
-	NET_DBG("Starting ACD for iface %p", iface);
-
-	ret = net_if_config_ipv4_get(iface, &ipv4);
-	if (ret < 0) {
-		if (ret != -ENOTSUP) {
-			NET_WARN("Cannot do ACD IPv4 config is not valid.");
-		}
-
-		goto out;
-	}
-
-	if (!ipv4) {
-		goto out;
-	}
-
-	ipv4->conflict_cnt = 0;
-
-	/* Start ACD for all the addresses that were added earlier when
-	 * the interface was down.
-	 */
-	ARRAY_FOR_EACH(ipv4->unicast, i) {
-		if (!ipv4->unicast[i].ipv4.is_used ||
-		    ipv4->unicast[i].ipv4.address.family != AF_INET ||
-		    net_ipv4_is_addr_loopback(
-			    &ipv4->unicast[i].ipv4.address.in_addr)) {
-			continue;
-		}
-
-		net_if_ipv4_start_acd(iface, &ipv4->unicast[i].ipv4);
-	}
-
-out:
-	net_if_unlock(iface);
-}
-#else
-void net_if_ipv4_start_acd(struct net_if *iface, struct net_if_addr *ifaddr)
-{
-	ARG_UNUSED(iface);
-
-	ifaddr->addr_state = NET_ADDR_PREFERRED;
-}
-
-#define net_if_start_acd(...)
-#endif /* CONFIG_NET_IPV4_ACD */
-
-struct net_if_addr *net_if_ipv4_addr_add(struct net_if *iface,
-					 struct in_addr *addr,
-					 enum net_addr_type addr_type,
-					 uint32_t vlifetime)
-{
-	struct net_if_addr *ifaddr = NULL;
-	struct net_if_ipv4 *ipv4;
-	int idx;
-
-	net_if_lock(iface);
-
-	if (net_if_config_ipv4_get(iface, &ipv4) < 0) {
-		goto out;
-	}
-
-	ifaddr = ipv4_addr_find(iface, addr);
-	if (ifaddr) {
-		/* TODO: should set addr_type/vlifetime */
-		goto out;
-	}
-
-	ARRAY_FOR_EACH(ipv4->unicast, i) {
-		struct net_if_addr *cur = &ipv4->unicast[i].ipv4;
-
-		if (addr_type == NET_ADDR_DHCP
-		    && cur->addr_type == NET_ADDR_OVERRIDABLE) {
-			ifaddr = cur;
-			idx = i;
-			break;
-		}
-
-		if (!ipv4->unicast[i].ipv4.is_used) {
-			ifaddr = cur;
-			idx = i;
-			break;
-		}
-	}
-
-	if (ifaddr) {
-		ifaddr->is_used = true;
-		ifaddr->address.family = AF_INET;
-		ifaddr->address.in_addr.s4_addr32[0] =
-						addr->s4_addr32[0];
-		ifaddr->addr_type = addr_type;
-		ifaddr->atomic_ref = ATOMIC_INIT(1);
-
-		/* Caller has to take care of timers and their expiry */
-		if (vlifetime) {
-			ifaddr->is_infinite = false;
-		} else {
-			ifaddr->is_infinite = true;
-		}
-
-		/**
-		 *  TODO: Handle properly PREFERRED/DEPRECATED state when
-		 *  address in use, expired and renewal state.
-		 */
-
-		NET_DBG("[%d] interface %d (%p) address %s type %s added",
-			idx, net_if_get_by_iface(iface), iface,
-			net_sprint_ipv4_addr(addr),
-			net_addr_type2str(addr_type));
-
-		if (!(l2_flags_get(iface) & NET_L2_POINT_TO_POINT) &&
-		    !net_ipv4_is_addr_loopback(addr)) {
-			net_if_ipv4_start_acd(iface, ifaddr);
-		} else {
-			ifaddr->addr_state = NET_ADDR_PREFERRED;
-		}
-
-		net_mgmt_event_notify_with_info(NET_EVENT_IPV4_ADDR_ADD, iface,
-						&ifaddr->address.in_addr,
-						sizeof(struct in_addr));
-		goto out;
-	}
-
-out:
-	net_if_unlock(iface);
-
-	return ifaddr;
-}
-
-bool net_if_ipv4_addr_rm(struct net_if *iface, const struct in_addr *addr)
-{
-	struct net_if_ipv4 *ipv4;
-	int ret;
-
-	NET_ASSERT(addr);
-
-	ipv4 = iface->config.ip.ipv4;
-	if (!ipv4) {
-		return false;
-	}
-
-	ret = net_if_addr_unref(iface, AF_INET, addr);
-	if (ret > 0) {
-		NET_DBG("Address %s still in use (ref %d)",
-			net_sprint_ipv4_addr(addr), ret);
-		return false;
-
-	} else if (ret < 0) {
-		NET_DBG("Address %s not found (%d)",
-			net_sprint_ipv4_addr(addr), ret);
-	}
-
-	return true;
-=======
 static struct net_if_addr* ipv4_addr_find(struct net_if* iface,
                                           struct net_in_addr const* addr) {
     struct net_if_ipv4* ipv4 = iface->config.ip.ipv4;
@@ -4247,6 +4009,114 @@
 
     return (NULL);
 }
+
+#if defined(CONFIG_NET_IPV4_ACD)
+void net_if_ipv4_acd_succeeded(struct net_if* iface, struct net_if_addr* ifaddr) {
+    net_if_lock(iface);
+
+    NET_DBG("ACD succeeded for %s at interface %d",
+            net_sprint_ipv4_addr(&ifaddr->address.in_addr),
+            ifaddr->ifindex);
+
+    ifaddr->addr_state = NET_ADDR_PREFERRED;
+
+    net_mgmt_event_notify_with_info(NET_EVENT_IPV4_ACD_SUCCEED, iface,
+                                    &ifaddr->address.in_addr,
+                                    sizeof(struct net_in_addr));
+
+    net_if_unlock(iface);
+}
+
+void net_if_ipv4_acd_failed(struct net_if* iface, struct net_if_addr* ifaddr) {
+    net_if_lock(iface);
+
+    NET_DBG("ACD failed for %s at interface %d",
+            net_sprint_ipv4_addr(&ifaddr->address.in_addr),
+            ifaddr->ifindex);
+
+    net_mgmt_event_notify_with_info(NET_EVENT_IPV4_ACD_FAILED, iface,
+                                    &ifaddr->address.in_addr,
+                                    sizeof(struct net_in_addr));
+
+    net_if_ipv4_addr_rm(iface, &ifaddr->address.in_addr);
+
+    net_if_unlock(iface);
+}
+
+void net_if_ipv4_start_acd(struct net_if* iface, struct net_if_addr* ifaddr) {
+    ifaddr->addr_state = NET_ADDR_TENTATIVE;
+
+    if (net_if_is_up(iface)) {
+        NET_DBG("Interface %p ll addr %s tentative IPv4 addr %s",
+                iface,
+                net_sprint_ll_addr(net_if_get_link_addr(iface)->addr,
+                                   net_if_get_link_addr(iface)->len),
+                                   net_sprint_ipv4_addr(&ifaddr->address.in_addr));
+
+        if (net_ipv4_acd_start(iface, ifaddr) != 0) {
+            NET_DBG("Failed to start ACD for %s on iface %p.",
+                    net_sprint_ipv4_addr(&ifaddr->address.in_addr),
+                    iface);
+
+            /* Just act as if no conflict was detected. */
+            net_if_ipv4_acd_succeeded(iface, ifaddr);
+        }
+    }
+    else {
+        NET_DBG("Interface %p is down, starting ACD for %s later.",
+            iface, net_sprint_ipv4_addr(&ifaddr->address.in_addr));
+    }
+}
+
+void net_if_start_acd(struct net_if* iface) {
+    struct net_if_ipv4* ipv4;
+    int ret;
+
+    net_if_lock(iface);
+
+    NET_DBG("Starting ACD for iface %p", iface);
+
+    ret = net_if_config_ipv4_get(iface, &ipv4);
+    if (ret < 0) {
+        if (ret != -ENOTSUP) {
+            NET_WARN("Cannot do ACD IPv4 config is not valid.");
+        }
+
+        goto out;
+    }
+
+    if (!ipv4) {
+        goto out;
+    }
+
+    ipv4->conflict_cnt = 0;
+
+    /* Start ACD for all the addresses that were added earlier when
+     * the interface was down.
+     */
+    ARRAY_FOR_EACH(ipv4->unicast, i) {
+        if (!ipv4->unicast[i].ipv4.is_used ||
+            ipv4->unicast[i].ipv4.address.family != AF_INET ||
+            net_ipv4_is_addr_loopback(
+                &ipv4->unicast[i].ipv4.address.in_addr)) {
+            continue;
+        }
+
+        net_if_ipv4_start_acd(iface, &ipv4->unicast[i].ipv4);
+    }
+
+out :
+    net_if_unlock(iface);
+}
+#else
+void net_if_ipv4_start_acd(struct net_if* iface, struct net_if_addr* ifaddr) {
+    ARG_UNUSED(iface);
+
+    ifaddr->addr_state = NET_ADDR_PREFERRED;
+}
+
+#define net_if_start_acd(...)
+#endif /* CONFIG_NET_IPV4_ACD */
 
 struct net_if_addr* net_if_ipv4_addr_add(struct net_if* iface,
                                          struct net_in_addr const* addr,
@@ -4304,12 +4174,19 @@
          *  TODO: Handle properly PREFERRED/DEPRECATED state when
          *  address in use, expired and renewal state.
          */
-        ifaddr->addr_state = NET_ADDR_PREFERRED;
 
         NET_DBG("[%d] interface %d (%p) address %s type %s added",
                 idx, net_if_get_by_iface(iface), iface,
                 net_sprint_ipv4_addr(addr),
                 net_addr_type2str(addr_type));
+
+        if (!(l2_flags_get(iface) & NET_L2_POINT_TO_POINT) &&
+            !net_ipv4_is_addr_loopback(addr)) {
+            net_if_ipv4_start_acd(iface, ifaddr);
+        }
+        else {
+            ifaddr->addr_state = NET_ADDR_PREFERRED;
+        }
 
         net_mgmt_event_notify_with_info(NET_EVENT_IPV4_ADDR_ADD, iface,
                                         &ifaddr->address.in_addr,
@@ -4346,7 +4223,6 @@
     }
 
     return (true);
->>>>>>> 4992a0cf
 }
 
 bool z_impl_net_if_ipv4_addr_add_by_index(int index,
@@ -4648,15 +4524,14 @@
     }
 }
 
-static void iface_ipv4_start(struct net_if *iface)
-{
-	if (!net_if_flag_is_set(iface, NET_IF_IPV4)) {
-		return;
-	}
-
-	if (IS_ENABLED(CONFIG_NET_IPV4_ACD)) {
-		net_if_start_acd(iface);
-	}
+static void iface_ipv4_start(struct net_if* iface) {
+    if (!net_if_flag_is_set(iface, NET_IF_IPV4)) {
+        return;
+    }
+
+    if (IS_ENABLED(CONFIG_NET_IPV4_ACD)) {
+        net_if_start_acd(iface);
+    }
 }
 
 
@@ -4867,26 +4742,16 @@
         goto out;
     }
 
+    #if defined(CONFIG_NET_IPV4_ACD)
+    net_ipv4_acd_cancel(iface, ifaddr);
+    #endif
+
     net_mgmt_event_notify_with_info(NET_EVENT_IPV4_ADDR_DEL,
                                     iface,
                                     &ifaddr->address.in_addr,
                                     sizeof(struct net_in_addr));
-
-<<<<<<< HEAD
-#if defined(CONFIG_NET_IPV4_ACD)
-	net_ipv4_acd_cancel(iface, ifaddr);
-#endif
-
-	net_mgmt_event_notify_with_info(NET_EVENT_IPV4_ADDR_DEL,
-					iface,
-					&ifaddr->address.in_addr,
-					sizeof(struct in_addr));
-out:
-	net_if_unlock(iface);
-=======
-out :
-    net_if_unlock(iface);
->>>>>>> 4992a0cf
+out :
+    net_if_unlock(iface);
 }
 
 #if defined(CONFIG_NET_IF_LOG_LEVEL)
@@ -5133,49 +4998,6 @@
 #endif
 }
 
-<<<<<<< HEAD
-static void notify_iface_up(struct net_if *iface)
-{
-	/* In many places it's assumed that link address was set with
-	 * net_if_set_link_addr(). Better check that now.
-	 */
-#if defined(CONFIG_NET_L2_CANBUS_RAW)
-	if (IS_ENABLED(CONFIG_NET_SOCKETS_CAN) &&
-	    (net_if_l2(iface) == &NET_L2_GET_NAME(CANBUS_RAW)))	{
-		/* CAN does not require link address. */
-	} else
-#endif	/* CONFIG_NET_L2_CANBUS_RAW */
-	{
-		if (!net_if_is_offloaded(iface)) {
-			NET_ASSERT(net_if_get_link_addr(iface)->addr != NULL);
-		}
-	}
-
-	net_if_flag_set(iface, NET_IF_RUNNING);
-	net_mgmt_event_notify(NET_EVENT_IF_UP, iface);
-	net_virtual_enable(iface);
-
-	/* If the interface is only having point-to-point traffic then we do
-	 * not need to run DAD etc for it.
-	 */
-	if (!net_if_is_offloaded(iface) &&
-	    !(l2_flags_get(iface) & NET_L2_POINT_TO_POINT)) {
-		/* Make sure that we update the IPv6 addresses and join the
-		 * multicast groups.
-		 */
-		rejoin_multicast_groups(iface);
-		iface_ipv6_start(iface);
-		iface_ipv4_start(iface);
-		net_ipv4_autoconf_start(iface);
-	}
-}
-
-static void notify_iface_down(struct net_if *iface)
-{
-	net_if_flag_clear(iface, NET_IF_RUNNING);
-	net_mgmt_event_notify(NET_EVENT_IF_DOWN, iface);
-	net_virtual_disable(iface);
-=======
 static void notify_iface_up(struct net_if* iface) {
     /* In many places it's assumed that link address was set with
      * net_if_set_link_addr(). Better check that now.
@@ -5207,6 +5029,7 @@
          */
         rejoin_multicast_groups(iface);
         iface_ipv6_start(iface);
+        iface_ipv4_start(iface);
         net_ipv4_autoconf_start(iface);
     }
 }
@@ -5374,7 +5197,6 @@
             goto out;
         }
     }
->>>>>>> 4992a0cf
 
     /* Notify L2 to enable the interface. Note that the interface is still down
      * at this point from network interface point of view i.e., the NET_IF_UP
