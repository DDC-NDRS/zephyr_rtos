--- conflicted
+++ resolved
@@ -5116,35 +5116,22 @@
 
     net_tc_tx_init();
 
-<<<<<<< HEAD
-	STRUCT_SECTION_FOREACH(net_if, iface) {
-#if defined(CONFIG_NET_INTERFACE_NAME)
-		memset(net_if_get_config(iface)->name, 0,
-		       sizeof(iface->config.name));
-#endif
-
-		init_iface(iface);
-
-#if defined(CONFIG_NET_INTERFACE_NAME)
-		/* If the driver did not set the name, then set
-		 * a default name for the network interface.
-		 */
-		if (net_if_get_config(iface)->name[0] == '\0') {
-			set_default_name(iface);
-		}
-#endif
-=======
     STRUCT_SECTION_FOREACH(net_if, iface) {
-
-        init_iface(iface);
-
         #if defined(CONFIG_NET_INTERFACE_NAME)
         memset(net_if_get_config(iface)->name, 0,
                sizeof(iface->config.name));
-
-        set_default_name(iface);
         #endif
->>>>>>> cb5dffec
+
+        init_iface(iface);
+
+        #if defined(CONFIG_NET_INTERFACE_NAME)
+        /* If the driver did not set the name, then set
+         * a default name for the network interface.
+         */
+        if (net_if_get_config(iface)->name[0] == '\0') {
+            set_default_name(iface);
+        }
+        #endif
 
         if_count++;
     }
