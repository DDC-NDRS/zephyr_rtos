--- conflicted
+++ resolved
@@ -3948,35 +3948,29 @@
 #include <zephyr/syscalls/net_if_ipv4_set_netmask_by_addr_by_index_mrsh.c>
 #endif /* CONFIG_USERSPACE */
 
-<<<<<<< HEAD
-struct in_addr net_if_ipv4_get_gw(struct net_if *iface)
-{
-	struct in_addr gw = { 0 };
-
-	net_if_lock(iface);
-
-	if (net_if_config_ipv4_get(iface, NULL) < 0) {
-		goto out;
-	}
-
-	if (!iface->config.ip.ipv4) {
-		goto out;
-	}
-
-	gw = iface->config.ip.ipv4->gw;
-out:
-	net_if_unlock(iface);
-
-	return gw;
-}
-
-void net_if_ipv4_set_gw(struct net_if *iface, const struct in_addr *gw)
-{
-	net_if_lock(iface);
-=======
+struct net_in_addr net_if_ipv4_get_gw(struct net_if* iface) {
+    struct net_in_addr gw = {0};
+
+    net_if_lock(iface);
+
+    if (net_if_config_ipv4_get(iface, NULL) < 0) {
+        goto out;
+    }
+
+    if (!iface->config.ip.ipv4) {
+        goto out;
+    }
+
+    gw = iface->config.ip.ipv4->gw;
+
+out :
+    net_if_unlock(iface);
+
+    return (gw);
+}
+
 void net_if_ipv4_set_gw(struct net_if* iface, const struct net_in_addr* gw) {
     net_if_lock(iface);
->>>>>>> 3eed83a2
 
     if (net_if_config_ipv4_get(iface, NULL) < 0) {
         goto out;
@@ -3987,6 +3981,7 @@
     }
 
     net_ipaddr_copy(&iface->config.ip.ipv4->gw, gw);
+
 out :
     net_if_unlock(iface);
 }
@@ -5050,47 +5045,6 @@
 #endif
 }
 
-<<<<<<< HEAD
-static void notify_iface_up(struct net_if *iface)
-{
-	/* In many places it's assumed that link address was set with
-	 * net_if_set_link_addr(). Better check that now.
-	 */
-	if (IS_ENABLED(CONFIG_NET_L2_CANBUS_RAW) &&
-	    IS_ENABLED(CONFIG_NET_SOCKETS_CAN) &&
-	    (net_if_l2(iface) == &NET_L2_GET_NAME(CANBUS_RAW)))	{
-		/* CAN does not require link address. */
-	} else {
-		if (!net_if_is_offloaded(iface)) {
-			NET_ASSERT(net_if_get_link_addr(iface)->addr != NULL);
-		}
-	}
-
-	net_if_flag_set(iface, NET_IF_RUNNING);
-	net_mgmt_event_notify(NET_EVENT_IF_UP, iface);
-	net_virtual_enable(iface);
-
-	/* If the interface is only having point-to-point traffic then we do
-	 * not need to run DAD etc for it.
-	 */
-	if (!net_if_is_offloaded(iface) &&
-	    !(l2_flags_get(iface) & NET_L2_POINT_TO_POINT)) {
-		/* Make sure that we update the IPv6 addresses and join the
-		 * multicast groups.
-		 */
-		rejoin_multicast_groups(iface);
-		iface_ipv6_start(iface);
-		iface_ipv4_start(iface);
-		net_ipv4_autoconf_start(iface);
-	}
-}
-
-static void notify_iface_down(struct net_if *iface)
-{
-	net_if_flag_clear(iface, NET_IF_RUNNING);
-	net_mgmt_event_notify(NET_EVENT_IF_DOWN, iface);
-	net_virtual_disable(iface);
-=======
 static void notify_iface_up(struct net_if* iface) {
     /* In many places it's assumed that link address was set with
      * net_if_set_link_addr(). Better check that now.
@@ -5288,7 +5242,6 @@
             goto out;
         }
     }
->>>>>>> 3eed83a2
 
     /* Notify L2 to enable the interface. Note that the interface is still down
      * at this point from network interface point of view i.e., the NET_IF_UP
@@ -5594,26 +5547,10 @@
 }
 #endif /* CONFIG_NET_PKT_TIMESTAMP_THREAD */
 
-<<<<<<< HEAD
-bool net_if_is_wifi(struct net_if *iface)
-{
-	if (net_if_is_offloaded(iface)) {
-		return net_off_is_wifi_offloaded(iface);
-	}
-
-	if (IS_ENABLED(CONFIG_NET_L2_ETHERNET)) {
-		return net_if_l2(iface) == &NET_L2_GET_NAME(ETHERNET) &&
-			net_eth_type_is_wifi(iface);
-	}
-
-	return false;
-}
-=======
 bool net_if_is_wifi(struct net_if* iface) {
     if (net_if_is_offloaded(iface)) {
         return net_off_is_wifi_offloaded(iface);
     }
->>>>>>> 3eed83a2
 
     if (IS_ENABLED(CONFIG_NET_L2_ETHERNET)) {
         return net_if_l2(iface) == &NET_L2_GET_NAME(ETHERNET) &&
@@ -5738,59 +5675,6 @@
 }
 
 #if defined(CONFIG_NET_INTERFACE_NAME)
-<<<<<<< HEAD
-static void set_default_name(struct net_if *iface)
-{
-	char name[CONFIG_NET_INTERFACE_NAME_LEN + 1];
-	int ret;
-
-	if (net_if_is_wifi(iface)) {
-		static int count;
-
-		snprintk(name, sizeof(name), "wlan%d", count++);
-
-	} else if (IS_ENABLED(CONFIG_NET_L2_ETHERNET) &&
-		   (net_if_l2(iface) == &NET_L2_GET_NAME(ETHERNET))) {
-		static int count;
-
-		snprintk(name, sizeof(name), "eth%d", count++);
-	} else if (IS_ENABLED(CONFIG_NET_L2_IEEE802154) &&
-		   (net_if_l2(iface) == &NET_L2_GET_NAME(IEEE802154))) {
-		static int count;
-
-		snprintk(name, sizeof(name), "ieee%d", count++);
-	} else if (IS_ENABLED(CONFIG_NET_L2_DUMMY) &&
-		   (net_if_l2(iface) == &NET_L2_GET_NAME(DUMMY))) {
-		static int count;
-
-		snprintk(name, sizeof(name), "dummy%d", count++);
-	} else if (IS_ENABLED(CONFIG_NET_L2_CANBUS_RAW) &&
-		   (net_if_l2(iface) == &NET_L2_GET_NAME(CANBUS_RAW))) {
-		static int count;
-
-		snprintk(name, sizeof(name), "can%d", count++);
-	} else if (IS_ENABLED(CONFIG_NET_L2_PPP) &&
-		   (net_if_l2(iface) == &NET_L2_GET_NAME(PPP))) {
-		static int count;
-
-		snprintk(name, sizeof(name) - 1, "ppp%d", count++);
-	} else if (IS_ENABLED(CONFIG_NET_L2_OPENTHREAD) &&
-		   (net_if_l2(iface) == &NET_L2_GET_NAME(OPENTHREAD))) {
-		static int count;
-
-		snprintk(name, sizeof(name), "thread%d", count++);
-	} else {
-		static int count;
-
-		snprintk(name, sizeof(name), "net%d", count++);
-	}
-
-	ret = net_if_set_name(iface, name);
-	if (ret < 0) {
-		NET_WARN("Cannot set default name for interface %d (%p) (%d)",
-			 net_if_get_by_iface(iface), iface, ret);
-	}
-=======
 static void set_default_name(struct net_if* iface) {
     char name[CONFIG_NET_INTERFACE_NAME_LEN + 1];
     int  ret;
@@ -5847,7 +5731,6 @@
         NET_WARN("Cannot set default name for interface %d (%p) (%d)",
                  net_if_get_by_iface(iface), iface, ret);
     }
->>>>>>> 3eed83a2
 }
 #endif /* CONFIG_NET_INTERFACE_NAME */
 
