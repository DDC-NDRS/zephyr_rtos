/*
 * Copyright (c) 2016 Intel Corporation.
 *
 * SPDX-License-Identifier: Apache-2.0
 */

#include <zephyr/logging/log.h>
LOG_MODULE_REGISTER(net_mgmt, CONFIG_NET_MGMT_EVENT_LOG_LEVEL);

#include <zephyr/kernel.h>
#include <zephyr/toolchain.h>
#include <zephyr/linker/sections.h>

#include <zephyr/sys/util.h>
#include <zephyr/sys/slist.h>
#include <zephyr/net/net_mgmt.h>
#include <zephyr/debug/stack.h>

#include "net_private.h"

struct mgmt_event_entry {
    #if defined(CONFIG_NET_MGMT_EVENT_INFO)
    #if defined(CONFIG_NET_MGMT_EVENT_QUEUE)
    uint8_t info[NET_EVENT_INFO_MAX_SIZE];
    #else
    const void* info;
    #endif /* CONFIG_NET_MGMT_EVENT_QUEUE */
    size_t info_length;
    #endif /* CONFIG_NET_MGMT_EVENT_INFO */
    uint32_t event;
    struct net_if* iface;
};

BUILD_ASSERT((sizeof(struct mgmt_event_entry) % sizeof(uint32_t)) == 0,
             "The structure must be a multiple of sizeof(uint32_t)");

struct mgmt_event_wait {
    struct k_sem   sync_call;
    struct net_if* iface;
};

static K_MUTEX_DEFINE(net_mgmt_callback_lock);

#if defined(CONFIG_NET_MGMT_EVENT_THREAD)
K_KERNEL_STACK_DEFINE(mgmt_stack, CONFIG_NET_MGMT_EVENT_STACK_SIZE);

static struct k_work_q mgmt_work_q_obj;
#endif

static uint32_t        global_event_mask;
static sys_slist_t     event_callbacks = SYS_SLIST_STATIC_INIT(&event_callbacks);

/* Forward declaration for the actual caller */
static void mgmt_run_callbacks(const struct mgmt_event_entry * const mgmt_event);

#if defined(CONFIG_NET_MGMT_EVENT_QUEUE)

static K_MUTEX_DEFINE(net_mgmt_event_lock);
/* event structure used to prevent increasing the stack usage on the caller thread */
static struct mgmt_event_entry new_event;
K_MSGQ_DEFINE(event_msgq, sizeof(struct mgmt_event_entry),
              CONFIG_NET_MGMT_EVENT_QUEUE_SIZE, sizeof(uint32_t));

static struct k_work_q* mgmt_work_q = COND_CODE_1(CONFIG_NET_MGMT_EVENT_SYSTEM_WORKQUEUE,
    (&k_sys_work_q), (&mgmt_work_q_obj));

static void mgmt_event_work_handler(struct k_work* work);
static K_WORK_DEFINE(mgmt_work, mgmt_event_work_handler);

static inline void mgmt_push_event(uint32_t mgmt_event, struct net_if* iface,
                                   const void* info, size_t length) {
    #ifndef CONFIG_NET_MGMT_EVENT_INFO
    ARG_UNUSED(info);
    ARG_UNUSED(length);
    #endif /* CONFIG_NET_MGMT_EVENT_INFO */

    (void) k_mutex_lock(&net_mgmt_event_lock, K_FOREVER);

    memset(&new_event, 0, sizeof(struct mgmt_event_entry));

    #ifdef CONFIG_NET_MGMT_EVENT_INFO
    if (info && length) {
        if (length <= NET_EVENT_INFO_MAX_SIZE) {
            memcpy(new_event.info, info, length);
            new_event.info_length = length;
        }
        else {
            NET_ERR("Event %u info length %zu > max size %zu",
                    mgmt_event, length, NET_EVENT_INFO_MAX_SIZE);
            (void)k_mutex_unlock(&net_mgmt_event_lock);

            return;
        }
    }
    #endif /* CONFIG_NET_MGMT_EVENT_INFO */

    new_event.event = mgmt_event;
    new_event.iface = iface;

    if (k_msgq_put(&event_msgq, &new_event,
        K_MSEC(CONFIG_NET_MGMT_EVENT_QUEUE_TIMEOUT)) != 0) {
        NET_WARN("Failure to push event (%u), "
                 "try increasing the 'CONFIG_NET_MGMT_EVENT_QUEUE_SIZE' "
                 "or 'CONFIG_NET_MGMT_EVENT_QUEUE_TIMEOUT' options.",
                 mgmt_event);
    }

    (void) k_mutex_unlock(&net_mgmt_event_lock);

    k_work_submit_to_queue(mgmt_work_q, &mgmt_work);
}

static void mgmt_event_work_handler(struct k_work* work) {
    struct mgmt_event_entry mgmt_event;

    ARG_UNUSED(work);

    while (k_msgq_get(&event_msgq, &mgmt_event, K_FOREVER) == 0) {
        NET_DBG("Handling events, forwarding it relevantly");

        mgmt_run_callbacks(&mgmt_event);

        /* forcefully give up our timeslot, to give time to the callback */
        k_yield();
    }
}

#else

static inline void mgmt_push_event(uint32_t event, struct net_if* iface,
                                   const void* info, size_t length) {
    const struct mgmt_event_entry mgmt_event = {
        .info = info,
        .info_length = length,
        .event = event,
        .iface = iface,
    };

    mgmt_run_callbacks(&mgmt_event);
}

#endif /* CONFIG_NET_MGMT_EVENT_QUEUE */

static inline void mgmt_add_event_mask(uint32_t event_mask) {
    global_event_mask |= event_mask;
}

static inline void mgmt_rebuild_global_event_mask(void) {
    struct net_mgmt_event_callback* cb;
    struct net_mgmt_event_callback* tmp;

    global_event_mask = 0U;

    STRUCT_SECTION_FOREACH(net_mgmt_event_static_handler, it) {
        mgmt_add_event_mask(it->event_mask);
    }

    SYS_SLIST_FOR_EACH_CONTAINER_SAFE_WITH_TYPE(&event_callbacks,
                                                struct net_mgmt_event_callback,
                                                cb, tmp, node) {
        mgmt_add_event_mask(cb->event_mask);
    }
}

static inline bool mgmt_is_event_handled(uint32_t mgmt_event) {
    return (((NET_MGMT_GET_LAYER(mgmt_event) &
              NET_MGMT_GET_LAYER(global_event_mask)) ==
              NET_MGMT_GET_LAYER(mgmt_event)) &&
            ((NET_MGMT_GET_LAYER_CODE(mgmt_event) &
              NET_MGMT_GET_LAYER_CODE(global_event_mask)) ==
              NET_MGMT_GET_LAYER_CODE(mgmt_event)) &&
            ((NET_MGMT_GET_COMMAND(mgmt_event) &
              NET_MGMT_GET_COMMAND(global_event_mask)) ==
              NET_MGMT_GET_COMMAND(mgmt_event)));
}

<<<<<<< HEAD
static inline void mgmt_run_slist_callbacks(const struct mgmt_event_entry * const mgmt_event)
{
	sys_snode_t *prev = NULL;
	struct net_mgmt_event_callback *cb, *tmp;

	/* Readable layer code is starting from 1, thus the increment */
	NET_DBG("Event layer %u code %u cmd %u",
		NET_MGMT_GET_LAYER(mgmt_event->event) + 1,
		NET_MGMT_GET_LAYER_CODE(mgmt_event->event),
		NET_MGMT_GET_COMMAND(mgmt_event->event));

	SYS_SLIST_FOR_EACH_CONTAINER_SAFE(&event_callbacks, cb, tmp, node) {
		if (!(NET_MGMT_GET_LAYER(mgmt_event->event) ==
		      NET_MGMT_GET_LAYER(cb->event_mask)) ||
		    !(NET_MGMT_GET_LAYER_CODE(mgmt_event->event) ==
		      NET_MGMT_GET_LAYER_CODE(cb->event_mask)) ||
		    (NET_MGMT_GET_COMMAND(mgmt_event->event) &&
		     NET_MGMT_GET_COMMAND(cb->event_mask) &&
		     !(NET_MGMT_GET_COMMAND(mgmt_event->event) &
		       NET_MGMT_GET_COMMAND(cb->event_mask)))) {
			continue;
		}

#ifdef CONFIG_NET_MGMT_EVENT_INFO
		if (mgmt_event->info_length) {
			cb->info = (void *)mgmt_event->info;
			cb->info_length = mgmt_event->info_length;
		} else {
			cb->info = NULL;
			cb->info_length = 0;
		}
#endif /* CONFIG_NET_MGMT_EVENT_INFO */

		if (NET_MGMT_EVENT_SYNCHRONOUS(cb->event_mask)) {
			struct mgmt_event_wait *sync_data =
				CONTAINER_OF(cb->sync_call,
					     struct mgmt_event_wait, sync_call);

			if (sync_data->iface &&
			    sync_data->iface != mgmt_event->iface) {
				continue;
			}

			NET_DBG("Unlocking %p synchronous call", cb);

			cb->raised_event = mgmt_event->event;
			sync_data->iface = mgmt_event->iface;

			sys_slist_remove(&event_callbacks, prev, &cb->node);

			k_sem_give(cb->sync_call);
		} else {
			NET_DBG("Running callback %p : %p",
				cb, cb->handler);

			cb->handler(cb, mgmt_event->event, mgmt_event->iface);
			prev = &cb->node;
		}
	}

#ifdef CONFIG_NET_DEBUG_MGMT_EVENT_STACK
	log_stack_usage(&mgmt_work_q->thread);
#endif
=======
static inline void mgmt_run_slist_callbacks(const struct mgmt_event_entry* const mgmt_event) {
    sys_snode_t* prev = NULL;
    struct net_mgmt_event_callback* cb;
    struct net_mgmt_event_callback* tmp;

    NET_DBG("Event layer %u code %u cmd %u",
        NET_MGMT_GET_LAYER(mgmt_event->event),
        NET_MGMT_GET_LAYER_CODE(mgmt_event->event),
        NET_MGMT_GET_COMMAND(mgmt_event->event));

    SYS_SLIST_FOR_EACH_CONTAINER_SAFE_WITH_TYPE(&event_callbacks,
                                                struct net_mgmt_event_callback,
                                                cb, tmp, node) {
        if (!(NET_MGMT_GET_LAYER(mgmt_event->event) ==
              NET_MGMT_GET_LAYER(cb->event_mask)) ||
            !(NET_MGMT_GET_LAYER_CODE(mgmt_event->event) ==
              NET_MGMT_GET_LAYER_CODE(cb->event_mask)) ||
            (NET_MGMT_GET_COMMAND(mgmt_event->event) &&
             NET_MGMT_GET_COMMAND(cb->event_mask) &&
             !(NET_MGMT_GET_COMMAND(mgmt_event->event) &
               NET_MGMT_GET_COMMAND(cb->event_mask)))) {
            continue;
        }

        #ifdef CONFIG_NET_MGMT_EVENT_INFO
        if (mgmt_event->info_length) {
            cb->info        = (void*)mgmt_event->info;
            cb->info_length = mgmt_event->info_length;
        }
        else {
            cb->info        = NULL;
            cb->info_length = 0;
        }
        #endif /* CONFIG_NET_MGMT_EVENT_INFO */

        if (NET_MGMT_EVENT_SYNCHRONOUS(cb->event_mask)) {
            struct mgmt_event_wait* sync_data =
                CONTAINER_OF(cb->sync_call,
                             struct mgmt_event_wait, sync_call);

            if (sync_data->iface &&
                sync_data->iface != mgmt_event->iface) {
                continue;
            }

            NET_DBG("Unlocking %p synchronous call", cb);

            cb->raised_event = mgmt_event->event;
            sync_data->iface = mgmt_event->iface;

            sys_slist_remove(&event_callbacks, prev, &cb->node);

            k_sem_give(cb->sync_call);
        }
        else {
            NET_DBG("Running callback %p : %p",
                    cb, cb->handler);

            cb->handler(cb, mgmt_event->event, mgmt_event->iface);
            prev = &cb->node;
        }
    }

    #ifdef CONFIG_NET_DEBUG_MGMT_EVENT_STACK
    log_stack_usage(&mgmt_work_q->thread);
    #endif
>>>>>>> 6c7f7484
}

static inline void mgmt_run_static_callbacks(const struct mgmt_event_entry* const mgmt_event) {
    STRUCT_SECTION_FOREACH(net_mgmt_event_static_handler, it) {
        if (!(NET_MGMT_GET_LAYER(mgmt_event->event) ==
              NET_MGMT_GET_LAYER(it->event_mask)) ||
            !(NET_MGMT_GET_LAYER_CODE(mgmt_event->event) ==
              NET_MGMT_GET_LAYER_CODE(it->event_mask)) ||
            (NET_MGMT_GET_COMMAND(mgmt_event->event) &&
             NET_MGMT_GET_COMMAND(it->event_mask) &&
             !(NET_MGMT_GET_COMMAND(mgmt_event->event) &
               NET_MGMT_GET_COMMAND(it->event_mask)))) {
            continue;
        }

        it->handler(mgmt_event->event, mgmt_event->iface,
                #ifdef CONFIG_NET_MGMT_EVENT_INFO
                (void *)mgmt_event->info, mgmt_event->info_length,
                #else
                NULL, 0U,
                #endif
                it->user_data);
    }
}

static void mgmt_run_callbacks(const struct mgmt_event_entry * const mgmt_event)
{
	/* take the lock to prevent changes to the callback structure during use */
	(void)k_mutex_lock(&net_mgmt_callback_lock, K_FOREVER);

    mgmt_run_static_callbacks(mgmt_event);
    mgmt_run_slist_callbacks(mgmt_event);

    (void) k_mutex_unlock(&net_mgmt_callback_lock);
}

static int mgmt_event_wait_call(struct net_if* iface,
                                uint32_t mgmt_event_mask,
                                uint32_t* raised_event,
                                struct net_if** event_iface,
                                void const** info,
                                size_t* info_length,
                                k_timeout_t timeout) {
    struct mgmt_event_wait sync_data = {
        .sync_call = Z_SEM_INITIALIZER(sync_data.sync_call, 0, 1),
    };
    struct net_mgmt_event_callback sync = {
        .sync_call  = &sync_data.sync_call,
        .event_mask = mgmt_event_mask | NET_MGMT_SYNC_EVENT_BIT,
    };
    int ret;

    if (iface) {
        sync_data.iface = iface;
    }

    NET_DBG("Synchronous event 0x%08x wait %p", sync.event_mask, &sync);

    net_mgmt_add_event_callback(&sync);

    ret = k_sem_take(sync.sync_call, timeout);
    if (ret < 0) {
        if (ret == -EAGAIN) {
            ret = -ETIMEDOUT;
        }

        net_mgmt_del_event_callback(&sync);
        return (ret);
    }

    if (raised_event) {
        *raised_event = sync.raised_event;
    }

    if (event_iface) {
        *event_iface = sync_data.iface;
    }

    #ifdef CONFIG_NET_MGMT_EVENT_INFO
    if (info) {
        *info = sync.info;

        if (info_length) {
            *info_length = sync.info_length;
        }
    }
    #endif /* CONFIG_NET_MGMT_EVENT_INFO */

    return (ret);
}

void net_mgmt_add_event_callback(struct net_mgmt_event_callback* cb) {
    NET_DBG("Adding event callback %p", cb);

    (void) k_mutex_lock(&net_mgmt_callback_lock, K_FOREVER);

    sys_slist_prepend(&event_callbacks, &cb->node);

    mgmt_add_event_mask(cb->event_mask);

    (void) k_mutex_unlock(&net_mgmt_callback_lock);
}

void net_mgmt_del_event_callback(struct net_mgmt_event_callback* cb) {
    NET_DBG("Deleting event callback %p", cb);

    (void) k_mutex_lock(&net_mgmt_callback_lock, K_FOREVER);

    sys_slist_find_and_remove(&event_callbacks, &cb->node);

    mgmt_rebuild_global_event_mask();

    (void) k_mutex_unlock(&net_mgmt_callback_lock);
}

<<<<<<< HEAD
void net_mgmt_event_notify_with_info(uint32_t mgmt_event, struct net_if *iface,
				     const void *info, size_t length)
{
	if (mgmt_is_event_handled(mgmt_event)) {
		/* Readable layer code is starting from 1, thus the increment */
		NET_DBG("Notifying Event layer %u code %u type %u",
			NET_MGMT_GET_LAYER(mgmt_event) + 1,
			NET_MGMT_GET_LAYER_CODE(mgmt_event),
			NET_MGMT_GET_COMMAND(mgmt_event));

		mgmt_push_event(mgmt_event, iface, info, length);
	}
=======
void net_mgmt_event_notify_with_info(uint32_t mgmt_event, struct net_if* iface,
                                     void const* info, size_t length) {
    if (mgmt_is_event_handled(mgmt_event)) {
        NET_DBG("Notifying Event layer %u code %u type %u",
                NET_MGMT_GET_LAYER(mgmt_event),
                NET_MGMT_GET_LAYER_CODE(mgmt_event),
                NET_MGMT_GET_COMMAND(mgmt_event));

        mgmt_push_event(mgmt_event, iface, info, length);
    }
>>>>>>> 6c7f7484
}

int net_mgmt_event_wait(uint32_t mgmt_event_mask,
                        uint32_t* raised_event,
                        struct net_if** iface,
                        void const** info,
                        size_t* info_length,
                        k_timeout_t timeout) {
    return mgmt_event_wait_call(NULL, mgmt_event_mask,
                                raised_event, iface, info, info_length,
                                timeout);
}

int net_mgmt_event_wait_on_iface(struct net_if* iface,
                                 uint32_t mgmt_event_mask,
                                 uint32_t* raised_event,
                                 void const** info,
                                 size_t* info_length,
                                 k_timeout_t timeout) {
    NET_ASSERT(NET_MGMT_ON_IFACE(mgmt_event_mask));
    NET_ASSERT(iface);

    return mgmt_event_wait_call(iface, mgmt_event_mask,
                                raised_event, NULL, info, info_length,
                                timeout);
}

void net_mgmt_event_init(void) {
    mgmt_rebuild_global_event_mask();

    #if defined(CONFIG_NET_MGMT_EVENT_THREAD)
    #if defined(CONFIG_NET_TC_THREAD_COOPERATIVE)
    /* Lowest priority cooperative thread */
    #define THREAD_PRIORITY K_PRIO_COOP(CONFIG_NUM_COOP_PRIORITIES - 1)
    #else
    #define THREAD_PRIORITY K_PRIO_PREEMPT(CONFIG_NUM_PREEMPT_PRIORITIES - 1)
    #endif
    struct k_work_queue_config q_cfg = {
        .name = "net_mgmt",
        .no_yield = false,
    };

    k_work_queue_init(&mgmt_work_q_obj);
    k_work_queue_start(&mgmt_work_q_obj, mgmt_stack,
                       K_KERNEL_STACK_SIZEOF(mgmt_stack),
                       THREAD_PRIORITY, &q_cfg);

    NET_DBG("Net MGMT initialized: queue of %u entries, stack size of %u",
            CONFIG_NET_MGMT_EVENT_QUEUE_SIZE,
            CONFIG_NET_MGMT_EVENT_STACK_SIZE);
    #endif /* CONFIG_NET_MGMT_EVENT_THREAD */
}<|MERGE_RESOLUTION|>--- conflicted
+++ resolved
@@ -174,80 +174,16 @@
               NET_MGMT_GET_COMMAND(mgmt_event)));
 }
 
-<<<<<<< HEAD
-static inline void mgmt_run_slist_callbacks(const struct mgmt_event_entry * const mgmt_event)
-{
-	sys_snode_t *prev = NULL;
-	struct net_mgmt_event_callback *cb, *tmp;
-
-	/* Readable layer code is starting from 1, thus the increment */
-	NET_DBG("Event layer %u code %u cmd %u",
-		NET_MGMT_GET_LAYER(mgmt_event->event) + 1,
-		NET_MGMT_GET_LAYER_CODE(mgmt_event->event),
-		NET_MGMT_GET_COMMAND(mgmt_event->event));
-
-	SYS_SLIST_FOR_EACH_CONTAINER_SAFE(&event_callbacks, cb, tmp, node) {
-		if (!(NET_MGMT_GET_LAYER(mgmt_event->event) ==
-		      NET_MGMT_GET_LAYER(cb->event_mask)) ||
-		    !(NET_MGMT_GET_LAYER_CODE(mgmt_event->event) ==
-		      NET_MGMT_GET_LAYER_CODE(cb->event_mask)) ||
-		    (NET_MGMT_GET_COMMAND(mgmt_event->event) &&
-		     NET_MGMT_GET_COMMAND(cb->event_mask) &&
-		     !(NET_MGMT_GET_COMMAND(mgmt_event->event) &
-		       NET_MGMT_GET_COMMAND(cb->event_mask)))) {
-			continue;
-		}
-
-#ifdef CONFIG_NET_MGMT_EVENT_INFO
-		if (mgmt_event->info_length) {
-			cb->info = (void *)mgmt_event->info;
-			cb->info_length = mgmt_event->info_length;
-		} else {
-			cb->info = NULL;
-			cb->info_length = 0;
-		}
-#endif /* CONFIG_NET_MGMT_EVENT_INFO */
-
-		if (NET_MGMT_EVENT_SYNCHRONOUS(cb->event_mask)) {
-			struct mgmt_event_wait *sync_data =
-				CONTAINER_OF(cb->sync_call,
-					     struct mgmt_event_wait, sync_call);
-
-			if (sync_data->iface &&
-			    sync_data->iface != mgmt_event->iface) {
-				continue;
-			}
-
-			NET_DBG("Unlocking %p synchronous call", cb);
-
-			cb->raised_event = mgmt_event->event;
-			sync_data->iface = mgmt_event->iface;
-
-			sys_slist_remove(&event_callbacks, prev, &cb->node);
-
-			k_sem_give(cb->sync_call);
-		} else {
-			NET_DBG("Running callback %p : %p",
-				cb, cb->handler);
-
-			cb->handler(cb, mgmt_event->event, mgmt_event->iface);
-			prev = &cb->node;
-		}
-	}
-
-#ifdef CONFIG_NET_DEBUG_MGMT_EVENT_STACK
-	log_stack_usage(&mgmt_work_q->thread);
-#endif
-=======
 static inline void mgmt_run_slist_callbacks(const struct mgmt_event_entry* const mgmt_event) {
     sys_snode_t* prev = NULL;
     struct net_mgmt_event_callback* cb;
     struct net_mgmt_event_callback* tmp;
 
+    /* Readable layer code is starting from 1, thus the increment */
     NET_DBG("Event layer %u code %u cmd %u",
-        NET_MGMT_GET_LAYER(mgmt_event->event),
-        NET_MGMT_GET_LAYER_CODE(mgmt_event->event),
-        NET_MGMT_GET_COMMAND(mgmt_event->event));
+            NET_MGMT_GET_LAYER(mgmt_event->event) + 1,
+            NET_MGMT_GET_LAYER_CODE(mgmt_event->event),
+            NET_MGMT_GET_COMMAND(mgmt_event->event));
 
     SYS_SLIST_FOR_EACH_CONTAINER_SAFE_WITH_TYPE(&event_callbacks,
                                                 struct net_mgmt_event_callback,
@@ -305,7 +241,6 @@
     #ifdef CONFIG_NET_DEBUG_MGMT_EVENT_STACK
     log_stack_usage(&mgmt_work_q->thread);
     #endif
->>>>>>> 6c7f7484
 }
 
 static inline void mgmt_run_static_callbacks(const struct mgmt_event_entry* const mgmt_event) {
@@ -421,31 +356,17 @@
     (void) k_mutex_unlock(&net_mgmt_callback_lock);
 }
 
-<<<<<<< HEAD
 void net_mgmt_event_notify_with_info(uint32_t mgmt_event, struct net_if *iface,
-				     const void *info, size_t length)
-{
-	if (mgmt_is_event_handled(mgmt_event)) {
-		/* Readable layer code is starting from 1, thus the increment */
-		NET_DBG("Notifying Event layer %u code %u type %u",
-			NET_MGMT_GET_LAYER(mgmt_event) + 1,
-			NET_MGMT_GET_LAYER_CODE(mgmt_event),
-			NET_MGMT_GET_COMMAND(mgmt_event));
-
-		mgmt_push_event(mgmt_event, iface, info, length);
-	}
-=======
-void net_mgmt_event_notify_with_info(uint32_t mgmt_event, struct net_if* iface,
-                                     void const* info, size_t length) {
+                                     const void *info, size_t length) {
     if (mgmt_is_event_handled(mgmt_event)) {
+        /* Readable layer code is starting from 1, thus the increment */
         NET_DBG("Notifying Event layer %u code %u type %u",
-                NET_MGMT_GET_LAYER(mgmt_event),
+                NET_MGMT_GET_LAYER(mgmt_event) + 1,
                 NET_MGMT_GET_LAYER_CODE(mgmt_event),
                 NET_MGMT_GET_COMMAND(mgmt_event));
 
         mgmt_push_event(mgmt_event, iface, info, length);
     }
->>>>>>> 6c7f7484
 }
 
 int net_mgmt_event_wait(uint32_t mgmt_event_mask,
