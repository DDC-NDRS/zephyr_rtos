/*
 * Copyright (c) 2016 Intel Corporation.
 *
 * SPDX-License-Identifier: Apache-2.0
 */

#include <zephyr/logging/log.h>
LOG_MODULE_REGISTER(net_mgmt, CONFIG_NET_MGMT_EVENT_LOG_LEVEL);

#include <zephyr/kernel.h>
#include <zephyr/toolchain.h>
#include <zephyr/linker/sections.h>

#include <zephyr/sys/util.h>
#include <zephyr/sys/slist.h>
#include <zephyr/net/net_mgmt.h>
#include <zephyr/debug/stack.h>

#include "net_private.h"

struct mgmt_event_entry {
<<<<<<< HEAD
#if defined(CONFIG_NET_MGMT_EVENT_INFO)
#if defined(CONFIG_NET_MGMT_EVENT_QUEUE)
	uint8_t info[NET_EVENT_INFO_MAX_SIZE];
#else
	const void *info;
#endif /* CONFIG_NET_MGMT_EVENT_QUEUE */
	size_t info_length;
#endif /* CONFIG_NET_MGMT_EVENT_INFO */
	uint32_t event;
	struct net_if *iface;
=======
    #ifdef CONFIG_NET_MGMT_EVENT_INFO
    uint8_t info[NET_EVENT_INFO_MAX_SIZE];
    size_t  info_length;
    #endif /* CONFIG_NET_MGMT_EVENT_INFO */

    uint32_t event;
    struct net_if* iface;
>>>>>>> 9683bce7
};

BUILD_ASSERT((sizeof(struct mgmt_event_entry) % sizeof(uint32_t)) == 0,
             "The structure must be a multiple of sizeof(uint32_t)");

struct mgmt_event_wait {
    struct k_sem   sync_call;
    struct net_if* iface;
};

static K_MUTEX_DEFINE(net_mgmt_callback_lock);

#if defined(CONFIG_NET_MGMT_EVENT_THREAD)
K_KERNEL_STACK_DEFINE(mgmt_stack, CONFIG_NET_MGMT_EVENT_STACK_SIZE);
<<<<<<< HEAD

static struct k_work_q mgmt_work_q_obj;
#endif

static uint32_t global_event_mask;
static sys_slist_t event_callbacks = SYS_SLIST_STATIC_INIT(&event_callbacks);
=======
static struct k_thread mgmt_thread_data;
static uint32_t        global_event_mask;
static sys_slist_t     event_callbacks = SYS_SLIST_STATIC_INIT(&event_callbacks);
>>>>>>> 9683bce7

/* Forward declaration for the actual caller */
static void mgmt_run_callbacks(const struct mgmt_event_entry * const mgmt_event);

#if defined(CONFIG_NET_MGMT_EVENT_QUEUE)

static K_MUTEX_DEFINE(net_mgmt_event_lock);
/* event structure used to prevent increasing the stack usage on the caller thread */
static struct mgmt_event_entry new_event;
K_MSGQ_DEFINE(event_msgq, sizeof(struct mgmt_event_entry),
<<<<<<< HEAD
	      CONFIG_NET_MGMT_EVENT_QUEUE_SIZE, sizeof(uint32_t));

static struct k_work_q *mgmt_work_q = COND_CODE_1(CONFIG_NET_MGMT_EVENT_SYSTEM_WORKQUEUE,
	(&k_sys_work_q), (&mgmt_work_q_obj));

static void mgmt_event_work_handler(struct k_work *work);
static K_WORK_DEFINE(mgmt_work, mgmt_event_work_handler);

static inline void mgmt_push_event(uint32_t mgmt_event, struct net_if *iface,
				   const void *info, size_t length)
{
#ifndef CONFIG_NET_MGMT_EVENT_INFO
	ARG_UNUSED(info);
	ARG_UNUSED(length);
#endif /* CONFIG_NET_MGMT_EVENT_INFO */

	(void)k_mutex_lock(&net_mgmt_event_lock, K_FOREVER);

	memset(&new_event, 0, sizeof(struct mgmt_event_entry));

#ifdef CONFIG_NET_MGMT_EVENT_INFO
	if (info && length) {
		if (length <= NET_EVENT_INFO_MAX_SIZE) {
			memcpy(new_event.info, info, length);
			new_event.info_length = length;
		} else {
			NET_ERR("Event %u info length %zu > max size %zu",
				mgmt_event, length, NET_EVENT_INFO_MAX_SIZE);
			(void)k_mutex_unlock(&net_mgmt_event_lock);

			return;
		}
	}
#endif /* CONFIG_NET_MGMT_EVENT_INFO */

	new_event.event = mgmt_event;
	new_event.iface = iface;

	if (k_msgq_put(&event_msgq, &new_event,
		K_MSEC(CONFIG_NET_MGMT_EVENT_QUEUE_TIMEOUT)) != 0) {
		NET_WARN("Failure to push event (%u), "
			 "try increasing the 'CONFIG_NET_MGMT_EVENT_QUEUE_SIZE' "
			 "or 'CONFIG_NET_MGMT_EVENT_QUEUE_TIMEOUT' options.",
			 mgmt_event);
	}

	(void)k_mutex_unlock(&net_mgmt_event_lock);

	k_work_submit_to_queue(mgmt_work_q, &mgmt_work);
}

static void mgmt_event_work_handler(struct k_work *work)
{
	struct mgmt_event_entry mgmt_event;

	ARG_UNUSED(work);

	while (k_msgq_get(&event_msgq, &mgmt_event, K_FOREVER) == 0) {
		NET_DBG("Handling events, forwarding it relevantly");

		mgmt_run_callbacks(&mgmt_event);

		/* forcefully give up our timeslot, to give time to the callback */
		k_yield();
	}
}

#else

static inline void mgmt_push_event(uint32_t event, struct net_if *iface,
				   const void *info, size_t length)
{
	const struct mgmt_event_entry mgmt_event = {
		.info = info,
		.info_length = length,
		.event = event,
		.iface = iface,
	};

	mgmt_run_callbacks(&mgmt_event);
}

#endif /* CONFIG_NET_MGMT_EVENT_QUEUE */

static inline void mgmt_add_event_mask(uint32_t event_mask)
{
	global_event_mask |= event_mask;
=======
              CONFIG_NET_MGMT_EVENT_QUEUE_SIZE, sizeof(uint32_t));

static inline void mgmt_push_event(uint32_t mgmt_event, struct net_if* iface,
                                   void const* info, size_t length) {
    #ifndef CONFIG_NET_MGMT_EVENT_INFO
    ARG_UNUSED(info);
    ARG_UNUSED(length);
    #endif /* CONFIG_NET_MGMT_EVENT_INFO */

    (void) k_mutex_lock(&net_mgmt_event_lock, K_FOREVER);

    memset(&new_event, 0, sizeof(struct mgmt_event_entry));

    #ifdef CONFIG_NET_MGMT_EVENT_INFO
    if (info && length) {
        if (length <= NET_EVENT_INFO_MAX_SIZE) {
            memcpy(new_event.info, info, length);
            new_event.info_length = length;
        }
        else {
            NET_ERR("Event %u info length %zu > max size %zu",
                    mgmt_event, length, NET_EVENT_INFO_MAX_SIZE);
            (void)k_mutex_unlock(&net_mgmt_event_lock);

            return;
        }
    }
    #endif /* CONFIG_NET_MGMT_EVENT_INFO */

    new_event.event = mgmt_event;
    new_event.iface = iface;

    if (k_msgq_put(&event_msgq, &new_event,
        K_MSEC(CONFIG_NET_MGMT_EVENT_QUEUE_TIMEOUT)) != 0) {
        NET_WARN("Failure to push event (%u), "
                 "try increasing the 'CONFIG_NET_MGMT_EVENT_QUEUE_SIZE' "
                 "or 'CONFIG_NET_MGMT_EVENT_QUEUE_TIMEOUT' options.",
                 mgmt_event);
    }

    (void) k_mutex_unlock(&net_mgmt_event_lock);
}

static inline void mgmt_pop_event(struct mgmt_event_entry* dst) {
    do {
        /* pass */
    } while (k_msgq_get(&event_msgq, dst, K_FOREVER) != 0);
}

static inline void mgmt_add_event_mask(uint32_t event_mask) {
    global_event_mask |= event_mask;
>>>>>>> 9683bce7
}

static inline void mgmt_rebuild_global_event_mask(void) {
    struct net_mgmt_event_callback *cb, *tmp;

    global_event_mask = 0U;

    STRUCT_SECTION_FOREACH(net_mgmt_event_static_handler, it) {
        mgmt_add_event_mask(it->event_mask);
    }

    SYS_SLIST_FOR_EACH_CONTAINER_SAFE(&event_callbacks, cb, tmp, node) {
        mgmt_add_event_mask(cb->event_mask);
    }
}

static inline bool mgmt_is_event_handled(uint32_t mgmt_event) {
    return (((NET_MGMT_GET_LAYER(mgmt_event) &
              NET_MGMT_GET_LAYER(global_event_mask)) ==
              NET_MGMT_GET_LAYER(mgmt_event)) &&
            ((NET_MGMT_GET_LAYER_CODE(mgmt_event) &
              NET_MGMT_GET_LAYER_CODE(global_event_mask)) ==
              NET_MGMT_GET_LAYER_CODE(mgmt_event)) &&
            ((NET_MGMT_GET_COMMAND(mgmt_event) &
              NET_MGMT_GET_COMMAND(global_event_mask)) ==
              NET_MGMT_GET_COMMAND(mgmt_event)));
}

<<<<<<< HEAD
static inline void mgmt_run_slist_callbacks(const struct mgmt_event_entry * const mgmt_event)
{
	sys_snode_t *prev = NULL;
	struct net_mgmt_event_callback *cb, *tmp;

	NET_DBG("Event layer %u code %u cmd %u",
		NET_MGMT_GET_LAYER(mgmt_event->event),
		NET_MGMT_GET_LAYER_CODE(mgmt_event->event),
		NET_MGMT_GET_COMMAND(mgmt_event->event));

	SYS_SLIST_FOR_EACH_CONTAINER_SAFE(&event_callbacks, cb, tmp, node) {
		if (!(NET_MGMT_GET_LAYER(mgmt_event->event) ==
		      NET_MGMT_GET_LAYER(cb->event_mask)) ||
		    !(NET_MGMT_GET_LAYER_CODE(mgmt_event->event) ==
		      NET_MGMT_GET_LAYER_CODE(cb->event_mask)) ||
		    (NET_MGMT_GET_COMMAND(mgmt_event->event) &&
		     NET_MGMT_GET_COMMAND(cb->event_mask) &&
		     !(NET_MGMT_GET_COMMAND(mgmt_event->event) &
		       NET_MGMT_GET_COMMAND(cb->event_mask)))) {
			continue;
		}

#ifdef CONFIG_NET_MGMT_EVENT_INFO
		if (mgmt_event->info_length) {
			cb->info = (void *)mgmt_event->info;
			cb->info_length = mgmt_event->info_length;
		} else {
			cb->info = NULL;
			cb->info_length = 0;
		}
#endif /* CONFIG_NET_MGMT_EVENT_INFO */

		if (NET_MGMT_EVENT_SYNCHRONOUS(cb->event_mask)) {
			struct mgmt_event_wait *sync_data =
				CONTAINER_OF(cb->sync_call,
					     struct mgmt_event_wait, sync_call);

			if (sync_data->iface &&
			    sync_data->iface != mgmt_event->iface) {
				continue;
			}

			NET_DBG("Unlocking %p synchronous call", cb);

			cb->raised_event = mgmt_event->event;
			sync_data->iface = mgmt_event->iface;

			sys_slist_remove(&event_callbacks, prev, &cb->node);

			k_sem_give(cb->sync_call);
		} else {
			NET_DBG("Running callback %p : %p",
				cb, cb->handler);

			cb->handler(cb, mgmt_event->event, mgmt_event->iface);
			prev = &cb->node;
		}
	}

#ifdef CONFIG_NET_DEBUG_MGMT_EVENT_STACK
	log_stack_usage(&mgmt_work_q->thread);
#endif
=======
static inline void mgmt_run_callbacks(const struct mgmt_event_entry* const mgmt_event) {
    sys_snode_t* prev = NULL;
    struct net_mgmt_event_callback *cb, *tmp;

    NET_DBG("Event layer %u code %u cmd %u",
        NET_MGMT_GET_LAYER(mgmt_event->event),
        NET_MGMT_GET_LAYER_CODE(mgmt_event->event),
        NET_MGMT_GET_COMMAND(mgmt_event->event));

    SYS_SLIST_FOR_EACH_CONTAINER_SAFE(&event_callbacks, cb, tmp, node) {
        if (!(NET_MGMT_GET_LAYER(mgmt_event->event) ==
              NET_MGMT_GET_LAYER(cb->event_mask)) ||
            !(NET_MGMT_GET_LAYER_CODE(mgmt_event->event) ==
              NET_MGMT_GET_LAYER_CODE(cb->event_mask)) ||
            (NET_MGMT_GET_COMMAND(mgmt_event->event) &&
             NET_MGMT_GET_COMMAND(cb->event_mask) &&
             !(NET_MGMT_GET_COMMAND(mgmt_event->event) &
               NET_MGMT_GET_COMMAND(cb->event_mask)))) {
            continue;
        }

        #ifdef CONFIG_NET_MGMT_EVENT_INFO
        if (mgmt_event->info_length) {
            cb->info        = (void*)mgmt_event->info;
            cb->info_length = mgmt_event->info_length;
        }
        else {
            cb->info        = NULL;
            cb->info_length = 0;
        }
        #endif /* CONFIG_NET_MGMT_EVENT_INFO */

        if (NET_MGMT_EVENT_SYNCHRONOUS(cb->event_mask)) {
            struct mgmt_event_wait* sync_data =
                CONTAINER_OF(cb->sync_call,
                             struct mgmt_event_wait, sync_call);

            if (sync_data->iface &&
                sync_data->iface != mgmt_event->iface) {
                continue;
            }

            NET_DBG("Unlocking %p synchronous call", cb);

            cb->raised_event = mgmt_event->event;
            sync_data->iface = mgmt_event->iface;

            sys_slist_remove(&event_callbacks, prev, &cb->node);

            k_sem_give(cb->sync_call);
        }
        else {
            NET_DBG("Running callback %p : %p",
                    cb, cb->handler);

            cb->handler(cb, mgmt_event->event, mgmt_event->iface);
            prev = &cb->node;
        }
    }

    #ifdef CONFIG_NET_DEBUG_MGMT_EVENT_STACK
    log_stack_usage(&mgmt_thread_data);
    #endif
>>>>>>> 9683bce7
}

static inline void mgmt_run_static_callbacks(const struct mgmt_event_entry* const mgmt_event) {
    STRUCT_SECTION_FOREACH(net_mgmt_event_static_handler, it) {
        if (!(NET_MGMT_GET_LAYER(mgmt_event->event) ==
              NET_MGMT_GET_LAYER(it->event_mask)) ||
            !(NET_MGMT_GET_LAYER_CODE(mgmt_event->event) ==
              NET_MGMT_GET_LAYER_CODE(it->event_mask)) ||
            (NET_MGMT_GET_COMMAND(mgmt_event->event) &&
             NET_MGMT_GET_COMMAND(it->event_mask) &&
             !(NET_MGMT_GET_COMMAND(mgmt_event->event) &
               NET_MGMT_GET_COMMAND(it->event_mask)))) {
            continue;
        }

        it->handler(mgmt_event->event, mgmt_event->iface,
                #ifdef CONFIG_NET_MGMT_EVENT_INFO
                (void *)mgmt_event->info, mgmt_event->info_length,
                #else
                NULL, 0U,
                #endif
                it->user_data);
    }
}

static void mgmt_run_callbacks(const struct mgmt_event_entry * const mgmt_event)
{
<<<<<<< HEAD
	/* take the lock to prevent changes to the callback structure during use */
	(void)k_mutex_lock(&net_mgmt_callback_lock, K_FOREVER);

	mgmt_run_static_callbacks(mgmt_event);
	mgmt_run_slist_callbacks(mgmt_event);

	(void)k_mutex_unlock(&net_mgmt_callback_lock);
=======
	ARG_UNUSED(p1);
	ARG_UNUSED(p2);
	ARG_UNUSED(p3);

    struct mgmt_event_entry mgmt_event;

    mgmt_rebuild_global_event_mask();

    while (1) {
        mgmt_pop_event(&mgmt_event);

        NET_DBG("Handling events, forwarding it relevantly");

        /* take the lock to prevent changes to the callback structure during use */
        (void) k_mutex_lock(&net_mgmt_callback_lock, K_FOREVER);

        mgmt_run_static_callbacks(&mgmt_event);
        mgmt_run_callbacks(&mgmt_event);

        (void) k_mutex_unlock(&net_mgmt_callback_lock);

        /* forcefully give up our timeslot, to give time to the callback */
        k_yield();
    }
>>>>>>> 9683bce7
}

static int mgmt_event_wait_call(struct net_if* iface,
                                uint32_t mgmt_event_mask,
                                uint32_t* raised_event,
                                struct net_if** event_iface,
                                void const** info,
                                size_t* info_length,
                                k_timeout_t timeout) {
    struct mgmt_event_wait sync_data = {
        .sync_call = Z_SEM_INITIALIZER(sync_data.sync_call, 0, 1),
    };
    struct net_mgmt_event_callback sync = {
        .sync_call  = &sync_data.sync_call,
        .event_mask = mgmt_event_mask | NET_MGMT_SYNC_EVENT_BIT,
    };
    int ret;

    if (iface) {
        sync_data.iface = iface;
    }

    NET_DBG("Synchronous event 0x%08x wait %p", sync.event_mask, &sync);

    net_mgmt_add_event_callback(&sync);

    ret = k_sem_take(sync.sync_call, timeout);
    if (ret < 0) {
        if (ret == -EAGAIN) {
            ret = -ETIMEDOUT;
        }

        net_mgmt_del_event_callback(&sync);
        return (ret);
    }

    if (raised_event) {
        *raised_event = sync.raised_event;
    }

    if (event_iface) {
        *event_iface = sync_data.iface;
    }

    #ifdef CONFIG_NET_MGMT_EVENT_INFO
    if (info) {
        *info = sync.info;

        if (info_length) {
            *info_length = sync.info_length;
        }
    }
    #endif /* CONFIG_NET_MGMT_EVENT_INFO */

    return (ret);
}

void net_mgmt_add_event_callback(struct net_mgmt_event_callback* cb) {
    NET_DBG("Adding event callback %p", cb);

    (void) k_mutex_lock(&net_mgmt_callback_lock, K_FOREVER);

    sys_slist_prepend(&event_callbacks, &cb->node);

    mgmt_add_event_mask(cb->event_mask);

    (void) k_mutex_unlock(&net_mgmt_callback_lock);
}

void net_mgmt_del_event_callback(struct net_mgmt_event_callback* cb) {
    NET_DBG("Deleting event callback %p", cb);

    (void) k_mutex_lock(&net_mgmt_callback_lock, K_FOREVER);

    sys_slist_find_and_remove(&event_callbacks, &cb->node);

    mgmt_rebuild_global_event_mask();

    (void) k_mutex_unlock(&net_mgmt_callback_lock);
}

void net_mgmt_event_notify_with_info(uint32_t mgmt_event, struct net_if* iface,
                                     void const* info, size_t length) {
    if (mgmt_is_event_handled(mgmt_event)) {
        NET_DBG("Notifying Event layer %u code %u type %u",
                NET_MGMT_GET_LAYER(mgmt_event),
                NET_MGMT_GET_LAYER_CODE(mgmt_event),
                NET_MGMT_GET_COMMAND(mgmt_event));

        mgmt_push_event(mgmt_event, iface, info, length);
    }
}

int net_mgmt_event_wait(uint32_t mgmt_event_mask,
                        uint32_t* raised_event,
                        struct net_if** iface,
                        void const** info,
                        size_t* info_length,
                        k_timeout_t timeout) {
    return mgmt_event_wait_call(NULL, mgmt_event_mask,
                                raised_event, iface, info, info_length,
                                timeout);
}

int net_mgmt_event_wait_on_iface(struct net_if* iface,
                                 uint32_t mgmt_event_mask,
                                 uint32_t* raised_event,
                                 void const** info,
                                 size_t* info_length,
                                 k_timeout_t timeout) {
    NET_ASSERT(NET_MGMT_ON_IFACE(mgmt_event_mask));
    NET_ASSERT(iface);

    return mgmt_event_wait_call(iface, mgmt_event_mask,
                                raised_event, NULL, info, info_length,
                                timeout);
}

<<<<<<< HEAD
void net_mgmt_event_init(void)
{
	mgmt_rebuild_global_event_mask();

#if defined(CONFIG_NET_MGMT_EVENT_THREAD)
#if defined(CONFIG_NET_TC_THREAD_COOPERATIVE)
/* Lowest priority cooperative thread */
#define THREAD_PRIORITY K_PRIO_COOP(CONFIG_NUM_COOP_PRIORITIES - 1)
#else
#define THREAD_PRIORITY K_PRIO_PREEMPT(CONFIG_NUM_PREEMPT_PRIORITIES - 1)
#endif
	struct k_work_queue_config q_cfg = {
		.name = "net_mgmt",
		.no_yield = false,
	};

	k_work_queue_init(&mgmt_work_q_obj);
	k_work_queue_start(&mgmt_work_q_obj, mgmt_stack,
			   K_KERNEL_STACK_SIZEOF(mgmt_stack),
			   THREAD_PRIORITY, &q_cfg);

	NET_DBG("Net MGMT initialized: queue of %u entries, stack size of %u",
		CONFIG_NET_MGMT_EVENT_QUEUE_SIZE,
		CONFIG_NET_MGMT_EVENT_STACK_SIZE);
#endif /* CONFIG_NET_MGMT_EVENT_THREAD */
=======
void net_mgmt_event_init(void) {
    #if defined(CONFIG_NET_TC_THREAD_COOPERATIVE)
    /* Lowest priority cooperative thread */
    #define THREAD_PRIORITY K_PRIO_COOP(CONFIG_NUM_COOP_PRIORITIES - 1)
    #else
    #define THREAD_PRIORITY K_PRIO_PREEMPT(CONFIG_NUM_PREEMPT_PRIORITIES - 1)
    #endif

    k_thread_create(&mgmt_thread_data, mgmt_stack,
                    K_KERNEL_STACK_SIZEOF(mgmt_stack),
                    mgmt_thread, NULL, NULL, NULL,
                    THREAD_PRIORITY, 0, K_NO_WAIT);
    k_thread_name_set(&mgmt_thread_data, "net_mgmt");

    NET_DBG("Net MGMT initialized: queue of %u entries, stack size of %u",
            CONFIG_NET_MGMT_EVENT_QUEUE_SIZE,
            CONFIG_NET_MGMT_EVENT_STACK_SIZE);
>>>>>>> 9683bce7
}<|MERGE_RESOLUTION|>--- conflicted
+++ resolved
@@ -19,26 +19,16 @@
 #include "net_private.h"
 
 struct mgmt_event_entry {
-<<<<<<< HEAD
-#if defined(CONFIG_NET_MGMT_EVENT_INFO)
-#if defined(CONFIG_NET_MGMT_EVENT_QUEUE)
-	uint8_t info[NET_EVENT_INFO_MAX_SIZE];
-#else
-	const void *info;
-#endif /* CONFIG_NET_MGMT_EVENT_QUEUE */
-	size_t info_length;
-#endif /* CONFIG_NET_MGMT_EVENT_INFO */
-	uint32_t event;
-	struct net_if *iface;
-=======
-    #ifdef CONFIG_NET_MGMT_EVENT_INFO
+    #if defined(CONFIG_NET_MGMT_EVENT_INFO)
+    #if defined(CONFIG_NET_MGMT_EVENT_QUEUE)
     uint8_t info[NET_EVENT_INFO_MAX_SIZE];
-    size_t  info_length;
+    #else
+    const void* info;
+    #endif /* CONFIG_NET_MGMT_EVENT_QUEUE */
+    size_t info_length;
     #endif /* CONFIG_NET_MGMT_EVENT_INFO */
-
     uint32_t event;
     struct net_if* iface;
->>>>>>> 9683bce7
 };
 
 BUILD_ASSERT((sizeof(struct mgmt_event_entry) % sizeof(uint32_t)) == 0,
@@ -53,18 +43,12 @@
 
 #if defined(CONFIG_NET_MGMT_EVENT_THREAD)
 K_KERNEL_STACK_DEFINE(mgmt_stack, CONFIG_NET_MGMT_EVENT_STACK_SIZE);
-<<<<<<< HEAD
 
 static struct k_work_q mgmt_work_q_obj;
 #endif
 
-static uint32_t global_event_mask;
-static sys_slist_t event_callbacks = SYS_SLIST_STATIC_INIT(&event_callbacks);
-=======
-static struct k_thread mgmt_thread_data;
 static uint32_t        global_event_mask;
 static sys_slist_t     event_callbacks = SYS_SLIST_STATIC_INIT(&event_callbacks);
->>>>>>> 9683bce7
 
 /* Forward declaration for the actual caller */
 static void mgmt_run_callbacks(const struct mgmt_event_entry * const mgmt_event);
@@ -75,99 +59,16 @@
 /* event structure used to prevent increasing the stack usage on the caller thread */
 static struct mgmt_event_entry new_event;
 K_MSGQ_DEFINE(event_msgq, sizeof(struct mgmt_event_entry),
-<<<<<<< HEAD
-	      CONFIG_NET_MGMT_EVENT_QUEUE_SIZE, sizeof(uint32_t));
-
-static struct k_work_q *mgmt_work_q = COND_CODE_1(CONFIG_NET_MGMT_EVENT_SYSTEM_WORKQUEUE,
-	(&k_sys_work_q), (&mgmt_work_q_obj));
-
-static void mgmt_event_work_handler(struct k_work *work);
+              CONFIG_NET_MGMT_EVENT_QUEUE_SIZE, sizeof(uint32_t));
+
+static struct k_work_q* mgmt_work_q = COND_CODE_1(CONFIG_NET_MGMT_EVENT_SYSTEM_WORKQUEUE,
+    (&k_sys_work_q), (&mgmt_work_q_obj));
+
+static void mgmt_event_work_handler(struct k_work* work);
 static K_WORK_DEFINE(mgmt_work, mgmt_event_work_handler);
 
-static inline void mgmt_push_event(uint32_t mgmt_event, struct net_if *iface,
-				   const void *info, size_t length)
-{
-#ifndef CONFIG_NET_MGMT_EVENT_INFO
-	ARG_UNUSED(info);
-	ARG_UNUSED(length);
-#endif /* CONFIG_NET_MGMT_EVENT_INFO */
-
-	(void)k_mutex_lock(&net_mgmt_event_lock, K_FOREVER);
-
-	memset(&new_event, 0, sizeof(struct mgmt_event_entry));
-
-#ifdef CONFIG_NET_MGMT_EVENT_INFO
-	if (info && length) {
-		if (length <= NET_EVENT_INFO_MAX_SIZE) {
-			memcpy(new_event.info, info, length);
-			new_event.info_length = length;
-		} else {
-			NET_ERR("Event %u info length %zu > max size %zu",
-				mgmt_event, length, NET_EVENT_INFO_MAX_SIZE);
-			(void)k_mutex_unlock(&net_mgmt_event_lock);
-
-			return;
-		}
-	}
-#endif /* CONFIG_NET_MGMT_EVENT_INFO */
-
-	new_event.event = mgmt_event;
-	new_event.iface = iface;
-
-	if (k_msgq_put(&event_msgq, &new_event,
-		K_MSEC(CONFIG_NET_MGMT_EVENT_QUEUE_TIMEOUT)) != 0) {
-		NET_WARN("Failure to push event (%u), "
-			 "try increasing the 'CONFIG_NET_MGMT_EVENT_QUEUE_SIZE' "
-			 "or 'CONFIG_NET_MGMT_EVENT_QUEUE_TIMEOUT' options.",
-			 mgmt_event);
-	}
-
-	(void)k_mutex_unlock(&net_mgmt_event_lock);
-
-	k_work_submit_to_queue(mgmt_work_q, &mgmt_work);
-}
-
-static void mgmt_event_work_handler(struct k_work *work)
-{
-	struct mgmt_event_entry mgmt_event;
-
-	ARG_UNUSED(work);
-
-	while (k_msgq_get(&event_msgq, &mgmt_event, K_FOREVER) == 0) {
-		NET_DBG("Handling events, forwarding it relevantly");
-
-		mgmt_run_callbacks(&mgmt_event);
-
-		/* forcefully give up our timeslot, to give time to the callback */
-		k_yield();
-	}
-}
-
-#else
-
-static inline void mgmt_push_event(uint32_t event, struct net_if *iface,
-				   const void *info, size_t length)
-{
-	const struct mgmt_event_entry mgmt_event = {
-		.info = info,
-		.info_length = length,
-		.event = event,
-		.iface = iface,
-	};
-
-	mgmt_run_callbacks(&mgmt_event);
-}
-
-#endif /* CONFIG_NET_MGMT_EVENT_QUEUE */
-
-static inline void mgmt_add_event_mask(uint32_t event_mask)
-{
-	global_event_mask |= event_mask;
-=======
-              CONFIG_NET_MGMT_EVENT_QUEUE_SIZE, sizeof(uint32_t));
-
 static inline void mgmt_push_event(uint32_t mgmt_event, struct net_if* iface,
-                                   void const* info, size_t length) {
+                                   const void* info, size_t length) {
     #ifndef CONFIG_NET_MGMT_EVENT_INFO
     ARG_UNUSED(info);
     ARG_UNUSED(length);
@@ -205,17 +106,43 @@
     }
 
     (void) k_mutex_unlock(&net_mgmt_event_lock);
-}
-
-static inline void mgmt_pop_event(struct mgmt_event_entry* dst) {
-    do {
-        /* pass */
-    } while (k_msgq_get(&event_msgq, dst, K_FOREVER) != 0);
-}
+
+    k_work_submit_to_queue(mgmt_work_q, &mgmt_work);
+}
+
+static void mgmt_event_work_handler(struct k_work* work) {
+    struct mgmt_event_entry mgmt_event;
+
+    ARG_UNUSED(work);
+
+    while (k_msgq_get(&event_msgq, &mgmt_event, K_FOREVER) == 0) {
+        NET_DBG("Handling events, forwarding it relevantly");
+
+        mgmt_run_callbacks(&mgmt_event);
+
+        /* forcefully give up our timeslot, to give time to the callback */
+        k_yield();
+    }
+}
+
+#else
+
+static inline void mgmt_push_event(uint32_t event, struct net_if* iface,
+                                   const void* info, size_t length) {
+    const struct mgmt_event_entry mgmt_event = {
+        .info = info,
+        .info_length = length,
+        .event = event,
+        .iface = iface,
+    };
+
+    mgmt_run_callbacks(&mgmt_event);
+}
+
+#endif /* CONFIG_NET_MGMT_EVENT_QUEUE */
 
 static inline void mgmt_add_event_mask(uint32_t event_mask) {
     global_event_mask |= event_mask;
->>>>>>> 9683bce7
 }
 
 static inline void mgmt_rebuild_global_event_mask(void) {
@@ -244,73 +171,10 @@
               NET_MGMT_GET_COMMAND(mgmt_event)));
 }
 
-<<<<<<< HEAD
-static inline void mgmt_run_slist_callbacks(const struct mgmt_event_entry * const mgmt_event)
-{
-	sys_snode_t *prev = NULL;
-	struct net_mgmt_event_callback *cb, *tmp;
-
-	NET_DBG("Event layer %u code %u cmd %u",
-		NET_MGMT_GET_LAYER(mgmt_event->event),
-		NET_MGMT_GET_LAYER_CODE(mgmt_event->event),
-		NET_MGMT_GET_COMMAND(mgmt_event->event));
-
-	SYS_SLIST_FOR_EACH_CONTAINER_SAFE(&event_callbacks, cb, tmp, node) {
-		if (!(NET_MGMT_GET_LAYER(mgmt_event->event) ==
-		      NET_MGMT_GET_LAYER(cb->event_mask)) ||
-		    !(NET_MGMT_GET_LAYER_CODE(mgmt_event->event) ==
-		      NET_MGMT_GET_LAYER_CODE(cb->event_mask)) ||
-		    (NET_MGMT_GET_COMMAND(mgmt_event->event) &&
-		     NET_MGMT_GET_COMMAND(cb->event_mask) &&
-		     !(NET_MGMT_GET_COMMAND(mgmt_event->event) &
-		       NET_MGMT_GET_COMMAND(cb->event_mask)))) {
-			continue;
-		}
-
-#ifdef CONFIG_NET_MGMT_EVENT_INFO
-		if (mgmt_event->info_length) {
-			cb->info = (void *)mgmt_event->info;
-			cb->info_length = mgmt_event->info_length;
-		} else {
-			cb->info = NULL;
-			cb->info_length = 0;
-		}
-#endif /* CONFIG_NET_MGMT_EVENT_INFO */
-
-		if (NET_MGMT_EVENT_SYNCHRONOUS(cb->event_mask)) {
-			struct mgmt_event_wait *sync_data =
-				CONTAINER_OF(cb->sync_call,
-					     struct mgmt_event_wait, sync_call);
-
-			if (sync_data->iface &&
-			    sync_data->iface != mgmt_event->iface) {
-				continue;
-			}
-
-			NET_DBG("Unlocking %p synchronous call", cb);
-
-			cb->raised_event = mgmt_event->event;
-			sync_data->iface = mgmt_event->iface;
-
-			sys_slist_remove(&event_callbacks, prev, &cb->node);
-
-			k_sem_give(cb->sync_call);
-		} else {
-			NET_DBG("Running callback %p : %p",
-				cb, cb->handler);
-
-			cb->handler(cb, mgmt_event->event, mgmt_event->iface);
-			prev = &cb->node;
-		}
-	}
-
-#ifdef CONFIG_NET_DEBUG_MGMT_EVENT_STACK
-	log_stack_usage(&mgmt_work_q->thread);
-#endif
-=======
-static inline void mgmt_run_callbacks(const struct mgmt_event_entry* const mgmt_event) {
+static inline void mgmt_run_slist_callbacks(const struct mgmt_event_entry* const mgmt_event) {
     sys_snode_t* prev = NULL;
-    struct net_mgmt_event_callback *cb, *tmp;
+    struct net_mgmt_event_callback* cb;
+    struct net_mgmt_event_callback* tmp;
 
     NET_DBG("Event layer %u code %u cmd %u",
         NET_MGMT_GET_LAYER(mgmt_event->event),
@@ -369,9 +233,8 @@
     }
 
     #ifdef CONFIG_NET_DEBUG_MGMT_EVENT_STACK
-    log_stack_usage(&mgmt_thread_data);
+    log_stack_usage(&mgmt_work_q->thread);
     #endif
->>>>>>> 9683bce7
 }
 
 static inline void mgmt_run_static_callbacks(const struct mgmt_event_entry* const mgmt_event) {
@@ -399,40 +262,13 @@
 
 static void mgmt_run_callbacks(const struct mgmt_event_entry * const mgmt_event)
 {
-<<<<<<< HEAD
 	/* take the lock to prevent changes to the callback structure during use */
 	(void)k_mutex_lock(&net_mgmt_callback_lock, K_FOREVER);
 
-	mgmt_run_static_callbacks(mgmt_event);
-	mgmt_run_slist_callbacks(mgmt_event);
-
-	(void)k_mutex_unlock(&net_mgmt_callback_lock);
-=======
-	ARG_UNUSED(p1);
-	ARG_UNUSED(p2);
-	ARG_UNUSED(p3);
-
-    struct mgmt_event_entry mgmt_event;
-
-    mgmt_rebuild_global_event_mask();
-
-    while (1) {
-        mgmt_pop_event(&mgmt_event);
-
-        NET_DBG("Handling events, forwarding it relevantly");
-
-        /* take the lock to prevent changes to the callback structure during use */
-        (void) k_mutex_lock(&net_mgmt_callback_lock, K_FOREVER);
-
-        mgmt_run_static_callbacks(&mgmt_event);
-        mgmt_run_callbacks(&mgmt_event);
-
-        (void) k_mutex_unlock(&net_mgmt_callback_lock);
-
-        /* forcefully give up our timeslot, to give time to the callback */
-        k_yield();
-    }
->>>>>>> 9683bce7
+    mgmt_run_static_callbacks(mgmt_event);
+    mgmt_run_slist_callbacks(mgmt_event);
+
+    (void) k_mutex_unlock(&net_mgmt_callback_lock);
 }
 
 static int mgmt_event_wait_call(struct net_if* iface,
@@ -551,49 +387,28 @@
                                 timeout);
 }
 
-<<<<<<< HEAD
-void net_mgmt_event_init(void)
-{
-	mgmt_rebuild_global_event_mask();
-
-#if defined(CONFIG_NET_MGMT_EVENT_THREAD)
-#if defined(CONFIG_NET_TC_THREAD_COOPERATIVE)
-/* Lowest priority cooperative thread */
-#define THREAD_PRIORITY K_PRIO_COOP(CONFIG_NUM_COOP_PRIORITIES - 1)
-#else
-#define THREAD_PRIORITY K_PRIO_PREEMPT(CONFIG_NUM_PREEMPT_PRIORITIES - 1)
-#endif
-	struct k_work_queue_config q_cfg = {
-		.name = "net_mgmt",
-		.no_yield = false,
-	};
-
-	k_work_queue_init(&mgmt_work_q_obj);
-	k_work_queue_start(&mgmt_work_q_obj, mgmt_stack,
-			   K_KERNEL_STACK_SIZEOF(mgmt_stack),
-			   THREAD_PRIORITY, &q_cfg);
-
-	NET_DBG("Net MGMT initialized: queue of %u entries, stack size of %u",
-		CONFIG_NET_MGMT_EVENT_QUEUE_SIZE,
-		CONFIG_NET_MGMT_EVENT_STACK_SIZE);
-#endif /* CONFIG_NET_MGMT_EVENT_THREAD */
-=======
 void net_mgmt_event_init(void) {
+    mgmt_rebuild_global_event_mask();
+
+    #if defined(CONFIG_NET_MGMT_EVENT_THREAD)
     #if defined(CONFIG_NET_TC_THREAD_COOPERATIVE)
     /* Lowest priority cooperative thread */
     #define THREAD_PRIORITY K_PRIO_COOP(CONFIG_NUM_COOP_PRIORITIES - 1)
     #else
     #define THREAD_PRIORITY K_PRIO_PREEMPT(CONFIG_NUM_PREEMPT_PRIORITIES - 1)
     #endif
-
-    k_thread_create(&mgmt_thread_data, mgmt_stack,
-                    K_KERNEL_STACK_SIZEOF(mgmt_stack),
-                    mgmt_thread, NULL, NULL, NULL,
-                    THREAD_PRIORITY, 0, K_NO_WAIT);
-    k_thread_name_set(&mgmt_thread_data, "net_mgmt");
+    struct k_work_queue_config q_cfg = {
+        .name = "net_mgmt",
+        .no_yield = false,
+    };
+
+    k_work_queue_init(&mgmt_work_q_obj);
+    k_work_queue_start(&mgmt_work_q_obj, mgmt_stack,
+                       K_KERNEL_STACK_SIZEOF(mgmt_stack),
+                       THREAD_PRIORITY, &q_cfg);
 
     NET_DBG("Net MGMT initialized: queue of %u entries, stack size of %u",
             CONFIG_NET_MGMT_EVENT_QUEUE_SIZE,
             CONFIG_NET_MGMT_EVENT_STACK_SIZE);
->>>>>>> 9683bce7
+    #endif /* CONFIG_NET_MGMT_EVENT_THREAD */
 }