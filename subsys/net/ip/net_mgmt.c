--- conflicted
+++ resolved
@@ -19,7 +19,6 @@
 #include "net_private.h"
 
 struct mgmt_event_entry {
-<<<<<<< HEAD
     #if defined(CONFIG_NET_MGMT_EVENT_INFO)
     #if defined(CONFIG_NET_MGMT_EVENT_QUEUE)
     uint8_t info[NET_EVENT_INFO_MAX_SIZE];
@@ -28,20 +27,8 @@
     #endif /* CONFIG_NET_MGMT_EVENT_QUEUE */
     size_t info_length;
     #endif /* CONFIG_NET_MGMT_EVENT_INFO */
-    uint32_t event;
+    uint64_t event;
     struct net_if* iface;
-=======
-#if defined(CONFIG_NET_MGMT_EVENT_INFO)
-#if defined(CONFIG_NET_MGMT_EVENT_QUEUE)
-	uint8_t info[NET_EVENT_INFO_MAX_SIZE];
-#else
-	const void *info;
-#endif /* CONFIG_NET_MGMT_EVENT_QUEUE */
-	size_t info_length;
-#endif /* CONFIG_NET_MGMT_EVENT_INFO */
-	uint64_t event;
-	struct net_if *iface;
->>>>>>> a626d865
 };
 
 BUILD_ASSERT((sizeof(struct mgmt_event_entry) % sizeof(uint32_t)) == 0,
@@ -60,13 +47,8 @@
 static struct k_work_q mgmt_work_q_obj;
 #endif
 
-<<<<<<< HEAD
-static uint32_t        global_event_mask;
-static sys_slist_t     event_callbacks = SYS_SLIST_STATIC_INIT(&event_callbacks);
-=======
 static uint64_t global_event_mask;
 static sys_slist_t event_callbacks = SYS_SLIST_STATIC_INIT(&event_callbacks);
->>>>>>> a626d865
 
 /* Forward declaration for the actual caller */
 static void mgmt_run_callbacks(const struct mgmt_event_entry * const mgmt_event);
@@ -85,8 +67,7 @@
 static void mgmt_event_work_handler(struct k_work* work);
 static K_WORK_DEFINE(mgmt_work, mgmt_event_work_handler);
 
-<<<<<<< HEAD
-static inline void mgmt_push_event(uint32_t mgmt_event, struct net_if* iface,
+static inline void mgmt_push_event(uint64_t mgmt_event, struct net_if* iface,
                                    const void* info, size_t length) {
     #ifndef CONFIG_NET_MGMT_EVENT_INFO
     ARG_UNUSED(info);
@@ -104,7 +85,7 @@
             new_event.info_length = length;
         }
         else {
-            NET_ERR("Event %u info length %zu > max size %zu",
+            NET_ERR("Event 0x%" PRIx64 " info length %zu > max size %zu",
                     mgmt_event, length, NET_EVENT_INFO_MAX_SIZE);
             (void)k_mutex_unlock(&net_mgmt_event_lock);
 
@@ -118,7 +99,7 @@
 
     if (k_msgq_put(&event_msgq, &new_event,
         K_MSEC(CONFIG_NET_MGMT_EVENT_QUEUE_TIMEOUT)) != 0) {
-        NET_WARN("Failure to push event (%u), "
+        NET_WARN("Failure to push event (0x%" PRIx64 "), "
                  "try increasing the 'CONFIG_NET_MGMT_EVENT_QUEUE_SIZE' "
                  "or 'CONFIG_NET_MGMT_EVENT_QUEUE_TIMEOUT' options.",
                  mgmt_event);
@@ -127,49 +108,6 @@
     (void) k_mutex_unlock(&net_mgmt_event_lock);
 
     k_work_submit_to_queue(mgmt_work_q, &mgmt_work);
-=======
-static inline void mgmt_push_event(uint64_t mgmt_event, struct net_if *iface,
-				   const void *info, size_t length)
-{
-#ifndef CONFIG_NET_MGMT_EVENT_INFO
-	ARG_UNUSED(info);
-	ARG_UNUSED(length);
-#endif /* CONFIG_NET_MGMT_EVENT_INFO */
-
-	(void)k_mutex_lock(&net_mgmt_event_lock, K_FOREVER);
-
-	memset(&new_event, 0, sizeof(struct mgmt_event_entry));
-
-#ifdef CONFIG_NET_MGMT_EVENT_INFO
-	if (info && length) {
-		if (length <= NET_EVENT_INFO_MAX_SIZE) {
-			memcpy(new_event.info, info, length);
-			new_event.info_length = length;
-		} else {
-			NET_ERR("Event 0x%" PRIx64 " info length %zu > max size %zu",
-				mgmt_event, length, NET_EVENT_INFO_MAX_SIZE);
-			(void)k_mutex_unlock(&net_mgmt_event_lock);
-
-			return;
-		}
-	}
-#endif /* CONFIG_NET_MGMT_EVENT_INFO */
-
-	new_event.event = mgmt_event;
-	new_event.iface = iface;
-
-	if (k_msgq_put(&event_msgq, &new_event,
-		K_MSEC(CONFIG_NET_MGMT_EVENT_QUEUE_TIMEOUT)) != 0) {
-		NET_WARN("Failure to push event (0x%" PRIx64 "), "
-			 "try increasing the 'CONFIG_NET_MGMT_EVENT_QUEUE_SIZE' "
-			 "or 'CONFIG_NET_MGMT_EVENT_QUEUE_TIMEOUT' options.",
-			 mgmt_event);
-	}
-
-	(void)k_mutex_unlock(&net_mgmt_event_lock);
-
-	k_work_submit_to_queue(mgmt_work_q, &mgmt_work);
->>>>>>> a626d865
 }
 
 static void mgmt_event_work_handler(struct k_work* work) {
@@ -189,8 +127,7 @@
 
 #else
 
-<<<<<<< HEAD
-static inline void mgmt_push_event(uint32_t event, struct net_if* iface,
+static inline void mgmt_push_event(uint64_t event, struct net_if* iface,
                                    const void* info, size_t length) {
     #ifndef CONFIG_NET_MGMT_EVENT_INFO
     ARG_UNUSED(info);
@@ -206,37 +143,12 @@
     };
 
     mgmt_run_callbacks(&mgmt_event);
-=======
-static inline void mgmt_push_event(uint64_t event, struct net_if *iface,
-				   const void *info, size_t length)
-{
-#ifndef CONFIG_NET_MGMT_EVENT_INFO
-	ARG_UNUSED(info);
-	ARG_UNUSED(length);
-#endif /* CONFIG_NET_MGMT_EVENT_INFO */
-	const struct mgmt_event_entry mgmt_event = {
-#if defined(CONFIG_NET_MGMT_EVENT_INFO)
-		.info = info,
-		.info_length = length,
-#endif /* CONFIG_NET_MGMT_EVENT_INFO */
-		.event = event,
-		.iface = iface,
-	};
-
-	mgmt_run_callbacks(&mgmt_event);
->>>>>>> a626d865
 }
 
 #endif /* CONFIG_NET_MGMT_EVENT_QUEUE */
 
-<<<<<<< HEAD
-static inline void mgmt_add_event_mask(uint32_t event_mask) {
+static inline void mgmt_add_event_mask(uint64_t event_mask) {
     global_event_mask |= event_mask;
-=======
-static inline void mgmt_add_event_mask(uint64_t event_mask)
-{
-	global_event_mask |= event_mask;
->>>>>>> a626d865
 }
 
 static inline void mgmt_rebuild_global_event_mask(void) {
@@ -256,8 +168,7 @@
     }
 }
 
-<<<<<<< HEAD
-static inline bool mgmt_is_event_handled(uint32_t mgmt_event) {
+static inline bool mgmt_is_event_handled(uint64_t mgmt_event) {
     return (((NET_MGMT_GET_LAYER(mgmt_event) &
               NET_MGMT_GET_LAYER(global_event_mask)) ==
               NET_MGMT_GET_LAYER(mgmt_event)) &&
@@ -275,7 +186,7 @@
     struct net_mgmt_event_callback* tmp;
 
     /* Readable layer code is starting from 1, thus the increment */
-    NET_DBG("Event layer %u code %u cmd %u",
+    NET_DBG("Event layer 0x%" PRIx64 " code 0x%" PRIx64 " cmd 0x%" PRIx64,
             NET_MGMT_GET_LAYER(mgmt_event->event) + 1,
             NET_MGMT_GET_LAYER_CODE(mgmt_event->event),
             NET_MGMT_GET_COMMAND(mgmt_event->event));
@@ -336,84 +247,6 @@
     #ifdef CONFIG_NET_DEBUG_MGMT_EVENT_STACK
     log_stack_usage(&mgmt_work_q->thread);
     #endif
-=======
-static inline bool mgmt_is_event_handled(uint64_t mgmt_event)
-{
-	return (((NET_MGMT_GET_LAYER(mgmt_event) &
-		  NET_MGMT_GET_LAYER(global_event_mask)) ==
-		 NET_MGMT_GET_LAYER(mgmt_event)) &&
-		((NET_MGMT_GET_LAYER_CODE(mgmt_event) &
-		  NET_MGMT_GET_LAYER_CODE(global_event_mask)) ==
-		 NET_MGMT_GET_LAYER_CODE(mgmt_event)) &&
-		((NET_MGMT_GET_COMMAND(mgmt_event) &
-		  NET_MGMT_GET_COMMAND(global_event_mask)) ==
-		 NET_MGMT_GET_COMMAND(mgmt_event)));
-}
-
-static inline void mgmt_run_slist_callbacks(const struct mgmt_event_entry * const mgmt_event)
-{
-	sys_snode_t *prev = NULL;
-	struct net_mgmt_event_callback *cb, *tmp;
-
-	/* Readable layer code is starting from 1, thus the increment */
-	NET_DBG("Event layer 0x%" PRIx64 " code 0x%" PRIx64 " cmd 0x%" PRIx64,
-		NET_MGMT_GET_LAYER(mgmt_event->event) + 1,
-		NET_MGMT_GET_LAYER_CODE(mgmt_event->event),
-		NET_MGMT_GET_COMMAND(mgmt_event->event));
-
-	SYS_SLIST_FOR_EACH_CONTAINER_SAFE(&event_callbacks, cb, tmp, node) {
-		if (!(NET_MGMT_GET_LAYER(mgmt_event->event) ==
-		      NET_MGMT_GET_LAYER(cb->event_mask)) ||
-		    !(NET_MGMT_GET_LAYER_CODE(mgmt_event->event) ==
-		      NET_MGMT_GET_LAYER_CODE(cb->event_mask)) ||
-		    (NET_MGMT_GET_COMMAND(mgmt_event->event) &&
-		     NET_MGMT_GET_COMMAND(cb->event_mask) &&
-		     !(NET_MGMT_GET_COMMAND(mgmt_event->event) &
-		       NET_MGMT_GET_COMMAND(cb->event_mask)))) {
-			continue;
-		}
-
-#ifdef CONFIG_NET_MGMT_EVENT_INFO
-		if (mgmt_event->info_length) {
-			cb->info = (void *)mgmt_event->info;
-			cb->info_length = mgmt_event->info_length;
-		} else {
-			cb->info = NULL;
-			cb->info_length = 0;
-		}
-#endif /* CONFIG_NET_MGMT_EVENT_INFO */
-
-		if (NET_MGMT_EVENT_SYNCHRONOUS(cb->event_mask)) {
-			struct mgmt_event_wait *sync_data =
-				CONTAINER_OF(cb->sync_call,
-					     struct mgmt_event_wait, sync_call);
-
-			if (sync_data->iface &&
-			    sync_data->iface != mgmt_event->iface) {
-				continue;
-			}
-
-			NET_DBG("Unlocking %p synchronous call", cb);
-
-			cb->raised_event = mgmt_event->event;
-			sync_data->iface = mgmt_event->iface;
-
-			sys_slist_remove(&event_callbacks, prev, &cb->node);
-
-			k_sem_give(cb->sync_call);
-		} else {
-			NET_DBG("Running callback %p : %p",
-				cb, cb->handler);
-
-			cb->handler(cb, mgmt_event->event, mgmt_event->iface);
-			prev = &cb->node;
-		}
-	}
-
-#ifdef CONFIG_NET_DEBUG_MGMT_EVENT_STACK
-	log_stack_usage(&mgmt_work_q->thread);
-#endif
->>>>>>> a626d865
 }
 
 static inline void mgmt_run_static_callbacks(const struct mgmt_event_entry* const mgmt_event) {
@@ -441,8 +274,8 @@
 
 static void mgmt_run_callbacks(const struct mgmt_event_entry * const mgmt_event)
 {
-	/* take the lock to prevent changes to the callback structure during use */
-	(void)k_mutex_lock(&net_mgmt_callback_lock, K_FOREVER);
+    /* take the lock to prevent changes to the callback structure during use */
+    (void)k_mutex_lock(&net_mgmt_callback_lock, K_FOREVER);
 
     mgmt_run_static_callbacks(mgmt_event);
     mgmt_run_slist_callbacks(mgmt_event);
@@ -450,10 +283,9 @@
     (void) k_mutex_unlock(&net_mgmt_callback_lock);
 }
 
-<<<<<<< HEAD
 static int mgmt_event_wait_call(struct net_if* iface,
-                                uint32_t mgmt_event_mask,
-                                uint32_t* raised_event,
+                                uint64_t mgmt_event_mask,
+                                uint64_t* raised_event,
                                 struct net_if** event_iface,
                                 void const** info,
                                 size_t* info_length,
@@ -471,7 +303,7 @@
         sync_data.iface = iface;
     }
 
-    NET_DBG("Synchronous event 0x%08x wait %p", sync.event_mask, &sync);
+    NET_DBG("Synchronous event 0x%" PRIx64 " wait %p", sync.event_mask, &sync);
 
     net_mgmt_add_event_callback(&sync);
 
@@ -504,62 +336,6 @@
     #endif /* CONFIG_NET_MGMT_EVENT_INFO */
 
     return (ret);
-=======
-static int mgmt_event_wait_call(struct net_if *iface,
-				uint64_t mgmt_event_mask,
-				uint64_t *raised_event,
-				struct net_if **event_iface,
-				const void **info,
-				size_t *info_length,
-				k_timeout_t timeout)
-{
-	struct mgmt_event_wait sync_data = {
-		.sync_call = Z_SEM_INITIALIZER(sync_data.sync_call, 0, 1),
-	};
-	struct net_mgmt_event_callback sync = {
-		.sync_call = &sync_data.sync_call,
-		.event_mask = mgmt_event_mask | NET_MGMT_SYNC_EVENT_BIT,
-	};
-	int ret;
-
-	if (iface) {
-		sync_data.iface = iface;
-	}
-
-	NET_DBG("Synchronous event 0x%" PRIx64 " wait %p", sync.event_mask, &sync);
-
-	net_mgmt_add_event_callback(&sync);
-
-	ret = k_sem_take(sync.sync_call, timeout);
-	if (ret < 0) {
-		if (ret == -EAGAIN) {
-			ret = -ETIMEDOUT;
-		}
-
-		net_mgmt_del_event_callback(&sync);
-		return ret;
-	}
-
-	if (raised_event) {
-		*raised_event = sync.raised_event;
-	}
-
-	if (event_iface) {
-		*event_iface = sync_data.iface;
-	}
-
-#ifdef CONFIG_NET_MGMT_EVENT_INFO
-	if (info) {
-		*info = sync.info;
-
-		if (info_length) {
-			*info_length = sync.info_length;
-		}
-	}
-#endif /* CONFIG_NET_MGMT_EVENT_INFO */
-
-	return ret;
->>>>>>> a626d865
 }
 
 void net_mgmt_add_event_callback(struct net_mgmt_event_callback* cb) {
@@ -589,12 +365,11 @@
     (void) k_mutex_unlock(&net_mgmt_callback_lock);
 }
 
-<<<<<<< HEAD
-void net_mgmt_event_notify_with_info(uint32_t mgmt_event, struct net_if *iface,
+void net_mgmt_event_notify_with_info(uint64_t mgmt_event, struct net_if *iface,
                                      const void *info, size_t length) {
     if (mgmt_is_event_handled(mgmt_event)) {
         /* Readable layer code is starting from 1, thus the increment */
-        NET_DBG("Notifying Event layer %u code %u type %u",
+        NET_DBG("Notifying Event layer 0x%" PRIx64 " code 0x%" PRIx64 " type 0x%" PRIx64,
                 NET_MGMT_GET_LAYER(mgmt_event) + 1,
                 NET_MGMT_GET_LAYER_CODE(mgmt_event),
                 NET_MGMT_GET_COMMAND(mgmt_event));
@@ -603,8 +378,8 @@
     }
 }
 
-int net_mgmt_event_wait(uint32_t mgmt_event_mask,
-                        uint32_t* raised_event,
+int net_mgmt_event_wait(uint64_t mgmt_event_mask,
+                        uint64_t* raised_event,
                         struct net_if** iface,
                         void const** info,
                         size_t* info_length,
@@ -615,8 +390,8 @@
 }
 
 int net_mgmt_event_wait_on_iface(struct net_if* iface,
-                                 uint32_t mgmt_event_mask,
-                                 uint32_t* raised_event,
+                                 uint64_t mgmt_event_mask,
+                                 uint64_t* raised_event,
                                  void const** info,
                                  size_t* info_length,
                                  k_timeout_t timeout) {
@@ -626,47 +401,6 @@
     return mgmt_event_wait_call(iface, mgmt_event_mask,
                                 raised_event, NULL, info, info_length,
                                 timeout);
-=======
-void net_mgmt_event_notify_with_info(uint64_t mgmt_event, struct net_if *iface,
-				     const void *info, size_t length)
-{
-	if (mgmt_is_event_handled(mgmt_event)) {
-		/* Readable layer code is starting from 1, thus the increment */
-		NET_DBG("Notifying Event layer 0x%" PRIx64 " code 0x%" PRIx64 " type 0x%" PRIx64,
-			NET_MGMT_GET_LAYER(mgmt_event) + 1,
-			NET_MGMT_GET_LAYER_CODE(mgmt_event),
-			NET_MGMT_GET_COMMAND(mgmt_event));
-
-		mgmt_push_event(mgmt_event, iface, info, length);
-	}
-}
-
-int net_mgmt_event_wait(uint64_t mgmt_event_mask,
-			uint64_t *raised_event,
-			struct net_if **iface,
-			const void **info,
-			size_t *info_length,
-			k_timeout_t timeout)
-{
-	return mgmt_event_wait_call(NULL, mgmt_event_mask,
-				    raised_event, iface, info, info_length,
-				    timeout);
-}
-
-int net_mgmt_event_wait_on_iface(struct net_if *iface,
-				 uint64_t mgmt_event_mask,
-				 uint64_t *raised_event,
-				 const void **info,
-				 size_t *info_length,
-				 k_timeout_t timeout)
-{
-	NET_ASSERT(NET_MGMT_ON_IFACE(mgmt_event_mask));
-	NET_ASSERT(iface);
-
-	return mgmt_event_wait_call(iface, mgmt_event_mask,
-				    raised_event, NULL, info, info_length,
-				    timeout);
->>>>>>> a626d865
 }
 
 void net_mgmt_event_init(void) {
