--- conflicted
+++ resolved
@@ -115,13 +115,8 @@
 
     ARG_UNUSED(work);
 
-<<<<<<< HEAD
-	while (k_msgq_get(&event_msgq, &mgmt_event, K_NO_WAIT) == 0) {
-		NET_DBG("Handling events, forwarding it relevantly");
-=======
-    while (k_msgq_get(&event_msgq, &mgmt_event, K_FOREVER) == 0) {
+    while (k_msgq_get(&event_msgq, &mgmt_event, K_NO_WAIT) == 0) {
         NET_DBG("Handling events, forwarding it relevantly");
->>>>>>> 8b1d44ba
 
         mgmt_run_callbacks(&mgmt_event);
 
@@ -132,36 +127,22 @@
 
 #else
 
-<<<<<<< HEAD
-static inline void mgmt_push_event(uint32_t event, struct net_if *iface,
-				   const void *info, size_t length)
-{
-#ifndef CONFIG_NET_MGMT_EVENT_INFO
-	ARG_UNUSED(info);
-	ARG_UNUSED(length);
-#endif /* CONFIG_NET_MGMT_EVENT_INFO */
-	const struct mgmt_event_entry mgmt_event = {
-#if defined(CONFIG_NET_MGMT_EVENT_INFO)
-		.info = info,
-		.info_length = length,
-#endif /* CONFIG_NET_MGMT_EVENT_INFO */
-		.event = event,
-		.iface = iface,
-	};
-
-	mgmt_run_callbacks(&mgmt_event);
-=======
 static inline void mgmt_push_event(uint32_t event, struct net_if* iface,
                                    const void* info, size_t length) {
+    #ifndef CONFIG_NET_MGMT_EVENT_INFO
+    ARG_UNUSED(info);
+    ARG_UNUSED(length);
+    #endif /* CONFIG_NET_MGMT_EVENT_INFO */
     const struct mgmt_event_entry mgmt_event = {
+        #if defined(CONFIG_NET_MGMT_EVENT_INFO)
         .info = info,
         .info_length = length,
+        #endif /* CONFIG_NET_MGMT_EVENT_INFO */
         .event = event,
         .iface = iface,
     };
 
     mgmt_run_callbacks(&mgmt_event);
->>>>>>> 8b1d44ba
 }
 
 #endif /* CONFIG_NET_MGMT_EVENT_QUEUE */
