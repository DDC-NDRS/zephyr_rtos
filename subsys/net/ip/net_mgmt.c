--- conflicted
+++ resolved
@@ -337,14 +337,10 @@
 
     (void) k_mutex_lock(&net_mgmt_callback_lock, K_FOREVER);
 
-<<<<<<< HEAD
-	/* Remove the callback if it already exists to avoid loop */
-	sys_slist_find_and_remove(&event_callbacks, &cb->node);
-
-	sys_slist_prepend(&event_callbacks, &cb->node);
-=======
+    /* Remove the callback if it already exists to avoid loop */
+    sys_slist_find_and_remove(&event_callbacks, &cb->node);
+
     sys_slist_prepend(&event_callbacks, &cb->node);
->>>>>>> d7df69d3
 
     mgmt_add_event_mask(cb->event_mask);
 
