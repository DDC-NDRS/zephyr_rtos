--- conflicted
+++ resolved
@@ -213,11 +213,10 @@
 extern enum net_verdict net_tc_submit_to_rx_queue(uint8_t tc, struct net_pkt* pkt);
 extern int net_tc_tx_thread_priority(int tc);
 extern int net_tc_rx_thread_priority(int tc);
-<<<<<<< HEAD
 
 static inline bool net_tc_tx_is_immediate(int tc, int prio) {
-    ARG_UNUSED(tc);
-    bool high_prio = (prio >= NET_PRIORITY_CA);
+    ARG_UNUSED(prio);
+    bool high_prio = (tc == NET_TC_TX_EFFECTIVE_COUNT - 1);
     bool skipping  = IS_ENABLED(CONFIG_NET_TC_TX_SKIP_FOR_HIGH_PRIO);
     bool no_queues = (0 == NET_TC_TX_COUNT);
 
@@ -225,31 +224,12 @@
 }
 
 static inline bool net_tc_rx_is_immediate(int tc, int prio) {
-    ARG_UNUSED(tc);
-    bool high_prio = (prio >= NET_PRIORITY_CA);
+    ARG_UNUSED(prio);
+    bool high_prio = (tc == NET_TC_RX_EFFECTIVE_COUNT - 1);
     bool skipping  = IS_ENABLED(CONFIG_NET_TC_RX_SKIP_FOR_HIGH_PRIO);
     bool no_queues = (0 == NET_TC_RX_COUNT);
 
     return (no_queues || (high_prio && skipping));
-=======
-static inline bool net_tc_tx_is_immediate(int tc, int prio)
-{
-	ARG_UNUSED(prio);
-	bool high_prio = (tc == NET_TC_TX_EFFECTIVE_COUNT - 1);
-	bool skipping = IS_ENABLED(CONFIG_NET_TC_TX_SKIP_FOR_HIGH_PRIO);
-	bool no_queues = (0 == NET_TC_TX_COUNT);
-
-	return no_queues || (high_prio && skipping);
-}
-static inline bool net_tc_rx_is_immediate(int tc, int prio)
-{
-	ARG_UNUSED(prio);
-	bool high_prio = (tc == NET_TC_RX_EFFECTIVE_COUNT - 1);
-	bool skipping = IS_ENABLED(CONFIG_NET_TC_RX_SKIP_FOR_HIGH_PRIO);
-	bool no_queues = (0 == NET_TC_RX_COUNT);
-
-	return no_queues || (high_prio && skipping);
->>>>>>> 72fac96c
 }
 extern enum net_verdict net_promisc_mode_input(struct net_pkt* pkt);
 
