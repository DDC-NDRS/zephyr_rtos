/** @file
 @brief Network stack private header

 This is not to be included by the application.
 */

/*
 * Copyright (c) 2016 Intel Corporation
 *
 * SPDX-License-Identifier: Apache-2.0
 */

#include <errno.h>
#include <zephyr/sys/printk.h>
#include <zephyr/net/net_context.h>
#include <zephyr/net/net_pkt.h>
#include <zephyr/net/icmp.h>

#ifdef CONFIG_NET_MGMT_EVENT_INFO

#include <zephyr/net/net_event.h>

#ifdef CONFIG_NET_L2_WIFI_MGMT
/* For struct wifi_scan_result */
#include <zephyr/net/wifi_mgmt.h>
#endif /* CONFIG_NET_L2_WIFI_MGMT */

#define DEFAULT_NET_EVENT_INFO_SIZE 32

/* NOTE: Update this union with all *big* event info structs */
union net_mgmt_events {
    #if defined(CONFIG_NET_DHCPV4)
    struct net_if_dhcpv4 dhcpv4;
    #endif /* CONFIG_NET_DHCPV4 */

    #if defined(CONFIG_NET_DHCPV6)
    struct net_if_dhcpv6 dhcpv6;
    #endif /* CONFIG_NET_DHCPV6 */

    #if defined(CONFIG_NET_L2_WIFI_MGMT)
    union wifi_mgmt_events wifi;
    #endif /* CONFIG_NET_L2_WIFI_MGMT */

    #if defined(CONFIG_NET_IPV6)
    struct net_event_ipv6_prefix ipv6_prefix;
    #if defined(CONFIG_NET_IPV6_MLD)
    struct net_event_ipv6_route ipv6_route;
    #endif /* CONFIG_NET_IPV6_MLD */
    #endif /* CONFIG_NET_IPV6 */

    #if defined(CONFIG_NET_HOSTNAME_ENABLE)
    struct net_event_l4_hostname hostname;
    #endif /* CONFIG_NET_HOSTNAME_ENABLE */

    char default_event[DEFAULT_NET_EVENT_INFO_SIZE];
};

#define NET_EVENT_INFO_MAX_SIZE sizeof(union net_mgmt_events)

#endif

#include "connection.h"

extern void net_if_init(void);
extern void net_if_post_init(void);
extern void net_if_stats_reset(struct net_if* iface);
extern void net_if_stats_reset_all(void);
extern void net_process_rx_packet(struct net_pkt* pkt);
extern void net_process_tx_packet(struct net_pkt* pkt);

extern struct net_if_addr* net_if_ipv4_addr_get_first_by_index(int ifindex);

extern int net_icmp_call_ipv4_handlers(struct net_pkt* pkt,
                                       struct net_ipv4_hdr* ipv4_hdr,
                                       struct net_icmp_hdr* icmp_hdr);
extern int net_icmp_call_ipv6_handlers(struct net_pkt* pkt,
                                       struct net_ipv6_hdr* ipv6_hdr,
                                       struct net_icmp_hdr* icmp_hdr);

extern struct net_if *net_ipip_get_virtual_interface(struct net_if *input_iface);

#if defined(CONFIG_NET_STATISTICS_VIA_PROMETHEUS)
extern void net_stats_prometheus_init(struct net_if *iface);
#else
static inline void net_stats_prometheus_init(struct net_if *iface)
{
	ARG_UNUSED(iface);
}
#endif /* CONFIG_NET_STATISTICS_VIA_PROMETHEUS */

#if defined(CONFIG_NET_SOCKETS_SERVICE)
extern void socket_service_init(void);
#else
static inline void socket_service_init(void) { }
#endif

#if defined(CONFIG_NET_NATIVE) || defined(CONFIG_NET_OFFLOAD)
extern void net_context_init(void);
extern char const* net_context_state(struct net_context* context);
extern bool net_context_is_reuseaddr_set(struct net_context* context);
extern bool net_context_is_reuseport_set(struct net_context* context);
extern bool net_context_is_v6only_set(struct net_context* context);
extern bool net_context_is_recv_pktinfo_set(struct net_context* context);
extern bool net_context_is_timestamping_set(struct net_context* context);
extern void net_pkt_init(void);
int net_context_get_local_addr(struct net_context* context,
                               struct net_sockaddr* addr,
                               socklen_t* addrlen);
#else
static inline void net_context_init(void) { }
static inline void net_pkt_init(void) { }

static inline char const* net_context_state(struct net_context* context) {
    ARG_UNUSED(context);
    return (NULL);
}

static inline bool net_context_is_reuseaddr_set(struct net_context* context) {
    ARG_UNUSED(context);
    return (false);
}

static inline bool net_context_is_reuseport_set(struct net_context* context) {
    ARG_UNUSED(context);
    return (false);
}

static inline bool net_context_is_recv_pktinfo_set(struct net_context* context) {
    ARG_UNUSED(context);
    return (false);
}

static inline bool net_context_is_timestamping_set(struct net_context* context) {
    ARG_UNUSED(context);
    return (false);
}

static inline int net_context_get_local_addr(struct net_context* context,
                                             struct net_sockaddr* addr,
                                             socklen_t* addrlen) {
    ARG_UNUSED(context);
    ARG_UNUSED(addr);
    ARG_UNUSED(addrlen);

    return (-ENOTSUP);
}
#endif

#if defined(CONFIG_DNS_SOCKET_DISPATCHER)
extern void dns_dispatcher_init(void);
#else
static inline void dns_dispatcher_init(void) { }
#endif

#if defined(CONFIG_MDNS_RESPONDER)
extern void mdns_init_responder(void);
#else
static inline void mdns_init_responder(void) { }
#endif /* CONFIG_MDNS_RESPONDER */

#if defined(CONFIG_NET_TEST)
extern void loopback_enable_address_swap(bool swap_addresses);
#endif /* CONFIG_NET_TEST */

#if defined(CONFIG_NET_NATIVE)
enum net_verdict net_ipv4_input(struct net_pkt* pkt, bool is_loopback);
enum net_verdict net_ipv6_input(struct net_pkt* pkt, bool is_loopback);
extern void net_tc_tx_init(void);
extern void net_tc_rx_init(void);
#else
static inline enum net_verdict net_ipv4_input(struct net_pkt* pkt,
                                              bool is_loopback) {
    ARG_UNUSED(pkt);
    ARG_UNUSED(is_loopback);

    return (NET_CONTINUE);
}

static inline enum net_verdict net_ipv6_input(struct net_pkt* pkt,
                                              bool is_loopback) {
    ARG_UNUSED(pkt);
    ARG_UNUSED(is_loopback);

    return (NET_CONTINUE);
}

static inline void net_tc_tx_init(void) { }
static inline void net_tc_rx_init(void) { }
#endif
<<<<<<< HEAD
extern bool net_tc_submit_to_tx_queue(uint8_t tc, struct net_pkt* pkt);
extern void net_tc_submit_to_rx_queue(uint8_t tc, struct net_pkt* pkt);
extern enum net_verdict net_promisc_mode_input(struct net_pkt* pkt);
=======
extern enum net_verdict net_tc_submit_to_tx_queue(uint8_t tc, struct net_pkt *pkt);
extern enum net_verdict net_tc_submit_to_rx_queue(uint8_t tc, struct net_pkt *pkt);
extern enum net_verdict net_promisc_mode_input(struct net_pkt *pkt);
>>>>>>> e472fb60

#ifdef __cplusplus
extern "C" {
#endif

char* net_sprint_addr(sa_family_t af, void const* addr);

#ifdef __cplusplus
}
#endif

#define net_sprint_ipv4_addr(_addr) net_sprint_addr(NET_AF_INET, _addr)

#define net_sprint_ipv6_addr(_addr) net_sprint_addr(NET_AF_INET6, _addr)

#if defined(CONFIG_COAP)
/**
 * @brief CoAP init function declaration. It belongs here because we don't want
 * to expose it as a public API -- it should only be called once, and only by
 * net_core.
 */
extern void net_coap_init(void);
#else
static inline void net_coap_init(void) {
    return;
}
#endif

#if defined(CONFIG_NET_SOCKETS_OBJ_CORE)
struct sock_obj_type_raw_stats {
    uint64_t sent;
    uint64_t received;
};

struct sock_obj {
    struct net_socket_register* reg;
    uint64_t create_time; /* in ticks */
    k_tid_t creator;
    int fd;
    int socket_family;
    int socket_type;
    int socket_proto;
    bool init_done;
    struct k_obj_core obj_core;
    struct sock_obj_type_raw_stats stats;
};
#endif /* CONFIG_NET_SOCKETS_OBJ_CORE */

#if defined(CONFIG_NET_IPV6_PE)
/* This is needed by ipv6_pe.c when privacy extension support is enabled */
void net_if_ipv6_start_dad(struct net_if *iface,
			   struct net_if_addr *ifaddr);
#endif

#if defined(CONFIG_NET_GPTP)
/**
 * @brief Initialize Precision Time Protocol Layer.
 */
void net_gptp_init(void);
#else
#define net_gptp_init()
#endif /* CONFIG_NET_GPTP */

#if defined(CONFIG_NET_IPV4_FRAGMENT)
int net_ipv4_send_fragmented_pkt(struct net_if* iface, struct net_pkt* pkt,
                                 uint16_t pkt_len, uint16_t mtu);
#endif

#if defined(CONFIG_NET_IPV6_FRAGMENT)
int net_ipv6_send_fragmented_pkt(struct net_if* iface, struct net_pkt* pkt,
                                 uint16_t pkt_len, uint16_t mtu);
#endif

extern const char* net_verdict2str(enum net_verdict verdict);
extern const char* net_proto2str(int family, int proto);
extern char* net_byte_to_hex(char* ptr, uint8_t byte, char base, bool pad);
extern char* net_sprint_ll_addr_buf(const uint8_t* ll, uint8_t ll_len,
                                    char* buf, int buflen);
extern uint16_t calc_chksum(uint16_t sum_in, const uint8_t* data, size_t len);
extern uint16_t net_calc_chksum(struct net_pkt* pkt, uint8_t proto);

/**
 * @brief Deliver the incoming packet through the recv_cb of the net_context
 *        to the upper layers
 *
 * @param conn   Network connection
 * @param pkt    Network packet
 * @param ip_hdr Pointer to IP header, optional
 * @param proto_hdr Pointer to transport layer protocol header, optional
 * @param user_data User data passed as an argument
 *
 * @return NET_OK   if the packet is consumed through the recv_cb
 *         NET_DROP if the recv_cb isn't set
 */
enum net_verdict net_context_packet_received(struct net_conn* conn,
                                             struct net_pkt* pkt,
                                             union net_ip_header* ip_hdr,
                                             union net_proto_header* proto_hdr,
                                             void* user_data);

#if defined(CONFIG_NET_IPV4)
extern uint16_t net_calc_chksum_ipv4(struct net_pkt* pkt);
#endif /* CONFIG_NET_IPV4 */

#if defined(CONFIG_NET_IPV4_IGMP)
/**
 * @brief Initialise the IGMP module for a given interface
 *
 * @param iface Interface to init IGMP
 */
void net_ipv4_igmp_init(struct net_if* iface);
#endif /* CONFIG_NET_IPV4_IGMP */

#if defined(CONFIG_NET_IPV4_IGMP)
uint16_t net_calc_chksum_igmp(struct net_pkt* pkt);
enum net_verdict net_ipv4_igmp_input(struct net_pkt* pkt,
                                     struct net_ipv4_hdr* ip_hdr);
#else
#define net_ipv4_igmp_input(...)
#define net_calc_chksum_igmp(pkt) 0U
#endif /* CONFIG_NET_IPV4_IGMP */

static inline uint16_t net_calc_chksum_icmpv6(struct net_pkt* pkt) {
    return net_calc_chksum(pkt, NET_IPPROTO_ICMPV6);
}

static inline uint16_t net_calc_chksum_icmpv4(struct net_pkt* pkt) {
    return net_calc_chksum(pkt, NET_IPPROTO_ICMP);
}

static inline uint16_t net_calc_chksum_udp(struct net_pkt* pkt) {
    uint16_t chksum = net_calc_chksum(pkt, NET_IPPROTO_UDP);

    return (chksum == 0U) ? 0xffff : chksum;
}

static inline uint16_t net_calc_verify_chksum_udp(struct net_pkt* pkt) {
    return net_calc_chksum(pkt, NET_IPPROTO_UDP);
}

static inline uint16_t net_calc_chksum_tcp(struct net_pkt* pkt) {
    return net_calc_chksum(pkt, NET_IPPROTO_TCP);
}

static inline char* net_sprint_ll_addr(uint8_t const* ll, uint8_t ll_len) {
    static char buf[sizeof("xx:xx:xx:xx:xx:xx:xx:xx")];

    return net_sprint_ll_addr_buf(ll, ll_len, (char*)buf, sizeof(buf));
}

static inline void net_hexdump(char const* str,
                               uint8_t const* packet, size_t length) {
    if (!length) {
        LOG_DBG("%s zero-length packet", str);
        return;
    }

    LOG_HEXDUMP_DBG(packet, length, str);
}

/* Hexdump from all fragments */
static inline void net_pkt_hexdump(struct net_pkt* pkt, char const* str) {
    struct net_buf* buf = pkt->buffer;
    char pkt_str[sizeof("0x") + sizeof(intptr_t) * 2];

    if (str && str[0]) {
        LOG_DBG("%s", str);
    }

    snprintk(pkt_str, sizeof(pkt_str), "%p", pkt);

    while (buf) {
        LOG_HEXDUMP_DBG(buf->data, buf->len, pkt_str);
        buf = buf->frags;
    }
}

static inline void net_pkt_print_buffer_info(struct net_pkt* pkt, char const* str) {
    struct net_buf* buf = pkt->buffer;

    if (str) {
        printk("%s", str);
    }

    printk("%p[%ld]", pkt, atomic_get(&pkt->atomic_ref));

    if (buf) {
        printk("->");
    }

    while (buf) {
        printk("%p[%ld/%u (%u/%u)]", buf, atomic_get(&pkt->atomic_ref),
               buf->len, net_buf_max_len(buf), buf->size);

        buf = buf->frags;
        if (buf) {
            printk("->");
        }
    }

    printk("\n");
}<|MERGE_RESOLUTION|>--- conflicted
+++ resolved
@@ -187,15 +187,9 @@
 static inline void net_tc_tx_init(void) { }
 static inline void net_tc_rx_init(void) { }
 #endif
-<<<<<<< HEAD
-extern bool net_tc_submit_to_tx_queue(uint8_t tc, struct net_pkt* pkt);
-extern void net_tc_submit_to_rx_queue(uint8_t tc, struct net_pkt* pkt);
+extern enum net_verdict net_tc_submit_to_tx_queue(uint8_t tc, struct net_pkt* pkt);
+extern enum net_verdict net_tc_submit_to_rx_queue(uint8_t tc, struct net_pkt* pkt);
 extern enum net_verdict net_promisc_mode_input(struct net_pkt* pkt);
-=======
-extern enum net_verdict net_tc_submit_to_tx_queue(uint8_t tc, struct net_pkt *pkt);
-extern enum net_verdict net_tc_submit_to_rx_queue(uint8_t tc, struct net_pkt *pkt);
-extern enum net_verdict net_promisc_mode_input(struct net_pkt *pkt);
->>>>>>> e472fb60
 
 #ifdef __cplusplus
 extern "C" {
