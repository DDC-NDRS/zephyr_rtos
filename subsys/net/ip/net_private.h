--- conflicted
+++ resolved
@@ -92,45 +92,12 @@
 extern bool net_context_is_recv_pktinfo_set(struct net_context* context);
 extern bool net_context_is_timestamping_set(struct net_context* context);
 extern void net_pkt_init(void);
-<<<<<<< HEAD
-extern void net_tc_tx_init(void);
-extern void net_tc_rx_init(void);
 int net_context_get_local_addr(struct net_context* context,
                                struct net_sockaddr* addr,
                                socklen_t* addrlen);
 #else
-static inline void net_context_init(void) {
-    /* pass */
-}
-
-static inline void net_pkt_init(void) {
-    /* pass */
-}
-
-static inline void net_tc_tx_init(void) {
-    /* pass */
-}
-
-static inline void net_tc_rx_init(void) {
-    /* pass */
-}
-
-static inline bool net_context_is_timestamping_set(struct net_context* context) {
-    ARG_UNUSED(context);
-    return (false);
-=======
-int net_context_get_local_addr(struct net_context *context,
-			       struct sockaddr *addr,
-			       socklen_t *addrlen);
-#else
 static inline void net_context_init(void) { }
 static inline void net_pkt_init(void) { }
-static inline const char *net_context_state(struct net_context *context)
-{
-	ARG_UNUSED(context);
-	return NULL;
->>>>>>> 7773fe8d
-}
 
 static inline char const* net_context_state(struct net_context* context) {
     ARG_UNUSED(context);
@@ -148,6 +115,11 @@
 }
 
 static inline bool net_context_is_recv_pktinfo_set(struct net_context* context) {
+    ARG_UNUSED(context);
+    return (false);
+}
+
+static inline bool net_context_is_timestamping_set(struct net_context* context) {
     ARG_UNUSED(context);
     return (false);
 }
@@ -176,15 +148,10 @@
 #endif /* CONFIG_MDNS_RESPONDER */
 
 #if defined(CONFIG_NET_NATIVE)
-<<<<<<< HEAD
 enum net_verdict net_ipv4_input(struct net_pkt* pkt, bool is_loopback);
 enum net_verdict net_ipv6_input(struct net_pkt* pkt, bool is_loopback);
-=======
-enum net_verdict net_ipv4_input(struct net_pkt *pkt, bool is_loopback);
-enum net_verdict net_ipv6_input(struct net_pkt *pkt, bool is_loopback);
 extern void net_tc_tx_init(void);
 extern void net_tc_rx_init(void);
->>>>>>> 7773fe8d
 #else
 static inline enum net_verdict net_ipv4_input(struct net_pkt* pkt,
                                               bool is_loopback) {
