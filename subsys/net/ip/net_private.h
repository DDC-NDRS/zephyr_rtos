--- conflicted
+++ resolved
@@ -217,22 +217,13 @@
                                  uint16_t pkt_len);
 #endif
 
-<<<<<<< HEAD
-extern const char *net_verdict2str(enum net_verdict verdict);
-extern const char *net_proto2str(int family, int proto);
-extern char *net_byte_to_hex(char *ptr, uint8_t byte, char base, bool pad);
-extern char *net_sprint_ll_addr_buf(const uint8_t *ll, uint8_t ll_len,
-				    char *buf, int buflen);
-extern uint16_t calc_chksum(uint16_t sum_in, const uint8_t *data, size_t len);
-extern uint16_t net_calc_chksum(struct net_pkt *pkt, uint8_t proto);
-=======
-extern char const* net_proto2str(int family, int proto);
+extern const char* net_verdict2str(enum net_verdict verdict);
+extern const char* net_proto2str(int family, int proto);
 extern char* net_byte_to_hex(char* ptr, uint8_t byte, char base, bool pad);
-extern char* net_sprint_ll_addr_buf(uint8_t const* ll, uint8_t ll_len,
+extern char* net_sprint_ll_addr_buf(const uint8_t* ll, uint8_t ll_len,
                                     char* buf, int buflen);
-extern uint16_t calc_chksum(uint16_t sum_in, uint8_t const* data, size_t len);
+extern uint16_t calc_chksum(uint16_t sum_in, const uint8_t* data, size_t len);
 extern uint16_t net_calc_chksum(struct net_pkt* pkt, uint8_t proto);
->>>>>>> c3974ddb
 
 /**
  * @brief Deliver the incoming packet through the recv_cb of the net_context
