/** @file
 @brief Network stack private header

 This is not to be included by the application.
 */

/*
 * Copyright (c) 2016 Intel Corporation
 *
 * SPDX-License-Identifier: Apache-2.0
 */

#include <errno.h>
#include <zephyr/sys/printk.h>
#include <zephyr/net/net_context.h>
#include <zephyr/net/net_pkt.h>
#include <zephyr/net/icmp.h>

#ifdef CONFIG_NET_MGMT_EVENT_INFO

#include <zephyr/net/net_event.h>

#ifdef CONFIG_NET_L2_WIFI_MGMT
/* For struct wifi_scan_result */
#include <zephyr/net/wifi_mgmt.h>
#endif /* CONFIG_NET_L2_WIFI_MGMT */

#define DEFAULT_NET_EVENT_INFO_SIZE 32

/* NOTE: Update this union with all *big* event info structs */
union net_mgmt_events {
    #if defined(CONFIG_NET_DHCPV4)
    struct net_if_dhcpv4 dhcpv4;
    #endif /* CONFIG_NET_DHCPV4 */

    #if defined(CONFIG_NET_DHCPV6)
    struct net_if_dhcpv6 dhcpv6;
    #endif /* CONFIG_NET_DHCPV6 */

    #if defined(CONFIG_NET_L2_WIFI_MGMT)
    union wifi_mgmt_events wifi;
    #endif /* CONFIG_NET_L2_WIFI_MGMT */

    #if defined(CONFIG_NET_IPV6)
    struct net_event_ipv6_prefix ipv6_prefix;
    #if defined(CONFIG_NET_IPV6_MLD)
    struct net_event_ipv6_route ipv6_route;
    #endif /* CONFIG_NET_IPV6_MLD */
    #endif /* CONFIG_NET_IPV6 */

    #if defined(CONFIG_NET_HOSTNAME_ENABLE)
    struct net_event_l4_hostname hostname;
    #endif /* CONFIG_NET_HOSTNAME_ENABLE */

    char default_event[DEFAULT_NET_EVENT_INFO_SIZE];
};

#define NET_EVENT_INFO_MAX_SIZE sizeof(union net_mgmt_events)

#endif

#include "connection.h"

extern void net_if_init(void);
extern void net_if_post_init(void);
extern void net_if_stats_reset(struct net_if* iface);
extern void net_if_stats_reset_all(void);
extern void net_process_rx_packet(struct net_pkt* pkt);
extern void net_process_tx_packet(struct net_pkt* pkt);

extern struct net_if_addr* net_if_ipv4_addr_get_first_by_index(int ifindex);

extern int net_icmp_call_ipv4_handlers(struct net_pkt* pkt,
                                       struct net_ipv4_hdr* ipv4_hdr,
                                       struct net_icmp_hdr* icmp_hdr);
extern int net_icmp_call_ipv6_handlers(struct net_pkt* pkt,
                                       struct net_ipv6_hdr* ipv6_hdr,
                                       struct net_icmp_hdr* icmp_hdr);

extern struct net_if *net_ipip_get_virtual_interface(struct net_if *input_iface);

#if defined(CONFIG_NET_STATISTICS_VIA_PROMETHEUS)
extern void net_stats_prometheus_init(struct net_if *iface);
#else
static inline void net_stats_prometheus_init(struct net_if *iface)
{
	ARG_UNUSED(iface);
}
#endif /* CONFIG_NET_STATISTICS_VIA_PROMETHEUS */

#if defined(CONFIG_NET_SOCKETS_SERVICE)
extern void socket_service_init(void);
#else
static inline void socket_service_init(void) { }
#endif

#if defined(CONFIG_NET_NATIVE) || defined(CONFIG_NET_OFFLOAD)
extern void net_context_init(void);
extern char const* net_context_state(struct net_context* context);
extern bool net_context_is_reuseaddr_set(struct net_context* context);
extern bool net_context_is_reuseport_set(struct net_context* context);
extern bool net_context_is_v6only_set(struct net_context* context);
extern bool net_context_is_recv_pktinfo_set(struct net_context* context);
extern bool net_context_is_timestamping_set(struct net_context* context);
extern void net_pkt_init(void);
int net_context_get_local_addr(struct net_context* context,
                               struct net_sockaddr* addr,
                               socklen_t* addrlen);
#else
static inline void net_context_init(void) { }
static inline void net_pkt_init(void) { }

static inline char const* net_context_state(struct net_context* context) {
    ARG_UNUSED(context);
    return (NULL);
}

static inline bool net_context_is_reuseaddr_set(struct net_context* context) {
    ARG_UNUSED(context);
    return (false);
}

static inline bool net_context_is_reuseport_set(struct net_context* context) {
    ARG_UNUSED(context);
    return (false);
}

static inline bool net_context_is_recv_pktinfo_set(struct net_context* context) {
    ARG_UNUSED(context);
    return (false);
}

static inline bool net_context_is_timestamping_set(struct net_context* context) {
    ARG_UNUSED(context);
    return (false);
}

static inline int net_context_get_local_addr(struct net_context* context,
                                             struct net_sockaddr* addr,
                                             socklen_t* addrlen) {
    ARG_UNUSED(context);
    ARG_UNUSED(addr);
    ARG_UNUSED(addrlen);

    return (-ENOTSUP);
}
#endif

#if defined(CONFIG_DNS_SOCKET_DISPATCHER)
extern void dns_dispatcher_init(void);
#else
static inline void dns_dispatcher_init(void) { }
#endif

#if defined(CONFIG_MDNS_RESPONDER)
extern void mdns_init_responder(void);
#else
static inline void mdns_init_responder(void) { }
#endif /* CONFIG_MDNS_RESPONDER */

#if defined(CONFIG_NET_TEST)
extern void loopback_enable_address_swap(bool swap_addresses);
#endif /* CONFIG_NET_TEST */

#if defined(CONFIG_NET_NATIVE)
enum net_verdict net_ipv4_input(struct net_pkt* pkt, bool is_loopback);
enum net_verdict net_ipv6_input(struct net_pkt* pkt, bool is_loopback);
extern void net_tc_tx_init(void);
extern void net_tc_rx_init(void);
#else
static inline enum net_verdict net_ipv4_input(struct net_pkt* pkt,
                                              bool is_loopback) {
    ARG_UNUSED(pkt);
    ARG_UNUSED(is_loopback);

    return (NET_CONTINUE);
}

static inline enum net_verdict net_ipv6_input(struct net_pkt* pkt,
                                              bool is_loopback) {
    ARG_UNUSED(pkt);
    ARG_UNUSED(is_loopback);

    return (NET_CONTINUE);
}

static inline void net_tc_tx_init(void) { }
static inline void net_tc_rx_init(void) { }
#endif
extern bool net_tc_submit_to_tx_queue(uint8_t tc, struct net_pkt* pkt);
extern void net_tc_submit_to_rx_queue(uint8_t tc, struct net_pkt* pkt);
extern enum net_verdict net_promisc_mode_input(struct net_pkt* pkt);

#ifdef __cplusplus
extern "C" {
#endif

char* net_sprint_addr(sa_family_t af, void const* addr);

#ifdef __cplusplus
}
#endif

#define net_sprint_ipv4_addr(_addr) net_sprint_addr(NET_AF_INET, _addr)

#define net_sprint_ipv6_addr(_addr) net_sprint_addr(NET_AF_INET6, _addr)

#if defined(CONFIG_COAP)
/**
 * @brief CoAP init function declaration. It belongs here because we don't want
 * to expose it as a public API -- it should only be called once, and only by
 * net_core.
 */
extern void net_coap_init(void);
#else
static inline void net_coap_init(void) {
    return;
}
#endif

#if defined(CONFIG_NET_SOCKETS_OBJ_CORE)
struct sock_obj_type_raw_stats {
    uint64_t sent;
    uint64_t received;
};

struct sock_obj {
    struct net_socket_register* reg;
    uint64_t create_time; /* in ticks */
    k_tid_t creator;
    int fd;
    int socket_family;
    int socket_type;
    int socket_proto;
    bool init_done;
    struct k_obj_core obj_core;
    struct sock_obj_type_raw_stats stats;
};
#endif /* CONFIG_NET_SOCKETS_OBJ_CORE */

#if defined(CONFIG_NET_IPV6_PE)
/* This is needed by ipv6_pe.c when privacy extension support is enabled */
void net_if_ipv6_start_dad(struct net_if *iface,
			   struct net_if_addr *ifaddr);
#endif

#if defined(CONFIG_NET_GPTP)
/**
 * @brief Initialize Precision Time Protocol Layer.
 */
void net_gptp_init(void);
<<<<<<< HEAD

/**
 * @brief Process a ptp message.
 *
 * @param buf Buffer with a valid PTP Ethernet type.
 *
 * @return Return the policy for network buffer.
 */
enum net_verdict net_gptp_recv(struct net_if* iface, struct net_pkt* pkt);
=======
>>>>>>> 8b987d9e
#else
#define net_gptp_init()
#endif /* CONFIG_NET_GPTP */

#if defined(CONFIG_NET_IPV4_FRAGMENT)
int net_ipv4_send_fragmented_pkt(struct net_if* iface, struct net_pkt* pkt,
                                 uint16_t pkt_len, uint16_t mtu);
#endif

#if defined(CONFIG_NET_IPV6_FRAGMENT)
int net_ipv6_send_fragmented_pkt(struct net_if* iface, struct net_pkt* pkt,
                                 uint16_t pkt_len, uint16_t mtu);
#endif

extern const char* net_verdict2str(enum net_verdict verdict);
extern const char* net_proto2str(int family, int proto);
extern char* net_byte_to_hex(char* ptr, uint8_t byte, char base, bool pad);
extern char* net_sprint_ll_addr_buf(const uint8_t* ll, uint8_t ll_len,
                                    char* buf, int buflen);
extern uint16_t calc_chksum(uint16_t sum_in, const uint8_t* data, size_t len);
extern uint16_t net_calc_chksum(struct net_pkt* pkt, uint8_t proto);

/**
 * @brief Deliver the incoming packet through the recv_cb of the net_context
 *        to the upper layers
 *
 * @param conn   Network connection
 * @param pkt    Network packet
 * @param ip_hdr Pointer to IP header, optional
 * @param proto_hdr Pointer to transport layer protocol header, optional
 * @param user_data User data passed as an argument
 *
 * @return NET_OK   if the packet is consumed through the recv_cb
 *         NET_DROP if the recv_cb isn't set
 */
enum net_verdict net_context_packet_received(struct net_conn* conn,
                                             struct net_pkt* pkt,
                                             union net_ip_header* ip_hdr,
                                             union net_proto_header* proto_hdr,
                                             void* user_data);

#if defined(CONFIG_NET_IPV4)
extern uint16_t net_calc_chksum_ipv4(struct net_pkt* pkt);
#endif /* CONFIG_NET_IPV4 */

#if defined(CONFIG_NET_IPV4_IGMP)
/**
 * @brief Initialise the IGMP module for a given interface
 *
 * @param iface Interface to init IGMP
 */
void net_ipv4_igmp_init(struct net_if* iface);
#endif /* CONFIG_NET_IPV4_IGMP */

#if defined(CONFIG_NET_IPV4_IGMP)
uint16_t net_calc_chksum_igmp(struct net_pkt* pkt);
enum net_verdict net_ipv4_igmp_input(struct net_pkt* pkt,
                                     struct net_ipv4_hdr* ip_hdr);
#else
#define net_ipv4_igmp_input(...)
#define net_calc_chksum_igmp(pkt) 0U
#endif /* CONFIG_NET_IPV4_IGMP */

static inline uint16_t net_calc_chksum_icmpv6(struct net_pkt* pkt) {
    return net_calc_chksum(pkt, NET_IPPROTO_ICMPV6);
}

static inline uint16_t net_calc_chksum_icmpv4(struct net_pkt* pkt) {
    return net_calc_chksum(pkt, NET_IPPROTO_ICMP);
}

static inline uint16_t net_calc_chksum_udp(struct net_pkt* pkt) {
    uint16_t chksum = net_calc_chksum(pkt, NET_IPPROTO_UDP);

    return (chksum == 0U) ? 0xffff : chksum;
}

static inline uint16_t net_calc_verify_chksum_udp(struct net_pkt* pkt) {
    return net_calc_chksum(pkt, NET_IPPROTO_UDP);
}

static inline uint16_t net_calc_chksum_tcp(struct net_pkt* pkt) {
    return net_calc_chksum(pkt, NET_IPPROTO_TCP);
}

static inline char* net_sprint_ll_addr(uint8_t const* ll, uint8_t ll_len) {
    static char buf[sizeof("xx:xx:xx:xx:xx:xx:xx:xx")];

    return net_sprint_ll_addr_buf(ll, ll_len, (char*)buf, sizeof(buf));
}

static inline void net_hexdump(char const* str,
                               uint8_t const* packet, size_t length) {
    if (!length) {
        LOG_DBG("%s zero-length packet", str);
        return;
    }

    LOG_HEXDUMP_DBG(packet, length, str);
}

/* Hexdump from all fragments */
static inline void net_pkt_hexdump(struct net_pkt* pkt, char const* str) {
    struct net_buf* buf = pkt->buffer;
    char pkt_str[sizeof("0x") + sizeof(intptr_t) * 2];

    if (str && str[0]) {
        LOG_DBG("%s", str);
    }

    snprintk(pkt_str, sizeof(pkt_str), "%p", pkt);

    while (buf) {
        LOG_HEXDUMP_DBG(buf->data, buf->len, pkt_str);
        buf = buf->frags;
    }
}

static inline void net_pkt_print_buffer_info(struct net_pkt* pkt, char const* str) {
    struct net_buf* buf = pkt->buffer;

    if (str) {
        printk("%s", str);
    }

    printk("%p[%ld]", pkt, atomic_get(&pkt->atomic_ref));

    if (buf) {
        printk("->");
    }

    while (buf) {
        printk("%p[%ld/%u (%u/%u)]", buf, atomic_get(&pkt->atomic_ref),
               buf->len, net_buf_max_len(buf), buf->size);

        buf = buf->frags;
        if (buf) {
            printk("->");
        }
    }

    printk("\n");
}<|MERGE_RESOLUTION|>--- conflicted
+++ resolved
@@ -249,18 +249,6 @@
  * @brief Initialize Precision Time Protocol Layer.
  */
 void net_gptp_init(void);
-<<<<<<< HEAD
-
-/**
- * @brief Process a ptp message.
- *
- * @param buf Buffer with a valid PTP Ethernet type.
- *
- * @return Return the policy for network buffer.
- */
-enum net_verdict net_gptp_recv(struct net_if* iface, struct net_pkt* pkt);
-=======
->>>>>>> 8b987d9e
 #else
 #define net_gptp_init()
 #endif /* CONFIG_NET_GPTP */
