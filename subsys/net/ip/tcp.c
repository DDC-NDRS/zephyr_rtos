/*
 * Copyright (c) 2018-2020 Intel Corporation
 *
 * SPDX-License-Identifier: Apache-2.0
 */

#include <zephyr/logging/log.h>
LOG_MODULE_REGISTER(net_tcp, CONFIG_NET_TCP_LOG_LEVEL);

#include <stdarg.h>
#include <stdio.h>
#include <stdlib.h>
#include <zephyr/kernel.h>
#include <zephyr/random/random.h>

#if defined(CONFIG_NET_TCP_ISN_RFC6528)
#include <psa/crypto.h>
#endif
#include <zephyr/net/net_pkt.h>
#include <zephyr/net/net_context.h>
#include <zephyr/net/udp.h>
#include "ipv4.h"
#include "ipv6.h"
#include "connection.h"
#include "net_stats.h"
#include "net_private.h"
#include "tcp_internal.h"
#include "pmtu.h"

#define ACK_TIMEOUT_MS          tcp_max_timeout_ms
#define ACK_TIMEOUT             K_MSEC(ACK_TIMEOUT_MS)
#define LAST_ACK_TIMEOUT_MS     tcp_max_timeout_ms
#define LAST_ACK_TIMEOUT        K_MSEC(LAST_ACK_TIMEOUT_MS)
#define FIN_TIMEOUT             K_MSEC(tcp_max_timeout_ms)
#define ACK_DELAY               K_MSEC(100)
#define ZWP_MAX_DELAY_MS        120000
#define DUPLICATE_ACK_RETRANSMIT_TRHESHOLD 3

static int tcp_rto     = CONFIG_NET_TCP_INIT_RETRANSMISSION_TIMEOUT;
static int tcp_retries = CONFIG_NET_TCP_RETRY_COUNT;
static int tcp_max_timeout_ms;
static int tcp_rx_window =
#if (CONFIG_NET_TCP_MAX_RECV_WINDOW_SIZE != 0)
    CONFIG_NET_TCP_MAX_RECV_WINDOW_SIZE;
#else
#if defined(CONFIG_NET_BUF_FIXED_DATA_SIZE)
    (CONFIG_NET_BUF_RX_COUNT * CONFIG_NET_BUF_DATA_SIZE) / 3;
#else
    CONFIG_NET_PKT_BUF_RX_DATA_POOL_SIZE / 3;
#endif /* CONFIG_NET_BUF_FIXED_DATA_SIZE */
#endif
static int tcp_tx_window =
#if (CONFIG_NET_TCP_MAX_SEND_WINDOW_SIZE != 0)
    CONFIG_NET_TCP_MAX_SEND_WINDOW_SIZE;
#else
#if defined(CONFIG_NET_BUF_FIXED_DATA_SIZE)
    (CONFIG_NET_BUF_TX_COUNT * CONFIG_NET_BUF_DATA_SIZE) / 3;
#else
    CONFIG_NET_PKT_BUF_TX_DATA_POOL_SIZE / 3;
#endif /* CONFIG_NET_BUF_FIXED_DATA_SIZE */
#endif
#ifdef CONFIG_NET_TCP_RANDOMIZED_RTO
#define TCP_RTO_MS (conn->rto)
#else
#define TCP_RTO_MS (tcp_rto)
#endif

/* Define the number of MSS sections the congestion window is initialized at */
#define TCP_CONGESTION_INITIAL_WIN      1
#define TCP_CONGESTION_INITIAL_SSTHRESH 3

static sys_slist_t tcp_conns = SYS_SLIST_STATIC_INIT(&tcp_conns);

static K_MUTEX_DEFINE(tcp_lock);

K_MEM_SLAB_DEFINE_STATIC(tcp_conns_slab, sizeof(struct tcp),
                         CONFIG_NET_MAX_CONTEXTS, 4);

static struct k_work_q tcp_work_q;
static K_KERNEL_STACK_DEFINE(work_q_stack, CONFIG_NET_TCP_WORKQ_STACK_SIZE);

static enum net_verdict tcp_in(struct tcp* conn, struct net_pkt* pkt);
static bool is_destination_local(struct net_pkt* pkt);
static void tcp_out(struct tcp* conn, uint8_t flags);
static char const* tcp_state_to_str(enum tcp_state state, bool prefix);

int (*tcp_send_cb)(struct net_pkt* pkt) = NULL;
size_t (*tcp_recv_cb)(struct tcp* conn, struct net_pkt* pkt) = NULL;

static uint32_t tcp_get_seq(struct net_buf* buf) {
    return *(uint32_t*)net_buf_user_data(buf);
}

static void tcp_set_seq(struct net_buf* buf, uint32_t seq) {
    *(uint32_t*)net_buf_user_data(buf) = seq;
}

static int tcp_pkt_linearize(struct net_pkt* pkt, size_t pos, size_t len) {
    struct net_buf *buf, *first = pkt->cursor.buf, *second = first->frags;
    int ret = 0;
    size_t len1;
    size_t len2;

    if (net_pkt_get_len(pkt) < (pos + len)) {
        NET_ERR("Insufficient packet len=%zd (pos+len=%zu)",
                net_pkt_get_len(pkt), pos + len);
        ret = -EINVAL;
        goto out;
    }

    buf = net_pkt_get_frag(pkt, len, TCP_PKT_ALLOC_TIMEOUT);

    if (!buf || net_buf_max_len(buf) < len) {
        if (buf) {
            net_buf_unref(buf);
        }
        ret = -ENOBUFS;
        goto out;
    }

    net_buf_linearize(buf->data, net_buf_max_len(buf), pkt->frags, pos, len);
    net_buf_add(buf, len);

    len1 = first->len - (pkt->cursor.pos - pkt->cursor.buf->data);
    len2 = len - len1;

    first->len -= (uint16_t)len1;

    while (len2) {
        size_t pull_len = MIN(second->len, len2);
        struct net_buf* next;

        len2 -= pull_len;
        net_buf_pull(second, pull_len);
        next = second->frags;
        if (second->len == 0) {
            net_buf_unref(second);
        }
        second = next;
    }

    buf->frags   = second;
    first->frags = buf;

out :
    return (ret);
}

static struct tcphdr* th_get(struct net_pkt* pkt) {
    size_t ip_len = net_pkt_ip_hdr_len(pkt) + net_pkt_ip_opts_len(pkt);
    struct tcphdr* th = NULL;

again :
    net_pkt_cursor_init(pkt);
    net_pkt_set_overwrite(pkt, true);

    if (net_pkt_skip(pkt, ip_len) != 0) {
        goto out;
    }

    if (!net_pkt_is_contiguous(pkt, sizeof(*th))) {
        if (tcp_pkt_linearize(pkt, ip_len, sizeof(*th)) < 0) {
            goto out;
        }

        goto again;
    }

    th = net_pkt_cursor_get_pos(pkt);

out :
    return (th);
}

static size_t tcp_endpoint_len(sa_family_t af) {
    return (af == NET_AF_INET) ? sizeof(struct net_sockaddr_in) :
                                 sizeof(struct net_sockaddr_in6);
}

static int tcp_endpoint_set(union tcp_endpoint* ep, struct net_pkt* pkt,
                            enum pkt_addr src) {
    int ret = 0;

    switch (net_pkt_family(pkt)) {
        case NET_AF_INET :
            if (IS_ENABLED(CONFIG_NET_IPV4)) {
                struct net_ipv4_hdr* ip = NET_IPV4_HDR(pkt);
                struct tcphdr* th;

                th = th_get(pkt);
                if (!th) {
                    return (-ENOBUFS);
                }

                memset(ep, 0, sizeof(*ep));

                ep->sin.sin_port = src == TCP_EP_SRC ? th_sport(th) :
                                                       th_dport(th);
                net_ipv4_addr_copy_raw((uint8_t*)&ep->sin.sin_addr,
                                       (src == TCP_EP_SRC) ? ip->src :
                                                             ip->dst);
                ep->sa.sa_family = NET_AF_INET;
            }
            else {
                ret = -EINVAL;
            }

            break;

        case NET_AF_INET6 :
            if (IS_ENABLED(CONFIG_NET_IPV6)) {
                struct net_ipv6_hdr* ip = NET_IPV6_HDR(pkt);
                struct tcphdr* th;

                th = th_get(pkt);
                if (!th) {
                    return (-ENOBUFS);
                }

                memset(ep, 0, sizeof(*ep));

                ep->sin6.sin6_port = src == TCP_EP_SRC ? th_sport(th) :
                                                         th_dport(th);
                net_ipv6_addr_copy_raw((uint8_t*)&ep->sin6.sin6_addr,
                                       (src == TCP_EP_SRC) ? ip->src :
                                                             ip->dst);
                ep->sa.sa_family = NET_AF_INET6;
            }
            else {
                ret = -EINVAL;
            }

            break;

        default :
            NET_ERR("Unknown address family: %hu", net_pkt_family(pkt));
            ret = -EINVAL;
    }

    return (ret);
}

int net_tcp_endpoint_copy(struct net_context* ctx,
                          struct net_sockaddr* local,
                          struct net_sockaddr* peer,
                          socklen_t* addrlen) {
    const struct tcp* conn = ctx->tcp;
    socklen_t newlen = (ctx->local.family == NET_AF_INET) ?
        sizeof(struct net_sockaddr_in) :
        sizeof(struct net_sockaddr_in6);

    if (local != NULL) {
        /* If we are connected, then get the address we are actually
         * using, otherwise get the address we are bound as these might
         * be different if we are bound to any address.
         */
        if (conn->state < TCP_ESTABLISHED) {
            if (IS_ENABLED(CONFIG_NET_IPV4) && ctx->local.family == NET_AF_INET) {
                memcpy(&net_sin(local)->sin_addr,
                       net_sin_ptr(&ctx->local)->sin_addr,
                       sizeof(struct net_in_addr));
                net_sin(local)->sin_port = net_sin_ptr(&ctx->local)->sin_port;
                net_sin(local)->sin_family = NET_AF_INET;
            }
            else if (IS_ENABLED(CONFIG_NET_IPV6) && (ctx->local.family == NET_AF_INET6)) {
                memcpy(&net_sin6(local)->sin6_addr,
                       net_sin6_ptr(&ctx->local)->sin6_addr,
                       sizeof(struct net_in6_addr));
                net_sin6(local)->sin6_port = net_sin6_ptr(&ctx->local)->sin6_port;
                net_sin6(local)->sin6_family = NET_AF_INET6;
                net_sin6(local)->sin6_scope_id =
                    net_sin6_ptr(&ctx->local)->sin6_scope_id;
            }
            else {
                return (-EINVAL);
            }
        }
        else {
            memcpy(local, &conn->src.sa, newlen);
        }
    }

    if (peer != NULL) {
        memcpy(peer, &conn->dst.sa, newlen);
    }

    return (0);
}

static const char* tcp_flags(uint8_t flags) {
    #define BUF_SIZE 25 /* 6 * 4 + 1 */
    static char buf[BUF_SIZE];
    int len = 0;

    buf[0] = '\0';

    if (flags) {
        if (flags & SYN) {
            len += snprintk(buf + len, BUF_SIZE - len, "SYN,");
        }

        if (flags & FIN) {
            len += snprintk(buf + len, BUF_SIZE - len, "FIN,");
        }

        if (flags & ACK) {
            len += snprintk(buf + len, BUF_SIZE - len, "ACK,");
        }

        if (flags & PSH) {
            len += snprintk(buf + len, BUF_SIZE - len, "PSH,");
        }

        if (flags & RST) {
            len += snprintk(buf + len, BUF_SIZE - len, "RST,");
        }

        if (flags & URG) {
            len += snprintk(buf + len, BUF_SIZE - len, "URG,");
        }

        if (len > 0) {
            buf[len - 1] = '\0'; /* delete the last comma */
        }
    }
    #undef BUF_SIZE

    return (buf);
}

static size_t tcp_data_len(struct net_pkt* pkt) {
    struct tcphdr* th = th_get(pkt);
    size_t tcp_options_len = (th_off(th) - 5) * 4;
    int len = net_pkt_get_len(pkt) - net_pkt_ip_hdr_len(pkt) -
              net_pkt_ip_opts_len(pkt) - sizeof(*th) - tcp_options_len;

    return ((len > 0) ? (size_t)len : 0);
}

static char const* tcp_th(struct net_pkt* pkt) {
    #define BUF_SIZE 80
    static char buf[BUF_SIZE];
    int len = 0;
    struct tcphdr* th  = th_get(pkt);

    buf[0] = '\0';

    if (th_off(th) < 5) {
        len += snprintk((buf + len), (BUF_SIZE - len),
                        "bogus th_off: %hu", (uint16_t)th_off(th));
        goto end;
    }

    len += snprintk(buf + len, BUF_SIZE - len,
                    "%s Seq=%u", tcp_flags(th_flags(th)), th_seq(th));

    if (th_flags(th) & ACK) {
        len += snprintk(buf + len, BUF_SIZE - len,
                        " Ack=%u", th_ack(th));
    }

    len += snprintk(buf + len, BUF_SIZE - len,
                    " Len=%ld", (long)tcp_data_len(pkt));
end :
    #undef BUF_SIZE
    return (buf);
}

#define is_6lo_technology(pkt)                      \
    (IS_ENABLED(CONFIG_NET_IPV6) && (net_pkt_family(pkt) == NET_AF_INET6) && \
     (IS_ENABLED(CONFIG_NET_L2_IEEE802154) &&       \
      net_pkt_lladdr_dst(pkt)->type == NET_LINK_IEEE802154))

static void tcp_send(struct net_pkt* pkt) {
    tcp_pkt_ref(pkt);

    if (tcp_send_cb) {
        if (tcp_send_cb(pkt) < 0) {
            NET_ERR("net_send_data()");
            tcp_pkt_unref(pkt);
        }
        goto out;
    }

    /* We must have special handling for some network technologies that
     * tweak the IP protocol headers during packet sending. This happens
     * with Bluetooth and IEEE 802.15.4 which use IPv6 header compression
     * (6lo) and alter the sent network packet. So in order to avoid any
     * corruption of the original data buffer, we must copy the sent data.
     * For Bluetooth, its fragmentation code will even mangle the data
     * part of the message so we need to copy those too.
     */
    if (is_6lo_technology(pkt)) {
        struct net_pkt* new_pkt;

        new_pkt = tcp_pkt_clone(pkt);
        if (!new_pkt) {
            /* The caller of this func assumes that the net_pkt
             * is consumed by this function. We call unref here
             * so that the unref at the end of the func will
             * free the net_pkt.
             */
            tcp_pkt_unref(pkt);
            NET_WARN("net_pkt alloc failure");
            goto out;
        }

        if (net_send_data(new_pkt) < 0) {
            tcp_pkt_unref(new_pkt);
        }

        /* We simulate sending of the original pkt and unref it like
         * the device driver would do.
         */
        tcp_pkt_unref(pkt);
    }
    else {
        if (net_send_data(pkt) < 0) {
            NET_ERR("net_send_data()");
            tcp_pkt_unref(pkt);
        }
    }

out :
    tcp_pkt_unref(pkt);
}

static void tcp_derive_rto(struct tcp* conn) {
    #ifdef CONFIG_NET_TCP_RANDOMIZED_RTO
    /* Compute a randomized rto 1 and 1.5 times tcp_rto */
    uint32_t gain;
    uint8_t  gain8;
    uint32_t rto;

    /* Getting random is computational expensive, so only use 8 bits */
    sys_rand_get(&gain8, sizeof(uint8_t));

    gain = (uint32_t)gain8;
    gain += 1 << 9;

    rto       = (uint32_t)tcp_rto;
    rto       = (gain * rto) >> 9;
    conn->rto = (uint16_t)rto;
    #else
    ARG_UNUSED(conn);
    #endif
}

#ifdef CONFIG_NET_TCP_CONGESTION_AVOIDANCE

/* Implementation according to RFC6582 */

static void tcp_new_reno_log(struct tcp* conn, char* step) {
    NET_DBG("conn: %p, ca %s, cwnd=%d, ssthres=%d, fast_pend=%i",
            conn, step, conn->ca.cwnd, conn->ca.ssthresh,
            conn->ca.pending_fast_retransmit_bytes);
}

static void tcp_new_reno_init(struct tcp* conn) {
    conn->ca.cwnd     = conn_mss(conn) * TCP_CONGESTION_INITIAL_WIN;
    conn->ca.ssthresh = conn_mss(conn) * TCP_CONGESTION_INITIAL_SSTHRESH;
    conn->ca.pending_fast_retransmit_bytes = 0;
    tcp_new_reno_log(conn, "init");
}

static void tcp_new_reno_fast_retransmit(struct tcp* conn) {
    if (conn->ca.pending_fast_retransmit_bytes == 0) {
        conn->ca.ssthresh = MAX((conn_mss(conn) * 2), conn->unacked_len / 2);
        /* Account for the lost segments */
        conn->ca.cwnd = (conn_mss(conn) * 3) + conn->ca.ssthresh;
        conn->ca.pending_fast_retransmit_bytes = conn->unacked_len;
        tcp_new_reno_log(conn, "fast_retransmit");
    }
}

static void tcp_new_reno_timeout(struct tcp* conn) {
    conn->ca.ssthresh = MAX((conn_mss(conn) * 2), conn->unacked_len / 2);
    conn->ca.cwnd     = conn_mss(conn);
    tcp_new_reno_log(conn, "timeout");
}

/* For every duplicate ack increment the cwnd by mss */
static void tcp_new_reno_dup_ack(struct tcp* conn) {
    int32_t new_win = conn->ca.cwnd;

    new_win += conn_mss(conn);
    conn->ca.cwnd = MIN(new_win, UINT16_MAX);
    tcp_new_reno_log(conn, "dup_ack");
}

static void tcp_new_reno_pkts_acked(struct tcp* conn, uint32_t acked_len) {
    int32_t new_win = conn->ca.cwnd;
    int32_t win_inc = MIN((int32_t)acked_len, conn_mss(conn));

    if (conn->ca.pending_fast_retransmit_bytes == 0) {
        if (conn->ca.cwnd < conn->ca.ssthresh) {
            new_win += win_inc;
        }
        else {
            /* Implement a div_ceil to avoid rounding to 0 */
            new_win += ((win_inc * win_inc) + conn->ca.cwnd - 1) / conn->ca.cwnd;
        }
        conn->ca.cwnd = MIN(new_win, UINT16_MAX);
    }
    else {
        /* Check if it is still in fast recovery mode */
        if (conn->ca.pending_fast_retransmit_bytes <= acked_len) {
            conn->ca.pending_fast_retransmit_bytes = 0;
            conn->ca.cwnd                          = conn->ca.ssthresh;
        }
        else {
            conn->ca.pending_fast_retransmit_bytes -= acked_len;
            conn->ca.cwnd -= acked_len;
        }
    }
    tcp_new_reno_log(conn, "pkts_acked");
}

static void tcp_ca_init(struct tcp* conn) {
    tcp_new_reno_init(conn);
}

static void tcp_ca_fast_retransmit(struct tcp* conn) {
    tcp_new_reno_fast_retransmit(conn);
}

static void tcp_ca_timeout(struct tcp* conn) {
    tcp_new_reno_timeout(conn);
}

static void tcp_ca_dup_ack(struct tcp* conn) {
    tcp_new_reno_dup_ack(conn);
}

static void tcp_ca_pkts_acked(struct tcp* conn, uint32_t acked_len) {
    tcp_new_reno_pkts_acked(conn, acked_len);
}
#else

static void tcp_ca_init(struct tcp* conn) {
    /* pass */
}

static void tcp_ca_fast_retransmit(struct tcp* conn) {
    /* pass */
}

static void tcp_ca_timeout(struct tcp* conn) {
    /* pass */
}

static void tcp_ca_dup_ack(struct tcp* conn) {
    /* pass */
}

static void tcp_ca_pkts_acked(struct tcp* conn, uint32_t acked_len) {
    /* pass */
}

#endif

#if defined(CONFIG_NET_TCP_KEEPALIVE)

static void tcp_send_keepalive_probe(struct k_work* work);

static void keep_alive_timer_init(struct tcp* conn) {
    conn->keep_alive = false;
    conn->keep_idle  = CONFIG_NET_TCP_KEEPIDLE_DEFAULT;
    conn->keep_intvl = CONFIG_NET_TCP_KEEPINTVL_DEFAULT;
    conn->keep_cnt   = CONFIG_NET_TCP_KEEPCNT_DEFAULT;
    NET_DBG("keepalive timer init idle = %d, interval = %d, cnt = %d",
            conn->keep_idle, conn->keep_intvl, conn->keep_cnt);
    k_work_init_delayable(&conn->keepalive_timer, tcp_send_keepalive_probe);
}

static void keep_alive_param_copy(struct tcp* to, struct tcp* from) {
    to->keep_alive = from->keep_alive;
    to->keep_idle  = from->keep_idle;
    to->keep_intvl = from->keep_intvl;
    to->keep_cnt   = from->keep_cnt;
}

static void /**/keep_alive_timer_restart(struct tcp* conn) {
    if (!conn->keep_alive || (conn->state != TCP_ESTABLISHED)) {
        return;
    }

    conn->keep_cur = 0;
    k_work_reschedule_for_queue(&tcp_work_q, &conn->keepalive_timer,
                                K_SECONDS(conn->keep_idle));
}

static void keep_alive_timer_stop(struct tcp* conn) {
    k_work_cancel_delayable(&conn->keepalive_timer);
}

static int set_tcp_keep_alive(struct tcp* conn, void const* value, size_t len) {
    int keep_alive;

    if ((conn == NULL) || (value == NULL) || (len != sizeof(int))) {
        return (-EINVAL);
    }

    keep_alive = *(int*)value;
    if ((keep_alive < 0) || (keep_alive > 1)) {
        return (-EINVAL);
    }

    conn->keep_alive = (bool)keep_alive;

    if (keep_alive) {
        keep_alive_timer_restart(conn);
    }
    else {
        keep_alive_timer_stop(conn);
    }

    return (0);
}

static int /**/set_tcp_keep_idle(struct tcp* conn, void const* value, size_t len) {
    int keep_idle;

    if ((conn == NULL) || (value == NULL) || (len != sizeof(int))) {
        return (-EINVAL);
    }

    keep_idle = *(int*)value;
    if (keep_idle < 1) {
        return (-EINVAL);
    }

    conn->keep_idle = keep_idle;

    keep_alive_timer_restart(conn);

    return (0);
}

static int set_tcp_keep_intvl(struct tcp* conn, void const* value, size_t len) {
    int keep_intvl;

    if ((conn == NULL) || (value == NULL) || (len != sizeof(int))) {
        return (-EINVAL);
    }

    keep_intvl = *(int*)value;
    if (keep_intvl < 1) {
        return (-EINVAL);
    }

    conn->keep_intvl = keep_intvl;

    keep_alive_timer_restart(conn);

    return (0);
}

static int set_tcp_keep_cnt(struct tcp* conn, void const* value, size_t len) {
    int keep_cnt;

    if ((conn == NULL) || (value == NULL) || (len != sizeof(int))) {
        return (-EINVAL);
    }

    keep_cnt = *(int*)value;
    if (keep_cnt < 1) {
        return (-EINVAL);
    }

    conn->keep_cnt = keep_cnt;

    keep_alive_timer_restart(conn);

    return (0);
}

static int get_tcp_keep_alive(struct tcp* conn, void* value, size_t* len) {
    if ((conn == NULL) || (value == NULL) || (len == NULL) ||
        (*len != sizeof(int))) {
        return (-EINVAL);
    }

    *((int*)value) = (int)conn->keep_alive;

    return (0);
}

static int get_tcp_keep_idle(struct tcp* conn, void* value, size_t* len) {
    if ((conn == NULL) || (value == NULL) || (len == NULL) ||
        (*len != sizeof(int))) {
        return (-EINVAL);
    }

    *((int*)value) = (int)conn->keep_idle;

    return (0);
}

static int get_tcp_keep_intvl(struct tcp* conn, void* value, size_t* len) {
    if ((conn == NULL) || (value == NULL) || (len == NULL) ||
        (*len != sizeof(int))) {
        return (-EINVAL);
    }

    *((int*)value) = (int)conn->keep_intvl;

    return (0);
}

static int get_tcp_keep_cnt(struct tcp* conn, void* value, size_t* len) {
    if ((conn == NULL) || (value == NULL) || (len == NULL) ||
        (*len != sizeof(int))) {
        return (-EINVAL);
    }

    *((int*)value) = (int)conn->keep_cnt;

    return (0);
}

#else /* CONFIG_NET_TCP_KEEPALIVE */

#define keep_alive_timer_init(...)
#define keep_alive_param_copy(...)
#define keep_alive_timer_restart(...)
#define keep_alive_timer_stop(...)
#define set_tcp_keep_alive(...) (-ENOPROTOOPT)
#define set_tcp_keep_idle(...)  (-ENOPROTOOPT)
#define set_tcp_keep_intvl(...) (-ENOPROTOOPT)
#define set_tcp_keep_cnt(...)   (-ENOPROTOOPT)
#define get_tcp_keep_alive(...) (-ENOPROTOOPT)
#define get_tcp_keep_idle(...)  (-ENOPROTOOPT)
#define get_tcp_keep_intvl(...) (-ENOPROTOOPT)
#define get_tcp_keep_cnt(...)   (-ENOPROTOOPT)

#endif /* CONFIG_NET_TCP_KEEPALIVE */

#if !defined(_MSC_VER) /* #CUSTOM@NDRS */
static void tcp_send_queue_flush(struct tcp* conn) {
    struct net_pkt* pkt;

    k_work_cancel_delayable(&conn->send_timer);

    while ((pkt = tcp_slist(conn, &conn->send_queue, get,
                            struct net_pkt, next))) {
        tcp_pkt_unref(pkt);
    }
}
#else
static void tcp_send_queue_flush(struct tcp* conn) {
    struct net_pkt* pkt;

    k_work_cancel_delayable(&conn->send_timer);

    while (true) {
        k_mutex_lock(&conn->lock, K_FOREVER);
        sys_snode_t* node = sys_slist_get(&conn->send_queue);
        pkt = node ? CONTAINER_OF(node, struct net_pkt, next) : NULL;
        k_mutex_unlock(&conn->lock);

        if (pkt == NULL) {
            break;
        }

        tcp_pkt_unref(pkt);
    }
}
#endif

static void tcp_conn_release(struct k_work* work) {
    struct tcp *conn = CONTAINER_OF(work, struct tcp, conn_release);
    struct net_pkt *pkt;

    #if defined(CONFIG_NET_TEST)
    if (conn->test_closed_cb != NULL) {
        conn->test_closed_cb(conn, conn->test_user_data);
    }
    #endif

    /* Application is no longer there, unref any remaining packets on the
     * fifo (although there shouldn't be any at this point.)
     */
    while ((pkt = k_fifo_get(&conn->recv_data, K_NO_WAIT)) != NULL) {
        tcp_pkt_unref(pkt);
    }

    k_mutex_lock(&conn->lock, K_FOREVER);

    if (conn->context->conn_handler) {
        net_conn_unregister(conn->context->conn_handler);
        conn->context->conn_handler = NULL;
    }

    /* As the TCP socket could be closed without connect being called,
     * check if the address reference is done before releasing the address.
     */
    if (conn->iface != NULL && conn->addr_ref_done) {
        net_if_addr_unref(conn->iface, conn->src.sa.sa_family,
                          conn->src.sa.sa_family == NET_AF_INET ?
                          (const void*)&conn->src.sin.sin_addr :
                          (const void*)&conn->src.sin6.sin6_addr,
                          NULL);
    }

    conn->context->tcp = NULL;
    conn->state = TCP_UNUSED;

    tcp_send_queue_flush(conn);

    (void)k_work_cancel_delayable(&conn->send_data_timer);
    tcp_pkt_unref(conn->send_data);

    if (CONFIG_NET_TCP_RECV_QUEUE_TIMEOUT) {
        tcp_pkt_unref(conn->queue_recv_data);
    }

    (void) k_work_cancel_delayable(&conn->timewait_timer);
    (void) k_work_cancel_delayable(&conn->fin_timer);
    (void) k_work_cancel_delayable(&conn->persist_timer);
    (void) k_work_cancel_delayable(&conn->ack_timer);
    (void) k_work_cancel_delayable(&conn->send_timer);
    (void) k_work_cancel_delayable(&conn->recv_queue_timer);
    keep_alive_timer_stop(conn);

    k_mutex_unlock(&conn->lock);

    net_context_unref(conn->context);
    conn->context = NULL;

    k_mutex_lock(&tcp_lock, K_FOREVER);
    sys_slist_find_and_remove(&tcp_conns, &conn->next);
    k_mutex_unlock(&tcp_lock);

    k_mem_slab_free(&tcp_conns_slab, (void *)conn);
}

#if defined(CONFIG_NET_TEST)
void tcp_install_close_cb(struct net_context* ctx,
                          net_tcp_closed_cb_t cb,
                          void* user_data) {
    NET_ASSERT(ctx->tcp != NULL);

    ((struct tcp*)ctx->tcp)->test_closed_cb = cb;
    ((struct tcp*)ctx->tcp)->test_user_data = user_data;
}
#endif

static int tcp_conn_unref(struct tcp* conn) {
    int ref_count = atomic_get(&conn->ref_count);

    NET_DBG("conn: %p, ref_count=%d", conn, ref_count);

    ref_count = atomic_dec(&conn->ref_count) - 1;
    if (ref_count != 0) {
        tp_out(net_context_get_family(conn->context), conn->iface,
               "TP_TRACE", "event", "CONN_DELETE");
        return (ref_count);
    }

    /* Release the TCP context from the TCP workqueue. This will ensure,
     * that all pending TCP works are cancelled properly, when the context
     * is released.
     */
    k_work_submit_to_queue(&tcp_work_q, &conn->conn_release);

    return (ref_count);
}

#if CONFIG_NET_TCP_LOG_LEVEL >= LOG_LEVEL_DBG
#define tcp_conn_close(conn, status)        \
    tcp_conn_close_debug(conn, status, __func__, __LINE__)

static int tcp_conn_close_debug(struct tcp* conn, int status,
                                char const* caller, int line)
#else
static int tcp_conn_close(struct tcp* conn, int status)
#endif
<<<<<<< HEAD
{
    #if CONFIG_NET_TCP_LOG_LEVEL >= LOG_LEVEL_DBG
    NET_DBG("conn: %p closed by TCP stack (%s():%d)", conn, caller, line);
    #endif
    k_mutex_lock(&conn->lock, K_FOREVER);
    conn_state(conn, TCP_CLOSED);
    keep_alive_timer_stop(conn);
    k_mutex_unlock(&conn->lock);

    if (conn->in_connect) {
        if (conn->connect_cb) {
            conn->connect_cb(conn->context, status, conn->context->user_data);

            /* Make sure the connect_cb is only called once. */
            conn->connect_cb = NULL;
        }

        conn->in_connect = false;
        k_sem_reset(&conn->connect_sem);
    }
    else if (conn->context->recv_cb) {
        conn->context->recv_cb(conn->context, NULL, NULL, NULL,
                               status, conn->recv_user_data);
    }

    k_sem_give(&conn->tx_sem);

    return tcp_conn_unref(conn);
}

static bool tcp_send_process_no_lock(struct tcp* conn) {
    bool unref = false;
    struct net_pkt* pkt;
    bool local = false;

    #if defined(_MSC_VER) /* #CUSTOM@NDRS */
    k_mutex_lock(&conn->lock, K_FOREVER);
    sys_snode_t* node = sys_slist_peek_head(&conn->send_queue);
    pkt = node ? CONTAINER_OF(node, struct net_pkt, next) : NULL;
    k_mutex_unlock(&conn->lock);
    #else
    pkt = tcp_slist(conn, &conn->send_queue, peek_head,
                    struct net_pkt, next);
    #endif
    if (!pkt) {
        goto out;
    }

    NET_DBG("%s %s", tcp_th(pkt), conn->in_retransmission ?
            "in_retransmission" : "");

    if (conn->in_retransmission) {
        if (conn->send_retries > 0) {
            struct net_pkt* clone = tcp_pkt_clone(pkt);

            if (clone) {
                tcp_send(clone);
                conn->send_retries--;
            }
            else {
                NET_WARN("net_pkt alloc failure");
            }
        }
        else {
            unref = true;
            goto out;
        }
    }
    else {
        uint8_t fl  = th_get(pkt)->th_flags;
        bool forget = (ACK == fl) || (PSH == fl) || ((ACK | PSH) == fl) ||
                      (RST & fl);

        #if defined(_MSC_VER) /* #CUSTOM@NDRS */
        k_mutex_lock(&conn->lock, K_FOREVER);
        node = sys_slist_get(&conn->send_queue);
        pkt  = node ? CONTAINER_OF(node, struct net_pkt, next) : NULL;
        k_mutex_unlock(&conn->lock);

        pkt = forget ? pkt : tcp_pkt_clone(pkt);
        #else
        pkt = forget ? tcp_slist(conn, &conn->send_queue, get,
                                 struct net_pkt, next) :
                                 tcp_pkt_clone(pkt);
        #endif
        if (!pkt) {
            NET_WARN("net_pkt alloc failure");
            goto out;
        }

        if (is_destination_local(pkt)) {
            local = true;
        }

        tcp_send(pkt);

        if ((forget == false) &&
            !k_work_delayable_remaining_get(&conn->send_timer)) {
            conn->send_retries = tcp_retries;
            conn->in_retransmission = true;
        }
    }

    if (conn->in_retransmission) {
        k_work_reschedule_for_queue(&tcp_work_q, &conn->send_timer,
                                    K_MSEC(TCP_RTO_MS));
    }
    else if (local && !sys_slist_is_empty(&conn->send_queue)) {
        k_work_reschedule_for_queue(&tcp_work_q, &conn->send_timer,
                                    K_NO_WAIT);
    }

out :
    return unref;
}

static void tcp_send_process(struct k_work* work) {
    struct k_work_delayable* dwork = k_work_delayable_from_work(work);
    struct tcp* conn = CONTAINER_OF(dwork, struct tcp, send_timer);
    bool unref;

    k_mutex_lock(&conn->lock, K_FOREVER);

    unref = tcp_send_process_no_lock(conn);

    k_mutex_unlock(&conn->lock);

    if (unref) {
        tcp_conn_close(conn, -ETIMEDOUT);
    }
}

static void tcp_send_timer_cancel(struct tcp* conn) {
    if (conn->in_retransmission == false) {
        return;
    }

    k_work_cancel_delayable(&conn->send_timer);

    {
        #if defined(_MSC_VER) /* #CUSTOM@NDRS */
        k_mutex_lock(&conn->lock, K_FOREVER);
        sys_snode_t*    node = sys_slist_get(&conn->send_queue);
        struct net_pkt* pkt  = node ? CONTAINER_OF(node, struct net_pkt, next) : NULL;
        k_mutex_unlock(&conn->lock);
        #else
        struct net_pkt* pkt = tcp_slist(conn, &conn->send_queue, get,
                                        struct net_pkt, next);
        #endif
        if (pkt) {
            NET_DBG("%s", tcp_th(pkt));
            tcp_pkt_unref(pkt);
        }
    }

    if (sys_slist_is_empty(&conn->send_queue)) {
        conn->in_retransmission = false;
    }
    else {
        conn->send_retries = tcp_retries;
        k_work_reschedule_for_queue(&tcp_work_q, &conn->send_timer,
                                    K_MSEC(TCP_RTO_MS));
    }
=======
	k_mutex_lock(&conn->lock, K_FOREVER);
	conn_state(conn, TCP_CLOSED);
	keep_alive_timer_stop(conn);
	k_mutex_unlock(&conn->lock);

	if (conn->in_connect) {
		if (conn->connect_cb) {
			conn->connect_cb(conn->context, status, conn->context->user_data);

			/* Make sure the connect_cb is only called once. */
			conn->connect_cb = NULL;
		}

		conn->in_connect = false;
		k_sem_reset(&conn->connect_sem);
	} else if (conn->context->recv_cb) {
		conn->context->recv_cb(conn->context, NULL, NULL, NULL,
				       status, conn->recv_user_data);
	}

	k_sem_give(&conn->tx_sem);

	return tcp_conn_unref(conn);
}

static void tcp_send_process_no_lock(struct tcp *conn)
{
	struct net_pkt *pkt;

	while ((pkt = tcp_slist(conn, &conn->send_queue, get, struct net_pkt, next))) {
		tcp_send(pkt);
	}
}

static void tcp_send_process(struct k_work *work)
{
	struct k_work_delayable *dwork = k_work_delayable_from_work(work);
	struct tcp *conn = CONTAINER_OF(dwork, struct tcp, send_timer);

	k_mutex_lock(&conn->lock, K_FOREVER);

	tcp_send_process_no_lock(conn);

	k_mutex_unlock(&conn->lock);
>>>>>>> 124af38a
}

#if defined(CONFIG_NET_TCP_IPV6_ND_REACHABILITY_HINT)

static void tcp_nbr_reachability_hint(struct tcp* conn) {
    int64_t        now;
    struct net_if* iface;

    if (net_context_get_family(conn->context) != NET_AF_INET6) {
        return;
    }

    now   = k_uptime_get();
    iface = net_context_get_iface(conn->context);

    /* Ensure that Neighbor Reachability hints are rate-limited (using threshold
     * of half of reachable time).
     */
    if ((now - conn->last_nd_hint_time) > (net_if_ipv6_get_reachable_time(iface) / 2)) {
        net_ipv6_nbr_reachability_hint(iface, &conn->dst.sin6.sin6_addr);
        conn->last_nd_hint_time = now;
    }
}

#else /* CONFIG_NET_TCP_IPV6_ND_REACHABILITY_HINT */

#define tcp_nbr_reachability_hint(...)

#endif /* CONFIG_NET_TCP_IPV6_ND_REACHABILITY_HINT */

static char const* tcp_state_to_str(enum tcp_state state, bool prefix) {
    char const* s = NULL;
    #define _(_x) case _x : do { s = #_x; goto out; } while (0)
    switch (state) {
        _(TCP_UNUSED);
        _(TCP_LISTEN);
        _(TCP_SYN_SENT);
        _(TCP_SYN_RECEIVED);
        _(TCP_ESTABLISHED);
        _(TCP_FIN_WAIT_1);
        _(TCP_FIN_WAIT_2);
        _(TCP_CLOSE_WAIT);
        _(TCP_CLOSING);
        _(TCP_LAST_ACK);
        _(TCP_TIME_WAIT);
        _(TCP_CLOSED);
    }
    #undef _
    NET_ASSERT(s, "Invalid TCP state: %u", state);

out :
    return ((prefix) ? s : (s + 4));
}

static char const* tcp_conn_state(struct tcp* conn, struct net_pkt* pkt) {
    #define BUF_SIZE 160
    static char buf[BUF_SIZE];

    snprintk(buf, BUF_SIZE, "%s [%s Seq=%u Ack=%u]", pkt ? tcp_th(pkt) : "",
             tcp_state_to_str(conn->state, false),
             conn->seq, conn->ack);
    #undef BUF_SIZE
    return (buf);
}

static uint8_t* tcp_options_get(struct net_pkt* pkt, int tcp_options_len,
                                uint8_t* buf, size_t buf_len) {
    struct net_pkt_cursor backup;
    int ret;

    net_pkt_cursor_backup(pkt, &backup);
    net_pkt_cursor_init(pkt);
    net_pkt_skip(pkt, net_pkt_ip_hdr_len(pkt) + net_pkt_ip_opts_len(pkt) +
                 sizeof(struct tcphdr));
    ret = net_pkt_read(pkt, buf, MIN((size_t)tcp_options_len, buf_len));
    if (ret < 0) {
        buf = NULL;
    }

    net_pkt_cursor_restore(pkt, &backup);

    return (buf);
}

static bool tcp_options_check(struct tcp_options* recv_options,
                              struct net_pkt* pkt, ssize_t len) {
    uint8_t  options_buf[40]; /* TCP header max options size is 40 */
    bool     result  = len > 0 && ((len % 4) == 0) ? true : false;
    uint8_t* options = tcp_options_get(pkt, len, options_buf,
                                       sizeof(options_buf));
    uint8_t  opt, opt_len;

    NET_DBG("len=%zd", len);

    recv_options->mss_found = false;
    recv_options->wnd_found = false;

    for (; options && len >= 1; options += opt_len, len -= opt_len) {
        opt = options[0];

        if (opt == NET_TCP_END_OPT) {
            break;
        }
        else if (opt == NET_TCP_NOP_OPT) {
            opt_len = 1;
            continue;
        }
        else {
            if (len < 2) { /* Only END and NOP can have length 1 */
                NET_ERR("Illegal option %d with length %zd",
                        opt, len);
                result = false;
                break;
            }
            opt_len = options[1];
        }

        NET_DBG("opt: %hu, opt_len: %hu",
                (uint16_t)opt, (uint16_t)opt_len);

        if (opt_len < 2 || opt_len > len) {
            result = false;
            break;
        }

        switch (opt) {
            case NET_TCP_MSS_OPT :
                if (opt_len != 4) {
                    result = false;
                    goto end;
                }

                recv_options->mss =
                    net_ntohs(UNALIGNED_GET((uint16_t*)(options + 2)));
                recv_options->mss_found = true;
                NET_DBG("MSS=%hu", recv_options->mss);
                break;
            case NET_TCP_WINDOW_SCALE_OPT :
                if (opt_len != 3) {
                    result = false;
                    goto end;
                }

                recv_options->window    = opt;
                recv_options->wnd_found = true;
                break;
            default :
                continue;
        }
    }

end :
    if (false == result) {
        NET_WARN("Invalid TCP options");
    }

    return (result);
}

static bool tcp_short_window(struct tcp* conn) {
    int32_t threshold = MIN(conn_mss(conn), conn->recv_win_max / 2);

    if (conn->recv_win > threshold) {
        return (false);
    }

    return (true);
}

static bool tcp_need_window_update(struct tcp* conn) {
    int32_t threshold = MAX(conn_mss(conn), conn->recv_win_max / 2);

    /* In case window is full again, and we didn't send a window update
     * since the window size dropped below threshold, do it now.
     */
    return ((conn->recv_win == conn->recv_win_max) &&
            (conn->recv_win_sent <= threshold));
}

/**
 * @brief Update TCP receive window
 *
 * @param conn TCP network connection
 * @param delta Receive window delta
 *
 * @return 0 on success, -EINVAL
 *         if the receive window delta is out of bounds
 */
static int tcp_update_recv_wnd(struct tcp* conn, int32_t delta) {
    int32_t new_win;
    bool short_win_before;
    bool short_win_after;

    new_win = conn->recv_win + delta;
    if (new_win < 0) {
        new_win = 0;
    }
    else if (new_win > conn->recv_win_max) {
        new_win = conn->recv_win_max;
    }

    short_win_before = tcp_short_window(conn);

    conn->recv_win = (uint16_t)new_win;

    short_win_after = tcp_short_window(conn);

    if (((short_win_before && !short_win_after) ||
         tcp_need_window_update(conn)) &&
        conn->state == TCP_ESTABLISHED) {
        k_work_cancel_delayable(&conn->ack_timer);
        tcp_out(conn, ACK);
    }

    return (0);
}

static size_t tcp_check_pending_data(struct tcp* conn, struct net_pkt* pkt,
                                     size_t len) {
    size_t pending_len = 0;

    if (CONFIG_NET_TCP_RECV_QUEUE_TIMEOUT &&
        !net_pkt_is_empty(conn->queue_recv_data)) {
        /* Some potentential cases:
         * Note: MI = MAX_INT
         * Packet | Queued| End off   | Gap size | Required handling
         * Seq|Len|Seq|Len|           |          |
         *  3 | 3 | 6 | 4 | 3+3-6=  0 | 6-3-3=0  | Append
         *  3 | 4 | 6 | 4 | 3+4-6 = 1 | 6-3-4=-1 | Append, pull from queue
         *  3 | 7 | 6 | 4 | 3+7-6 = 4 | 6-3-7=-4 | Drop queued data
         *  3 | 8 | 6 | 4 | 3+8-6 = 5 | 6-3-8=-5 | Drop queued data
         *  6 | 5 | 6 | 4 | 6+5-6 = 5 | 6-6-5=-5 | Drop queued data
         *  6 | 4 | 6 | 4 | 6+4-6 = 4 | 6-6-4=-4 | Drop queued data / packet
         * 10 | 2 | 6 | 4 | 10+2-6= 6 | 6-10-2=-6| Should not happen, dropping queue
         *  7 | 4 | 6 | 4 | 7+4-6 = 5 | 6-7-4=-5 | Should not happen, dropping queue
         * 11 | 2 | 6 | 4 | 11+2-6= 7 | 6-11-2=-7| Should not happen, dropping queue
         *  2 | 3 | 6 | 4 | 2+3-6= MI | 6-2-3=1  | Keep queued data
         */
        struct tcphdr* th           = th_get(pkt);
        uint32_t       expected_seq = th_seq(th) + len;
        uint32_t       pending_seq;
        int32_t        gap_size;
        uint32_t       end_offset;

        pending_seq = tcp_get_seq(conn->queue_recv_data->buffer);
        end_offset  = expected_seq - pending_seq;
        gap_size    = (int32_t)(pending_seq - th_seq(th) - ((uint32_t)len));
        pending_len = net_pkt_get_len(conn->queue_recv_data);
        if (end_offset < pending_len) {
            if (end_offset) {
                net_pkt_remove_tail(pkt, end_offset);
                pending_len -= end_offset;
            }

            NET_DBG("Found pending data seq %u len %zd",
                    expected_seq, pending_len);

            net_buf_frag_add(pkt->buffer,
                             conn->queue_recv_data->buffer);
            conn->queue_recv_data->buffer = NULL;

            k_work_cancel_delayable(&conn->recv_queue_timer);
        }
        else {
            /* Check if the queued data is just a section of the incoming data */
            if (gap_size <= 0) {
                net_buf_unref(conn->queue_recv_data->buffer);
                conn->queue_recv_data->buffer = NULL;

                k_work_cancel_delayable(&conn->recv_queue_timer);
            }

            pending_len = 0;
        }
    }

    return pending_len;
}

static enum net_verdict tcp_data_get(struct tcp* conn, struct net_pkt* pkt, size_t* len) {
    enum net_verdict ret = NET_DROP;

    if (tcp_recv_cb) {
        tcp_recv_cb(conn, pkt);
        goto out;
    }

    if (conn->context->recv_cb) {
        /* If there is any out-of-order pending data, then pass it
         * to the application here.
         */
        size_t tmp_len = *len;

        tmp_len += tcp_check_pending_data(conn, pkt, tmp_len);

        net_pkt_cursor_init(pkt);
        net_pkt_set_overwrite(pkt, true);

        net_pkt_skip(pkt, net_pkt_get_len(pkt) - tmp_len);

        tcp_update_recv_wnd(conn, -(int32_t)(tmp_len));
        if (tmp_len > conn->recv_win_sent) {
            conn->recv_win_sent = 0;
        }
        else {
            conn->recv_win_sent -= (uint16_t)tmp_len;
        }

        *len = tmp_len;

        /* Do not pass data to application with TCP conn
         * locked as there could be an issue when the app tries
         * to send the data and the conn is locked. So the recv
         * data is placed in fifo which is flushed in tcp_in()
         * after unlocking the conn
         */
        k_fifo_put(&conn->recv_data, pkt);

        ret = NET_OK;
    }

out :
    return (ret);
}

static int tcp_finalize_pkt(struct net_pkt* pkt) {
    net_pkt_cursor_init(pkt);

    if (IS_ENABLED(CONFIG_NET_IPV4) && net_pkt_family(pkt) == NET_AF_INET) {
        return net_ipv4_finalize(pkt, NET_IPPROTO_TCP);
    }

    if (IS_ENABLED(CONFIG_NET_IPV6) && net_pkt_family(pkt) == NET_AF_INET6) {
        return net_ipv6_finalize(pkt, NET_IPPROTO_TCP);
    }

    return (-EINVAL);
}

static int tcp_header_add(struct tcp* conn, struct net_pkt* pkt, uint8_t flags,
                          uint32_t seq) {
    NET_PKT_DATA_ACCESS_DEFINE(tcp_access, struct tcphdr);
    struct tcphdr* th;

    th = (struct tcphdr*)net_pkt_get_data(pkt, &tcp_access);
    if (!th) {
        return (-ENOBUFS);
    }

    memset(th, 0, sizeof(struct tcphdr));

    UNALIGNED_PUT(conn->src.sin.sin_port, &th->th_sport);
    UNALIGNED_PUT(conn->dst.sin.sin_port, &th->th_dport);
    th->th_off = 5;

    if (conn->send_options.mss_found) {
        th->th_off++;
    }

    UNALIGNED_PUT(flags, &th->th_flags);
    UNALIGNED_PUT(net_htons(conn->recv_win), &th->th_win);
    UNALIGNED_PUT(net_htonl(seq), &th->th_seq);

    if (ACK & flags) {
        UNALIGNED_PUT(net_htonl(conn->ack), &th->th_ack);
    }

    return net_pkt_set_data(pkt, &tcp_access);
}

static int ip_header_add(struct tcp* conn, struct net_pkt* pkt) {
    if (IS_ENABLED(CONFIG_NET_IPV4) && (net_pkt_family(pkt) == NET_AF_INET)) {
        return net_context_create_ipv4_new(conn->context, pkt,
                                           &conn->src.sin.sin_addr,
                                           &conn->dst.sin.sin_addr);
    }

    if (IS_ENABLED(CONFIG_NET_IPV6) && (net_pkt_family(pkt) == NET_AF_INET6)) {
        return net_context_create_ipv6_new(conn->context, pkt,
                                           &conn->src.sin6.sin6_addr,
                                           &conn->dst.sin6.sin6_addr);
    }

    return (-EINVAL);
}

static int set_tcp_nodelay(struct tcp* conn, void const* value, size_t len) {
    int no_delay_int;

    if (len != sizeof(int)) {
        return (-EINVAL);
    }

    no_delay_int = *(int*)value;

    if ((no_delay_int < 0) || (no_delay_int > 1)) {
        return (-EINVAL);
    }

    conn->tcp_nodelay = (bool)no_delay_int;

    return (0);
}

static int get_tcp_nodelay(struct tcp* conn, void* value, size_t* len) {
    int no_delay_int = (int)conn->tcp_nodelay;

    *((int*)value) = no_delay_int;

    if (len) {
        *len = sizeof(int);
    }

    return (0);
}

static int net_tcp_set_mss_opt(struct tcp* conn, struct net_pkt* pkt) {
    NET_PKT_DATA_ACCESS_DEFINE(mss_opt_access, struct tcp_mss_option);
    struct tcp_mss_option* mss;
    uint32_t recv_mss;

    mss = net_pkt_get_data(pkt, &mss_opt_access);
    if (!mss) {
        return (-ENOBUFS);
    }

    recv_mss = net_tcp_get_supported_mss(conn);
    recv_mss |= (NET_TCP_MSS_OPT << 24) | (NET_TCP_MSS_SIZE << 16);

    UNALIGNED_PUT(net_htonl(recv_mss), (uint32_t*)mss);

    return net_pkt_set_data(pkt, &mss_opt_access);
}

static bool is_destination_local(struct net_pkt* pkt) {
    if (IS_ENABLED(CONFIG_NET_IPV4) && (net_pkt_family(pkt) == NET_AF_INET)) {
        if (net_ipv4_is_addr_loopback(
                        (struct net_in_addr*)NET_IPV4_HDR(pkt)->dst) ||
            net_ipv4_is_my_addr(
                        (struct net_in_addr*)NET_IPV4_HDR(pkt)->dst)) {
            return (true);
        }
    }

    if (IS_ENABLED(CONFIG_NET_IPV6) && (net_pkt_family(pkt) == NET_AF_INET6)) {
        if (net_ipv6_is_addr_loopback(
                        (struct net_in6_addr*)NET_IPV6_HDR(pkt)->dst) ||
            net_ipv6_is_my_addr(
                        (struct net_in6_addr*)NET_IPV6_HDR(pkt)->dst)) {
            return (true);
        }
    }

<<<<<<< HEAD
    return false;
=======
static int tcp_out_ext(struct tcp *conn, uint8_t flags, struct net_pkt *data,
		       uint32_t seq)
{
	size_t alloc_len = sizeof(struct tcphdr);
	struct net_pkt *pkt;
	int ret = 0;

	if (conn->send_options.mss_found) {
		alloc_len += sizeof(uint32_t);
	}

	pkt = tcp_pkt_alloc(conn, alloc_len);
	if (!pkt) {
		ret = -ENOBUFS;
		goto out;
	}

	if (data) {
		/* Append the data buffer to the pkt */
		net_pkt_append_buffer(pkt, data->buffer);
		data->buffer = NULL;
	}

	ret = ip_header_add(conn, pkt);
	if (ret < 0) {
		tcp_pkt_unref(pkt);
		goto out;
	}

	ret = tcp_header_add(conn, pkt, flags, seq);
	if (ret < 0) {
		tcp_pkt_unref(pkt);
		goto out;
	}

	if (conn->send_options.mss_found) {
		ret = net_tcp_set_mss_opt(conn, pkt);
		if (ret < 0) {
			tcp_pkt_unref(pkt);
			goto out;
		}
	}

	ret = tcp_finalize_pkt(pkt);
	if (ret < 0) {
		tcp_pkt_unref(pkt);
		goto out;
	}

	if (tcp_send_cb) {
		ret = tcp_send_cb(pkt);
		goto out;
	}

	if (flags & ACK) {
		conn->recv_win_sent = conn->recv_win;
	}

	if (is_destination_local(pkt)) {
		/* If the destination is local, we have to let the current
		 * thread to finish with any state-machine changes before
		 * sending the packet, or it might lead to state inconsistencies
		 */
		sys_slist_append(&conn->send_queue, &pkt->next);
		k_work_schedule_for_queue(&tcp_work_q,
					  &conn->send_timer, K_NO_WAIT);
	} else {
		tcp_send(pkt);
	}
out:
	return ret;
>>>>>>> 124af38a
}

void net_tcp_reply_rst(struct net_pkt* pkt) {
    NET_PKT_DATA_ACCESS_DEFINE(tcp_access_rst, struct tcphdr);
    struct tcphdr const* th_pkt = th_get(pkt);
    struct tcphdr*  th_rst;
    struct net_pkt* rst;
    int ret;

    if ((th_pkt == NULL) || (th_flags(th_pkt) & RST)) {
        /* Don't reply to a RST segment. */
        return;
    }

    #if defined(_MSC_VER) /* #CUSTOM@NDRS */
    struct net_pkt* _pkt;

    if (sizeof(struct tcphdr) > 0) {
        _pkt = net_pkt_alloc_with_buffer(pkt->iface,
                                         sizeof(struct tcphdr),
                                         pkt->family,
                                         NET_IPPROTO_TCP,
                                         TCP_PKT_ALLOC_TIMEOUT);
    }
    else {
        _pkt = net_pkt_alloc(TCP_PKT_ALLOC_TIMEOUT);
    }

    tp_pkt_alloc(_pkt, tp_basename(__FILE__), __LINE__);

    rst = _pkt;
    #else
    rst = tcp_pkt_alloc_no_conn(pkt->iface, pkt->family,
                                sizeof(struct tcphdr));
    #endif
    if (rst == NULL) {
        return;
    }

    /* IP header */
    if (IS_ENABLED(CONFIG_NET_IPV4) && (net_pkt_family(pkt) == NET_AF_INET)) {
        ret = net_ipv4_create(rst,
                              (struct net_in_addr*)NET_IPV4_HDR(pkt)->dst,
                              (struct net_in_addr*)NET_IPV4_HDR(pkt)->src);
    }
    else if (IS_ENABLED(CONFIG_NET_IPV6) && (net_pkt_family(pkt) == NET_AF_INET6)) {
        ret = net_ipv6_create(rst,
                              (struct net_in6_addr*)NET_IPV6_HDR(pkt)->dst,
                              (struct net_in6_addr*)NET_IPV6_HDR(pkt)->src);
    }
    else {
        ret = -EINVAL;
    }

    if (ret < 0) {
        goto err;
    }

    /* TCP header */
    th_rst = (struct tcphdr*)net_pkt_get_data(rst, &tcp_access_rst);
    if (th_rst == NULL) {
        goto err;
    }

    memset(th_rst, 0, sizeof(struct tcphdr));

    UNALIGNED_PUT(th_pkt->th_dport, &th_rst->th_sport);
    UNALIGNED_PUT(th_pkt->th_sport, &th_rst->th_dport);
    th_rst->th_off = 5;

    if (th_flags(th_pkt) & ACK) {
        UNALIGNED_PUT(RST, &th_rst->th_flags);
        UNALIGNED_PUT(th_pkt->th_ack, &th_rst->th_seq);
    }
    else {
        uint32_t ack = net_ntohl(th_pkt->th_seq) + tcp_data_len(pkt);

        if (th_flags(th_pkt) & SYN) {
            ack++;
        }

        UNALIGNED_PUT(RST | ACK, &th_rst->th_flags);
        UNALIGNED_PUT(net_htonl(ack), &th_rst->th_ack);
    }

    ret = net_pkt_set_data(rst, &tcp_access_rst);
    if (ret < 0) {
        goto err;
    }

    ret = tcp_finalize_pkt(rst);
    if (ret < 0) {
        goto err;
    }

    NET_DBG("%s", tcp_th(rst));

    tcp_send(rst);

    return;

err:
    tcp_pkt_unref(rst);
}

static int tcp_out_ext(struct tcp* conn, uint8_t flags, struct net_pkt* data,
                       uint32_t seq) {
    size_t alloc_len = sizeof(struct tcphdr);
    struct net_pkt* pkt;
    int ret = 0;

    if (conn->send_options.mss_found) {
        alloc_len += sizeof(uint32_t);
    }

    #if defined(_MSC_VER) /* #CUSTOM@NDRS */
    if (alloc_len > 0) {
        pkt = net_pkt_alloc_with_buffer(conn->iface,
                                        alloc_len,
                                        net_context_get_family(conn->context),
                                        NET_IPPROTO_TCP,
                                        TCP_PKT_ALLOC_TIMEOUT);
    }
    else {
        pkt = net_pkt_alloc(TCP_PKT_ALLOC_TIMEOUT);
    }
    #else
    pkt = tcp_pkt_alloc(conn, alloc_len);
    #endif
    if (!pkt) {
        ret = -ENOBUFS;
        goto out;
    }

    if (data) {
        /* Append the data buffer to the pkt */
        net_pkt_append_buffer(pkt, data->buffer);
        data->buffer = NULL;
    }

    ret = ip_header_add(conn, pkt);
    if (ret < 0) {
        tcp_pkt_unref(pkt);
        goto out;
    }

    ret = tcp_header_add(conn, pkt, flags, seq);
    if (ret < 0) {
        tcp_pkt_unref(pkt);
        goto out;
    }

    if (conn->send_options.mss_found) {
        ret = net_tcp_set_mss_opt(conn, pkt);
        if (ret < 0) {
            tcp_pkt_unref(pkt);
            goto out;
        }
    }

    ret = tcp_finalize_pkt(pkt);
    if (ret < 0) {
        tcp_pkt_unref(pkt);
        goto out;
    }

    if (tcp_send_cb) {
        ret = tcp_send_cb(pkt);
        goto out;
    }

    sys_slist_append(&conn->send_queue, &pkt->next);

    if (flags & ACK) {
        conn->recv_win_sent = conn->recv_win;
    }

    if (is_destination_local(pkt)) {
        /* If the destination is local, we have to let the current
         * thread to finish with any state-machine changes before
         * sending the packet, or it might lead to state inconsistencies
         */
        k_work_schedule_for_queue(&tcp_work_q,
                                  &conn->send_timer, K_NO_WAIT);
    }
    else if (tcp_send_process_no_lock(conn)) {
        tcp_conn_close(conn, -ETIMEDOUT);
    }

out :
    return (ret);
}

static void tcp_out(struct tcp* conn, uint8_t flags) {
    (void) tcp_out_ext(conn, flags, NULL /* no data */, conn->seq + conn->unacked_len);
}

static int tcp_pkt_pull(struct net_pkt* pkt, size_t len) {
    int total = net_pkt_get_len(pkt);
    int ret   = 0;

    if (len > (size_t)total) {
        ret = -EINVAL;
        goto out;
    }

    net_pkt_cursor_init(pkt);
    net_pkt_set_overwrite(pkt, true);
    net_pkt_pull(pkt, len);
    net_pkt_trim_buffer(pkt);

out :
    return (ret);
}

static int tcp_pkt_peek(struct net_pkt* to, struct net_pkt* from, size_t pos,
                        size_t len) {
    net_pkt_cursor_init(to);
    net_pkt_cursor_init(from);

    if (pos) {
        net_pkt_set_overwrite(from, true);
        net_pkt_skip(from, pos);
    }

    return net_pkt_copy(to, from, len);
}

static int tcp_pkt_append(struct net_pkt* pkt, uint8_t const* data, size_t len) {
    size_t alloc_len = len;
    struct net_buf* buf = NULL;
    int ret = 0;

    if (pkt->buffer) {
        buf = net_buf_frag_last(pkt->buffer);

        if (len > net_buf_tailroom(buf)) {
            alloc_len -= net_buf_tailroom(buf);
        }
        else {
            alloc_len = 0;
        }
    }

    if (alloc_len > 0) {
        ret = net_pkt_alloc_buffer_raw(pkt, alloc_len,
                                       TCP_PKT_ALLOC_TIMEOUT);
        if (ret < 0) {
            return (-ENOBUFS);
        }
    }

    if (buf == NULL) {
        buf = pkt->buffer;
    }

    while (buf != NULL && len > 0) {
        size_t write_len = MIN(len, net_buf_tailroom(buf));

        net_buf_add_mem(buf, data, write_len);

        data += write_len;
        len -= write_len;
        buf = buf->frags;
    }

    NET_ASSERT(len == 0, "Not all bytes written");

    return (ret);
}

static bool tcp_window_full(struct tcp* conn) {
    bool window_full = (conn->send_data_total >= conn->send_win);

    #ifdef CONFIG_NET_TCP_CONGESTION_AVOIDANCE
    window_full = window_full || (conn->send_data_total >= conn->ca.cwnd);
    #endif

    if (window_full) {
        NET_DBG("conn: %p TX window_full", conn);
    }

    return window_full;
}

static int tcp_unsent_len(struct tcp const* conn) {
    int unsent_len;

    if (conn->unacked_len > (int)conn->send_data_total) {
        NET_ERR("total=%zu, unacked_len=%d",
                conn->send_data_total, conn->unacked_len);
        unsent_len = -ERANGE;
        goto out;
    }

    unsent_len = conn->send_data_total - conn->unacked_len;
    if (conn->unacked_len >= conn->send_win) {
        unsent_len = 0;
    }
    else {
        unsent_len = MIN(unsent_len, conn->send_win - conn->unacked_len);

        #ifdef CONFIG_NET_TCP_CONGESTION_AVOIDANCE
        if (conn->unacked_len >= conn->ca.cwnd) {
            unsent_len = 0;
        }
        else {
            unsent_len = MIN(unsent_len, conn->ca.cwnd - conn->unacked_len);
        }
        #endif
    }

out :
    return (unsent_len);
}

static int tcp_send_data(struct tcp* conn) {
    int ret = 0;
    int len;
    struct net_pkt* pkt;

    len = MIN(tcp_unsent_len(conn), conn_mss(conn));
    if (len < 0) {
        ret = len;
        goto out;
    }
    if (len == 0) {
        NET_DBG("conn: %p no data to send", conn);
        ret = -ENODATA;
        goto out;
    }

    #if defined(_MSC_VER) /* #CUSTOM@NDRS */
    if (len > 0) {
        pkt = net_pkt_alloc_with_buffer(conn->iface,
                                        len,
                                        net_context_get_family(conn->context),
                                        NET_IPPROTO_TCP,
                                        TCP_PKT_ALLOC_TIMEOUT);
    }
    else {
        pkt = net_pkt_alloc(TCP_PKT_ALLOC_TIMEOUT);
    }
    #else
    pkt = tcp_pkt_alloc(conn, len);
    #endif
    if (!pkt) {
        NET_ERR("conn: %p packet allocation failed, len=%d", conn, len);
        ret = -ENOBUFS;
        goto out;
    }

    ret = tcp_pkt_peek(pkt, conn->send_data, conn->unacked_len, len);
    if (ret < 0) {
        tcp_pkt_unref(pkt);
        ret = -ENOBUFS;
        goto out;
    }

    ret = tcp_out_ext(conn, PSH | ACK, pkt, conn->seq + conn->unacked_len);
    if (ret == 0) {
        conn->unacked_len += len;

        if (conn->data_mode == TCP_DATA_MODE_RESEND) {
            net_stats_update_tcp_resent(conn->iface, len);
            net_stats_update_tcp_seg_rexmit(conn->iface);
        }
        else {
            net_stats_update_tcp_sent(conn->iface, len);
            net_stats_update_tcp_seg_sent(conn->iface);
        }
    }

    /* The data we want to send, has been moved to the send queue so we
     * can unref the head net_pkt. If there was an error, we need to remove
     * the packet anyway.
     */
    tcp_pkt_unref(pkt);

    conn_send_data_dump(conn);

out :
    return (ret);
}

/* Send all queued but unsent data from the send_data packet by packet
 * until the receiver's window is full. */
static int tcp_send_queued_data(struct tcp* conn) {
    int ret = 0;
    bool subscribe = false;

    if (conn->data_mode == TCP_DATA_MODE_RESEND) {
        goto out;
    }

    while (tcp_unsent_len(conn) > 0) {
        /* Implement Nagle's algorithm */
        if ((conn->tcp_nodelay == false) && (conn->unacked_len > 0)) {
            /* If there is already pending data */
            if (tcp_unsent_len(conn) < conn_mss(conn)) {
                /* The number of bytes to be transmitted is less than an MSS,
                 * skip transmission for now.
                 * Wait for more data to be transmitted or all pending data
                 * being acknowledged.
                 */
                break;
            }
        }

        ret = tcp_send_data(conn);
        if (ret < 0) {
            break;
        }
    }

    if (conn->send_data_total) {
        subscribe = true;
    }

    if (k_work_delayable_remaining_get(&conn->send_data_timer)) {
        subscribe = false;
    }

    if (subscribe) {
        conn->send_data_retries = 0;
        k_work_reschedule_for_queue(&tcp_work_q, &conn->send_data_timer,
                                    K_MSEC(TCP_RTO_MS));
    }

out :
    return (ret);
}

static void tcp_cleanup_recv_queue(struct k_work* work) {
    struct k_work_delayable* dwork = k_work_delayable_from_work(work);
    struct tcp*              conn  = CONTAINER_OF(dwork, struct tcp, recv_queue_timer);

    k_mutex_lock(&conn->lock, K_FOREVER);

    NET_DBG("Cleanup recv queue conn %p len %zd seq %u", conn,
            net_pkt_get_len(conn->queue_recv_data),
            tcp_get_seq(conn->queue_recv_data->buffer));

    net_buf_unref(conn->queue_recv_data->buffer);
    conn->queue_recv_data->buffer = NULL;

    k_mutex_unlock(&conn->lock);
}

static void tcp_resend_data(struct k_work* work) {
    struct k_work_delayable* dwork = k_work_delayable_from_work(work);
    struct tcp* conn = CONTAINER_OF(dwork, struct tcp, send_data_timer);
    bool conn_unref = false;
    int ret;
    int exp_tcp_rto;

    k_mutex_lock(&conn->lock, K_FOREVER);

    NET_DBG("send_data_retries=%hu", conn->send_data_retries);

    if (conn->send_data_retries >= tcp_retries) {
        NET_DBG("conn: %p close, data retransmissions exceeded", conn);
        conn_unref = true;
        goto out;
    }

    if (IS_ENABLED(CONFIG_NET_TCP_CONGESTION_AVOIDANCE) &&
        (conn->send_data_retries == 0)) {
        tcp_ca_timeout(conn);
        if (tcp_window_full(conn)) {
            (void)k_sem_take(&conn->tx_sem, K_NO_WAIT);
        }
    }

    conn->data_mode   = TCP_DATA_MODE_RESEND;
    conn->unacked_len = 0;

    ret = tcp_send_data(conn);
    conn->send_data_retries++;
    if (ret == 0) {
        if (conn->in_close && conn->send_data_total == 0) {
            NET_DBG("TCP connection in %s close, "
                    "not disposing yet (waiting %dms)",
                    "active", tcp_max_timeout_ms);
            k_work_reschedule_for_queue(&tcp_work_q,
                                        &conn->fin_timer,
                                        FIN_TIMEOUT);

            conn_state(conn, TCP_FIN_WAIT_1);

            ret = tcp_out_ext(conn, FIN | ACK, NULL,
                              conn->seq + conn->unacked_len);
            if (ret == 0) {
                conn_seq(conn, +1);
            }

            keep_alive_timer_stop(conn);

            goto out;
        }
    }
    else if (ret == -ENODATA) {
        conn->data_mode = TCP_DATA_MODE_SEND;

        goto out;
    }
    else if (ret == -ENOBUFS) {
        NET_ERR("TCP failed to allocate buffer in retransmission");
    }

    exp_tcp_rto = TCP_RTO_MS;
    /* The last retransmit does not need to wait that long */
    if (conn->send_data_retries < tcp_retries) {
        /* Every retransmit, the retransmission timeout increases by a factor 1.5 */
        for (int i = 0; i < conn->send_data_retries; i++) {
            exp_tcp_rto += exp_tcp_rto >> 1;
        }
    }

    k_work_reschedule_for_queue(&tcp_work_q, &conn->send_data_timer,
                                K_MSEC(exp_tcp_rto));

out :
    k_mutex_unlock(&conn->lock);

    if (conn_unref) {
        tcp_conn_close(conn, -ETIMEDOUT);
    }
}

static void tcp_timewait_timeout(struct k_work* work) {
    struct k_work_delayable* dwork = k_work_delayable_from_work(work);
    struct tcp*              conn  = CONTAINER_OF(dwork, struct tcp, timewait_timer);

    /* no need to acquire the conn->lock as there is nothing scheduled here */
    NET_DBG("conn: %p %s", conn, tcp_conn_state(conn, NULL));

    (void)tcp_conn_close(conn, -ETIMEDOUT);
}

<<<<<<< HEAD
static void tcp_establish_timeout(struct tcp* conn) {
    NET_DBG("Did not receive %s in %dms", "ACK", ACK_TIMEOUT_MS);
    NET_DBG("conn: %p %s", conn, tcp_conn_state(conn, NULL));
=======
/* A helper function to reduce code repeat. It should already be protected by mutex
 * and the 'conn' parameter is not NULL.
 */
static void tcp_setup_retransmission(struct tcp *conn)
{
	conn->send_data_retries = 0;
	k_work_reschedule_for_queue(&tcp_work_q, &conn->send_data_timer, K_MSEC(TCP_RTO_MS));
}

static int tcp_send_data(struct tcp *conn)
{
	int ret = 0;
	int len;
	struct net_pkt *pkt;

	len = MIN(tcp_unsent_len(conn), conn_mss(conn));
	if (len < 0) {
		ret = len;
		goto out;
	}
	if (len == 0) {
		NET_DBG("conn: %p no data to send", conn);
		ret = -ENODATA;
		goto out;
	}

	pkt = tcp_pkt_alloc(conn, len);
	if (!pkt) {
		NET_ERR("conn: %p packet allocation failed, len=%d", conn, len);
		ret = -ENOBUFS;
		goto out;
	}

	ret = tcp_pkt_peek(pkt, conn->send_data, conn->unacked_len, len);
	if (ret < 0) {
		tcp_pkt_unref(pkt);
		ret = -ENOBUFS;
		goto out;
	}

	ret = tcp_out_ext(conn, PSH | ACK, pkt, conn->seq + conn->unacked_len);
	if (ret == 0) {
		conn->unacked_len += len;

		if (conn->data_mode == TCP_DATA_MODE_RESEND) {
			net_stats_update_tcp_resent(conn->iface, len);
			net_stats_update_tcp_seg_rexmit(conn->iface);
		} else {
			net_stats_update_tcp_sent(conn->iface, len);
			net_stats_update_tcp_seg_sent(conn->iface);
		}
	}

	/* The data we want to send, has been moved to the send queue so we
	 * can unref the head net_pkt. If there was an error, we need to remove
	 * the packet anyway.
	 */
	tcp_pkt_unref(pkt);

	conn_send_data_dump(conn);

 out:
	return ret;
}

/* Send all queued but unsent data from the send_data packet by packet
 * until the receiver's window is full. */
static int tcp_send_queued_data(struct tcp *conn)
{
	int ret = 0;
	bool subscribe = false;

	if (conn->data_mode == TCP_DATA_MODE_RESEND) {
		goto out;
	}

	while (tcp_unsent_len(conn) > 0) {
		/* Implement Nagle's algorithm */
		if ((conn->tcp_nodelay == false) && (conn->unacked_len > 0)) {
			/* If there is already pending data */
			if (tcp_unsent_len(conn) < conn_mss(conn)) {
				/* The number of bytes to be transmitted is less than an MSS,
				 * skip transmission for now.
				 * Wait for more data to be transmitted or all pending data
				 * being acknowledged.
				 */
				break;
			}
		}

		ret = tcp_send_data(conn);
		if (ret < 0) {
			break;
		}
	}

	if (conn->send_data_total) {
		subscribe = true;
	}

	if (k_work_delayable_remaining_get(&conn->send_data_timer)) {
		subscribe = false;
	}

	if (subscribe) {
		tcp_setup_retransmission(conn);
	}
 out:
	return ret;
}

static void tcp_cleanup_recv_queue(struct k_work *work)
{
	struct k_work_delayable *dwork = k_work_delayable_from_work(work);
	struct tcp *conn = CONTAINER_OF(dwork, struct tcp, recv_queue_timer);

	k_mutex_lock(&conn->lock, K_FOREVER);

	NET_DBG("Cleanup recv queue conn %p len %zd seq %u", conn,
		net_pkt_get_len(conn->queue_recv_data),
		tcp_get_seq(conn->queue_recv_data->buffer));

	net_buf_unref(conn->queue_recv_data->buffer);
	conn->queue_recv_data->buffer = NULL;
>>>>>>> 124af38a

    (void)tcp_conn_close(conn, -ETIMEDOUT);
}

<<<<<<< HEAD
static void tcp_fin_timeout(struct k_work* work) {
    struct k_work_delayable* dwork = k_work_delayable_from_work(work);
    struct tcp*              conn  = CONTAINER_OF(dwork, struct tcp, fin_timer);
=======
static void tcp_resend_data(struct k_work *work)
{
	struct k_work_delayable *dwork = k_work_delayable_from_work(work);
	struct tcp *conn = CONTAINER_OF(dwork, struct tcp, send_data_timer);
	bool conn_unref = false;
	int ret;
	int exp_tcp_rto;

	k_mutex_lock(&conn->lock, K_FOREVER);

	NET_DBG("send_data_retries=%hu", conn->send_data_retries);

	if (conn->send_data_retries >= tcp_retries) {
		NET_DBG("conn: %p close, data retransmissions exceeded", conn);
		conn_unref = true;
		goto out;
	}

	switch (conn->state) {
	case TCP_SYN_SENT:
		(void)tcp_out_ext(conn, SYN, NULL, conn->seq - 1);
		break;
	case TCP_SYN_RECEIVED:
		(void)tcp_out_ext(conn, SYN | ACK, NULL, conn->seq - 1);
		break;
	case TCP_ESTABLISHED:
	case TCP_CLOSE_WAIT:
		if (IS_ENABLED(CONFIG_NET_TCP_CONGESTION_AVOIDANCE) &&
		    (conn->send_data_retries == 0)) {
			tcp_ca_timeout(conn);
			if (tcp_window_full(conn)) {
				(void)k_sem_take(&conn->tx_sem, K_NO_WAIT);
			}
		}

		conn->data_mode = TCP_DATA_MODE_RESEND;
		conn->unacked_len = 0;

		ret = tcp_send_data(conn);
		if (ret == -ENODATA) {
			NET_ERR("TCP exception with no data for retransmission");
			conn->data_mode = TCP_DATA_MODE_SEND;
			goto out;
		} else if (ret == -ENOBUFS) {
			NET_ERR("TCP failed to allocate buffer in retransmission");
		}
		break;
	case TCP_FIN_WAIT_1:
	case TCP_CLOSING:
	case TCP_LAST_ACK:
		(void)tcp_out_ext(conn, FIN | ACK, NULL, conn->seq - 1);
		break;
	default:
		goto out;
	}

	conn->send_data_retries++;

	exp_tcp_rto = TCP_RTO_MS;
	/* The last retransmit does not need to wait that long */
	if (conn->send_data_retries < tcp_retries) {
		/* Every retransmit, the retransmission timeout increases by a factor 1.5 */
		for (int i = 0; i < conn->send_data_retries; i++) {
			exp_tcp_rto += exp_tcp_rto >> 1;
		}
	}

	k_work_reschedule_for_queue(&tcp_work_q, &conn->send_data_timer,
				    K_MSEC(exp_tcp_rto));

 out:
	k_mutex_unlock(&conn->lock);

	if (conn_unref) {
		tcp_conn_close(conn, -ETIMEDOUT);
	}
}

static void tcp_timewait_timeout(struct k_work *work)
{
	struct k_work_delayable *dwork = k_work_delayable_from_work(work);
	struct tcp *conn = CONTAINER_OF(dwork, struct tcp, timewait_timer);
>>>>>>> 124af38a

    /* no need to acquire the conn->lock as there is nothing scheduled here */
    if (conn->state == TCP_SYN_RECEIVED) {
        tcp_establish_timeout(conn);
        return;
    }

    NET_DBG("Did not receive %s in %dms", "FIN", tcp_max_timeout_ms);
    NET_DBG("conn: %p %s", conn, tcp_conn_state(conn, NULL));

    (void)tcp_conn_close(conn, -ETIMEDOUT);
}

static void tcp_last_ack_timeout(struct k_work* work) {
    struct k_work_delayable* dwork = k_work_delayable_from_work(work);
    struct tcp*              conn  = CONTAINER_OF(dwork, struct tcp, fin_timer);

    NET_DBG("Did not receive %s in %dms", "last ACK", LAST_ACK_TIMEOUT_MS);
    NET_DBG("conn: %p %s", conn, tcp_conn_state(conn, NULL));

    (void)tcp_conn_close(conn, -ETIMEDOUT);
}

static void tcp_setup_last_ack_timer(struct tcp* conn) {
    /* Just in case the last ack is lost, install a timer that will
     * close the connection in that case. Use the fin_timer for that
     * as the fin handling cannot be done in this passive close state.
     * Instead of default tcp_fin_timeout() function, have a separate
     * function to catch this last ack case.
     */
    k_work_init_delayable(&conn->fin_timer, tcp_last_ack_timeout);

    NET_DBG("TCP connection in %s close, "
            "not disposing yet (waiting %dms)",
            "passive", LAST_ACK_TIMEOUT_MS);
    k_work_reschedule_for_queue(&tcp_work_q,
                                &conn->fin_timer,
                                LAST_ACK_TIMEOUT);
}

static void tcp_cancel_last_ack_timer(struct tcp* conn) {
    k_work_cancel_delayable(&conn->fin_timer);
}

#if defined(CONFIG_NET_TCP_KEEPALIVE)
static void tcp_send_keepalive_probe(struct k_work* work) {
    struct k_work_delayable* dwork = k_work_delayable_from_work(work);
    struct tcp* conn = CONTAINER_OF(dwork, struct tcp, keepalive_timer);

    if (conn->state != TCP_ESTABLISHED) {
        NET_DBG("conn: %p TCP connection not established", conn);
        return;
    }

    if (!conn->keep_alive) {
        NET_DBG("conn: %p keepalive is not enabled", conn);
        return;
    }

    conn->keep_cur++;
    if (conn->keep_cur > conn->keep_cnt) {
        NET_DBG("conn: %p keepalive probe failed multiple times",
                conn);
        tcp_conn_close(conn, -ETIMEDOUT);
        return;
    }

    NET_DBG("conn: %p keepalive probe", conn);
    k_work_reschedule_for_queue(&tcp_work_q, &conn->keepalive_timer,
                                K_SECONDS(conn->keep_intvl));

    (void) tcp_out_ext(conn, ACK, NULL, conn->seq + conn->unacked_len - 1);
}
#endif /* CONFIG_NET_TCP_KEEPALIVE */

static void tcp_send_zwp(struct k_work* work) {
    struct k_work_delayable* dwork = k_work_delayable_from_work(work);
    struct tcp* conn = CONTAINER_OF(dwork, struct tcp, persist_timer);

    k_mutex_lock(&conn->lock, K_FOREVER);

    (void) tcp_out_ext(conn, ACK, NULL, conn->seq + conn->unacked_len - 1);

    tcp_derive_rto(conn);

    if (conn->send_win == 0) {
        uint64_t timeout = TCP_RTO_MS;

        /* Make sure the bitwise shift does not result in undefined behaviour */
        if (conn->zwp_retries < 63) {
            conn->zwp_retries++;
        }

        timeout <<= conn->zwp_retries;
        if (timeout == 0 || timeout > ZWP_MAX_DELAY_MS) {
            timeout = ZWP_MAX_DELAY_MS;
        }

        (void) k_work_reschedule_for_queue(
                &tcp_work_q, &conn->persist_timer, K_MSEC(timeout));
    }

    k_mutex_unlock(&conn->lock);
}

static void tcp_send_ack(struct k_work* work) {
    struct k_work_delayable* dwork = k_work_delayable_from_work(work);
    struct tcp* conn = CONTAINER_OF(dwork, struct tcp, ack_timer);

    k_mutex_lock(&conn->lock, K_FOREVER);

    tcp_out(conn, ACK);

    k_mutex_unlock(&conn->lock);
}

static void tcp_conn_ref(struct tcp* conn) {
    int ref_count = atomic_inc(&conn->ref_count) + 1;

    NET_DBG("conn: %p, ref_count: %d", conn, ref_count);
}

static struct tcp* tcp_conn_alloc(void) {
    struct tcp* conn = NULL;
    int ret;

    ret = k_mem_slab_alloc(&tcp_conns_slab, (void**)&conn, K_NO_WAIT);
    if (ret) {
        NET_ERR("Cannot allocate slab");
        goto out;
    }

    memset(conn, 0, sizeof(*conn));

    if (CONFIG_NET_TCP_RECV_QUEUE_TIMEOUT) {
        #if defined(_MSC_VER) /* #CUSTOM@NDRS */
        conn->queue_recv_data = net_pkt_rx_alloc(TCP_PKT_ALLOC_TIMEOUT);
        #else
        conn->queue_recv_data = tcp_rx_pkt_alloc(conn, 0);
        #endif

        if (conn->queue_recv_data == NULL) {
            NET_ERR("Cannot allocate %s queue for conn %p", "recv",
                    conn);
            goto fail;
        }
    }

    #if defined(_MSC_VER) /* #CUSTOM@NDRS */
    conn->send_data = net_pkt_alloc(TCP_PKT_ALLOC_TIMEOUT);
    #else
    conn->send_data = tcp_pkt_alloc(conn, 0);
    #endif
    if (conn->send_data == NULL) {
        NET_ERR("Cannot allocate %s queue for conn %p", "send", conn);
        goto fail;
    }

    k_mutex_init(&conn->lock);
    k_fifo_init(&conn->recv_data);
    k_sem_init(&conn->connect_sem, 0, K_SEM_MAX_LIMIT);
    k_sem_init(&conn->tx_sem, 1, 1);

    conn->in_connect   = false;
    conn->state        = TCP_LISTEN;
    conn->recv_win_max = tcp_rx_window;
    conn->recv_win     = conn->recv_win_max;
    conn->recv_win_sent = conn->recv_win_max;
    conn->send_win_max = MAX(tcp_tx_window, NET_IPV6_MTU);
    conn->send_win     = conn->send_win_max;
    conn->tcp_nodelay  = false;
    conn->addr_ref_done = false;

    #ifdef CONFIG_NET_TCP_FAST_RETRANSMIT
    conn->dup_ack_cnt = 0;
    #endif

    #ifdef CONFIG_NET_TCP_CONGESTION_AVOIDANCE
    /* Initially set the congestion window at its max size, since only the MSS
     * is available as soon as the connection is established
     */
    conn->ca.cwnd = UINT16_MAX;
    #endif

    /* The ISN value will be set when we get the connection attempt or
     * when trying to create a connection.
     */
    conn->seq = 0U;

    sys_slist_init(&conn->send_queue);

    k_work_init_delayable(&conn->send_timer, tcp_send_process);
    k_work_init_delayable(&conn->timewait_timer, tcp_timewait_timeout);
    k_work_init_delayable(&conn->fin_timer, tcp_fin_timeout);
    k_work_init_delayable(&conn->send_data_timer, tcp_resend_data);
    k_work_init_delayable(&conn->recv_queue_timer, tcp_cleanup_recv_queue);
    k_work_init_delayable(&conn->persist_timer, tcp_send_zwp);
    k_work_init_delayable(&conn->ack_timer, tcp_send_ack);
    k_work_init(&conn->conn_release, tcp_conn_release);
    keep_alive_timer_init(conn);

    tcp_conn_ref(conn);

    k_mutex_lock(&tcp_lock, K_FOREVER);
    sys_slist_append(&tcp_conns, &conn->next);
    k_mutex_unlock(&tcp_lock);
out :
    NET_DBG("conn: %p", conn);

    return (conn);

fail:
    if (CONFIG_NET_TCP_RECV_QUEUE_TIMEOUT && conn->queue_recv_data) {
        tcp_pkt_unref(conn->queue_recv_data);
        conn->queue_recv_data = NULL;
    }

    k_mem_slab_free(&tcp_conns_slab, (void*)conn);
    return (NULL);
}

int net_tcp_get(struct net_context* context) {
    int ret = 0;
    struct tcp* conn;

    conn = tcp_conn_alloc();
    if (conn == NULL) {
        ret = -ENOMEM;
        return (ret);
    }

    /* Mutually link the net_context and tcp connection */
    conn->context = context;
    context->tcp  = conn;

    return (ret);
}

static bool tcp_endpoint_cmp(union tcp_endpoint* ep, struct net_pkt* pkt,
                             enum pkt_addr which) {
    union tcp_endpoint ep_tmp;

    if (tcp_endpoint_set(&ep_tmp, pkt, which) < 0) {
        return false;
    }

    return !memcmp(ep, &ep_tmp, tcp_endpoint_len(ep->sa.sa_family));
}

static bool tcp_conn_cmp(struct tcp* conn, struct net_pkt* pkt) {
    return tcp_endpoint_cmp(&conn->src, pkt, TCP_EP_DST) &&
                            tcp_endpoint_cmp(&conn->dst, pkt, TCP_EP_SRC);
}

static struct tcp* tcp_conn_search(struct net_pkt* pkt) {
    bool found = false;
    struct tcp* conn;
    struct tcp* tmp;

    k_mutex_lock(&tcp_lock, K_FOREVER);

    SYS_SLIST_FOR_EACH_CONTAINER_SAFE(&tcp_conns, conn, tmp, next) {
        found = tcp_conn_cmp(conn, pkt);
        if (found) {
            break;
        }
    }

    k_mutex_unlock(&tcp_lock);

    return found ? conn : NULL;
}

static struct tcp* tcp_conn_new(struct net_pkt* pkt);

static enum net_verdict tcp_recv(struct net_conn* net_conn,
                                 struct net_pkt* pkt,
                                 union net_ip_header* ip,
                                 union net_proto_header* proto,
                                 void* user_data) {
    struct tcp* conn;
    struct tcphdr* th;
    enum net_verdict verdict = NET_DROP;

    ARG_UNUSED(net_conn);
    ARG_UNUSED(proto);

    conn = tcp_conn_search(pkt);
    if (conn) {
        goto in;
    }

    th = th_get(pkt);

    if (th_flags(th) & SYN && !(th_flags(th) & ACK)) {
        struct tcp* conn_old = ((struct net_context*)user_data)->tcp;

        conn = tcp_conn_new(pkt);
        if (!conn) {
            NET_ERR("Cannot allocate a new TCP connection");
            goto in;
        }

        conn->accepted_conn = conn_old;
    }

in :
    if (conn) {
        verdict = tcp_in(conn, pkt);
    }
    else {
        net_tcp_reply_rst(pkt);
    }

    return (verdict);
}

#if defined(CONFIG_NET_TCP_ISN_RFC6528)

static uint32_t seq_scale(uint32_t seq) {
    return seq + (k_ticks_to_ns_floor32(k_uptime_ticks()) >> 6);
}

static uint8_t unique_key[16]; /* MD5 128 bits as described in RFC6528 */

static uint32_t tcpv6_init_isn(struct net_in6_addr* saddr,
                               struct net_in6_addr* daddr,
                               uint16_t sport,
                               uint16_t dport) {
    struct {
        uint8_t key[sizeof(unique_key)];
        struct net_in6_addr saddr;
        struct net_in6_addr daddr;
        uint16_t sport;
        uint16_t dport;
    } buf = {
        .saddr = *(struct net_in6_addr*)saddr,
        .daddr = *(struct net_in6_addr*)daddr,
        .sport = sport,
        .dport = dport
    };

    uint8_t hash[16];
    size_t hash_len;
    static bool once;

    if (!once) {
        sys_csrand_get(unique_key, sizeof(unique_key));
        once = true;
    }

    memcpy(buf.key, unique_key, sizeof(buf.key));

    psa_hash_compute(PSA_ALG_SHA_256, (const unsigned char *)&buf, sizeof(buf),
                     hash, sizeof(hash), &hash_len);

    return seq_scale(UNALIGNED_GET((uint32_t*)&hash[0]));
}

static uint32_t tcpv4_init_isn(struct net_in_addr* saddr,
                               struct net_in_addr* daddr,
                               uint16_t sport,
                               uint16_t dport) {
    struct {
        uint8_t key[sizeof(unique_key)];
        struct net_in_addr saddr;
        struct net_in_addr daddr;
        uint16_t sport;
        uint16_t dport;
    } buf = {
        .saddr = *(struct net_in_addr*)saddr,
        .daddr = *(struct net_in_addr*)daddr,
        .sport = sport,
        .dport = dport
    };

    uint8_t hash[16];
    size_t hash_len;
    static bool once;

    if (!once) {
        sys_csrand_get(unique_key, sizeof(unique_key));
        once = true;
    }

    memcpy(buf.key, unique_key, sizeof(unique_key));

    psa_hash_compute(PSA_ALG_SHA_256, (const unsigned char *)&buf, sizeof(buf),
                     hash, sizeof(hash), &hash_len);

    return seq_scale(UNALIGNED_GET((uint32_t*)&hash[0]));
}

#else

#define tcpv6_init_isn(...) (0UL)
#define tcpv4_init_isn(...) (0UL)

#endif /* CONFIG_NET_TCP_ISN_RFC6528 */

static uint32_t tcp_init_isn(struct net_sockaddr const* saddr, struct net_sockaddr const* daddr) {
    if (IS_ENABLED(CONFIG_NET_TCP_ISN_RFC6528)) {
        if (IS_ENABLED(CONFIG_NET_IPV6) &&
            (saddr->sa_family == NET_AF_INET6)) {
            return tcpv6_init_isn(&net_sin6(saddr)->sin6_addr,
                                  &net_sin6(daddr)->sin6_addr,
                                  net_sin6(saddr)->sin6_port,
                                  net_sin6(daddr)->sin6_port);
        }
        else if (IS_ENABLED(CONFIG_NET_IPV4) &&
                 (saddr->sa_family == NET_AF_INET)) {
            return tcpv4_init_isn(&net_sin(saddr)->sin_addr,
                                  &net_sin(daddr)->sin_addr,
                                  net_sin(saddr)->sin_port,
                                  net_sin(daddr)->sin_port);
        }
    }

    return sys_rand32_get();
}

/* Create a new tcp connection, as a part of it, create and register
 * net_context
 */
<<<<<<< HEAD
static struct tcp* tcp_conn_new(struct net_pkt* pkt) {
    struct tcp* conn = NULL;
    struct net_context* context = NULL;
    sa_family_t af = net_pkt_family(pkt);
    struct net_sockaddr local_addr = {0};
    int ret;

    ret = net_context_get(af, NET_SOCK_STREAM, NET_IPPROTO_TCP, &context);
    if (ret < 0) {
        NET_ERR("net_context_get(): %d", ret);
        goto err;
    }

    conn        = context->tcp;
    conn->iface = pkt->iface;
    tcp_derive_rto(conn);

    net_context_set_family(conn->context, net_pkt_family(pkt));

    if (tcp_endpoint_set(&conn->dst, pkt, TCP_EP_SRC) < 0) {
        net_context_put(context);
        conn = NULL;
        goto err;
    }

    if (tcp_endpoint_set(&conn->src, pkt, TCP_EP_DST) < 0) {
        net_context_put(context);
        conn = NULL;
        goto err;
    }

    NET_DBG("conn: src: %s, dst: %s",
            net_sprint_addr(conn->src.sa.sa_family,
                            (void const*)&conn->src.sin.sin_addr),
            net_sprint_addr(conn->dst.sa.sa_family,
                            (void const*)&conn->dst.sin.sin_addr));

    memcpy(&context->remote, &conn->dst, sizeof(context->remote));
    context->flags |= NET_CONTEXT_REMOTE_ADDR_SET;

    net_sin_ptr(&context->local)->sin_family = af;

    local_addr.sa_family = net_context_get_family(context);

    if (IS_ENABLED(CONFIG_NET_IPV6) &&
        (net_context_get_family(context) == NET_AF_INET6)) {
        net_ipaddr_copy(&net_sin6(&local_addr)->sin6_addr,
                        &conn->src.sin6.sin6_addr);
    }
    else if (IS_ENABLED(CONFIG_NET_IPV4) &&
             (net_context_get_family(context) == NET_AF_INET)) {
        net_ipaddr_copy(&net_sin(&local_addr)->sin_addr,
                        &conn->src.sin.sin_addr);
    }

    ret = net_context_bind(context, &local_addr, sizeof(local_addr));
    if (ret < 0) {
        NET_DBG("Cannot bind accepted context, connection reset");
        net_context_put(context);
        conn = NULL;
        goto err;
    }

    /* The newly created context object for the new TCP client connection needs
     * all four parameters of the tuple (local address, local port, remote
     * address, remote port) to be properly identified. Remote address and port
     * are already copied above from conn->dst. The call to net_context_bind
     * with the prepared local_addr further copies the local address. However,
     * this call won't copy the local port, as the bind would then fail due to
     * an address/port reuse without the REUSEPORT option enables for both
     * connections. Therefore, we copy the port after the bind call.
     * It is safe to bind to this address/port combination, as the new TCP
     * client connection is separated from the local listening connection
     * by the specified remote address and remote port.
     */
    if (IS_ENABLED(CONFIG_NET_IPV6) &&
        (net_context_get_family(context) == NET_AF_INET6)) {
        net_sin6_ptr(&context->local)->sin6_port = conn->src.sin6.sin6_port;
    }
    else if (IS_ENABLED(CONFIG_NET_IPV4) &&
             (net_context_get_family(context) == NET_AF_INET)) {
        net_sin_ptr(&context->local)->sin_port = conn->src.sin.sin_port;
    }

    if (!(IS_ENABLED(CONFIG_NET_TEST_PROTOCOL) ||
          IS_ENABLED(CONFIG_NET_TEST))) {
        conn->seq = tcp_init_isn(&local_addr, &context->remote);
    }

    NET_DBG("context: local: %s, remote: %s",
            net_sprint_addr(local_addr.sa_family,
                            (void const*)&net_sin(&local_addr)->sin_addr),
            net_sprint_addr(context->remote.sa_family,
                            (void const*)&net_sin(&context->remote)->sin_addr));

    ret = net_conn_register(NET_IPPROTO_TCP, NET_SOCK_STREAM, (uint8_t)af,
                            &context->remote, &local_addr,
                            net_ntohs(conn->dst.sin.sin_port), /* local port */
                            net_ntohs(conn->src.sin.sin_port), /* remote port */
                            context, tcp_recv, context,
                            &context->conn_handler);
    if (ret < 0) {
        NET_ERR("net_conn_register(): %d", ret);
        net_context_put(context);
        conn = NULL;
        goto err;
    }

    net_if_addr_ref(conn->iface, conn->dst.sa.sa_family,
                    (conn->src.sa.sa_family == NET_AF_INET) ?
                    (const void*)&conn->src.sin.sin_addr :
                    (const void*)&conn->src.sin6.sin6_addr);
    conn->addr_ref_done = true;

err :
    if (!conn) {
        net_stats_update_tcp_seg_conndrop(net_pkt_iface(pkt));
    }

    return (conn);
}

static bool tcp_validate_seq(struct tcp const* conn, struct tcphdr const* hdr) {
    return (net_tcp_seq_cmp(th_seq(hdr), conn->ack) >= 0) &&
           (net_tcp_seq_cmp(th_seq(hdr), conn->ack + conn->recv_win) < 0);
}

static int32_t tcp_compute_new_length(struct tcp const* conn, struct tcphdr const* hdr, size_t len,
                                      bool fin_received) {
    int32_t new_len = 0;

    if (len > 0) {
        /* Cases:
         * - Data already received earlier: new_len <= 0
         * - Partially new data new_len > 0
         * - Out of order data new_len > 0,
         *   should be checked by sequence number
         */
        new_len = (int32_t)(len)-net_tcp_seq_cmp(conn->ack, th_seq(hdr));
        if (fin_received) {
            /* Add with one additional byte as the FIN flag has to be subtracted */
            new_len++;
        }
    }

    return (new_len);
}

static enum tcp_state tcp_enter_time_wait(struct tcp* conn) {
    tcp_send_timer_cancel(conn);
    /* Entering TIME-WAIT, so cancel the timer and start the TIME-WAIT timer */
    k_work_cancel_delayable(&conn->fin_timer);
    k_work_reschedule_for_queue(
            &tcp_work_q, &conn->timewait_timer,
            K_MSEC(CONFIG_NET_TCP_TIME_WAIT_DELAY));

    return (TCP_TIME_WAIT);
}

static bool check_seq_list(struct net_buf* buf) {
    struct net_buf* last = NULL;
    struct net_buf* tmp  = buf;
    uint32_t seq;
    uint32_t next_seq = 0;
    bool result = true;

    while (tmp) {
        seq = tcp_get_seq(tmp);

        NET_DBG("buf %p seq %u len %d", tmp, seq, tmp->len);

        if (last != NULL) {
            if (next_seq != seq) {
                result = false;
            }
        }

        next_seq = seq + tmp->len;
        last     = tmp;
        tmp      = tmp->frags;
    }

    return (result);
}

static void tcp_queue_recv_data(struct tcp* conn, struct net_pkt* pkt,
                                size_t len, uint32_t seq) {
    uint32_t seq_start = seq;
    bool inserted = false;
    struct net_buf* tmp;

    NET_DBG("conn: %p len %zd seq %u ack %u", conn, len, seq, conn->ack);

    tmp = pkt->buffer;

    tcp_set_seq(tmp, seq);
    seq += tmp->len;
    tmp = tmp->frags;

    while (tmp) {
        tcp_set_seq(tmp, seq);
        seq += tmp->len;
        tmp = tmp->frags;
    }

    if (IS_ENABLED(CONFIG_NET_TCP_LOG_LEVEL_DBG)) {
        NET_DBG("Queuing data: conn %p", conn);
    }

    if (!net_pkt_is_empty(conn->queue_recv_data)) {
        /* Place the data to correct place in the list. If the data
         * would not be sequential, then drop this packet.
         *
         * Only work with subtractions between sequence numbers in uint32_t format
         * to proper handle cases that are around the wrapping point.
         */

        /* Some potentential cases:
         * Note: MI = MAX_INT
         * Packet | Queued| End off1  | Start off| End off2    | Required handling
         * Seq|Len|Seq|Len|           |          |             |
         *  3 | 3 | 6 | 4 | 3+3-6=  0 | NA       | NA          | Prepend
         *  3 | 4 | 6 | 4 | 3+4-6 = 1 | NA       | NA          | Prepend, pull from buffer
         *  3 | 7 | 6 | 4 | 3+7-6 = 4 | 6-3=3    | 6+4-3=7     | Drop queued data
         *  3 | 8 | 6 | 4 | 3+8-6 = 5 | 6-3=3    | 6+4-3=7     | Drop queued data
         *  6 | 5 | 6 | 4 | 6+5-6 = 5 | 6-6=0    | 6+4-6=4     | Drop queued data
         *  6 | 4 | 6 | 4 | 6+4-6 = 4 | 6-6=0    | 6+4-6=4     | Drop queued data / packet
         *  7 | 2 | 6 | 4 | 7+2-6 = 3 | 6-7=MI   | 6+4-7=3     | Drop packet
         * 10 | 2 | 6 | 4 | 10+2-6= 6 | 6-10=MI-3| 6+4-10=0    | Append
         *  7 | 4 | 6 | 4 | 7+4-6 = 5 | 6-7 =MI  | 6+4-7 =3    | Append, pull from packet
         * 11 | 2 | 6 | 4 | 11+2-6= 7 | 6-11=MI-6| 6+4-11=MI-1 | Drop incoming packet
         *  2 | 3 | 6 | 4 | 2+3-6= MI | 6-2=4    | 6+4-2=8     | Drop incoming packet
         */

        uint32_t pending_seq;
        uint32_t start_offset;
        uint32_t end_offset;
        size_t   pending_len;

        pending_seq = tcp_get_seq(conn->queue_recv_data->buffer);
        end_offset  = seq - pending_seq;
        pending_len = net_pkt_get_len(conn->queue_recv_data);
        if (end_offset < pending_len) {
            if (end_offset < len) {
                if (end_offset) {
                    net_pkt_remove_tail(pkt, end_offset);
                }

                /* Put new data before the pending data */
                net_buf_frag_add(pkt->buffer,
                                 conn->queue_recv_data->buffer);
                NET_DBG("Adding at before queue, end_offset %i, pending_len %zu",
                        end_offset, pending_len);
                conn->queue_recv_data->buffer = pkt->buffer;
                inserted                      = true;
            }
        }
        else {
            struct net_buf* last;

            last        = net_buf_frag_last(conn->queue_recv_data->buffer);
            pending_seq = tcp_get_seq(last);

            start_offset = pending_seq - seq_start;
            /* Compute the offset w.r.t. the start point of the new packet */
            end_offset = (pending_seq + last->len) - seq_start;

            /* Check if queue start with within the within the new packet */
            if ((start_offset < len) && (end_offset <= len)) {
                /* The queued data is irrelevant since the new packet overlaps the
                 * new packet, take the new packet as contents
                 */
                net_buf_unref(conn->queue_recv_data->buffer);
                conn->queue_recv_data->buffer = pkt->buffer;
                inserted                      = true;
            }
            else {
                if (end_offset < len) {
                    if (end_offset) {
                        net_pkt_remove_tail(conn->queue_recv_data,
                                            end_offset);
                    }

                    /* Put new data after pending data */
                    NET_DBG("Adding at end of queue, start %i, end %i, len %zu",
                            start_offset, end_offset, len);
                    net_buf_frag_add(conn->queue_recv_data->buffer,
                                     pkt->buffer);
                    inserted = true;
                }
            }
        }

        if (inserted) {
            NET_DBG("All pending data: conn %p", conn);
            if (check_seq_list(conn->queue_recv_data->buffer) == false) {
                NET_ERR("Incorrect order in out of order sequence for conn %p",
                        conn);
                /* error in sequence list, drop it */
                net_buf_unref(conn->queue_recv_data->buffer);
                conn->queue_recv_data->buffer = NULL;
            }
        }
        else {
            NET_DBG("Cannot add new data to queue");
        }
    }
    else {
        net_pkt_append_buffer(conn->queue_recv_data, pkt->buffer);
        inserted = true;
    }

    if (inserted) {
        /* We need to keep the received data but free the pkt */
        pkt->buffer = NULL;

        if (!k_work_delayable_is_pending(&conn->recv_queue_timer)) {
            k_work_reschedule_for_queue(
                    &tcp_work_q, &conn->recv_queue_timer,
                    K_MSEC(CONFIG_NET_TCP_RECV_QUEUE_TIMEOUT));
        }
    }
}

static enum net_verdict tcp_data_received(struct tcp* conn, struct net_pkt* pkt,
                                          size_t* len, bool psh) {
    enum net_verdict ret;

    if (*len == 0) {
        return (NET_DROP);
    }

    ret = tcp_data_get(conn, pkt, len);

    net_stats_update_tcp_seg_recv(conn->iface);
    conn_ack(conn, *len);

    /* Delay ACK response in case of small window or missing PSH,
     * as described in RFC 813.
     */
    if (tcp_short_window(conn) || !psh) {
        k_work_schedule_for_queue(&tcp_work_q, &conn->ack_timer,
                                  ACK_DELAY);
    }
    else {
        k_work_cancel_delayable(&conn->ack_timer);
        tcp_out(conn, ACK);
    }

    return (ret);
}

static void tcp_out_of_order_data(struct tcp* conn, struct net_pkt* pkt,
                                  size_t data_len, uint32_t seq) {
    size_t headers_len;

    if (data_len == 0) {
        return;
    }

    headers_len = net_pkt_get_len(pkt) - data_len;

    /* Get rid of protocol headers from the data */
    if (tcp_pkt_pull(pkt, headers_len) < 0) {
        return;
    }

    /* We received out-of-order data. Try to queue it.
     */
    tcp_queue_recv_data(conn, pkt, data_len, seq);
}

static void tcp_check_sock_options(struct tcp* conn) {
    int sndbuf_opt = 0;
    int rcvbuf_opt = 0;

    if (IS_ENABLED(CONFIG_NET_CONTEXT_SNDBUF)) {
        (void) net_context_get_option(conn->context, NET_OPT_SNDBUF,
                                      &sndbuf_opt, NULL);
    }

    if (IS_ENABLED(CONFIG_NET_CONTEXT_RCVBUF)) {
        (void) net_context_get_option(conn->context, NET_OPT_RCVBUF,
                                      &rcvbuf_opt, NULL);
    }

    if ((sndbuf_opt > 0) && (sndbuf_opt != conn->send_win_max)) {
        k_mutex_lock(&conn->lock, K_FOREVER);

        conn->send_win_max = sndbuf_opt;
        if (conn->send_win > conn->send_win_max) {
            conn->send_win = conn->send_win_max;
        }

        k_mutex_unlock(&conn->lock);
    }
=======
static struct tcp *tcp_conn_new(struct net_pkt *pkt)
{
	struct tcp *conn = NULL;
	struct net_context *context = NULL;
	sa_family_t af = net_pkt_family(pkt);
	struct sockaddr local_addr = { 0 };
	int ret;

	ret = net_context_get(af, SOCK_STREAM, IPPROTO_TCP, &context);
	if (ret < 0) {
		NET_ERR("net_context_get(): %d", ret);
		goto err;
	}

	conn = context->tcp;
	conn->iface = pkt->iface;
	tcp_derive_rto(conn);

	net_context_set_family(conn->context, net_pkt_family(pkt));

	if (tcp_endpoint_set(&conn->dst, pkt, TCP_EP_SRC) < 0) {
		net_context_put(context);
		conn = NULL;
		goto err;
	}

	if (tcp_endpoint_set(&conn->src, pkt, TCP_EP_DST) < 0) {
		net_context_put(context);
		conn = NULL;
		goto err;
	}

	NET_DBG("conn: src: %s, dst: %s",
		net_sprint_addr(conn->src.sa.sa_family,
				(const void *)&conn->src.sin.sin_addr),
		net_sprint_addr(conn->dst.sa.sa_family,
				(const void *)&conn->dst.sin.sin_addr));

	memcpy(&context->remote, &conn->dst, sizeof(context->remote));
	context->flags |= NET_CONTEXT_REMOTE_ADDR_SET;

	net_sin_ptr(&context->local)->sin_family = af;

	local_addr.sa_family = net_context_get_family(context);

	if (IS_ENABLED(CONFIG_NET_IPV6) &&
	    net_context_get_family(context) == AF_INET6) {
		net_ipaddr_copy(&net_sin6(&local_addr)->sin6_addr,
				&conn->src.sin6.sin6_addr);
	} else if (IS_ENABLED(CONFIG_NET_IPV4) &&
		   net_context_get_family(context) == AF_INET) {
		net_ipaddr_copy(&net_sin(&local_addr)->sin_addr,
				&conn->src.sin.sin_addr);
	}

	ret = net_context_bind(context, &local_addr, sizeof(local_addr));
	if (ret < 0) {
		NET_DBG("Cannot bind accepted context, connection reset");
		net_context_put(context);
		conn = NULL;
		goto err;
	}

	/* The newly created context object for the new TCP client connection needs
	 * all four parameters of the tuple (local address, local port, remote
	 * address, remote port) to be properly identified. Remote address and port
	 * are already copied above from conn->dst. The call to net_context_bind
	 * with the prepared local_addr further copies the local address. However,
	 * this call won't copy the local port, as the bind would then fail due to
	 * an address/port reuse without the REUSEPORT option enables for both
	 * connections. Therefore, we copy the port after the bind call.
	 * It is safe to bind to this address/port combination, as the new TCP
	 * client connection is separated from the local listening connection
	 * by the specified remote address and remote port.
	 */
	if (IS_ENABLED(CONFIG_NET_IPV6) &&
	    net_context_get_family(context) == AF_INET6) {
		net_sin6_ptr(&context->local)->sin6_port = conn->src.sin6.sin6_port;
	} else if (IS_ENABLED(CONFIG_NET_IPV4) &&
		   net_context_get_family(context) == AF_INET) {
		net_sin_ptr(&context->local)->sin_port = conn->src.sin.sin_port;
	}

	if (!(IS_ENABLED(CONFIG_NET_TEST_PROTOCOL) ||
	      IS_ENABLED(CONFIG_NET_TEST))) {
		conn->seq = tcp_init_isn(&local_addr, &context->remote);
	}

	NET_DBG("context: local: %s, remote: %s",
		net_sprint_addr(local_addr.sa_family,
				(const void *)&net_sin(&local_addr)->sin_addr),
		net_sprint_addr(context->remote.sa_family,
				(const void *)&net_sin(&context->remote)->sin_addr));

	ret = net_conn_register(IPPROTO_TCP, SOCK_STREAM, af,
				&context->remote, &local_addr,
				ntohs(conn->dst.sin.sin_port),/* local port */
				ntohs(conn->src.sin.sin_port),/* remote port */
				context, tcp_recv, context,
				&context->conn_handler);
	if (ret < 0) {
		NET_ERR("net_conn_register(): %d", ret);
		net_context_put(context);
		conn = NULL;
		goto err;
	}

	net_if_addr_ref(conn->iface, conn->dst.sa.sa_family,
			conn->src.sa.sa_family == AF_INET ?
			(const void *)&conn->src.sin.sin_addr :
			(const void *)&conn->src.sin6.sin6_addr);
	conn->addr_ref_done = true;

err:
	if (!conn) {
		net_stats_update_tcp_seg_conndrop(net_pkt_iface(pkt));
	}

	return conn;
}

static bool tcp_validate_seq(struct tcp *conn, struct tcphdr *hdr)
{
	return (net_tcp_seq_cmp(th_seq(hdr), conn->ack) >= 0) &&
		(net_tcp_seq_cmp(th_seq(hdr), conn->ack + conn->recv_win) < 0);
}

static int32_t tcp_compute_new_length(struct tcp *conn, struct tcphdr *hdr, size_t len,
				      bool fin_received)
{
	int32_t new_len = 0;

	if (len > 0) {
		/* Cases:
		 * - Data already received earlier: new_len <= 0
		 * - Partially new data new_len > 0
		 * - Out of order data new_len > 0,
		 *   should be checked by sequence number
		 */
		new_len = (int32_t)(len) - net_tcp_seq_cmp(conn->ack, th_seq(hdr));
		if (fin_received) {
			/* Add with one additional byte as the FIN flag has to be subtracted */
			new_len++;
		}
	}
	return new_len;
}

static enum tcp_state tcp_enter_time_wait(struct tcp *conn)
{
	/* Entering TIME-WAIT, so cancel the timer and start the TIME-WAIT timer */
	k_work_cancel_delayable(&conn->fin_timer);
	k_work_reschedule_for_queue(
		&tcp_work_q, &conn->timewait_timer,
		K_MSEC(CONFIG_NET_TCP_TIME_WAIT_DELAY));
	return TCP_TIME_WAIT;
}

static bool check_seq_list(struct net_buf *buf)
{
	struct net_buf *last = NULL;
	struct net_buf *tmp = buf;
	uint32_t seq;
	uint32_t next_seq = 0;
	bool result = true;

	while (tmp) {
		seq = tcp_get_seq(tmp);
>>>>>>> 124af38a

    if (rcvbuf_opt > 0 && rcvbuf_opt != conn->recv_win_max) {
        int diff;

        k_mutex_lock(&conn->lock, K_FOREVER);

        diff = (rcvbuf_opt - conn->recv_win_max);
        conn->recv_win_max = rcvbuf_opt;
        tcp_update_recv_wnd(conn, diff);

        k_mutex_unlock(&conn->lock);
    }
}

/* TCP state machine, everything happens here */
#if defined(_MSC_VER) /* #CUSTOM@NDRS */
static enum net_verdict tcp_in(struct tcp* conn, struct net_pkt* pkt) {
    (void) conn;
    (void) pkt;

    return (NET_DROP);
}
<<<<<<< HEAD
#else
static enum net_verdict tcp_in(struct tcp* conn, struct net_pkt* pkt) {
    struct tcphdr* th;
    uint8_t next = 0;
    uint8_t fl = 0;
    bool do_close = false;
    bool connection_ok = false;
    size_t tcp_options_len;
    struct net_conn* conn_handler = NULL;
    struct net_pkt*  recv_pkt;
    void* recv_user_data;
    struct k_fifo* recv_data_fifo;
    size_t len;
    int ret;
    int close_status = 0;
    enum net_verdict verdict = NET_DROP;

    if ((conn == NULL) || (pkt == NULL)) {
        NET_ERR("Invalid parameters");
        return (NET_DROP);
    }

    th = th_get(pkt);
    if (th == NULL) {
        NET_ERR("Failed to get TCP header");
        return NET_DROP;
    }

    tcp_options_len = (th_off(th) - 5) * 4;

    /* Currently we ignore ECN and CWR flags */
    fl = th_flags(th) & ~(ECN | CWR);

    if (conn->state != TCP_SYN_SENT) {
        tcp_check_sock_options(conn);
    }

    k_mutex_lock(&conn->lock, K_FOREVER);

    /* Connection context was already freed. */
    if (conn->state == TCP_UNUSED) {
        k_mutex_unlock(&conn->lock);
        return (NET_DROP);
    }

    NET_DBG("%s", tcp_conn_state(conn, pkt));

    if (th_off(th) < 5) {
        net_tcp_reply_rst(pkt);
        do_close = true;
        close_status = -ECONNRESET;
        goto out;
    }

    if (FL(&fl, &, RST)) {
        /* We only accept RST packet that has valid seq field. */
        if (!tcp_validate_seq(conn, th)) {
            net_stats_update_tcp_seg_rsterr(net_pkt_iface(pkt));
            k_mutex_unlock(&conn->lock);
            return (NET_DROP);
        }

        /* Valid RST received. */
        verdict = NET_OK;
        net_stats_update_tcp_seg_rst(net_pkt_iface(pkt));
        do_close     = true;
        close_status = -ECONNRESET;
        conn->rst_received = true;

        /* If we receive RST and ACK for the sent SYN, it means
         * that there is no socket listening the port we are trying
         * to connect to. Set the errno properly in this case.
         */
        if (conn->in_connect) {
            fl = th_flags(th);
            if (FL(&fl, ==, RST | ACK)) {
                if (th_ack(th) != conn->seq) {
                    /* Invalid ACKnum - drop it */
                    net_stats_update_tcp_seg_rsterr(net_pkt_iface(pkt));
                    k_mutex_unlock(&conn->lock);
                    return (NET_DROP);
                }

                close_status = -ECONNREFUSED;
            }
        }

        goto out;
    }

    if (tcp_options_len && !tcp_options_check(&conn->recv_options, pkt,
                                              tcp_options_len)) {
        NET_DBG("DROP: Invalid TCP option list");
        net_tcp_reply_rst(pkt);
        do_close = true;
        close_status = -ECONNRESET;
        goto out;
    }

    if ((conn->state != TCP_LISTEN) && (conn->state != TCP_SYN_SENT) &&
        tcp_validate_seq(conn, th) && FL(&fl, &, SYN)) {
        /* According to RFC 793, ch 3.9 Event Processing, receiving SYN
         * once the connection has been established is an error
         * condition, reset should be sent and connection closed.
         */
        NET_DBG("conn: %p, SYN received in %s state, dropping connection",
                conn, tcp_state_to_str(conn->state, false));
        net_stats_update_tcp_seg_drop(conn->iface);
        net_tcp_reply_rst(pkt);
        do_close = true;
        close_status = -ECONNRESET;
        goto out;
    }

    conn->send_win = net_ntohs(th_win(th));
    if (conn->send_win > conn->send_win_max) {
        NET_DBG("Lowering send window from %u to %u", conn->send_win, conn->send_win_max);
        conn->send_win = conn->send_win_max;
    }

    if (conn->send_win == 0) {
        if (!k_work_delayable_is_pending(&conn->persist_timer)) {
            conn->zwp_retries = 0;
            (void)k_work_reschedule_for_queue(&tcp_work_q, &conn->persist_timer,
                              K_MSEC(TCP_RTO_MS));
        }
    }
    else {
        (void)k_work_cancel_delayable(&conn->persist_timer);
    }

    if (tcp_window_full(conn)) {
        (void)k_sem_take(&conn->tx_sem, K_NO_WAIT);
    }
    else {
        k_sem_give(&conn->tx_sem);
    }

    len = tcp_data_len(pkt);

    switch (conn->state) {
        case TCP_LISTEN :
            if (FL(&fl, ==, SYN)) {
                /* Make sure our MSS is also sent in the ACK */
                conn->send_options.mss_found = true;
                conn_ack(conn, th_seq(th) + 1); /* capture peer's isn */
                tcp_out(conn, SYN | ACK);
                conn->send_options.mss_found = false;
                conn_seq(conn, + 1);
                next = TCP_SYN_RECEIVED;

                /* Close the connection if we do not receive ACK on time.
                 */
                k_work_reschedule_for_queue(&tcp_work_q,
                                            &conn->establish_timer,
                                            ACK_TIMEOUT);
                verdict = NET_OK;
            }
            else {
                k_mutex_unlock(&conn->lock);
                return NET_DROP;
            }
            break;

        case TCP_SYN_RECEIVED :
            if (FL(&fl, &, ACK, (th_ack(th) == conn->seq) &&
                                (th_seq(th) == conn->ack))) {
                net_tcp_accept_cb_t accept_cb = NULL;
                struct net_context* context   = NULL;

                if (conn->accepted_conn != NULL) {
                    accept_cb = conn->accepted_conn->accept_cb;
                    context   = conn->accepted_conn->context;
                    keep_alive_param_copy(conn, conn->accepted_conn);
                }

                k_work_cancel_delayable(&conn->establish_timer);
                tcp_send_timer_cancel(conn);
                tcp_conn_ref(conn);
                net_context_set_state(conn->context,
                                      NET_CONTEXT_CONNECTED);

                /* Make sure the accept_cb is only called once. */
                conn->accepted_conn = NULL;

                if (accept_cb == NULL) {
                    /* In case of no accept_cb registered,
                     * application will not take ownership of the
                     * connection. To prevent connection leak, unref
                     * the TCP context and put the connection into
                     * active close (TCP_FIN_WAIT_1).
                     */
                    net_tcp_put(conn->context);
                    break;
                }

                net_ipaddr_copy(&conn->context->remote, &conn->dst.sa);

                /* Check if v4-mapping-to-v6 needs to be done for
                 * the accepted socket.
                 */
                if (IS_ENABLED(CONFIG_NET_IPV4_MAPPING_TO_IPV6) &&
                    (net_context_get_family(conn->context) == NET_AF_INET) &&
                    (net_context_get_family(context) == NET_AF_INET6) &&
                    !net_context_is_v6only_set(context)) {
                    struct net_in6_addr mapped;

                    net_ipv6_addr_create_v4_mapped(
                            &net_sin(&conn->context->remote)->sin_addr,
                            &mapped);
                    net_ipaddr_copy(&net_sin6(&conn->context->remote)->sin6_addr,
                                    &mapped);

                    net_sin6(&conn->context->remote)->sin6_family = NET_AF_INET6;

                    NET_DBG("Setting v4 mapped address %s",
                            net_sprint_ipv6_addr(&mapped));

                    /* Note that we cannot set the local address to IPv6 one
                     * as that is used to match the connection, and not just
                     * for printing. The remote address is only used for
                     * passing it to accept() and printing it by "net conn"
                     * command.
                     */
                }

                accept_cb(conn->context, &conn->context->remote,
                          (net_context_get_family(context) == NET_AF_INET6) ?
                          sizeof(struct net_sockaddr_in6) : sizeof(struct net_sockaddr_in),
                          0, context->user_data);

                next = TCP_ESTABLISHED;

                tcp_ca_init(conn);

                if (len) {
                    verdict = tcp_data_get(conn, pkt, &len);
                    if (verdict == NET_OK) {
                        /* net_pkt owned by the recv fifo now */
                        pkt = NULL;
                    }

                    conn_ack(conn, +len);
                    tcp_out(conn, ACK);
                }
                else {
                    verdict = NET_OK;
                }

                /* ACK for SYN | ACK has been received. This signilizes that
                 * the connection makes a "forward progress".
                 */
                tcp_nbr_reachability_hint(conn);
            }
            break;

        case TCP_SYN_SENT :
            /* if we are in SYN SENT and receive only a SYN without an
             * ACK , shouldn't we go to SYN RECEIVED state? See Figure
             * 6 of RFC 793
             */
            if (FL(&fl, &, SYN | ACK, th && th_ack(th) == conn->seq)) {
                tcp_send_timer_cancel(conn);
                conn_ack(conn, th_seq(th) + 1);
                if (len) {
                    verdict = tcp_data_get(conn, pkt, &len);
                    if (verdict == NET_OK) {
                        /* net_pkt owned by the recv fifo now */
                        pkt = NULL;
                    }

                    conn_ack(conn, +len);
                }
                else {
                    verdict = NET_OK;
                }

                next = TCP_ESTABLISHED;
                net_context_set_state(conn->context,
                                      NET_CONTEXT_CONNECTED);
                tcp_ca_init(conn);
                tcp_out(conn, ACK);

                /* The connection semaphore is released *after*
                 * we have changed the connection state. This way
                 * the application can send data and it is queued
                 * properly even if this thread is running in lower
                 * priority.
                 */
                connection_ok = true;

                /* ACK for SYN has been received. This signilizes that
                 * the connection makes a "forward progress".
                 */
                tcp_nbr_reachability_hint(conn);
            }
            else {
                net_tcp_reply_rst(pkt);
            }
            break;

        case TCP_ESTABLISHED :
            /* full-close */
            if (FL(&fl, &, FIN, th_seq(th) == conn->ack)) {
                if (len) {
                    verdict = tcp_data_get(conn, pkt, &len);
                    if (verdict == NET_OK) {
                        /* net_pkt owned by the recv fifo now */
                        pkt = NULL;
                    }
                }
                else {
                    verdict = NET_OK;
                }

                conn_ack(conn, + len + 1);
                keep_alive_timer_stop(conn);

                if (FL(&fl, &, ACK) && (net_tcp_seq_cmp(th_ack(th), conn->seq) > 0)) {
                    uint32_t len_acked = th_ack(th) - conn->seq;

                    conn_seq(conn, + len_acked);
                }

                tcp_out(conn, FIN | ACK);
                conn_seq(conn, + 1);
                tcp_setup_last_ack_timer(conn);
                next = TCP_LAST_ACK;

                break;
            }

            /* Whatever we've received, we know that peer is alive, so reset
             * the keepalive timer.
             */
            keep_alive_timer_restart(conn);

            #ifdef CONFIG_NET_TCP_FAST_RETRANSMIT
            if (net_tcp_seq_cmp(th_ack(th), conn->seq) == 0) {
                /* Only if there is pending data, increment the duplicate ack count */
                if (conn->send_data_total > 0) {
                    /* There could be also payload, only without payload account them */
                    if (len == 0) {
                        /* Increment the duplicate acc counter,
                         * but maximize the value
                         */
                        conn->dup_ack_cnt = MIN(conn->dup_ack_cnt + 1,
                                                DUPLICATE_ACK_RETRANSMIT_TRHESHOLD + 1);
                        tcp_ca_dup_ack(conn);
                    }
                }
                else {
                    conn->dup_ack_cnt = 0;
                }

                /* Only do fast retransmit when not already in a resend state */
                if ((conn->data_mode == TCP_DATA_MODE_SEND) &&
                    (conn->dup_ack_cnt == DUPLICATE_ACK_RETRANSMIT_TRHESHOLD)) {
                    /* Apply a fast retransmit */
                    int temp_unacked_len = conn->unacked_len;

                    conn->unacked_len = 0;

                    (void)tcp_send_data(conn);

                    /* Restore the current transmission */
                    conn->unacked_len = temp_unacked_len;

                    tcp_ca_fast_retransmit(conn);
                    if (tcp_window_full(conn)) {
                        (void)k_sem_take(&conn->tx_sem, K_NO_WAIT);
                    }
                }
            }
            #endif
            NET_ASSERT((conn->send_data_total == 0) ||
                       k_work_delayable_is_pending(&conn->send_data_timer),
                       "conn: %p, Missing a subscription "
                       "of the send_data queue timer", conn);

            if (net_tcp_seq_cmp(th_ack(th), conn->seq) > 0) {
                uint32_t len_acked = th_ack(th) - conn->seq;

                NET_DBG("conn: %p len_acked=%u", conn, len_acked);

                if ((conn->send_data_total < len_acked) ||
                                (tcp_pkt_pull(conn->send_data,
                                              len_acked) < 0)) {
                    NET_ERR("conn: %p, Invalid len_acked=%u "
                            "(total=%zu)", conn, len_acked,
                            conn->send_data_total);
                    net_stats_update_tcp_seg_drop(conn->iface);
                    net_tcp_reply_rst(pkt);
                    do_close = true;
                    close_status = -ECONNRESET;
                    break;
                }

                #ifdef CONFIG_NET_TCP_FAST_RETRANSMIT
                /* New segment, reset duplicate ack counter */
                conn->dup_ack_cnt = 0;
                #endif
                tcp_ca_pkts_acked(conn, len_acked);

                conn->send_data_total -= len_acked;
                if (conn->unacked_len < len_acked) {
                    conn->unacked_len = 0;
                }
                else {
                    conn->unacked_len -= len_acked;
                }

                if (!tcp_window_full(conn)) {
                    k_sem_give(&conn->tx_sem);
                }

                conn_seq(conn, +len_acked);
                net_stats_update_tcp_seg_recv(conn->iface);

                /* Receipt of an acknowledgment that covers a sequence number
                 * not previously acknowledged indicates that the connection
                 * makes a "forward progress".
                 */
                tcp_nbr_reachability_hint(conn);

                conn_send_data_dump(conn);

                conn->send_data_retries = 0;
                if (conn->data_mode == TCP_DATA_MODE_RESEND) {
                    conn->unacked_len = 0;
                    tcp_derive_rto(conn);
                }
                conn->data_mode = TCP_DATA_MODE_SEND;
                if (conn->send_data_total > 0) {
                    k_work_reschedule_for_queue(&tcp_work_q, &conn->send_data_timer,
                                K_MSEC(TCP_RTO_MS));
                }

                /* We are closing the connection, send a FIN to peer */
                if (conn->in_close && conn->send_data_total == 0) {
                    tcp_send_timer_cancel(conn);
                    next = TCP_FIN_WAIT_1;

                    k_work_reschedule_for_queue(&tcp_work_q,
                                                &conn->fin_timer,
                                                FIN_TIMEOUT);

                    tcp_out(conn, FIN | ACK);
                    conn_seq(conn, +1);
                    verdict = NET_OK;
                    keep_alive_timer_stop(conn);
                    break;
                }

                ret = tcp_send_queued_data(conn);
                if (ret < 0 && ret != -ENOBUFS) {
                    tcp_out(conn, RST);
                    do_close     = true;
                    close_status = ret;
                    verdict      = NET_OK;
                    break;
                }

                if (tcp_window_full(conn)) {
                    (void)k_sem_take(&conn->tx_sem, K_NO_WAIT);
                }
            }

            if (th_seq(th) == conn->ack) {
                if (len > 0) {
                    bool psh = FL(&fl, &, PSH);

                    verdict = tcp_data_received(conn, pkt, &len, psh);
                    if (verdict == NET_OK) {
                        /* net_pkt owned by the recv fifo now */
                        pkt = NULL;
                    }
                }
                else {
                    /* ACK, no data */
                    verdict = NET_OK;
                }
            }
            else if (net_tcp_seq_greater(conn->ack, th_seq(th))) {
                /* This should handle the acknowledgements of keep alive
                 * packets and retransmitted data.
                 * RISK:
                 * There is a tiny risk of creating a ACK loop this way when
                 * both ends of the connection are out of order due to packet
                 * loss is a simultaneous bidirectional data flow.
                 */
                tcp_out(conn, ACK); /* peer has resent */

                net_stats_update_tcp_seg_ackerr(conn->iface);
                verdict = NET_OK;
            }
            else if (CONFIG_NET_TCP_RECV_QUEUE_TIMEOUT) {
                tcp_out_of_order_data(conn, pkt, len, th_seq(th));
                /* Send out a duplicated ACK */
                if ((len > 0) || FL(&fl, &, FIN)) {
                    tcp_out(conn, ACK);
                }

                verdict = NET_OK;
            }

            /* Check if there is any data left to retransmit possibly*/
            if (conn->send_data_total == 0) {
                conn->send_data_retries = 0;
                k_work_cancel_delayable(&conn->send_data_timer);
            }

            /* A lot could have happened to the transmission window check the situation here */
            if (tcp_window_full(conn)) {
                (void)k_sem_take(&conn->tx_sem, K_NO_WAIT);
            }
            else {
                k_sem_give(&conn->tx_sem);
            }
            break;

        case TCP_CLOSE_WAIT :
            /* Half-close is not supported, so do nothing here */
            break;

        case TCP_LAST_ACK :
            if (FL(&fl, ==, ACK, th_ack(th) == conn->seq)) {
                tcp_send_timer_cancel(conn);
                do_close     = true;
                verdict      = NET_OK;
                close_status = 0;

                /* Remove the last ack timer if we received it in time */
                tcp_cancel_last_ack_timer(conn);
            }
            break;

        case TCP_CLOSED :
            break;

        case TCP_FIN_WAIT_1: {
            /*
             * FIN1:
             * Acknowledge path and sequence path are independent, treat them that way
             * The table of incoming messages and their destination states:
             * -   & -   -> TCP_FIN_WAIT_1
             * FIN & -   -> TCP_CLOSING
             * -   & ACK -> TCP_FIN_WAIT_2
             * FIN & ACK -> TCP_TIME_WAIT
             */
            bool fin_acked = false;

            if (tcp_compute_new_length(conn, th, len, false) > 0) {
                /* We do not implement half closed sockets, therefore
                 * cannot accept new data in after sending our FIN, as
                 * we are in sequence can send a reset now.
                 */
                net_stats_update_tcp_seg_drop(conn->iface);

                next = tcp_enter_time_wait(conn);

                tcp_out(conn, RST);
                break;
            }
            if (FL(&fl, &, ACK, th_ack(th) == conn->seq)) {
                NET_DBG("conn %p: FIN acknowledged, going to FIN_WAIT_2 "
                    "state seq %u, ack %u",
                    conn, conn->seq, conn->ack);
                tcp_send_timer_cancel(conn);
                fin_acked = true;
                next = TCP_FIN_WAIT_2;
                verdict = NET_OK;
            }

            /*
             * There can also be data in the message, so compute with the length
             * of the packet to check the sequence number of the FIN flag with the ACK
             */
            if (FL(&fl, &, FIN, net_tcp_seq_cmp(th_seq(th) + len, conn->ack) == 0)) {
                conn_ack(conn, + 1);

                /* State path is dependent on if the acknowledge is in */
                if (fin_acked) {
                    /* Already acknowledged, we can go further */
                    NET_DBG("conn %p: FIN received, going to TIME WAIT", conn);

                    next = tcp_enter_time_wait(conn);

                    tcp_out(conn, ACK);
                } else {
                    /* Fin not yet acknowledged, waiting for the ack in CLOSING
                     */
                    NET_DBG("conn %p: FIN received, going to CLOSING as no "
                        "ACK has been received",
                        conn);
                    tcp_send_timer_cancel(conn);
                    tcp_out_ext(conn, FIN | ACK, NULL, conn->seq - 1);
                    next = TCP_CLOSING;
                }
                verdict = NET_OK;
            } else {
                if (len > 0) {
                    if (fin_acked) {
                        /* Send out a duplicate ACK */
                        tcp_send_timer_cancel(conn);
                        tcp_out(conn, ACK);
                    } else {
                        /* In FIN1 state
                         * Send out a duplicate ACK, with the pending FIN
                         * flag
                         */
                        tcp_send_timer_cancel(conn);
                        tcp_out_ext(conn, FIN | ACK, NULL, conn->seq - 1);
                    }
                    verdict = NET_OK;
                }
            }
            break;
        }

        case TCP_FIN_WAIT_2 :
            /*
             * FIN2:
             * Only FIN is relevant in this state, as our FIN was already acknowledged
             * -   -> TCP_FIN_WAIT_2
             * FIN -> TCP_TIME_WAIT
             */
            /* No tcp_send_timer_cancel call required here, as is has been called
             * before entering this state, only allowed through the
             * tcp_enter_time_wait function.
             */

            /* Compute if there is new data after our close */
            if (tcp_compute_new_length(conn, th, len, false) > 0) {
                /* We do not implement half closed sockets, therefore
                 * cannot accept new data in after sending our FIN, as
                 * we are in sequence can send a reset now.
                 */
                net_stats_update_tcp_seg_drop(conn->iface);

                next = tcp_enter_time_wait(conn);

                tcp_out(conn, RST);
                break;
            }

            /*
             * There can also be data in the message, so compute with the length
             * of the packet to check the sequence number of the FIN flag with the ACK
             */
            if (FL(&fl, &, FIN, net_tcp_seq_cmp(th_seq(th) + len, conn->ack) == 0)) {
                conn_ack(conn, + 1);
                NET_DBG("conn %p: FIN received, going to TIME WAIT", conn);

                next = tcp_enter_time_wait(conn);

                verdict = NET_OK;
                tcp_out(conn, ACK);
            }
            else {
                if (len > 0) {
                    /* Send out a duplicate ACK */
                    tcp_out(conn, ACK);
                    verdict = NET_OK;
                }
            }
            break;

        case TCP_CLOSING : {
            bool fin_acked = false;

            /*
             * Closing:
             * Our FIN has to be acknowledged
             * -   -> TCP_CLOSING
             * ACK -> TCP_TIME_WAIT
             */
            int32_t new_len = tcp_compute_new_length(conn, th, len, true);

            if (new_len > 0) {
                /* This should not happen here, as no data can be send after
                 * the FIN flag has been send.
                 */
                NET_ERR("conn: %p, new bytes %u during CLOSING state "
                    "sending reset",
                    conn, new_len);
                net_stats_update_tcp_seg_drop(conn->iface);

                next = tcp_enter_time_wait(conn);

                tcp_out(conn, RST);
                break;
            }

            if (FL(&fl, &, ACK, th_ack(th) == conn->seq)) {
                NET_DBG("conn %p: FIN acknowledged, going to TIME WAIT "
                    "state seq %u, ack %u",
                    conn, conn->seq, conn->ack);

                next = tcp_enter_time_wait(conn);
                fin_acked = true;

                verdict = NET_OK;
            }

            /*
             * There can also be data in the message, so compute with the length
             * of the packet to check with the ack
             * Since the conn->ack was already incremented in TCP_FIN_WAIT_1
             * add 1 in the comparison sequence
             */
            if ((FL(&fl, &, FIN, net_tcp_seq_cmp(th_seq(th) + len + 1, conn->ack) == 0)) ||
                (len > 0)) {
                tcp_send_timer_cancel(conn);
                if (fin_acked) {
                    /* Send out a duplicate ACK */
                    tcp_out(conn, ACK);
                } else {
                    /* Send out a duplicate ACK, with the pending FIN
                     * flag
                     */
                    tcp_out_ext(conn, FIN | ACK, NULL, conn->seq - 1);
                }
                verdict = NET_OK;
            }
            break;
        }

        case TCP_TIME_WAIT : {
            int32_t new_len = tcp_compute_new_length(conn, th, len, true);

            /* No tcp_send_timer_cancel call required here, as is has been called
             * before entering this state, only allowed through the
             * tcp_enter_time_wait function.
             */

            if (new_len > 0) {
                /* This should not happen here, as no data can be send after
                 * the FIN flag has been send.
                 */
                NET_ERR("conn: %p, new bytes %u during TIME-WAIT state "
                    "sending reset",
                    conn, new_len);
                net_stats_update_tcp_seg_drop(conn->iface);

                tcp_out(conn, RST);
            } else {
                /* Acknowledge any FIN attempts, in case retransmission took
                 * place.
                 */
                if ((FL(&fl, &, FIN, net_tcp_seq_cmp(th_seq(th) + 1, conn->ack) == 0)) ||
                    (len > 0)) {
                    tcp_out(conn, ACK);
                    verdict = NET_OK;
                }
            }
            break;
        }

        default :
            NET_ASSERT(false, "%s is unimplemented", tcp_state_to_str(conn->state, true));
        }
=======

/* TCP state machine, everything happens here */
static enum net_verdict tcp_in(struct tcp *conn, struct net_pkt *pkt)
{
	struct tcphdr *th;
	uint8_t next = 0, fl = 0;
	bool do_close = false;
	bool connection_ok = false;
	size_t tcp_options_len;
	struct net_conn *conn_handler = NULL;
	struct net_pkt *recv_pkt;
	void *recv_user_data;
	struct k_fifo *recv_data_fifo;
	size_t len;
	int ret;
	int close_status = 0;
	enum net_verdict verdict = NET_DROP;

	if (conn == NULL || pkt == NULL) {
		NET_ERR("Invalid parameters");
		return NET_DROP;
	}

	th = th_get(pkt);
	if (th == NULL) {
		NET_ERR("Failed to get TCP header");
		return NET_DROP;
	}

	tcp_options_len = (th_off(th) - 5) * 4;

	/* Currently we ignore ECN and CWR flags */
	fl = th_flags(th) & ~(ECN | CWR);

	if (conn->state != TCP_SYN_SENT) {
		tcp_check_sock_options(conn);
	}

	k_mutex_lock(&conn->lock, K_FOREVER);

	/* Connection context was already freed. */
	if (conn->state == TCP_UNUSED) {
		k_mutex_unlock(&conn->lock);
		return NET_DROP;
	}

	NET_DBG("%s", tcp_conn_state(conn, pkt));

	if (th_off(th) < 5) {
		net_tcp_reply_rst(pkt);
		do_close = true;
		close_status = -ECONNRESET;
		goto out;
	}

	if (FL(&fl, &, RST)) {
		/* We only accept RST packet that has valid seq field. */
		if (!tcp_validate_seq(conn, th)) {
			net_stats_update_tcp_seg_rsterr(net_pkt_iface(pkt));
			k_mutex_unlock(&conn->lock);
			return NET_DROP;
		}

		/* Valid RST received. */
		verdict = NET_OK;
		net_stats_update_tcp_seg_rst(net_pkt_iface(pkt));
		do_close = true;
		close_status = -ECONNRESET;
		conn->rst_received = true;

		/* If we receive RST and ACK for the sent SYN, it means
		 * that there is no socket listening the port we are trying
		 * to connect to. Set the errno properly in this case.
		 */
		if (conn->in_connect) {
			fl = th_flags(th);
			if (FL(&fl, ==, RST | ACK)) {
				if (th_ack(th) != conn->seq) {
					/* Invalid ACKnum - drop it */
					net_stats_update_tcp_seg_rsterr(net_pkt_iface(pkt));
					k_mutex_unlock(&conn->lock);
					return NET_DROP;
				}

				close_status = -ECONNREFUSED;
			}
		}

		goto out;
	}

	if (tcp_options_len && !tcp_options_check(&conn->recv_options, pkt,
						  tcp_options_len)) {
		NET_DBG("DROP: Invalid TCP option list");
		net_tcp_reply_rst(pkt);
		do_close = true;
		close_status = -ECONNRESET;
		goto out;
	}

	if ((conn->state != TCP_LISTEN) && (conn->state != TCP_SYN_SENT) &&
	    tcp_validate_seq(conn, th) && FL(&fl, &, SYN)) {
		/* According to RFC 793, ch 3.9 Event Processing, receiving SYN
		 * once the connection has been established is an error
		 * condition, reset should be sent and connection closed.
		 */
		NET_DBG("conn: %p, SYN received in %s state, dropping connection",
			conn, tcp_state_to_str(conn->state, false));
		net_stats_update_tcp_seg_drop(conn->iface);
		net_tcp_reply_rst(pkt);
		do_close = true;
		close_status = -ECONNRESET;
		goto out;
	}

	conn->send_win = ntohs(th_win(th));
	if (conn->send_win > conn->send_win_max) {
		NET_DBG("Lowering send window from %u to %u", conn->send_win, conn->send_win_max);
		conn->send_win = conn->send_win_max;
	}

	if (conn->send_win == 0) {
		if (!k_work_delayable_is_pending(&conn->persist_timer)) {
			conn->zwp_retries = 0;
			(void)k_work_reschedule_for_queue(&tcp_work_q, &conn->persist_timer,
							  K_MSEC(TCP_RTO_MS));
		}
	} else {
		(void)k_work_cancel_delayable(&conn->persist_timer);
	}

	if (tcp_window_full(conn)) {
		(void)k_sem_take(&conn->tx_sem, K_NO_WAIT);
	} else {
		k_sem_give(&conn->tx_sem);
	}

	len = tcp_data_len(pkt);

	switch (conn->state) {
	case TCP_LISTEN:
		if (FL(&fl, ==, SYN)) {
			/* Make sure our MSS is also sent in the ACK */
			conn->send_options.mss_found = true;
			conn_ack(conn, th_seq(th) + 1); /* capture peer's isn */
			tcp_out(conn, SYN | ACK);
			conn->send_options.mss_found = false;
			conn_seq(conn, + 1);
			next = TCP_SYN_RECEIVED;

			tcp_setup_retransmission(conn);

			/* Close the connection if we do not receive ACK on time.
			 */
			k_work_reschedule_for_queue(&tcp_work_q,
						    &conn->establish_timer,
						    ACK_TIMEOUT);
			verdict = NET_OK;
		} else {
			k_mutex_unlock(&conn->lock);
			return NET_DROP;
		}
		break;
	case TCP_SYN_RECEIVED:
		if (FL(&fl, &, ACK, th_ack(th) == conn->seq &&
				th_seq(th) == conn->ack)) {
			net_tcp_accept_cb_t accept_cb = NULL;
			struct net_context *context = NULL;

			if (conn->accepted_conn != NULL) {
				accept_cb = conn->accepted_conn->accept_cb;
				context = conn->accepted_conn->context;
				keep_alive_param_copy(conn, conn->accepted_conn);
			}

			k_work_cancel_delayable(&conn->establish_timer);
			k_work_cancel_delayable(&conn->send_data_timer);
			tcp_conn_ref(conn);
			net_context_set_state(conn->context,
					      NET_CONTEXT_CONNECTED);

			/* Make sure the accept_cb is only called once. */
			conn->accepted_conn = NULL;

			if (accept_cb == NULL) {
				/* In case of no accept_cb registered,
				 * application will not take ownership of the
				 * connection. To prevent connection leak, unref
				 * the TCP context and put the connection into
				 * active close (TCP_FIN_WAIT_1).
				 */
				net_tcp_put(conn->context);
				break;
			}

			net_ipaddr_copy(&conn->context->remote, &conn->dst.sa);

			/* Check if v4-mapping-to-v6 needs to be done for
			 * the accepted socket.
			 */
			if (IS_ENABLED(CONFIG_NET_IPV4_MAPPING_TO_IPV6) &&
			    net_context_get_family(conn->context) == AF_INET &&
			    net_context_get_family(context) == AF_INET6 &&
			    !net_context_is_v6only_set(context)) {
				struct in6_addr mapped;

				net_ipv6_addr_create_v4_mapped(
					&net_sin(&conn->context->remote)->sin_addr,
					&mapped);
				net_ipaddr_copy(&net_sin6(&conn->context->remote)->sin6_addr,
						&mapped);

				net_sin6(&conn->context->remote)->sin6_family = AF_INET6;

				NET_DBG("Setting v4 mapped address %s",
					net_sprint_ipv6_addr(&mapped));

				/* Note that we cannot set the local address to IPv6 one
				 * as that is used to match the connection, and not just
				 * for printing. The remote address is only used for
				 * passing it to accept() and printing it by "net conn"
				 * command.
				 */
			}

			accept_cb(conn->context, &conn->context->remote,
				  net_context_get_family(context) == AF_INET6 ?
				  sizeof(struct sockaddr_in6) : sizeof(struct sockaddr_in),
				  0, context->user_data);

			next = TCP_ESTABLISHED;

			tcp_ca_init(conn);

			if (len) {
				verdict = tcp_data_get(conn, pkt, &len);
				if (verdict == NET_OK) {
					/* net_pkt owned by the recv fifo now */
					pkt = NULL;
				}

				conn_ack(conn, + len);
				tcp_out(conn, ACK);
			} else {
				verdict = NET_OK;
			}

			/* ACK for SYN | ACK has been received. This signilizes that
			 * the connection makes a "forward progress".
			 */
			tcp_nbr_reachability_hint(conn);
		}
		break;
	case TCP_SYN_SENT:
		/* if we are in SYN SENT and receive only a SYN without an
		 * ACK , shouldn't we go to SYN RECEIVED state? See Figure
		 * 6 of RFC 793
		 */
		if (FL(&fl, &, SYN | ACK, th && th_ack(th) == conn->seq)) {
			k_work_cancel_delayable(&conn->send_data_timer);
			conn_ack(conn, th_seq(th) + 1);
			if (len) {
				verdict = tcp_data_get(conn, pkt, &len);
				if (verdict == NET_OK) {
					/* net_pkt owned by the recv fifo now */
					pkt = NULL;
				}

				conn_ack(conn, + len);
			} else {
				verdict = NET_OK;
			}

			next = TCP_ESTABLISHED;
			net_context_set_state(conn->context,
					      NET_CONTEXT_CONNECTED);
			tcp_ca_init(conn);
			tcp_out(conn, ACK);

			/* The connection semaphore is released *after*
			 * we have changed the connection state. This way
			 * the application can send data and it is queued
			 * properly even if this thread is running in lower
			 * priority.
			 */
			connection_ok = true;

			/* ACK for SYN has been received. This signilizes that
			 * the connection makes a "forward progress".
			 */
			tcp_nbr_reachability_hint(conn);
		} else {
			net_tcp_reply_rst(pkt);
		}

		break;
	case TCP_ESTABLISHED:
		/* full-close */
		if (FL(&fl, &, FIN, th_seq(th) == conn->ack)) {
			if (len) {
				verdict = tcp_data_get(conn, pkt, &len);
				if (verdict == NET_OK) {
					/* net_pkt owned by the recv fifo now */
					pkt = NULL;
				}
			} else {
				verdict = NET_OK;
			}

			conn_ack(conn, + len + 1);
			keep_alive_timer_stop(conn);

			if (FL(&fl, &, ACK) && (net_tcp_seq_cmp(th_ack(th), conn->seq) > 0)) {
				uint32_t len_acked = th_ack(th) - conn->seq;

				conn_seq(conn, + len_acked);
			}

			tcp_out(conn, FIN | ACK);
			conn_seq(conn, + 1);
			tcp_setup_retransmission(conn);

			tcp_setup_last_ack_timer(conn);
			next = TCP_LAST_ACK;

			break;
		}

		/* Whatever we've received, we know that peer is alive, so reset
		 * the keepalive timer.
		 */
		keep_alive_timer_restart(conn);

#ifdef CONFIG_NET_TCP_FAST_RETRANSMIT
		if (net_tcp_seq_cmp(th_ack(th), conn->seq) == 0) {
			/* Only if there is pending data, increment the duplicate ack count */
			if (conn->send_data_total > 0) {
				/* There could be also payload, only without payload account them */
				if (len == 0) {
					/* Increment the duplicate acc counter,
					 * but maximize the value
					 */
					conn->dup_ack_cnt = MIN(conn->dup_ack_cnt + 1,
						DUPLICATE_ACK_RETRANSMIT_TRHESHOLD + 1);
					tcp_ca_dup_ack(conn);
				}
			} else {
				conn->dup_ack_cnt = 0;
			}

			/* Only do fast retransmit when not already in a resend state */
			if ((conn->data_mode == TCP_DATA_MODE_SEND) &&
			    (conn->dup_ack_cnt == DUPLICATE_ACK_RETRANSMIT_TRHESHOLD)) {
				/* Apply a fast retransmit */
				int temp_unacked_len = conn->unacked_len;

				conn->unacked_len = 0;

				(void)tcp_send_data(conn);

				/* Restore the current transmission */
				conn->unacked_len = temp_unacked_len;

				tcp_ca_fast_retransmit(conn);
				if (tcp_window_full(conn)) {
					(void)k_sem_take(&conn->tx_sem, K_NO_WAIT);
				}
			}
		}
#endif
		NET_ASSERT((conn->send_data_total == 0) ||
			   k_work_delayable_is_pending(&conn->send_data_timer),
			   "conn: %p, Missing a subscription "
				"of the send_data queue timer", conn);

		if (net_tcp_seq_cmp(th_ack(th), conn->seq) > 0) {
			uint32_t len_acked = th_ack(th) - conn->seq;

			NET_DBG("conn: %p len_acked=%u", conn, len_acked);

			if ((conn->send_data_total < len_acked) ||
					(tcp_pkt_pull(conn->send_data,
						      len_acked) < 0)) {
				NET_ERR("conn: %p, Invalid len_acked=%u "
					"(total=%zu)", conn, len_acked,
					conn->send_data_total);
				net_stats_update_tcp_seg_drop(conn->iface);
				net_tcp_reply_rst(pkt);
				do_close = true;
				close_status = -ECONNRESET;
				break;
			}

#ifdef CONFIG_NET_TCP_FAST_RETRANSMIT
			/* New segment, reset duplicate ack counter */
			conn->dup_ack_cnt = 0;
#endif
			tcp_ca_pkts_acked(conn, len_acked);

			conn->send_data_total -= len_acked;
			if (conn->unacked_len < len_acked) {
				conn->unacked_len = 0;
			} else {
				conn->unacked_len -= len_acked;
			}

			if (!tcp_window_full(conn)) {
				k_sem_give(&conn->tx_sem);
			}

			conn_seq(conn, + len_acked);
			net_stats_update_tcp_seg_recv(conn->iface);

			/* Receipt of an acknowledgment that covers a sequence number
			 * not previously acknowledged indicates that the connection
			 * makes a "forward progress".
			 */
			tcp_nbr_reachability_hint(conn);

			conn_send_data_dump(conn);

			if (conn->data_mode == TCP_DATA_MODE_RESEND) {
				conn->unacked_len = 0;
				tcp_derive_rto(conn);
			}
			conn->data_mode = TCP_DATA_MODE_SEND;
			if (conn->send_data_total > 0) {
				tcp_setup_retransmission(conn);
			}

			/* We are closing the connection, send a FIN to peer */
			if (conn->in_close && conn->send_data_total == 0) {
				next = TCP_FIN_WAIT_1;

				k_work_reschedule_for_queue(&tcp_work_q,
							    &conn->fin_timer,
							    FIN_TIMEOUT);

				tcp_out(conn, FIN | ACK);
				conn_seq(conn, + 1);
				tcp_setup_retransmission(conn);
				verdict = NET_OK;
				keep_alive_timer_stop(conn);
				break;
			}

			ret = tcp_send_queued_data(conn);
			if (ret < 0 && ret != -ENOBUFS) {
				net_tcp_reply_rst(pkt);
				do_close = true;
				close_status = ret;
				verdict = NET_OK;
				break;
			}

			if (tcp_window_full(conn)) {
				(void)k_sem_take(&conn->tx_sem, K_NO_WAIT);
			}
		}

		if (th_seq(th) == conn->ack) {
			if (len > 0) {
				bool psh = FL(&fl, &, PSH);

				verdict = tcp_data_received(conn, pkt, &len, psh);
				if (verdict == NET_OK) {
					/* net_pkt owned by the recv fifo now */
					pkt = NULL;
				}
			} else {
				/* ACK, no data */
				verdict = NET_OK;
			}
		} else if (net_tcp_seq_greater(conn->ack, th_seq(th))) {
			/* This should handle the acknowledgements of keep alive
			 * packets and retransmitted data.
			 * RISK:
			 * There is a tiny risk of creating a ACK loop this way when
			 * both ends of the connection are out of order due to packet
			 * loss is a simultaneous bidirectional data flow.
			 */
			tcp_out(conn, ACK); /* peer has resent */

			net_stats_update_tcp_seg_ackerr(conn->iface);
			verdict = NET_OK;
		} else if (CONFIG_NET_TCP_RECV_QUEUE_TIMEOUT) {
			tcp_out_of_order_data(conn, pkt, len, th_seq(th));
			/* Send out a duplicated ACK */
			if ((len > 0) || FL(&fl, &, FIN)) {
				tcp_out(conn, ACK);
			}

			verdict = NET_OK;
		}

		/* Check if there is any data left to retransmit possibly*/
		if (conn->send_data_total == 0) {
			k_work_cancel_delayable(&conn->send_data_timer);
		}

		/* A lot could have happened to the transmission window check the situation here */
		if (tcp_window_full(conn)) {
			(void)k_sem_take(&conn->tx_sem, K_NO_WAIT);
		} else {
			k_sem_give(&conn->tx_sem);
		}

		break;
	case TCP_CLOSE_WAIT:
		/* Half-close is not supported, so do nothing here */
		break;
	case TCP_LAST_ACK:
		if (FL(&fl, ==, ACK, th_ack(th) == conn->seq)) {
			k_work_cancel_delayable(&conn->send_data_timer);
			do_close = true;
			verdict = NET_OK;
			close_status = 0;

			/* Remove the last ack timer if we received it in time */
			tcp_cancel_last_ack_timer(conn);
		}
		break;
	case TCP_CLOSED:
		break;
	case TCP_FIN_WAIT_1: {
		/*
		 * FIN1:
		 * Acknowledge path and sequence path are independent, treat them that way
		 * The table of incoming messages and their destination states:
		 * -   & -   -> TCP_FIN_WAIT_1
		 * FIN & -   -> TCP_CLOSING
		 * -   & ACK -> TCP_FIN_WAIT_2
		 * FIN & ACK -> TCP_TIME_WAIT
		 */
		bool fin_acked = false;

		if (tcp_compute_new_length(conn, th, len, false) > 0) {
			/* We do not implement half closed sockets, therefore
			 * cannot accept new data in after sending our FIN, as
			 * we are in sequence can send a reset now.
			 */
			net_stats_update_tcp_seg_drop(conn->iface);

			k_work_cancel_delayable(&conn->send_data_timer);
			next = tcp_enter_time_wait(conn);

			net_tcp_reply_rst(pkt);
			break;
		}
		if (FL(&fl, &, ACK, th_ack(th) == conn->seq)) {
			NET_DBG("conn %p: FIN acknowledged, going to FIN_WAIT_2 "
				"state seq %u, ack %u",
				conn, conn->seq, conn->ack);
			k_work_cancel_delayable(&conn->send_data_timer);
			fin_acked = true;
			next = TCP_FIN_WAIT_2;
			verdict = NET_OK;
		}

		/*
		 * There can also be data in the message, so compute with the length
		 * of the packet to check the sequence number of the FIN flag with the ACK
		 */
		if (FL(&fl, &, FIN, net_tcp_seq_cmp(th_seq(th) + len, conn->ack) == 0)) {
			conn_ack(conn, + 1);

			/* State path is dependent on if the acknowledge is in */
			if (fin_acked) {
				/* Already acknowledged, we can go further */
				NET_DBG("conn %p: FIN received, going to TIME WAIT", conn);

				next = tcp_enter_time_wait(conn);
			} else {
				/* Fin not yet acknowledged, waiting for the ack in CLOSING
				 */
				NET_DBG("conn %p: FIN received, going to CLOSING as no "
					"ACK has been received",
					conn);
				next = TCP_CLOSING;
			}
			tcp_out(conn, ACK);
			verdict = NET_OK;
		} else {
			if (len > 0) {
				tcp_out(conn, ACK);
				verdict = NET_OK;
			}
		}
	}
	break;
	case TCP_FIN_WAIT_2:
		/*
		 * FIN2:
		 * Only FIN is relevant in this state, as our FIN was already acknowledged
		 * -   -> TCP_FIN_WAIT_2
		 * FIN -> TCP_TIME_WAIT
		 */

		/* Compute if there is new data after our close */
		if (tcp_compute_new_length(conn, th, len, false) > 0) {
			/* We do not implement half closed sockets, therefore
			 * cannot accept new data in after sending our FIN, as
			 * we are in sequence can send a reset now.
			 */
			net_stats_update_tcp_seg_drop(conn->iface);

			next = tcp_enter_time_wait(conn);

			net_tcp_reply_rst(pkt);
			break;
		}
		/*
		 * There can also be data in the message, so compute with the length
		 * of the packet to check the sequence number of the FIN flag with the ACK
		 */
		if (FL(&fl, &, FIN, net_tcp_seq_cmp(th_seq(th) + len, conn->ack) == 0)) {
			conn_ack(conn, + 1);
			NET_DBG("conn %p: FIN received, going to TIME WAIT", conn);

			next = tcp_enter_time_wait(conn);

			verdict = NET_OK;
			tcp_out(conn, ACK);
		} else {
			if (len > 0) {
				/* Send out a duplicate ACK */
				tcp_out(conn, ACK);
				verdict = NET_OK;
			}
		}
		break;
	case TCP_CLOSING: {
		/*
		 * Closing:
		 * Our FIN has to be acknowledged
		 * -   -> TCP_CLOSING
		 * ACK -> TCP_TIME_WAIT
		 */
		int32_t new_len = tcp_compute_new_length(conn, th, len, true);

		if (new_len > 0) {
			/* This should not happen here, as no data can be send after
			 * the FIN flag has been send.
			 */
			NET_ERR("conn: %p, new bytes %u during CLOSING state "
				"sending reset",
				conn, new_len);
			net_stats_update_tcp_seg_drop(conn->iface);

			k_work_cancel_delayable(&conn->send_data_timer);
			next = tcp_enter_time_wait(conn);

			net_tcp_reply_rst(pkt);
			break;
		}

		if (FL(&fl, &, ACK, th_ack(th) == conn->seq)) {
			NET_DBG("conn %p: FIN acknowledged, going to TIME WAIT "
				"state seq %u, ack %u",
				conn, conn->seq, conn->ack);

			k_work_cancel_delayable(&conn->send_data_timer);
			next = tcp_enter_time_wait(conn);

			verdict = NET_OK;
		}

		/*
		 * There can also be data in the message, so compute with the length
		 * of the packet to check with the ack
		 * Since the conn->ack was already incremented in TCP_FIN_WAIT_1
		 * add 1 in the comparison sequence
		 */
		if ((FL(&fl, &, FIN, net_tcp_seq_cmp(th_seq(th) + len + 1, conn->ack) == 0)) ||
		    (len > 0)) {
			/* Send out a duplicate ACK */
			tcp_out(conn, ACK);
			verdict = NET_OK;
		}
	}
	break;
	case TCP_TIME_WAIT: {
		int32_t new_len = tcp_compute_new_length(conn, th, len, true);

		if (new_len > 0) {
			/* This should not happen here, as no data can be send after
			 * the FIN flag has been send.
			 */
			NET_ERR("conn: %p, new bytes %u during TIME-WAIT state "
				"sending reset",
				conn, new_len);
			net_stats_update_tcp_seg_drop(conn->iface);

			net_tcp_reply_rst(pkt);
		} else {
			/* Acknowledge any FIN attempts, in case retransmission took
			 * place.
			 */
			if ((FL(&fl, &, FIN, net_tcp_seq_cmp(th_seq(th) + 1, conn->ack) == 0)) ||
			    (len > 0)) {
				tcp_out(conn, ACK);
				verdict = NET_OK;
			}
		}
	}
	break;
	default:
		NET_ASSERT(false, "%s is unimplemented", tcp_state_to_str(conn->state, true));
	}
>>>>>>> 124af38a

out:
    if (pkt) {
        if (verdict == NET_OK) {
            net_pkt_unref(pkt);
        }

        pkt = NULL;
    }

    if (next) {
        th = NULL;
        conn_state(conn, next);

        if (next == TCP_ESTABLISHED) {
            keep_alive_timer_restart(conn);
        }

        next = 0;

        if (connection_ok) {
            conn->in_connect = false;
            if (conn->connect_cb) {
                conn->connect_cb(conn->context, 0, conn->context->user_data);

                /* Make sure the connect_cb is only called once. */
                conn->connect_cb = NULL;
            }

            k_sem_give(&conn->connect_sem);
        }
    }

    if (conn->context) {
        /* If the conn->context is not set, then the connection was
         * already closed.
         */
        conn_handler = (struct net_conn*)conn->context->conn_handler;
    }

    recv_user_data = conn->recv_user_data;
    recv_data_fifo = &conn->recv_data;

    k_mutex_unlock(&conn->lock);

    /* Pass all the received data stored in recv fifo to the application.
     * This is done like this so that we do not have any connection lock
     * held.
     */
    while (conn_handler && atomic_get(&conn->ref_count) > 0 &&
           (recv_pkt = k_fifo_get(recv_data_fifo, K_NO_WAIT)) != NULL) {
        if (net_context_packet_received(conn_handler, recv_pkt, NULL,
                                        NULL, recv_user_data) ==
            NET_DROP) {
            /* Application is no longer there, unref the pkt */
            tcp_pkt_unref(recv_pkt);
        }
    }

    /* Make sure we close the connection only once by checking connection
     * state.
     */
    if (do_close && conn->state != TCP_UNUSED && conn->state != TCP_CLOSED) {
        tcp_conn_close(conn, close_status);
    }

    return (verdict);
}
#endif /* #if defined(_MSC_VER) */

/* Active connection close: send FIN and go to FIN_WAIT_1 state */
int net_tcp_put(struct net_context* context) {
    struct tcp* conn = context->tcp;

    if (conn == NULL) {
        return (-ENOENT);
    }

    k_mutex_lock(&conn->lock, K_FOREVER);

    NET_DBG("%s", conn ? tcp_conn_state(conn, NULL) : "");
    NET_DBG("context %p %s", context,
            ({const char* state = net_context_state(context);
                                  state ? state : "<unknown>";}));

    if ((conn->state == TCP_ESTABLISHED) ||
        (conn->state == TCP_SYN_RECEIVED)) {
        /* Send all remaining data if possible. */
        if (conn->send_data_total > 0) {
            NET_DBG("conn %p pending %zu bytes", conn,
                    conn->send_data_total);
            conn->in_close = true;

<<<<<<< HEAD
            /* How long to wait until all the data has been sent?
             */
            k_work_reschedule_for_queue(&tcp_work_q,
                                        &conn->send_data_timer,
                                        K_MSEC(TCP_RTO_MS));
        }
        else {
            int ret;

            NET_DBG("TCP connection in %s close, "
                    "not disposing yet (waiting %dms)",
                    "active", tcp_max_timeout_ms);
            k_work_reschedule_for_queue(&tcp_work_q,
                                        &conn->fin_timer,
                                        FIN_TIMEOUT);

            ret = tcp_out_ext(conn, FIN | ACK, NULL,
                              conn->seq + conn->unacked_len);
            if (ret == 0) {
                conn_seq(conn, +1);
            }

            conn_state(conn, TCP_FIN_WAIT_1);

            keep_alive_timer_stop(conn);
        }
    }
    else if (conn->in_connect) {
        conn->in_connect = false;
        k_sem_reset(&conn->connect_sem);
    }

    k_mutex_unlock(&conn->lock);

    tcp_conn_unref(conn);

    return (0);
}

int net_tcp_listen(struct net_context* context) {
    /* when created, tcp connections are in state TCP_LISTEN */
    net_context_set_state(context, NET_CONTEXT_LISTENING);

    return (0);
}

int net_tcp_update_recv_wnd(struct net_context* context, int32_t delta) {
    struct tcp* conn = context->tcp;
    int ret;

    if (!conn) {
        NET_ERR("context->tcp == NULL");
        return (-EPROTOTYPE);
    }

    k_mutex_lock(&conn->lock, K_FOREVER);

    ret = tcp_update_recv_wnd((struct tcp*)context->tcp, delta);

    k_mutex_unlock(&conn->lock);

    return (ret);
}

int net_tcp_queue(struct net_context* context, void const* data, size_t len,
                  const struct msghdr* msg) {
    struct tcp* conn = context->tcp;
    size_t queued_len = 0;
    int ret = 0;

    if (!conn || conn->state != TCP_ESTABLISHED) {
        return -ENOTCONN;
    }

    k_mutex_lock(&conn->lock, K_FOREVER);

    /* If there is no space to transmit, try at a later time.
     * The ZWP will make sure the window becomes available at
     * some point in time.
     */
    if (tcp_window_full(conn)) {
        ret = -EAGAIN;
        goto out;
    }

    if (msg) {
        len = 0;

        for (size_t i = 0; i < msg->msg_iovlen; i++) {
            len += msg->msg_iov[i].iov_len;
        }
    }

    /* Queue no more than TX window permits. It's guaranteed at this point
     * that conn->send_data_total is less than conn->send_win, as it was
     * verified in tcp_window_full() check above. As the connection mutex
     * is held, their values shall not change since.
     */
    len = MIN(conn->send_win - conn->send_data_total, len);

    if (msg) {
        for (size_t i = 0; i < msg->msg_iovlen; i++) {
            int iovlen = MIN(msg->msg_iov[i].iov_len, len);
=======
			/* How long to wait until all the data has been sent?
			 */
			k_work_reschedule_for_queue(&tcp_work_q,
						    &conn->send_data_timer,
						    K_MSEC(TCP_RTO_MS));
		} else {
			NET_DBG("TCP connection in %s close, "
				"not disposing yet (waiting %dms)",
				"active", tcp_max_timeout_ms);
			k_work_reschedule_for_queue(&tcp_work_q,
						    &conn->fin_timer,
						    FIN_TIMEOUT);

			tcp_out(conn, FIN | ACK);
			conn_seq(conn, + 1);
			tcp_setup_retransmission(conn);
>>>>>>> 124af38a

            ret = tcp_pkt_append(conn->send_data,
                                 msg->msg_iov[i].iov_base,
                                 iovlen);
            if (ret < 0) {
                if (queued_len == 0) {
                    goto out;
                }
                else {
                    break;
                }
            }

            queued_len += iovlen;
            len -= iovlen;

            if (len == 0) {
                break;
            }
        }
    }
    else {
        ret = tcp_pkt_append(conn->send_data, data, len);
        if (ret < 0) {
            goto out;
        }

        queued_len = len;
    }

    conn->send_data_total += queued_len;

    /* Successfully queued data for transmission. Even if there's a transmit
     * failure now (out-of-buf case), it can be ignored for now, retransmit
     * timer will take care of queued data retransmission.
     */
    ret = tcp_send_queued_data(conn);
    if ((ret < 0) && (ret != -ENOBUFS)) {
        tcp_conn_close(conn, ret);
        goto out;
    }

    if (tcp_window_full(conn)) {
        (void)k_sem_take(&conn->tx_sem, K_NO_WAIT);
    }

    ret = queued_len;

out :
    k_mutex_unlock(&conn->lock);

    return (ret);
}

/* net context is about to send out queued data - inform caller only */
int net_tcp_send_data(struct net_context* context, net_context_send_cb_t cb,
                      void* user_data) {
    if (cb) {
        cb(context, 0, user_data);
    }

    return (0);
}

static int tcp_start_handshake(struct tcp* conn) {
    int ret;

    /* Start the connection handshake */
    k_mutex_lock(&conn->lock, K_FOREVER);
    tcp_check_sock_options(conn);
    conn->send_options.mss_found = true;
    ret = tcp_out_ext(conn, SYN, NULL /* no data */, conn->seq);
    if (ret < 0) {
        k_mutex_unlock(&conn->lock);
        return (ret);
    }

    conn->send_options.mss_found = false;
    conn_seq(conn, + 1);
    conn_state(conn, TCP_SYN_SENT);
    tcp_conn_ref(conn);
    k_mutex_unlock(&conn->lock);

<<<<<<< HEAD
    return (0);
=======
static int tcp_start_handshake(struct tcp *conn)
{
	int ret;

	/* Start the connection handshake */
	k_mutex_lock(&conn->lock, K_FOREVER);
	tcp_check_sock_options(conn);
	conn->send_options.mss_found = true;
	ret = tcp_out_ext(conn, SYN, NULL /* no data */, conn->seq);
	if (ret < 0) {
		k_mutex_unlock(&conn->lock);
		return ret;
	}
	tcp_setup_retransmission(conn);

	conn->send_options.mss_found = false;
	conn_seq(conn, + 1);
	conn_state(conn, TCP_SYN_SENT);
	tcp_conn_ref(conn);
	k_mutex_unlock(&conn->lock);

	return 0;
>>>>>>> 124af38a
}

/* When connect() is called on a TCP socket, register the socket for incoming
 * traffic with net context and give the TCP packet receiving function, which
 * in turn will call tcp_in() to deliver the TCP packet to the stack
 */
int net_tcp_connect(struct net_context* context,
                    const struct net_sockaddr* remote_addr,
                    struct net_sockaddr* local_addr,
                    uint16_t remote_port, uint16_t local_port,
                    k_timeout_t timeout, net_context_connect_cb_t cb,
                    void* user_data) {
    struct tcp* conn;
    int ret = 0;

    NET_DBG("context: %p, local: %s, remote: %s", context,
            net_sprint_addr(local_addr->sa_family,
                            (void const*)&net_sin(local_addr)->sin_addr),
            net_sprint_addr(remote_addr->sa_family,
                            (void const*)&net_sin(remote_addr)->sin_addr));

    conn = context->tcp;
    conn->iface = net_context_get_iface(context);
    tcp_derive_rto(conn);

    switch (net_context_get_family(context)) {
        const struct net_in_addr*  ip4;
        const struct net_in6_addr* ip6;

        case NET_AF_INET :
            if (!IS_ENABLED(CONFIG_NET_IPV4)) {
                ret = -EINVAL;
                goto out;
            }

            memset(&conn->src, 0, sizeof(struct net_sockaddr_in));
            memset(&conn->dst, 0, sizeof(struct net_sockaddr_in));

            conn->src.sa.sa_family = NET_AF_INET;
            conn->dst.sa.sa_family = NET_AF_INET;

            conn->dst.sin.sin_port = remote_port;
            conn->src.sin.sin_port = local_port;

            /* we have to select the source address here as
             * net_context_create_ipv4_new() is not called in the packet
             * output chain
             */
            if (net_ipv4_is_addr_unspecified(
                    &net_sin(local_addr)->sin_addr)) {
                ip4 = net_if_ipv4_select_src_addr(
                        net_context_get_iface(context),
                        &net_sin(remote_addr)->sin_addr);
                net_ipaddr_copy(&conn->src.sin.sin_addr, ip4);
            }
            else {
                net_ipaddr_copy(&conn->src.sin.sin_addr,
                                &net_sin(local_addr)->sin_addr);
            }

            net_ipaddr_copy(&conn->dst.sin.sin_addr,
                            &net_sin(remote_addr)->sin_addr);
            break;

        case NET_AF_INET6 :
            if (!IS_ENABLED(CONFIG_NET_IPV6)) {
                ret = -EINVAL;
                goto out;
            }

            memset(&conn->src, 0, sizeof(struct net_sockaddr_in6));
            memset(&conn->dst, 0, sizeof(struct net_sockaddr_in6));

            conn->src.sin6.sin6_family = NET_AF_INET6;
            conn->dst.sin6.sin6_family = NET_AF_INET6;

            conn->dst.sin6.sin6_port = remote_port;
            conn->src.sin6.sin6_port = local_port;

            if (net_ipv6_is_addr_unspecified(
                    &net_sin6(local_addr)->sin6_addr)) {
                ip6 = net_if_ipv6_select_src_addr(
                        net_context_get_iface(context),
                        &net_sin6(remote_addr)->sin6_addr);
                net_ipaddr_copy(&conn->src.sin6.sin6_addr, ip6);
            }
            else {
                net_ipaddr_copy(&conn->src.sin6.sin6_addr,
                                &net_sin6(local_addr)->sin6_addr);
            }

            net_ipaddr_copy(&conn->dst.sin6.sin6_addr,
                            &net_sin6(remote_addr)->sin6_addr);
            break;

        default :
            ret = -EPROTONOSUPPORT;
            break;
    }

    if (!(IS_ENABLED(CONFIG_NET_TEST_PROTOCOL) ||
          IS_ENABLED(CONFIG_NET_TEST))) {
        conn->seq = tcp_init_isn(&conn->src.sa, &conn->dst.sa);
    }

    NET_DBG("conn: %p src: %s, dst: %s", conn,
            net_sprint_addr(conn->src.sa.sa_family,
                            (void const*)&conn->src.sin.sin_addr),
            net_sprint_addr(conn->dst.sa.sa_family,
                            (void const*)&conn->dst.sin.sin_addr));

    net_context_set_state(context, NET_CONTEXT_CONNECTING);

    ret = net_conn_register(net_context_get_proto(context),
                            net_context_get_type(context),
                            (uint8_t)net_context_get_family(context),
                            remote_addr, local_addr,
                            net_ntohs(remote_port), net_ntohs(local_port),
                            context, tcp_recv, context,
                            &context->conn_handler);
    if (ret < 0) {
        goto out;
    }

    net_if_addr_ref(conn->iface, conn->src.sa.sa_family,
                    (conn->src.sa.sa_family == NET_AF_INET) ?
                    (const void *)&conn->src.sin.sin_addr :
                    (const void *)&conn->src.sin6.sin6_addr);
    conn->addr_ref_done = true;

    conn->connect_cb   = cb;
    context->user_data = user_data;

    /* Input of a (nonexistent) packet with no flags set will cause
     * a TCP connection to be established
     */
    conn->in_connect = !IS_ENABLED(CONFIG_NET_TEST_PROTOCOL);

    ret = tcp_start_handshake(conn);
    if (ret < 0) {
        goto out;
    }

    if (!IS_ENABLED(CONFIG_NET_TEST_PROTOCOL)) {
        if ((conn->state == TCP_UNUSED) || (conn->state == TCP_CLOSED)) {
            if (conn->rst_received) {
                ret = -ECONNREFUSED;
            }
            else {
                ret = -ENOTCONN;
            }
            goto out;
        }
        else if ((K_TIMEOUT_EQ(timeout, K_NO_WAIT)) && (conn->state != TCP_ESTABLISHED)) {
            ret = -EINPROGRESS;
            goto out;
        }
        else if ((k_sem_take(&conn->connect_sem, timeout) != 0) &&
                 (conn->state != TCP_ESTABLISHED)) {
            if (conn->in_connect) {
                conn->in_connect = false;
                tcp_conn_close(conn, -ETIMEDOUT);
            }

            if (conn->rst_received) {
                ret = -ECONNREFUSED;
            }
            else {
                ret = -ETIMEDOUT;
            }
            goto out;
        }
        conn->in_connect = false;
    }

out :
    NET_DBG("conn: %p, ret=%d", conn, ret);

    return (ret);
}

int net_tcp_accept(struct net_context* context, net_tcp_accept_cb_t cb,
                   void* user_data) {
    struct tcp* conn = context->tcp;
    #if defined(_MSC_VER) /* #CUSTOM@NDRS */
    struct net_sockaddr local_addr = {0};
    #else
    struct net_sockaddr local_addr = {};
    #endif
    uint16_t local_port;
    uint16_t remote_port;

    if (conn == NULL) {
        return (-EINVAL);
    }

    NET_DBG("context: %p, tcp: %p, cb: %p", context, conn, cb);

    if (conn->state != TCP_LISTEN) {
        return (-EINVAL);
    }

    conn->accept_cb = cb;
    local_addr.sa_family = net_context_get_family(context);

    switch (local_addr.sa_family) {
        struct net_sockaddr_in*  in;
        struct net_sockaddr_in6* in6;

        case NET_AF_INET :
            if (!IS_ENABLED(CONFIG_NET_IPV4)) {
                return (-EINVAL);
            }

            in = (struct net_sockaddr_in*)&local_addr;

            if (net_sin_ptr(&context->local)->sin_addr) {
                net_ipaddr_copy(&in->sin_addr,
                                net_sin_ptr(&context->local)->sin_addr);
            }

            in->sin_port =
                    net_sin((struct net_sockaddr*)&context->local)->sin_port;
            local_port   = net_ntohs(in->sin_port);
            remote_port  = net_ntohs(net_sin(&context->remote)->sin_port);
            break;

        case NET_AF_INET6 :
            if (!IS_ENABLED(CONFIG_NET_IPV6)) {
                return (-EINVAL);
            }

            in6 = (struct net_sockaddr_in6*)&local_addr;

            if (net_sin6_ptr(&context->local)->sin6_addr) {
                net_ipaddr_copy(&in6->sin6_addr,
                        net_sin6_ptr(&context->local)->sin6_addr);
            }

            in6->sin6_port =
                    net_sin6((struct net_sockaddr*)&context->local)->sin6_port;
            local_port     = net_ntohs(in6->sin6_port);
            remote_port    = net_ntohs(net_sin6(&context->remote)->sin6_port);
            break;

        default :
            return (-EINVAL);
    }

    context->user_data = user_data;

    /* Remove the temporary connection handler and register
     * a proper now as we have an established connection.
     */
    net_conn_unregister(context->conn_handler);

    return net_conn_register(net_context_get_proto(context),
                             net_context_get_type(context),
                             (uint8_t)local_addr.sa_family,
                             context->flags & NET_CONTEXT_REMOTE_ADDR_SET ?
                             &context->remote : NULL,
                             &local_addr,
                             remote_port, local_port,
                             context, tcp_recv, context,
                             &context->conn_handler);
}

int net_tcp_recv(struct net_context* context, net_context_recv_cb_t cb,
                 void* user_data) {
    struct tcp* conn = context->tcp;

    NET_DBG("context: %p, cb: %p, user_data: %p", context, cb, user_data);

    context->recv_cb = cb;

    if (conn) {
        conn->recv_user_data = user_data;
    }

    return (0);
}

int net_tcp_finalize(struct net_pkt* pkt, bool force_chksum) {
    NET_PKT_DATA_ACCESS_DEFINE(tcp_access, struct net_tcp_hdr);
    struct net_tcp_hdr* tcp_hdr;
    enum net_if_checksum_type type = (net_pkt_family(pkt) == NET_AF_INET6) ?
        NET_IF_CHECKSUM_IPV6_TCP : NET_IF_CHECKSUM_IPV4_TCP;

    tcp_hdr = (struct net_tcp_hdr*)net_pkt_get_data(pkt, &tcp_access);
    if (!tcp_hdr) {
        return (-ENOBUFS);
    }

    tcp_hdr->chksum = 0U;

    if (net_if_need_calc_tx_checksum(net_pkt_iface(pkt), type) || force_chksum) {
        tcp_hdr->chksum = net_calc_chksum_tcp(pkt);
        net_pkt_set_chksum_done(pkt, true);
    }

    return net_pkt_set_data(pkt, &tcp_access);
}

struct net_tcp_hdr* net_tcp_input(struct net_pkt* pkt,
                                  struct net_pkt_data_access* tcp_access) {
    struct net_tcp_hdr* tcp_hdr;
    enum net_if_checksum_type type = (net_pkt_family(pkt) == NET_AF_INET6) ?
        NET_IF_CHECKSUM_IPV6_TCP : NET_IF_CHECKSUM_IPV4_TCP;

    if (IS_ENABLED(CONFIG_NET_TCP_CHECKSUM) &&
        (net_if_need_calc_rx_checksum(net_pkt_iface(pkt), type) ||
         net_pkt_is_ip_reassembled(pkt)) &&
        (net_calc_chksum_tcp(pkt) != 0U)) {
        NET_DBG("DROP: checksum mismatch");
        goto drop;
    }

    tcp_hdr = (struct net_tcp_hdr*)net_pkt_get_data(pkt, tcp_access);
    if (tcp_hdr && !net_pkt_set_data(pkt, tcp_access)) {
        return tcp_hdr;
    }

drop :
    net_stats_update_tcp_seg_chkerr(net_pkt_iface(pkt));
    return (NULL);
}

#if defined(CONFIG_NET_TEST_PROTOCOL)
static enum net_verdict tcp_input(struct net_conn* net_conn,
                                  struct net_pkt* pkt,
                                  union net_ip_header* ip,
                                  union net_proto_header* proto,
                                  void* user_data) {
    struct tcphdr*   th      = th_get(pkt);
    enum net_verdict verdict = NET_DROP;

    if (th) {
        struct tcp* conn = tcp_conn_search(pkt);

        if (conn == NULL && SYN == th_flags(th)) {
            struct net_context* context =
                    tcp_calloc(1, sizeof(struct net_context));
            net_tcp_get(context);
            net_context_set_family(context, net_pkt_family(pkt));
            conn = context->tcp;
            tcp_endpoint_set(&conn->dst, pkt, TCP_EP_SRC);
            tcp_endpoint_set(&conn->src, pkt, TCP_EP_DST);
            /* Make an extra reference, the sanity check suite
             * will delete the connection explicitly
             */
            tcp_conn_ref(conn);
        }

        if (conn) {
            conn->iface = pkt->iface;
            verdict     = tcp_in(conn, pkt);
        }
    }

    return (verdict);
}

static size_t tp_tcp_recv_cb(struct tcp* conn, struct net_pkt* pkt) {
    ssize_t         len = tcp_data_len(pkt);
    struct net_pkt* up  = tcp_pkt_clone(pkt);

    NET_DBG("pkt: %p, len: %zu", pkt, net_pkt_get_len(pkt));

    net_pkt_cursor_init(up);
    net_pkt_set_overwrite(up, true);

    net_pkt_pull(up, net_pkt_get_len(up) - len);

    for (struct net_buf* buf = pkt->buffer; buf != NULL; buf = buf->frags) {
        net_tcp_queue(conn->context, buf->data, buf->len);
    }

    return len;
}

static ssize_t tp_tcp_recv(int fd, void* buf, size_t len, int flags) {
    return (0);
}

static void tp_init(struct tcp* conn, struct tp* tp) {
    struct tp out = {
        .msg    = "",
        .status = "",
        .state  = tcp_state_to_str(conn->state, true),
        .seq    = conn->seq,
        .ack    = conn->ack,
        .rcv    = "",
        .data   = "",
        .op     = "",
    };

    *tp = out;
}

static void tcp_to_json(struct tcp* conn, void* data, size_t* data_len) {
    struct tp tp;

    tp_init(conn, &tp);

    tp_encode(&tp, data, data_len);
}

enum net_verdict tp_input(struct net_conn* net_conn,
                          struct net_pkt* pkt,
                          union net_ip_header* ip_hdr,
                          union net_proto_header* proto,
                          void* user_data) {
    struct net_udp_hdr* uh = net_udp_get_hdr(pkt, NULL);
    size_t data_len  = net_ntohs(uh->len) - sizeof(*uh);
    struct tcp* conn = tcp_conn_search(pkt);
    size_t json_len  = 0;
    struct tp* tp;
    struct tp_new* tp_new;
    enum tp_type type;
    bool responded = false;
    static char buf[512];
    enum net_verdict verdict = NET_DROP;

    net_pkt_cursor_init(pkt);
    net_pkt_set_overwrite(pkt, true);
    net_pkt_skip(pkt, net_pkt_ip_hdr_len(pkt) +
                 net_pkt_ip_opts_len(pkt) + sizeof(*uh));
    net_pkt_read(pkt, buf, data_len);
    buf[data_len] = '\0';
    data_len += 1;

    type = json_decode_msg(buf, data_len);

    data_len = net_ntohs(uh->len) - sizeof(*uh);

    net_pkt_cursor_init(pkt);
    net_pkt_set_overwrite(pkt, true);
    net_pkt_skip(pkt, net_pkt_ip_hdr_len(pkt) +
                 net_pkt_ip_opts_len(pkt) + sizeof(*uh));
    net_pkt_read(pkt, buf, data_len);
    buf[data_len] = '\0';
    data_len += 1;

    switch (type) {
        case TP_CONFIG_REQUEST :
            tp_new = json_to_tp_new(buf, data_len);
            break;

        default :
            tp = json_to_tp(buf, data_len);
            break;
    }

    switch (type) {
        case TP_COMMAND :
            if (is("CONNECT", tp->op)) {
                tp_output(pkt->family, pkt->iface, buf, 1);
                responded = true;
                {
                    struct net_context* context = tcp_calloc(1,
                                    sizeof(struct net_context));
                    net_tcp_get(context);
                    net_context_set_family(context,
                                           net_pkt_family(pkt));
                    conn = context->tcp;
                    tcp_endpoint_set(&conn->dst, pkt, TCP_EP_SRC);
                    tcp_endpoint_set(&conn->src, pkt, TCP_EP_DST);
                    conn->iface = pkt->iface;
                    tcp_conn_ref(conn);
                }
                conn->seq = tp->seq;

                if (tcp_start_handshake(conn) == 0) {
                    verdict = NET_OK;
                }
            }

            if (is("CLOSE", tp->op)) {
                tp_trace = false;
                {
                    struct net_context* context;

                    conn    = (void*)sys_slist_peek_head(&tcp_conns);
                    context = conn->context;
                    while (tcp_conn_close(conn, 0)) {
                        /* pass */
                    }
                    tcp_free(context);
                }
                tp_mem_stat();
                tp_nbuf_stat();
                tp_pkt_stat();
                tp_seq_stat();
            }

            if (is("CLOSE2", tp->op)) {
                struct tcp* conn =
                        (void*)sys_slist_peek_head(&tcp_conns);
                net_tcp_put(conn->context);
            }

            if (is("RECV", tp->op)) {
                #define HEXSTR_SIZE 64
                char    hexstr[HEXSTR_SIZE];
                ssize_t len = tp_tcp_recv(0, buf, sizeof(buf), 0);

                tp_init(conn, tp);
                bin2hex(buf, len, hexstr, HEXSTR_SIZE);
                tp->data = hexstr;
                NET_DBG("%zd = tcp_recv(\"%s\")", len, tp->data);
                json_len = sizeof(buf);
                tp_encode(tp, buf, &json_len);
            }

            if (is("SEND", tp->op)) {
                ssize_t     len  = tp_str_to_hex(buf, sizeof(buf), tp->data);
                struct tcp* conn =
                        (void*)sys_slist_peek_head(&tcp_conns);

                tp_output(pkt->family, pkt->iface, buf, 1);
                responded = true;
                NET_DBG("tcp_send(\"%s\")", tp->data);
                {
                    net_tcp_queue(conn->context, buf, len);
                }
            }
            break;

        case TP_CONFIG_REQUEST :
            tp_new_find_and_apply(tp_new, "tcp_rto", &tcp_rto, TP_INT);
            tp_new_find_and_apply(tp_new, "tcp_retries", &tcp_retries,
                                  TP_INT);
            tp_new_find_and_apply(tp_new, "tcp_window", &tcp_rx_window,
                                  TP_INT);
            tp_new_find_and_apply(tp_new, "tp_trace", &tp_trace, TP_BOOL);
            break;

        case TP_INTROSPECT_REQUEST :
            json_len = sizeof(buf);
            conn     = (void*)sys_slist_peek_head(&tcp_conns);
            tcp_to_json(conn, buf, &json_len);
            break;

        case TP_DEBUG_STOP :
        case TP_DEBUG_CONTINUE :
            tp_state = tp->type;
            break;

        default :
            NET_ASSERT(false, "Unimplemented tp command: %s", tp->msg);
    }

    if (json_len) {
        tp_output(pkt->family, pkt->iface, buf, json_len);
    }
    else if (((TP_CONFIG_REQUEST == type) || (TP_COMMAND == type))
             && (responded == false)) {
        tp_output(pkt->family, pkt->iface, buf, 1);
    }

    return (verdict);
}

static void test_cb_register(sa_family_t family, enum net_sock_type type,
                             uint8_t proto, uint16_t remote_port,
                             uint16_t local_port, net_conn_cb_t cb) {
    struct net_conn_handle* conn_handle = NULL;
    const struct net_sockaddr addr = {.sa_family = family, };

    int ret = net_conn_register(proto,
                                type,
                                family,
                                &addr,      /* remote address */
                                &addr,      /* local address */
                                local_port,
                                remote_port,
                                NULL,
                                cb,
                                NULL,       /* user_data */
                                &conn_handle);
    if (ret < 0) {
        NET_ERR("net_conn_register(): %d", ret);
    }
}
#endif /* CONFIG_NET_TEST_PROTOCOL */

void net_tcp_foreach(net_tcp_cb_t cb, void* user_data) {
    struct tcp* conn;
    struct tcp* tmp;

    k_mutex_lock(&tcp_lock, K_FOREVER);

    SYS_SLIST_FOR_EACH_CONTAINER_SAFE_WITH_TYPE(&tcp_conns, struct tcp,
                                                conn, tmp, next) {
        if (atomic_get(&conn->ref_count) > 0) {
            k_mutex_unlock(&tcp_lock);
            cb(conn, user_data);
            k_mutex_lock(&tcp_lock, K_FOREVER);
        }
    }

    k_mutex_unlock(&tcp_lock);
}

static uint16_t get_ipv6_destination_mtu(struct net_if* iface,
                                         const struct net_in6_addr* dest) {
    #if defined(CONFIG_NET_IPV6_PMTU)
    int mtu = net_pmtu_get_mtu((struct net_sockaddr*)&(struct net_sockaddr_in6){
                    .sin6_family = NET_AF_INET6,
                    .sin6_addr = *dest});

    if (mtu < 0) {
        if (iface != NULL) {
            return net_if_get_mtu(iface);
        }

        return (NET_IPV6_MTU);
    }

    return (uint16_t)mtu;
    #else
    if (iface != NULL) {
        return net_if_get_mtu(iface);
    }

    return (NET_IPV6_MTU);
    #endif /* CONFIG_NET_IPV6_PMTU */
}

static uint16_t get_ipv4_destination_mtu(struct net_if* iface,
                                         const struct net_in_addr* dest) {
    #if defined(CONFIG_NET_IPV4_PMTU)
    int mtu = net_pmtu_get_mtu((struct net_sockaddr*)&(struct net_sockaddr_in){
                    .sin_family = NET_AF_INET,
                    .sin_addr = *dest});

    if (mtu < 0) {
        if (iface != NULL) {
            return net_if_get_mtu(iface);
        }

        return (NET_IPV4_MTU);
    }

    return (uint16_t)mtu;
    #else
    if (iface != NULL) {
        return net_if_get_mtu(iface);
    }

    return (NET_IPV4_MTU);
    #endif /* CONFIG_NET_IPV4_PMTU */
}

uint16_t net_tcp_get_supported_mss(const struct tcp* conn) {
    sa_family_t family = net_context_get_family(conn->context);

    if (IS_ENABLED(CONFIG_NET_IPV4) && (family == NET_AF_INET)) {
        struct net_if* iface = net_context_get_iface(conn->context);
        uint16_t dest_mtu;

        dest_mtu = get_ipv4_destination_mtu(iface, &conn->dst.sin.sin_addr);

        /* Detect MSS based on interface MTU minus "TCP,IP header size" */
        return (dest_mtu - NET_IPV4TCPH_LEN);
    }
    else if (IS_ENABLED(CONFIG_NET_IPV6) && (family == NET_AF_INET6)) {
        struct net_if* iface = net_context_get_iface(conn->context);
        uint16_t dest_mtu;

        dest_mtu = get_ipv6_destination_mtu(iface, &conn->dst.sin6.sin6_addr);

        /* Detect MSS based on interface MTU minus "TCP,IP header size" */
        return (dest_mtu - NET_IPV6TCPH_LEN);
    }

    return (0);
}

#if defined(CONFIG_NET_TEST)
struct testing_user_data {
    struct sockaddr remote;
    uint16_t mtu;
};

static void testing_find_conn(struct tcp* conn, void* user_data) {
    struct testing_user_data* data = user_data;

    if (IS_ENABLED(CONFIG_NET_IPV6) && (data->remote.sa_family == NET_AF_INET6) &&
        net_ipv6_addr_cmp(&conn->dst.sin6.sin6_addr,
                          &net_sin6(&data->remote)->sin6_addr)) {
        if (data->mtu > 0) {
            /* Set it only once */
            return;
        }

        NET_DBG("Found connection %p mtu %u", conn,
                net_tcp_get_supported_mss(conn) + NET_IPV6TCPH_LEN);
        data->mtu = net_tcp_get_supported_mss(conn) + NET_IPV6TCPH_LEN;
        return;
    }

    if (IS_ENABLED(CONFIG_NET_IPV4) && (data->remote.sa_family == NET_AF_INET) &&
        net_ipv4_addr_cmp(&conn->dst.sin.sin_addr,
                          &net_sin(&data->remote)->sin_addr)) {
        if (data->mtu > 0) {
            /* Set it only once */
            return;
        }

        NET_DBG("Found connection %p mtu %u", conn,
                net_tcp_get_supported_mss(conn) + NET_IPV4TCPH_LEN);
        data->mtu = net_tcp_get_supported_mss(conn) + NET_IPV4TCPH_LEN;
        return;
    }
}

uint16_t net_tcp_get_mtu(struct net_sockaddr* dst) {
    struct testing_user_data data = {
        .remote = *dst,
        .mtu = 0,
    };

    net_tcp_foreach(testing_find_conn, &data);

    return (data.mtu);
}
#endif /* CONFIG_NET_TEST */

int net_tcp_set_option(struct net_context* context,
                       enum tcp_conn_option option,
                       void const* value, size_t len) {
    int ret = 0;

    NET_ASSERT(context);

    struct tcp* conn = context->tcp;

    NET_ASSERT(conn);

    k_mutex_lock(&conn->lock, K_FOREVER);

    switch (option) {
        case TCP_OPT_NODELAY :
            ret = set_tcp_nodelay(conn, value, len);
            break;

        case TCP_OPT_KEEPALIVE :
            ret = set_tcp_keep_alive(conn, value, len);
            break;

        case TCP_OPT_KEEPIDLE :
            ret = set_tcp_keep_idle(conn, value, len);
            break;

        case TCP_OPT_KEEPINTVL :
            ret = set_tcp_keep_intvl(conn, value, len);
            break;

        case TCP_OPT_KEEPCNT :
            ret = set_tcp_keep_cnt(conn, value, len);
            break;
    }

    k_mutex_unlock(&conn->lock);

    return (ret);
}

int net_tcp_get_option(struct net_context* context,
                       enum tcp_conn_option option,
                       void* value, size_t* len) {
    int ret = 0;

    NET_ASSERT(context);

    struct tcp* conn = context->tcp;

    NET_ASSERT(conn);

    k_mutex_lock(&conn->lock, K_FOREVER);

    switch (option) {
        case TCP_OPT_NODELAY :
            ret = get_tcp_nodelay(conn, value, len);
            break;

        case TCP_OPT_KEEPALIVE :
            ret = get_tcp_keep_alive(conn, value, len);
            break;

        case TCP_OPT_KEEPIDLE :
            ret = get_tcp_keep_idle(conn, value, len);
            break;

        case TCP_OPT_KEEPINTVL :
            ret = get_tcp_keep_intvl(conn, value, len);
            break;

        case TCP_OPT_KEEPCNT :
            ret = get_tcp_keep_cnt(conn, value, len);
            break;
    }

    k_mutex_unlock(&conn->lock);

    return (ret);
}

char const* net_tcp_state_str(enum tcp_state state) {
    return tcp_state_to_str(state, false);
}

struct k_sem* net_tcp_tx_sem_get(struct net_context* context) {
    struct tcp* conn = context->tcp;

    return &conn->tx_sem;
}

struct k_sem* net_tcp_conn_sem_get(struct net_context* context) {
    struct tcp* conn = context->tcp;

    return &conn->connect_sem;
}

void net_tcp_init(void) {
    int i;
    int rto;
    #if defined(CONFIG_NET_TEST_PROTOCOL)
    /* Register inputs for TTCN-3 based TCP sanity check */
    test_cb_register(AF_INET , NET_SOCK_STREAM, 4242, 4242, tcp_input);
    test_cb_register(AF_INET6, NET_SOCK_STREAM, 4242, 4242, tcp_input);
    test_cb_register(AF_INET , NET_SOCK_DGRAM , 4242, 4242, tp_input);
    test_cb_register(AF_INET6, NET_SOCK_DGRAM , 4242, 4242, tp_input);

    tcp_recv_cb = tp_tcp_recv_cb;
    #endif

    #if defined(CONFIG_NET_TC_THREAD_COOPERATIVE)
    #define THREAD_PRIORITY K_PRIO_COOP(CONFIG_NET_TCP_WORKER_PRIO)
    #else
    #define THREAD_PRIORITY K_PRIO_PREEMPT(CONFIG_NET_TCP_WORKER_PRIO)
    #endif

    /* Use private workqueue in order not to block the system work queue.
     */
    k_work_queue_start(&tcp_work_q, work_q_stack,
                       K_KERNEL_STACK_SIZEOF(work_q_stack), THREAD_PRIORITY,
                       NULL);

    /* Compute the largest possible retransmission timeout */
    tcp_max_timeout_ms = 0;
    rto = tcp_rto;
    for (i = 0; i < tcp_retries; i++) {
        tcp_max_timeout_ms += rto;
        rto += rto >> 1;
    }
    /* At the last timeout cycle */
    tcp_max_timeout_ms += tcp_rto;

    /* When CONFIG_NET_TCP_RANDOMIZED_RTO is active in can be worse case 1.5 times larger */
    if (IS_ENABLED(CONFIG_NET_TCP_RANDOMIZED_RTO)) {
        tcp_max_timeout_ms += tcp_max_timeout_ms >> 1;
    }

    k_thread_name_set(&tcp_work_q.thread, "tcp_work");
    NET_DBG("Workq started. Thread ID: %p", &tcp_work_q.thread);
}<|MERGE_RESOLUTION|>--- conflicted
+++ resolved
@@ -797,7 +797,7 @@
      */
     if (conn->iface != NULL && conn->addr_ref_done) {
         net_if_addr_unref(conn->iface, conn->src.sa.sa_family,
-                          conn->src.sa.sa_family == NET_AF_INET ?
+                          (conn->src.sa.sa_family == NET_AF_INET) ?
                           (const void*)&conn->src.sin.sin_addr :
                           (const void*)&conn->src.sin6.sin6_addr,
                           NULL);
@@ -876,7 +876,6 @@
 #else
 static int tcp_conn_close(struct tcp* conn, int status)
 #endif
-<<<<<<< HEAD
 {
     #if CONFIG_NET_TCP_LOG_LEVEL >= LOG_LEVEL_DBG
     NET_DBG("conn: %p closed by TCP stack (%s():%d)", conn, caller, line);
@@ -907,185 +906,43 @@
     return tcp_conn_unref(conn);
 }
 
-static bool tcp_send_process_no_lock(struct tcp* conn) {
-    bool unref = false;
-    struct net_pkt* pkt;
-    bool local = false;
-
-    #if defined(_MSC_VER) /* #CUSTOM@NDRS */
-    k_mutex_lock(&conn->lock, K_FOREVER);
-    sys_snode_t* node = sys_slist_peek_head(&conn->send_queue);
-    pkt = node ? CONTAINER_OF(node, struct net_pkt, next) : NULL;
-    k_mutex_unlock(&conn->lock);
-    #else
-    pkt = tcp_slist(conn, &conn->send_queue, peek_head,
-                    struct net_pkt, next);
-    #endif
-    if (!pkt) {
-        goto out;
-    }
-
-    NET_DBG("%s %s", tcp_th(pkt), conn->in_retransmission ?
-            "in_retransmission" : "");
-
-    if (conn->in_retransmission) {
-        if (conn->send_retries > 0) {
-            struct net_pkt* clone = tcp_pkt_clone(pkt);
-
-            if (clone) {
-                tcp_send(clone);
-                conn->send_retries--;
-            }
-            else {
-                NET_WARN("net_pkt alloc failure");
-            }
-        }
-        else {
-            unref = true;
-            goto out;
-        }
-    }
-    else {
-        uint8_t fl  = th_get(pkt)->th_flags;
-        bool forget = (ACK == fl) || (PSH == fl) || ((ACK | PSH) == fl) ||
-                      (RST & fl);
-
-        #if defined(_MSC_VER) /* #CUSTOM@NDRS */
-        k_mutex_lock(&conn->lock, K_FOREVER);
-        node = sys_slist_get(&conn->send_queue);
-        pkt  = node ? CONTAINER_OF(node, struct net_pkt, next) : NULL;
-        k_mutex_unlock(&conn->lock);
-
-        pkt = forget ? pkt : tcp_pkt_clone(pkt);
-        #else
-        pkt = forget ? tcp_slist(conn, &conn->send_queue, get,
-                                 struct net_pkt, next) :
-                                 tcp_pkt_clone(pkt);
-        #endif
-        if (!pkt) {
-            NET_WARN("net_pkt alloc failure");
-            goto out;
-        }
-
-        if (is_destination_local(pkt)) {
-            local = true;
-        }
-
+#if !defined(_MSC_VER) /* #CUSTOM@NDRS */
+static void tcp_send_process_no_lock(struct tcp* conn) {
+    struct net_pkt *pkt;
+
+    while ((pkt = tcp_slist(conn, &conn->send_queue, get,
+                            struct net_pkt, next))) {
         tcp_send(pkt);
-
-        if ((forget == false) &&
-            !k_work_delayable_remaining_get(&conn->send_timer)) {
-            conn->send_retries = tcp_retries;
-            conn->in_retransmission = true;
-        }
-    }
-
-    if (conn->in_retransmission) {
-        k_work_reschedule_for_queue(&tcp_work_q, &conn->send_timer,
-                                    K_MSEC(TCP_RTO_MS));
-    }
-    else if (local && !sys_slist_is_empty(&conn->send_queue)) {
-        k_work_reschedule_for_queue(&tcp_work_q, &conn->send_timer,
-                                    K_NO_WAIT);
-    }
-
-out :
-    return unref;
-}
-
-static void tcp_send_process(struct k_work* work) {
-    struct k_work_delayable* dwork = k_work_delayable_from_work(work);
-    struct tcp* conn = CONTAINER_OF(dwork, struct tcp, send_timer);
-    bool unref;
-
-    k_mutex_lock(&conn->lock, K_FOREVER);
-
-    unref = tcp_send_process_no_lock(conn);
-
-    k_mutex_unlock(&conn->lock);
-
-    if (unref) {
-        tcp_conn_close(conn, -ETIMEDOUT);
-    }
-}
-
-static void tcp_send_timer_cancel(struct tcp* conn) {
-    if (conn->in_retransmission == false) {
-        return;
-    }
-
-    k_work_cancel_delayable(&conn->send_timer);
-
-    {
-        #if defined(_MSC_VER) /* #CUSTOM@NDRS */
-        k_mutex_lock(&conn->lock, K_FOREVER);
-        sys_snode_t*    node = sys_slist_get(&conn->send_queue);
-        struct net_pkt* pkt  = node ? CONTAINER_OF(node, struct net_pkt, next) : NULL;
-        k_mutex_unlock(&conn->lock);
-        #else
-        struct net_pkt* pkt = tcp_slist(conn, &conn->send_queue, get,
-                                        struct net_pkt, next);
-        #endif
-        if (pkt) {
-            NET_DBG("%s", tcp_th(pkt));
-            tcp_pkt_unref(pkt);
-        }
-    }
-
-    if (sys_slist_is_empty(&conn->send_queue)) {
-        conn->in_retransmission = false;
-    }
-    else {
-        conn->send_retries = tcp_retries;
-        k_work_reschedule_for_queue(&tcp_work_q, &conn->send_timer,
-                                    K_MSEC(TCP_RTO_MS));
-    }
-=======
-	k_mutex_lock(&conn->lock, K_FOREVER);
-	conn_state(conn, TCP_CLOSED);
-	keep_alive_timer_stop(conn);
-	k_mutex_unlock(&conn->lock);
-
-	if (conn->in_connect) {
-		if (conn->connect_cb) {
-			conn->connect_cb(conn->context, status, conn->context->user_data);
-
-			/* Make sure the connect_cb is only called once. */
-			conn->connect_cb = NULL;
+    }
+}
+#else
+static void tcp_send_process_no_lock(struct tcp *conn) {
+	struct net_pkt *pkt;
+
+	while (true) {
+		k_mutex_lock(&conn->lock, K_FOREVER);
+		sys_snode_t *node = sys_slist_get(&conn->send_queue);
+		pkt = node ? CONTAINER_OF(node, struct net_pkt, next) : NULL;
+		k_mutex_unlock(&conn->lock);
+
+		if (pkt == NULL) {
+			break;
 		}
 
-		conn->in_connect = false;
-		k_sem_reset(&conn->connect_sem);
-	} else if (conn->context->recv_cb) {
-		conn->context->recv_cb(conn->context, NULL, NULL, NULL,
-				       status, conn->recv_user_data);
-	}
-
-	k_sem_give(&conn->tx_sem);
-
-	return tcp_conn_unref(conn);
-}
-
-static void tcp_send_process_no_lock(struct tcp *conn)
-{
-	struct net_pkt *pkt;
-
-	while ((pkt = tcp_slist(conn, &conn->send_queue, get, struct net_pkt, next))) {
 		tcp_send(pkt);
 	}
 }
-
-static void tcp_send_process(struct k_work *work)
-{
-	struct k_work_delayable *dwork = k_work_delayable_from_work(work);
-	struct tcp *conn = CONTAINER_OF(dwork, struct tcp, send_timer);
-
-	k_mutex_lock(&conn->lock, K_FOREVER);
-
-	tcp_send_process_no_lock(conn);
-
-	k_mutex_unlock(&conn->lock);
->>>>>>> 124af38a
+#endif
+
+static void tcp_send_process(struct k_work* work) {
+    struct k_work_delayable *dwork = k_work_delayable_from_work(work);
+    struct tcp *conn = CONTAINER_OF(dwork, struct tcp, send_timer);
+
+    k_mutex_lock(&conn->lock, K_FOREVER);
+
+    tcp_send_process_no_lock(conn);
+
+    k_mutex_unlock(&conn->lock);
 }
 
 #if defined(CONFIG_NET_TCP_IPV6_ND_REACHABILITY_HINT)
@@ -1539,81 +1396,7 @@
         }
     }
 
-<<<<<<< HEAD
     return false;
-=======
-static int tcp_out_ext(struct tcp *conn, uint8_t flags, struct net_pkt *data,
-		       uint32_t seq)
-{
-	size_t alloc_len = sizeof(struct tcphdr);
-	struct net_pkt *pkt;
-	int ret = 0;
-
-	if (conn->send_options.mss_found) {
-		alloc_len += sizeof(uint32_t);
-	}
-
-	pkt = tcp_pkt_alloc(conn, alloc_len);
-	if (!pkt) {
-		ret = -ENOBUFS;
-		goto out;
-	}
-
-	if (data) {
-		/* Append the data buffer to the pkt */
-		net_pkt_append_buffer(pkt, data->buffer);
-		data->buffer = NULL;
-	}
-
-	ret = ip_header_add(conn, pkt);
-	if (ret < 0) {
-		tcp_pkt_unref(pkt);
-		goto out;
-	}
-
-	ret = tcp_header_add(conn, pkt, flags, seq);
-	if (ret < 0) {
-		tcp_pkt_unref(pkt);
-		goto out;
-	}
-
-	if (conn->send_options.mss_found) {
-		ret = net_tcp_set_mss_opt(conn, pkt);
-		if (ret < 0) {
-			tcp_pkt_unref(pkt);
-			goto out;
-		}
-	}
-
-	ret = tcp_finalize_pkt(pkt);
-	if (ret < 0) {
-		tcp_pkt_unref(pkt);
-		goto out;
-	}
-
-	if (tcp_send_cb) {
-		ret = tcp_send_cb(pkt);
-		goto out;
-	}
-
-	if (flags & ACK) {
-		conn->recv_win_sent = conn->recv_win;
-	}
-
-	if (is_destination_local(pkt)) {
-		/* If the destination is local, we have to let the current
-		 * thread to finish with any state-machine changes before
-		 * sending the packet, or it might lead to state inconsistencies
-		 */
-		sys_slist_append(&conn->send_queue, &pkt->next);
-		k_work_schedule_for_queue(&tcp_work_q,
-					  &conn->send_timer, K_NO_WAIT);
-	} else {
-		tcp_send(pkt);
-	}
-out:
-	return ret;
->>>>>>> 124af38a
 }
 
 void net_tcp_reply_rst(struct net_pkt* pkt) {
@@ -1785,8 +1568,6 @@
         goto out;
     }
 
-    sys_slist_append(&conn->send_queue, &pkt->next);
-
     if (flags & ACK) {
         conn->recv_win_sent = conn->recv_win;
     }
@@ -1796,11 +1577,12 @@
          * thread to finish with any state-machine changes before
          * sending the packet, or it might lead to state inconsistencies
          */
+        sys_slist_append(&conn->send_queue, &pkt->next);
         k_work_schedule_for_queue(&tcp_work_q,
                                   &conn->send_timer, K_NO_WAIT);
     }
-    else if (tcp_send_process_no_lock(conn)) {
-        tcp_conn_close(conn, -ETIMEDOUT);
+    else {
+        tcp_send(pkt);
     }
 
 out :
@@ -1928,6 +1710,14 @@
 
 out :
     return (unsent_len);
+}
+
+/* A helper function to reduce code repeat. It should already be protected by mutex
+ * and the 'conn' parameter is not NULL.
+ */
+static void tcp_setup_retransmission(struct tcp* conn) {
+    conn->send_data_retries = 0;
+    k_work_reschedule_for_queue(&tcp_work_q, &conn->send_data_timer, K_MSEC(TCP_RTO_MS));
 }
 
 static int tcp_send_data(struct tcp* conn) {
@@ -2038,9 +1828,7 @@
     }
 
     if (subscribe) {
-        conn->send_data_retries = 0;
-        k_work_reschedule_for_queue(&tcp_work_q, &conn->send_data_timer,
-                                    K_MSEC(TCP_RTO_MS));
+        tcp_setup_retransmission(conn);
     }
 
 out :
@@ -2080,49 +1868,50 @@
         goto out;
     }
 
-    if (IS_ENABLED(CONFIG_NET_TCP_CONGESTION_AVOIDANCE) &&
-        (conn->send_data_retries == 0)) {
-        tcp_ca_timeout(conn);
-        if (tcp_window_full(conn)) {
-            (void)k_sem_take(&conn->tx_sem, K_NO_WAIT);
-        }
-    }
-
-    conn->data_mode   = TCP_DATA_MODE_RESEND;
-    conn->unacked_len = 0;
-
-    ret = tcp_send_data(conn);
+    switch (conn->state) {
+        case TCP_SYN_SENT :
+            (void) tcp_out_ext(conn, SYN, NULL, conn->seq - 1);
+            break;
+
+        case TCP_SYN_RECEIVED :
+            (void) tcp_out_ext(conn, SYN | ACK, NULL, conn->seq - 1);
+            break;
+
+        case TCP_ESTABLISHED :
+        case TCP_CLOSE_WAIT :
+            if (IS_ENABLED(CONFIG_NET_TCP_CONGESTION_AVOIDANCE) &&
+                (conn->send_data_retries == 0)) {
+                tcp_ca_timeout(conn);
+                if (tcp_window_full(conn)) {
+                    (void)k_sem_take(&conn->tx_sem, K_NO_WAIT);
+                }
+            }
+
+            conn->data_mode = TCP_DATA_MODE_RESEND;
+            conn->unacked_len = 0;
+
+            ret = tcp_send_data(conn);
+            if (ret == -ENODATA) {
+                NET_ERR("TCP exception with no data for retransmission");
+                conn->data_mode = TCP_DATA_MODE_SEND;
+                goto out;
+            }
+            else if (ret == -ENOBUFS) {
+                NET_ERR("TCP failed to allocate buffer in retransmission");
+            }
+            break;
+
+        case TCP_FIN_WAIT_1 :
+        case TCP_CLOSING :
+        case TCP_LAST_ACK :
+            (void) tcp_out_ext(conn, FIN | ACK, NULL, conn->seq - 1);
+            break;
+
+        default :
+            goto out;
+    }
+
     conn->send_data_retries++;
-    if (ret == 0) {
-        if (conn->in_close && conn->send_data_total == 0) {
-            NET_DBG("TCP connection in %s close, "
-                    "not disposing yet (waiting %dms)",
-                    "active", tcp_max_timeout_ms);
-            k_work_reschedule_for_queue(&tcp_work_q,
-                                        &conn->fin_timer,
-                                        FIN_TIMEOUT);
-
-            conn_state(conn, TCP_FIN_WAIT_1);
-
-            ret = tcp_out_ext(conn, FIN | ACK, NULL,
-                              conn->seq + conn->unacked_len);
-            if (ret == 0) {
-                conn_seq(conn, +1);
-            }
-
-            keep_alive_timer_stop(conn);
-
-            goto out;
-        }
-    }
-    else if (ret == -ENODATA) {
-        conn->data_mode = TCP_DATA_MODE_SEND;
-
-        goto out;
-    }
-    else if (ret == -ENOBUFS) {
-        NET_ERR("TCP failed to allocate buffer in retransmission");
-    }
 
     exp_tcp_rto = TCP_RTO_MS;
     /* The last retransmit does not need to wait that long */
@@ -2154,228 +1943,16 @@
     (void)tcp_conn_close(conn, -ETIMEDOUT);
 }
 
-<<<<<<< HEAD
 static void tcp_establish_timeout(struct tcp* conn) {
     NET_DBG("Did not receive %s in %dms", "ACK", ACK_TIMEOUT_MS);
     NET_DBG("conn: %p %s", conn, tcp_conn_state(conn, NULL));
-=======
-/* A helper function to reduce code repeat. It should already be protected by mutex
- * and the 'conn' parameter is not NULL.
- */
-static void tcp_setup_retransmission(struct tcp *conn)
-{
-	conn->send_data_retries = 0;
-	k_work_reschedule_for_queue(&tcp_work_q, &conn->send_data_timer, K_MSEC(TCP_RTO_MS));
-}
-
-static int tcp_send_data(struct tcp *conn)
-{
-	int ret = 0;
-	int len;
-	struct net_pkt *pkt;
-
-	len = MIN(tcp_unsent_len(conn), conn_mss(conn));
-	if (len < 0) {
-		ret = len;
-		goto out;
-	}
-	if (len == 0) {
-		NET_DBG("conn: %p no data to send", conn);
-		ret = -ENODATA;
-		goto out;
-	}
-
-	pkt = tcp_pkt_alloc(conn, len);
-	if (!pkt) {
-		NET_ERR("conn: %p packet allocation failed, len=%d", conn, len);
-		ret = -ENOBUFS;
-		goto out;
-	}
-
-	ret = tcp_pkt_peek(pkt, conn->send_data, conn->unacked_len, len);
-	if (ret < 0) {
-		tcp_pkt_unref(pkt);
-		ret = -ENOBUFS;
-		goto out;
-	}
-
-	ret = tcp_out_ext(conn, PSH | ACK, pkt, conn->seq + conn->unacked_len);
-	if (ret == 0) {
-		conn->unacked_len += len;
-
-		if (conn->data_mode == TCP_DATA_MODE_RESEND) {
-			net_stats_update_tcp_resent(conn->iface, len);
-			net_stats_update_tcp_seg_rexmit(conn->iface);
-		} else {
-			net_stats_update_tcp_sent(conn->iface, len);
-			net_stats_update_tcp_seg_sent(conn->iface);
-		}
-	}
-
-	/* The data we want to send, has been moved to the send queue so we
-	 * can unref the head net_pkt. If there was an error, we need to remove
-	 * the packet anyway.
-	 */
-	tcp_pkt_unref(pkt);
-
-	conn_send_data_dump(conn);
-
- out:
-	return ret;
-}
-
-/* Send all queued but unsent data from the send_data packet by packet
- * until the receiver's window is full. */
-static int tcp_send_queued_data(struct tcp *conn)
-{
-	int ret = 0;
-	bool subscribe = false;
-
-	if (conn->data_mode == TCP_DATA_MODE_RESEND) {
-		goto out;
-	}
-
-	while (tcp_unsent_len(conn) > 0) {
-		/* Implement Nagle's algorithm */
-		if ((conn->tcp_nodelay == false) && (conn->unacked_len > 0)) {
-			/* If there is already pending data */
-			if (tcp_unsent_len(conn) < conn_mss(conn)) {
-				/* The number of bytes to be transmitted is less than an MSS,
-				 * skip transmission for now.
-				 * Wait for more data to be transmitted or all pending data
-				 * being acknowledged.
-				 */
-				break;
-			}
-		}
-
-		ret = tcp_send_data(conn);
-		if (ret < 0) {
-			break;
-		}
-	}
-
-	if (conn->send_data_total) {
-		subscribe = true;
-	}
-
-	if (k_work_delayable_remaining_get(&conn->send_data_timer)) {
-		subscribe = false;
-	}
-
-	if (subscribe) {
-		tcp_setup_retransmission(conn);
-	}
- out:
-	return ret;
-}
-
-static void tcp_cleanup_recv_queue(struct k_work *work)
-{
-	struct k_work_delayable *dwork = k_work_delayable_from_work(work);
-	struct tcp *conn = CONTAINER_OF(dwork, struct tcp, recv_queue_timer);
-
-	k_mutex_lock(&conn->lock, K_FOREVER);
-
-	NET_DBG("Cleanup recv queue conn %p len %zd seq %u", conn,
-		net_pkt_get_len(conn->queue_recv_data),
-		tcp_get_seq(conn->queue_recv_data->buffer));
-
-	net_buf_unref(conn->queue_recv_data->buffer);
-	conn->queue_recv_data->buffer = NULL;
->>>>>>> 124af38a
 
     (void)tcp_conn_close(conn, -ETIMEDOUT);
 }
 
-<<<<<<< HEAD
 static void tcp_fin_timeout(struct k_work* work) {
     struct k_work_delayable* dwork = k_work_delayable_from_work(work);
     struct tcp*              conn  = CONTAINER_OF(dwork, struct tcp, fin_timer);
-=======
-static void tcp_resend_data(struct k_work *work)
-{
-	struct k_work_delayable *dwork = k_work_delayable_from_work(work);
-	struct tcp *conn = CONTAINER_OF(dwork, struct tcp, send_data_timer);
-	bool conn_unref = false;
-	int ret;
-	int exp_tcp_rto;
-
-	k_mutex_lock(&conn->lock, K_FOREVER);
-
-	NET_DBG("send_data_retries=%hu", conn->send_data_retries);
-
-	if (conn->send_data_retries >= tcp_retries) {
-		NET_DBG("conn: %p close, data retransmissions exceeded", conn);
-		conn_unref = true;
-		goto out;
-	}
-
-	switch (conn->state) {
-	case TCP_SYN_SENT:
-		(void)tcp_out_ext(conn, SYN, NULL, conn->seq - 1);
-		break;
-	case TCP_SYN_RECEIVED:
-		(void)tcp_out_ext(conn, SYN | ACK, NULL, conn->seq - 1);
-		break;
-	case TCP_ESTABLISHED:
-	case TCP_CLOSE_WAIT:
-		if (IS_ENABLED(CONFIG_NET_TCP_CONGESTION_AVOIDANCE) &&
-		    (conn->send_data_retries == 0)) {
-			tcp_ca_timeout(conn);
-			if (tcp_window_full(conn)) {
-				(void)k_sem_take(&conn->tx_sem, K_NO_WAIT);
-			}
-		}
-
-		conn->data_mode = TCP_DATA_MODE_RESEND;
-		conn->unacked_len = 0;
-
-		ret = tcp_send_data(conn);
-		if (ret == -ENODATA) {
-			NET_ERR("TCP exception with no data for retransmission");
-			conn->data_mode = TCP_DATA_MODE_SEND;
-			goto out;
-		} else if (ret == -ENOBUFS) {
-			NET_ERR("TCP failed to allocate buffer in retransmission");
-		}
-		break;
-	case TCP_FIN_WAIT_1:
-	case TCP_CLOSING:
-	case TCP_LAST_ACK:
-		(void)tcp_out_ext(conn, FIN | ACK, NULL, conn->seq - 1);
-		break;
-	default:
-		goto out;
-	}
-
-	conn->send_data_retries++;
-
-	exp_tcp_rto = TCP_RTO_MS;
-	/* The last retransmit does not need to wait that long */
-	if (conn->send_data_retries < tcp_retries) {
-		/* Every retransmit, the retransmission timeout increases by a factor 1.5 */
-		for (int i = 0; i < conn->send_data_retries; i++) {
-			exp_tcp_rto += exp_tcp_rto >> 1;
-		}
-	}
-
-	k_work_reschedule_for_queue(&tcp_work_q, &conn->send_data_timer,
-				    K_MSEC(exp_tcp_rto));
-
- out:
-	k_mutex_unlock(&conn->lock);
-
-	if (conn_unref) {
-		tcp_conn_close(conn, -ETIMEDOUT);
-	}
-}
-
-static void tcp_timewait_timeout(struct k_work *work)
-{
-	struct k_work_delayable *dwork = k_work_delayable_from_work(work);
-	struct tcp *conn = CONTAINER_OF(dwork, struct tcp, timewait_timer);
->>>>>>> 124af38a
 
     /* no need to acquire the conn->lock as there is nothing scheduled here */
     if (conn->state == TCP_SYN_RECEIVED) {
@@ -2800,7 +2377,6 @@
 /* Create a new tcp connection, as a part of it, create and register
  * net_context
  */
-<<<<<<< HEAD
 static struct tcp* tcp_conn_new(struct net_pkt* pkt) {
     struct tcp* conn = NULL;
     struct net_context* context = NULL;
@@ -2950,7 +2526,6 @@
 }
 
 static enum tcp_state tcp_enter_time_wait(struct tcp* conn) {
-    tcp_send_timer_cancel(conn);
     /* Entering TIME-WAIT, so cancel the timer and start the TIME-WAIT timer */
     k_work_cancel_delayable(&conn->fin_timer);
     k_work_reschedule_for_queue(
@@ -3197,176 +2772,6 @@
 
         k_mutex_unlock(&conn->lock);
     }
-=======
-static struct tcp *tcp_conn_new(struct net_pkt *pkt)
-{
-	struct tcp *conn = NULL;
-	struct net_context *context = NULL;
-	sa_family_t af = net_pkt_family(pkt);
-	struct sockaddr local_addr = { 0 };
-	int ret;
-
-	ret = net_context_get(af, SOCK_STREAM, IPPROTO_TCP, &context);
-	if (ret < 0) {
-		NET_ERR("net_context_get(): %d", ret);
-		goto err;
-	}
-
-	conn = context->tcp;
-	conn->iface = pkt->iface;
-	tcp_derive_rto(conn);
-
-	net_context_set_family(conn->context, net_pkt_family(pkt));
-
-	if (tcp_endpoint_set(&conn->dst, pkt, TCP_EP_SRC) < 0) {
-		net_context_put(context);
-		conn = NULL;
-		goto err;
-	}
-
-	if (tcp_endpoint_set(&conn->src, pkt, TCP_EP_DST) < 0) {
-		net_context_put(context);
-		conn = NULL;
-		goto err;
-	}
-
-	NET_DBG("conn: src: %s, dst: %s",
-		net_sprint_addr(conn->src.sa.sa_family,
-				(const void *)&conn->src.sin.sin_addr),
-		net_sprint_addr(conn->dst.sa.sa_family,
-				(const void *)&conn->dst.sin.sin_addr));
-
-	memcpy(&context->remote, &conn->dst, sizeof(context->remote));
-	context->flags |= NET_CONTEXT_REMOTE_ADDR_SET;
-
-	net_sin_ptr(&context->local)->sin_family = af;
-
-	local_addr.sa_family = net_context_get_family(context);
-
-	if (IS_ENABLED(CONFIG_NET_IPV6) &&
-	    net_context_get_family(context) == AF_INET6) {
-		net_ipaddr_copy(&net_sin6(&local_addr)->sin6_addr,
-				&conn->src.sin6.sin6_addr);
-	} else if (IS_ENABLED(CONFIG_NET_IPV4) &&
-		   net_context_get_family(context) == AF_INET) {
-		net_ipaddr_copy(&net_sin(&local_addr)->sin_addr,
-				&conn->src.sin.sin_addr);
-	}
-
-	ret = net_context_bind(context, &local_addr, sizeof(local_addr));
-	if (ret < 0) {
-		NET_DBG("Cannot bind accepted context, connection reset");
-		net_context_put(context);
-		conn = NULL;
-		goto err;
-	}
-
-	/* The newly created context object for the new TCP client connection needs
-	 * all four parameters of the tuple (local address, local port, remote
-	 * address, remote port) to be properly identified. Remote address and port
-	 * are already copied above from conn->dst. The call to net_context_bind
-	 * with the prepared local_addr further copies the local address. However,
-	 * this call won't copy the local port, as the bind would then fail due to
-	 * an address/port reuse without the REUSEPORT option enables for both
-	 * connections. Therefore, we copy the port after the bind call.
-	 * It is safe to bind to this address/port combination, as the new TCP
-	 * client connection is separated from the local listening connection
-	 * by the specified remote address and remote port.
-	 */
-	if (IS_ENABLED(CONFIG_NET_IPV6) &&
-	    net_context_get_family(context) == AF_INET6) {
-		net_sin6_ptr(&context->local)->sin6_port = conn->src.sin6.sin6_port;
-	} else if (IS_ENABLED(CONFIG_NET_IPV4) &&
-		   net_context_get_family(context) == AF_INET) {
-		net_sin_ptr(&context->local)->sin_port = conn->src.sin.sin_port;
-	}
-
-	if (!(IS_ENABLED(CONFIG_NET_TEST_PROTOCOL) ||
-	      IS_ENABLED(CONFIG_NET_TEST))) {
-		conn->seq = tcp_init_isn(&local_addr, &context->remote);
-	}
-
-	NET_DBG("context: local: %s, remote: %s",
-		net_sprint_addr(local_addr.sa_family,
-				(const void *)&net_sin(&local_addr)->sin_addr),
-		net_sprint_addr(context->remote.sa_family,
-				(const void *)&net_sin(&context->remote)->sin_addr));
-
-	ret = net_conn_register(IPPROTO_TCP, SOCK_STREAM, af,
-				&context->remote, &local_addr,
-				ntohs(conn->dst.sin.sin_port),/* local port */
-				ntohs(conn->src.sin.sin_port),/* remote port */
-				context, tcp_recv, context,
-				&context->conn_handler);
-	if (ret < 0) {
-		NET_ERR("net_conn_register(): %d", ret);
-		net_context_put(context);
-		conn = NULL;
-		goto err;
-	}
-
-	net_if_addr_ref(conn->iface, conn->dst.sa.sa_family,
-			conn->src.sa.sa_family == AF_INET ?
-			(const void *)&conn->src.sin.sin_addr :
-			(const void *)&conn->src.sin6.sin6_addr);
-	conn->addr_ref_done = true;
-
-err:
-	if (!conn) {
-		net_stats_update_tcp_seg_conndrop(net_pkt_iface(pkt));
-	}
-
-	return conn;
-}
-
-static bool tcp_validate_seq(struct tcp *conn, struct tcphdr *hdr)
-{
-	return (net_tcp_seq_cmp(th_seq(hdr), conn->ack) >= 0) &&
-		(net_tcp_seq_cmp(th_seq(hdr), conn->ack + conn->recv_win) < 0);
-}
-
-static int32_t tcp_compute_new_length(struct tcp *conn, struct tcphdr *hdr, size_t len,
-				      bool fin_received)
-{
-	int32_t new_len = 0;
-
-	if (len > 0) {
-		/* Cases:
-		 * - Data already received earlier: new_len <= 0
-		 * - Partially new data new_len > 0
-		 * - Out of order data new_len > 0,
-		 *   should be checked by sequence number
-		 */
-		new_len = (int32_t)(len) - net_tcp_seq_cmp(conn->ack, th_seq(hdr));
-		if (fin_received) {
-			/* Add with one additional byte as the FIN flag has to be subtracted */
-			new_len++;
-		}
-	}
-	return new_len;
-}
-
-static enum tcp_state tcp_enter_time_wait(struct tcp *conn)
-{
-	/* Entering TIME-WAIT, so cancel the timer and start the TIME-WAIT timer */
-	k_work_cancel_delayable(&conn->fin_timer);
-	k_work_reschedule_for_queue(
-		&tcp_work_q, &conn->timewait_timer,
-		K_MSEC(CONFIG_NET_TCP_TIME_WAIT_DELAY));
-	return TCP_TIME_WAIT;
-}
-
-static bool check_seq_list(struct net_buf *buf)
-{
-	struct net_buf *last = NULL;
-	struct net_buf *tmp = buf;
-	uint32_t seq;
-	uint32_t next_seq = 0;
-	bool result = true;
-
-	while (tmp) {
-		seq = tcp_get_seq(tmp);
->>>>>>> 124af38a
 
     if (rcvbuf_opt > 0 && rcvbuf_opt != conn->recv_win_max) {
         int diff;
@@ -3389,7 +2794,6 @@
 
     return (NET_DROP);
 }
-<<<<<<< HEAD
 #else
 static enum net_verdict tcp_in(struct tcp* conn, struct net_pkt* pkt) {
     struct tcphdr* th;
@@ -3541,6 +2945,8 @@
                 conn_seq(conn, + 1);
                 next = TCP_SYN_RECEIVED;
 
+                tcp_setup_retransmission(conn);
+
                 /* Close the connection if we do not receive ACK on time.
                  */
                 k_work_reschedule_for_queue(&tcp_work_q,
@@ -3567,7 +2973,7 @@
                 }
 
                 k_work_cancel_delayable(&conn->establish_timer);
-                tcp_send_timer_cancel(conn);
+                k_work_cancel_delayable(&conn->send_data_timer);
                 tcp_conn_ref(conn);
                 net_context_set_state(conn->context,
                                       NET_CONTEXT_CONNECTED);
@@ -3652,7 +3058,7 @@
              * 6 of RFC 793
              */
             if (FL(&fl, &, SYN | ACK, th && th_ack(th) == conn->seq)) {
-                tcp_send_timer_cancel(conn);
+                k_work_cancel_delayable(&conn->send_data_timer);
                 conn_ack(conn, th_seq(th) + 1);
                 if (len) {
                     verdict = tcp_data_get(conn, pkt, &len);
@@ -3716,6 +3122,8 @@
 
                 tcp_out(conn, FIN | ACK);
                 conn_seq(conn, + 1);
+                tcp_setup_retransmission(conn);
+
                 tcp_setup_last_ack_timer(conn);
                 next = TCP_LAST_ACK;
 
@@ -3817,20 +3225,17 @@
 
                 conn_send_data_dump(conn);
 
-                conn->send_data_retries = 0;
                 if (conn->data_mode == TCP_DATA_MODE_RESEND) {
                     conn->unacked_len = 0;
                     tcp_derive_rto(conn);
                 }
                 conn->data_mode = TCP_DATA_MODE_SEND;
                 if (conn->send_data_total > 0) {
-                    k_work_reschedule_for_queue(&tcp_work_q, &conn->send_data_timer,
-                                K_MSEC(TCP_RTO_MS));
+                    tcp_setup_retransmission(conn);
                 }
 
                 /* We are closing the connection, send a FIN to peer */
                 if (conn->in_close && conn->send_data_total == 0) {
-                    tcp_send_timer_cancel(conn);
                     next = TCP_FIN_WAIT_1;
 
                     k_work_reschedule_for_queue(&tcp_work_q,
@@ -3839,6 +3244,7 @@
 
                     tcp_out(conn, FIN | ACK);
                     conn_seq(conn, +1);
+                    tcp_setup_retransmission(conn);
                     verdict = NET_OK;
                     keep_alive_timer_stop(conn);
                     break;
@@ -3846,7 +3252,7 @@
 
                 ret = tcp_send_queued_data(conn);
                 if (ret < 0 && ret != -ENOBUFS) {
-                    tcp_out(conn, RST);
+                    net_tcp_reply_rst(pkt);
                     do_close     = true;
                     close_status = ret;
                     verdict      = NET_OK;
@@ -3898,7 +3304,6 @@
 
             /* Check if there is any data left to retransmit possibly*/
             if (conn->send_data_total == 0) {
-                conn->send_data_retries = 0;
                 k_work_cancel_delayable(&conn->send_data_timer);
             }
 
@@ -3917,7 +3322,7 @@
 
         case TCP_LAST_ACK :
             if (FL(&fl, ==, ACK, th_ack(th) == conn->seq)) {
-                tcp_send_timer_cancel(conn);
+                k_work_cancel_delayable(&conn->send_data_timer);
                 do_close     = true;
                 verdict      = NET_OK;
                 close_status = 0;
@@ -3949,64 +3354,55 @@
                  */
                 net_stats_update_tcp_seg_drop(conn->iface);
 
+                k_work_cancel_delayable(&conn->send_data_timer);
                 next = tcp_enter_time_wait(conn);
 
-                tcp_out(conn, RST);
+                net_tcp_reply_rst(pkt);
                 break;
             }
+
             if (FL(&fl, &, ACK, th_ack(th) == conn->seq)) {
                 NET_DBG("conn %p: FIN acknowledged, going to FIN_WAIT_2 "
                     "state seq %u, ack %u",
                     conn, conn->seq, conn->ack);
-                tcp_send_timer_cancel(conn);
+                k_work_cancel_delayable(&conn->send_data_timer);
                 fin_acked = true;
                 next = TCP_FIN_WAIT_2;
                 verdict = NET_OK;
             }
 
-            /*
-             * There can also be data in the message, so compute with the length
-             * of the packet to check the sequence number of the FIN flag with the ACK
-             */
-            if (FL(&fl, &, FIN, net_tcp_seq_cmp(th_seq(th) + len, conn->ack) == 0)) {
-                conn_ack(conn, + 1);
-
-                /* State path is dependent on if the acknowledge is in */
-                if (fin_acked) {
-                    /* Already acknowledged, we can go further */
-                    NET_DBG("conn %p: FIN received, going to TIME WAIT", conn);
-
-                    next = tcp_enter_time_wait(conn);
-
-                    tcp_out(conn, ACK);
-                } else {
-                    /* Fin not yet acknowledged, waiting for the ack in CLOSING
-                     */
-                    NET_DBG("conn %p: FIN received, going to CLOSING as no "
-                        "ACK has been received",
-                        conn);
-                    tcp_send_timer_cancel(conn);
-                    tcp_out_ext(conn, FIN | ACK, NULL, conn->seq - 1);
-                    next = TCP_CLOSING;
-                }
+        /*
+         * There can also be data in the message, so compute with the length
+         * of the packet to check the sequence number of the FIN flag with the ACK
+         */
+        if (FL(&fl, &, FIN, net_tcp_seq_cmp(th_seq(th) + len, conn->ack) == 0)) {
+            conn_ack(conn, + 1);
+
+            /* State path is dependent on if the acknowledge is in */
+            if (fin_acked) {
+                /* Already acknowledged, we can go further */
+                NET_DBG("conn %p: FIN received, going to TIME WAIT", conn);
+
+                next = tcp_enter_time_wait(conn);
+            }
+            else {
+                /* Fin not yet acknowledged, waiting for the ack in CLOSING
+                 */
+                NET_DBG("conn %p: FIN received, going to CLOSING as no "
+                    "ACK has been received",
+                    conn);
+                next = TCP_CLOSING;
+            }
+
+            tcp_out(conn, ACK);
+            verdict = NET_OK;
+        }
+        else {
+            if (len > 0) {
+                tcp_out(conn, ACK);
                 verdict = NET_OK;
-            } else {
-                if (len > 0) {
-                    if (fin_acked) {
-                        /* Send out a duplicate ACK */
-                        tcp_send_timer_cancel(conn);
-                        tcp_out(conn, ACK);
-                    } else {
-                        /* In FIN1 state
-                         * Send out a duplicate ACK, with the pending FIN
-                         * flag
-                         */
-                        tcp_send_timer_cancel(conn);
-                        tcp_out_ext(conn, FIN | ACK, NULL, conn->seq - 1);
-                    }
-                    verdict = NET_OK;
-                }
-            }
+            }
+        }
             break;
         }
 
@@ -4017,10 +3413,6 @@
              * -   -> TCP_FIN_WAIT_2
              * FIN -> TCP_TIME_WAIT
              */
-            /* No tcp_send_timer_cancel call required here, as is has been called
-             * before entering this state, only allowed through the
-             * tcp_enter_time_wait function.
-             */
 
             /* Compute if there is new data after our close */
             if (tcp_compute_new_length(conn, th, len, false) > 0) {
@@ -4032,7 +3424,7 @@
 
                 next = tcp_enter_time_wait(conn);
 
-                tcp_out(conn, RST);
+                net_tcp_reply_rst(pkt);
                 break;
             }
 
@@ -4059,8 +3451,6 @@
             break;
 
         case TCP_CLOSING : {
-            bool fin_acked = false;
-
             /*
              * Closing:
              * Our FIN has to be acknowledged
@@ -4078,9 +3468,10 @@
                     conn, new_len);
                 net_stats_update_tcp_seg_drop(conn->iface);
 
+                k_work_cancel_delayable(&conn->send_data_timer);
                 next = tcp_enter_time_wait(conn);
 
-                tcp_out(conn, RST);
+                net_tcp_reply_rst(pkt);
                 break;
             }
 
@@ -4089,42 +3480,29 @@
                     "state seq %u, ack %u",
                     conn, conn->seq, conn->ack);
 
+                k_work_cancel_delayable(&conn->send_data_timer);
                 next = tcp_enter_time_wait(conn);
-                fin_acked = true;
 
                 verdict = NET_OK;
             }
 
-            /*
-             * There can also be data in the message, so compute with the length
-             * of the packet to check with the ack
-             * Since the conn->ack was already incremented in TCP_FIN_WAIT_1
-             * add 1 in the comparison sequence
-             */
-            if ((FL(&fl, &, FIN, net_tcp_seq_cmp(th_seq(th) + len + 1, conn->ack) == 0)) ||
-                (len > 0)) {
-                tcp_send_timer_cancel(conn);
-                if (fin_acked) {
-                    /* Send out a duplicate ACK */
-                    tcp_out(conn, ACK);
-                } else {
-                    /* Send out a duplicate ACK, with the pending FIN
-                     * flag
-                     */
-                    tcp_out_ext(conn, FIN | ACK, NULL, conn->seq - 1);
-                }
-                verdict = NET_OK;
-            }
+        /*
+         * There can also be data in the message, so compute with the length
+         * of the packet to check with the ack
+         * Since the conn->ack was already incremented in TCP_FIN_WAIT_1
+         * add 1 in the comparison sequence
+         */
+        if ((FL(&fl, &, FIN, net_tcp_seq_cmp(th_seq(th) + len + 1, conn->ack) == 0)) ||
+            (len > 0)) {
+            /* Send out a duplicate ACK */
+            tcp_out(conn, ACK);
+            verdict = NET_OK;
+        }
             break;
         }
 
         case TCP_TIME_WAIT : {
             int32_t new_len = tcp_compute_new_length(conn, th, len, true);
-
-            /* No tcp_send_timer_cancel call required here, as is has been called
-             * before entering this state, only allowed through the
-             * tcp_enter_time_wait function.
-             */
 
             if (new_len > 0) {
                 /* This should not happen here, as no data can be send after
@@ -4135,7 +3513,7 @@
                     conn, new_len);
                 net_stats_update_tcp_seg_drop(conn->iface);
 
-                tcp_out(conn, RST);
+                net_tcp_reply_rst(pkt);
             } else {
                 /* Acknowledge any FIN attempts, in case retransmission took
                  * place.
@@ -4152,717 +3530,6 @@
         default :
             NET_ASSERT(false, "%s is unimplemented", tcp_state_to_str(conn->state, true));
         }
-=======
-
-/* TCP state machine, everything happens here */
-static enum net_verdict tcp_in(struct tcp *conn, struct net_pkt *pkt)
-{
-	struct tcphdr *th;
-	uint8_t next = 0, fl = 0;
-	bool do_close = false;
-	bool connection_ok = false;
-	size_t tcp_options_len;
-	struct net_conn *conn_handler = NULL;
-	struct net_pkt *recv_pkt;
-	void *recv_user_data;
-	struct k_fifo *recv_data_fifo;
-	size_t len;
-	int ret;
-	int close_status = 0;
-	enum net_verdict verdict = NET_DROP;
-
-	if (conn == NULL || pkt == NULL) {
-		NET_ERR("Invalid parameters");
-		return NET_DROP;
-	}
-
-	th = th_get(pkt);
-	if (th == NULL) {
-		NET_ERR("Failed to get TCP header");
-		return NET_DROP;
-	}
-
-	tcp_options_len = (th_off(th) - 5) * 4;
-
-	/* Currently we ignore ECN and CWR flags */
-	fl = th_flags(th) & ~(ECN | CWR);
-
-	if (conn->state != TCP_SYN_SENT) {
-		tcp_check_sock_options(conn);
-	}
-
-	k_mutex_lock(&conn->lock, K_FOREVER);
-
-	/* Connection context was already freed. */
-	if (conn->state == TCP_UNUSED) {
-		k_mutex_unlock(&conn->lock);
-		return NET_DROP;
-	}
-
-	NET_DBG("%s", tcp_conn_state(conn, pkt));
-
-	if (th_off(th) < 5) {
-		net_tcp_reply_rst(pkt);
-		do_close = true;
-		close_status = -ECONNRESET;
-		goto out;
-	}
-
-	if (FL(&fl, &, RST)) {
-		/* We only accept RST packet that has valid seq field. */
-		if (!tcp_validate_seq(conn, th)) {
-			net_stats_update_tcp_seg_rsterr(net_pkt_iface(pkt));
-			k_mutex_unlock(&conn->lock);
-			return NET_DROP;
-		}
-
-		/* Valid RST received. */
-		verdict = NET_OK;
-		net_stats_update_tcp_seg_rst(net_pkt_iface(pkt));
-		do_close = true;
-		close_status = -ECONNRESET;
-		conn->rst_received = true;
-
-		/* If we receive RST and ACK for the sent SYN, it means
-		 * that there is no socket listening the port we are trying
-		 * to connect to. Set the errno properly in this case.
-		 */
-		if (conn->in_connect) {
-			fl = th_flags(th);
-			if (FL(&fl, ==, RST | ACK)) {
-				if (th_ack(th) != conn->seq) {
-					/* Invalid ACKnum - drop it */
-					net_stats_update_tcp_seg_rsterr(net_pkt_iface(pkt));
-					k_mutex_unlock(&conn->lock);
-					return NET_DROP;
-				}
-
-				close_status = -ECONNREFUSED;
-			}
-		}
-
-		goto out;
-	}
-
-	if (tcp_options_len && !tcp_options_check(&conn->recv_options, pkt,
-						  tcp_options_len)) {
-		NET_DBG("DROP: Invalid TCP option list");
-		net_tcp_reply_rst(pkt);
-		do_close = true;
-		close_status = -ECONNRESET;
-		goto out;
-	}
-
-	if ((conn->state != TCP_LISTEN) && (conn->state != TCP_SYN_SENT) &&
-	    tcp_validate_seq(conn, th) && FL(&fl, &, SYN)) {
-		/* According to RFC 793, ch 3.9 Event Processing, receiving SYN
-		 * once the connection has been established is an error
-		 * condition, reset should be sent and connection closed.
-		 */
-		NET_DBG("conn: %p, SYN received in %s state, dropping connection",
-			conn, tcp_state_to_str(conn->state, false));
-		net_stats_update_tcp_seg_drop(conn->iface);
-		net_tcp_reply_rst(pkt);
-		do_close = true;
-		close_status = -ECONNRESET;
-		goto out;
-	}
-
-	conn->send_win = ntohs(th_win(th));
-	if (conn->send_win > conn->send_win_max) {
-		NET_DBG("Lowering send window from %u to %u", conn->send_win, conn->send_win_max);
-		conn->send_win = conn->send_win_max;
-	}
-
-	if (conn->send_win == 0) {
-		if (!k_work_delayable_is_pending(&conn->persist_timer)) {
-			conn->zwp_retries = 0;
-			(void)k_work_reschedule_for_queue(&tcp_work_q, &conn->persist_timer,
-							  K_MSEC(TCP_RTO_MS));
-		}
-	} else {
-		(void)k_work_cancel_delayable(&conn->persist_timer);
-	}
-
-	if (tcp_window_full(conn)) {
-		(void)k_sem_take(&conn->tx_sem, K_NO_WAIT);
-	} else {
-		k_sem_give(&conn->tx_sem);
-	}
-
-	len = tcp_data_len(pkt);
-
-	switch (conn->state) {
-	case TCP_LISTEN:
-		if (FL(&fl, ==, SYN)) {
-			/* Make sure our MSS is also sent in the ACK */
-			conn->send_options.mss_found = true;
-			conn_ack(conn, th_seq(th) + 1); /* capture peer's isn */
-			tcp_out(conn, SYN | ACK);
-			conn->send_options.mss_found = false;
-			conn_seq(conn, + 1);
-			next = TCP_SYN_RECEIVED;
-
-			tcp_setup_retransmission(conn);
-
-			/* Close the connection if we do not receive ACK on time.
-			 */
-			k_work_reschedule_for_queue(&tcp_work_q,
-						    &conn->establish_timer,
-						    ACK_TIMEOUT);
-			verdict = NET_OK;
-		} else {
-			k_mutex_unlock(&conn->lock);
-			return NET_DROP;
-		}
-		break;
-	case TCP_SYN_RECEIVED:
-		if (FL(&fl, &, ACK, th_ack(th) == conn->seq &&
-				th_seq(th) == conn->ack)) {
-			net_tcp_accept_cb_t accept_cb = NULL;
-			struct net_context *context = NULL;
-
-			if (conn->accepted_conn != NULL) {
-				accept_cb = conn->accepted_conn->accept_cb;
-				context = conn->accepted_conn->context;
-				keep_alive_param_copy(conn, conn->accepted_conn);
-			}
-
-			k_work_cancel_delayable(&conn->establish_timer);
-			k_work_cancel_delayable(&conn->send_data_timer);
-			tcp_conn_ref(conn);
-			net_context_set_state(conn->context,
-					      NET_CONTEXT_CONNECTED);
-
-			/* Make sure the accept_cb is only called once. */
-			conn->accepted_conn = NULL;
-
-			if (accept_cb == NULL) {
-				/* In case of no accept_cb registered,
-				 * application will not take ownership of the
-				 * connection. To prevent connection leak, unref
-				 * the TCP context and put the connection into
-				 * active close (TCP_FIN_WAIT_1).
-				 */
-				net_tcp_put(conn->context);
-				break;
-			}
-
-			net_ipaddr_copy(&conn->context->remote, &conn->dst.sa);
-
-			/* Check if v4-mapping-to-v6 needs to be done for
-			 * the accepted socket.
-			 */
-			if (IS_ENABLED(CONFIG_NET_IPV4_MAPPING_TO_IPV6) &&
-			    net_context_get_family(conn->context) == AF_INET &&
-			    net_context_get_family(context) == AF_INET6 &&
-			    !net_context_is_v6only_set(context)) {
-				struct in6_addr mapped;
-
-				net_ipv6_addr_create_v4_mapped(
-					&net_sin(&conn->context->remote)->sin_addr,
-					&mapped);
-				net_ipaddr_copy(&net_sin6(&conn->context->remote)->sin6_addr,
-						&mapped);
-
-				net_sin6(&conn->context->remote)->sin6_family = AF_INET6;
-
-				NET_DBG("Setting v4 mapped address %s",
-					net_sprint_ipv6_addr(&mapped));
-
-				/* Note that we cannot set the local address to IPv6 one
-				 * as that is used to match the connection, and not just
-				 * for printing. The remote address is only used for
-				 * passing it to accept() and printing it by "net conn"
-				 * command.
-				 */
-			}
-
-			accept_cb(conn->context, &conn->context->remote,
-				  net_context_get_family(context) == AF_INET6 ?
-				  sizeof(struct sockaddr_in6) : sizeof(struct sockaddr_in),
-				  0, context->user_data);
-
-			next = TCP_ESTABLISHED;
-
-			tcp_ca_init(conn);
-
-			if (len) {
-				verdict = tcp_data_get(conn, pkt, &len);
-				if (verdict == NET_OK) {
-					/* net_pkt owned by the recv fifo now */
-					pkt = NULL;
-				}
-
-				conn_ack(conn, + len);
-				tcp_out(conn, ACK);
-			} else {
-				verdict = NET_OK;
-			}
-
-			/* ACK for SYN | ACK has been received. This signilizes that
-			 * the connection makes a "forward progress".
-			 */
-			tcp_nbr_reachability_hint(conn);
-		}
-		break;
-	case TCP_SYN_SENT:
-		/* if we are in SYN SENT and receive only a SYN without an
-		 * ACK , shouldn't we go to SYN RECEIVED state? See Figure
-		 * 6 of RFC 793
-		 */
-		if (FL(&fl, &, SYN | ACK, th && th_ack(th) == conn->seq)) {
-			k_work_cancel_delayable(&conn->send_data_timer);
-			conn_ack(conn, th_seq(th) + 1);
-			if (len) {
-				verdict = tcp_data_get(conn, pkt, &len);
-				if (verdict == NET_OK) {
-					/* net_pkt owned by the recv fifo now */
-					pkt = NULL;
-				}
-
-				conn_ack(conn, + len);
-			} else {
-				verdict = NET_OK;
-			}
-
-			next = TCP_ESTABLISHED;
-			net_context_set_state(conn->context,
-					      NET_CONTEXT_CONNECTED);
-			tcp_ca_init(conn);
-			tcp_out(conn, ACK);
-
-			/* The connection semaphore is released *after*
-			 * we have changed the connection state. This way
-			 * the application can send data and it is queued
-			 * properly even if this thread is running in lower
-			 * priority.
-			 */
-			connection_ok = true;
-
-			/* ACK for SYN has been received. This signilizes that
-			 * the connection makes a "forward progress".
-			 */
-			tcp_nbr_reachability_hint(conn);
-		} else {
-			net_tcp_reply_rst(pkt);
-		}
-
-		break;
-	case TCP_ESTABLISHED:
-		/* full-close */
-		if (FL(&fl, &, FIN, th_seq(th) == conn->ack)) {
-			if (len) {
-				verdict = tcp_data_get(conn, pkt, &len);
-				if (verdict == NET_OK) {
-					/* net_pkt owned by the recv fifo now */
-					pkt = NULL;
-				}
-			} else {
-				verdict = NET_OK;
-			}
-
-			conn_ack(conn, + len + 1);
-			keep_alive_timer_stop(conn);
-
-			if (FL(&fl, &, ACK) && (net_tcp_seq_cmp(th_ack(th), conn->seq) > 0)) {
-				uint32_t len_acked = th_ack(th) - conn->seq;
-
-				conn_seq(conn, + len_acked);
-			}
-
-			tcp_out(conn, FIN | ACK);
-			conn_seq(conn, + 1);
-			tcp_setup_retransmission(conn);
-
-			tcp_setup_last_ack_timer(conn);
-			next = TCP_LAST_ACK;
-
-			break;
-		}
-
-		/* Whatever we've received, we know that peer is alive, so reset
-		 * the keepalive timer.
-		 */
-		keep_alive_timer_restart(conn);
-
-#ifdef CONFIG_NET_TCP_FAST_RETRANSMIT
-		if (net_tcp_seq_cmp(th_ack(th), conn->seq) == 0) {
-			/* Only if there is pending data, increment the duplicate ack count */
-			if (conn->send_data_total > 0) {
-				/* There could be also payload, only without payload account them */
-				if (len == 0) {
-					/* Increment the duplicate acc counter,
-					 * but maximize the value
-					 */
-					conn->dup_ack_cnt = MIN(conn->dup_ack_cnt + 1,
-						DUPLICATE_ACK_RETRANSMIT_TRHESHOLD + 1);
-					tcp_ca_dup_ack(conn);
-				}
-			} else {
-				conn->dup_ack_cnt = 0;
-			}
-
-			/* Only do fast retransmit when not already in a resend state */
-			if ((conn->data_mode == TCP_DATA_MODE_SEND) &&
-			    (conn->dup_ack_cnt == DUPLICATE_ACK_RETRANSMIT_TRHESHOLD)) {
-				/* Apply a fast retransmit */
-				int temp_unacked_len = conn->unacked_len;
-
-				conn->unacked_len = 0;
-
-				(void)tcp_send_data(conn);
-
-				/* Restore the current transmission */
-				conn->unacked_len = temp_unacked_len;
-
-				tcp_ca_fast_retransmit(conn);
-				if (tcp_window_full(conn)) {
-					(void)k_sem_take(&conn->tx_sem, K_NO_WAIT);
-				}
-			}
-		}
-#endif
-		NET_ASSERT((conn->send_data_total == 0) ||
-			   k_work_delayable_is_pending(&conn->send_data_timer),
-			   "conn: %p, Missing a subscription "
-				"of the send_data queue timer", conn);
-
-		if (net_tcp_seq_cmp(th_ack(th), conn->seq) > 0) {
-			uint32_t len_acked = th_ack(th) - conn->seq;
-
-			NET_DBG("conn: %p len_acked=%u", conn, len_acked);
-
-			if ((conn->send_data_total < len_acked) ||
-					(tcp_pkt_pull(conn->send_data,
-						      len_acked) < 0)) {
-				NET_ERR("conn: %p, Invalid len_acked=%u "
-					"(total=%zu)", conn, len_acked,
-					conn->send_data_total);
-				net_stats_update_tcp_seg_drop(conn->iface);
-				net_tcp_reply_rst(pkt);
-				do_close = true;
-				close_status = -ECONNRESET;
-				break;
-			}
-
-#ifdef CONFIG_NET_TCP_FAST_RETRANSMIT
-			/* New segment, reset duplicate ack counter */
-			conn->dup_ack_cnt = 0;
-#endif
-			tcp_ca_pkts_acked(conn, len_acked);
-
-			conn->send_data_total -= len_acked;
-			if (conn->unacked_len < len_acked) {
-				conn->unacked_len = 0;
-			} else {
-				conn->unacked_len -= len_acked;
-			}
-
-			if (!tcp_window_full(conn)) {
-				k_sem_give(&conn->tx_sem);
-			}
-
-			conn_seq(conn, + len_acked);
-			net_stats_update_tcp_seg_recv(conn->iface);
-
-			/* Receipt of an acknowledgment that covers a sequence number
-			 * not previously acknowledged indicates that the connection
-			 * makes a "forward progress".
-			 */
-			tcp_nbr_reachability_hint(conn);
-
-			conn_send_data_dump(conn);
-
-			if (conn->data_mode == TCP_DATA_MODE_RESEND) {
-				conn->unacked_len = 0;
-				tcp_derive_rto(conn);
-			}
-			conn->data_mode = TCP_DATA_MODE_SEND;
-			if (conn->send_data_total > 0) {
-				tcp_setup_retransmission(conn);
-			}
-
-			/* We are closing the connection, send a FIN to peer */
-			if (conn->in_close && conn->send_data_total == 0) {
-				next = TCP_FIN_WAIT_1;
-
-				k_work_reschedule_for_queue(&tcp_work_q,
-							    &conn->fin_timer,
-							    FIN_TIMEOUT);
-
-				tcp_out(conn, FIN | ACK);
-				conn_seq(conn, + 1);
-				tcp_setup_retransmission(conn);
-				verdict = NET_OK;
-				keep_alive_timer_stop(conn);
-				break;
-			}
-
-			ret = tcp_send_queued_data(conn);
-			if (ret < 0 && ret != -ENOBUFS) {
-				net_tcp_reply_rst(pkt);
-				do_close = true;
-				close_status = ret;
-				verdict = NET_OK;
-				break;
-			}
-
-			if (tcp_window_full(conn)) {
-				(void)k_sem_take(&conn->tx_sem, K_NO_WAIT);
-			}
-		}
-
-		if (th_seq(th) == conn->ack) {
-			if (len > 0) {
-				bool psh = FL(&fl, &, PSH);
-
-				verdict = tcp_data_received(conn, pkt, &len, psh);
-				if (verdict == NET_OK) {
-					/* net_pkt owned by the recv fifo now */
-					pkt = NULL;
-				}
-			} else {
-				/* ACK, no data */
-				verdict = NET_OK;
-			}
-		} else if (net_tcp_seq_greater(conn->ack, th_seq(th))) {
-			/* This should handle the acknowledgements of keep alive
-			 * packets and retransmitted data.
-			 * RISK:
-			 * There is a tiny risk of creating a ACK loop this way when
-			 * both ends of the connection are out of order due to packet
-			 * loss is a simultaneous bidirectional data flow.
-			 */
-			tcp_out(conn, ACK); /* peer has resent */
-
-			net_stats_update_tcp_seg_ackerr(conn->iface);
-			verdict = NET_OK;
-		} else if (CONFIG_NET_TCP_RECV_QUEUE_TIMEOUT) {
-			tcp_out_of_order_data(conn, pkt, len, th_seq(th));
-			/* Send out a duplicated ACK */
-			if ((len > 0) || FL(&fl, &, FIN)) {
-				tcp_out(conn, ACK);
-			}
-
-			verdict = NET_OK;
-		}
-
-		/* Check if there is any data left to retransmit possibly*/
-		if (conn->send_data_total == 0) {
-			k_work_cancel_delayable(&conn->send_data_timer);
-		}
-
-		/* A lot could have happened to the transmission window check the situation here */
-		if (tcp_window_full(conn)) {
-			(void)k_sem_take(&conn->tx_sem, K_NO_WAIT);
-		} else {
-			k_sem_give(&conn->tx_sem);
-		}
-
-		break;
-	case TCP_CLOSE_WAIT:
-		/* Half-close is not supported, so do nothing here */
-		break;
-	case TCP_LAST_ACK:
-		if (FL(&fl, ==, ACK, th_ack(th) == conn->seq)) {
-			k_work_cancel_delayable(&conn->send_data_timer);
-			do_close = true;
-			verdict = NET_OK;
-			close_status = 0;
-
-			/* Remove the last ack timer if we received it in time */
-			tcp_cancel_last_ack_timer(conn);
-		}
-		break;
-	case TCP_CLOSED:
-		break;
-	case TCP_FIN_WAIT_1: {
-		/*
-		 * FIN1:
-		 * Acknowledge path and sequence path are independent, treat them that way
-		 * The table of incoming messages and their destination states:
-		 * -   & -   -> TCP_FIN_WAIT_1
-		 * FIN & -   -> TCP_CLOSING
-		 * -   & ACK -> TCP_FIN_WAIT_2
-		 * FIN & ACK -> TCP_TIME_WAIT
-		 */
-		bool fin_acked = false;
-
-		if (tcp_compute_new_length(conn, th, len, false) > 0) {
-			/* We do not implement half closed sockets, therefore
-			 * cannot accept new data in after sending our FIN, as
-			 * we are in sequence can send a reset now.
-			 */
-			net_stats_update_tcp_seg_drop(conn->iface);
-
-			k_work_cancel_delayable(&conn->send_data_timer);
-			next = tcp_enter_time_wait(conn);
-
-			net_tcp_reply_rst(pkt);
-			break;
-		}
-		if (FL(&fl, &, ACK, th_ack(th) == conn->seq)) {
-			NET_DBG("conn %p: FIN acknowledged, going to FIN_WAIT_2 "
-				"state seq %u, ack %u",
-				conn, conn->seq, conn->ack);
-			k_work_cancel_delayable(&conn->send_data_timer);
-			fin_acked = true;
-			next = TCP_FIN_WAIT_2;
-			verdict = NET_OK;
-		}
-
-		/*
-		 * There can also be data in the message, so compute with the length
-		 * of the packet to check the sequence number of the FIN flag with the ACK
-		 */
-		if (FL(&fl, &, FIN, net_tcp_seq_cmp(th_seq(th) + len, conn->ack) == 0)) {
-			conn_ack(conn, + 1);
-
-			/* State path is dependent on if the acknowledge is in */
-			if (fin_acked) {
-				/* Already acknowledged, we can go further */
-				NET_DBG("conn %p: FIN received, going to TIME WAIT", conn);
-
-				next = tcp_enter_time_wait(conn);
-			} else {
-				/* Fin not yet acknowledged, waiting for the ack in CLOSING
-				 */
-				NET_DBG("conn %p: FIN received, going to CLOSING as no "
-					"ACK has been received",
-					conn);
-				next = TCP_CLOSING;
-			}
-			tcp_out(conn, ACK);
-			verdict = NET_OK;
-		} else {
-			if (len > 0) {
-				tcp_out(conn, ACK);
-				verdict = NET_OK;
-			}
-		}
-	}
-	break;
-	case TCP_FIN_WAIT_2:
-		/*
-		 * FIN2:
-		 * Only FIN is relevant in this state, as our FIN was already acknowledged
-		 * -   -> TCP_FIN_WAIT_2
-		 * FIN -> TCP_TIME_WAIT
-		 */
-
-		/* Compute if there is new data after our close */
-		if (tcp_compute_new_length(conn, th, len, false) > 0) {
-			/* We do not implement half closed sockets, therefore
-			 * cannot accept new data in after sending our FIN, as
-			 * we are in sequence can send a reset now.
-			 */
-			net_stats_update_tcp_seg_drop(conn->iface);
-
-			next = tcp_enter_time_wait(conn);
-
-			net_tcp_reply_rst(pkt);
-			break;
-		}
-		/*
-		 * There can also be data in the message, so compute with the length
-		 * of the packet to check the sequence number of the FIN flag with the ACK
-		 */
-		if (FL(&fl, &, FIN, net_tcp_seq_cmp(th_seq(th) + len, conn->ack) == 0)) {
-			conn_ack(conn, + 1);
-			NET_DBG("conn %p: FIN received, going to TIME WAIT", conn);
-
-			next = tcp_enter_time_wait(conn);
-
-			verdict = NET_OK;
-			tcp_out(conn, ACK);
-		} else {
-			if (len > 0) {
-				/* Send out a duplicate ACK */
-				tcp_out(conn, ACK);
-				verdict = NET_OK;
-			}
-		}
-		break;
-	case TCP_CLOSING: {
-		/*
-		 * Closing:
-		 * Our FIN has to be acknowledged
-		 * -   -> TCP_CLOSING
-		 * ACK -> TCP_TIME_WAIT
-		 */
-		int32_t new_len = tcp_compute_new_length(conn, th, len, true);
-
-		if (new_len > 0) {
-			/* This should not happen here, as no data can be send after
-			 * the FIN flag has been send.
-			 */
-			NET_ERR("conn: %p, new bytes %u during CLOSING state "
-				"sending reset",
-				conn, new_len);
-			net_stats_update_tcp_seg_drop(conn->iface);
-
-			k_work_cancel_delayable(&conn->send_data_timer);
-			next = tcp_enter_time_wait(conn);
-
-			net_tcp_reply_rst(pkt);
-			break;
-		}
-
-		if (FL(&fl, &, ACK, th_ack(th) == conn->seq)) {
-			NET_DBG("conn %p: FIN acknowledged, going to TIME WAIT "
-				"state seq %u, ack %u",
-				conn, conn->seq, conn->ack);
-
-			k_work_cancel_delayable(&conn->send_data_timer);
-			next = tcp_enter_time_wait(conn);
-
-			verdict = NET_OK;
-		}
-
-		/*
-		 * There can also be data in the message, so compute with the length
-		 * of the packet to check with the ack
-		 * Since the conn->ack was already incremented in TCP_FIN_WAIT_1
-		 * add 1 in the comparison sequence
-		 */
-		if ((FL(&fl, &, FIN, net_tcp_seq_cmp(th_seq(th) + len + 1, conn->ack) == 0)) ||
-		    (len > 0)) {
-			/* Send out a duplicate ACK */
-			tcp_out(conn, ACK);
-			verdict = NET_OK;
-		}
-	}
-	break;
-	case TCP_TIME_WAIT: {
-		int32_t new_len = tcp_compute_new_length(conn, th, len, true);
-
-		if (new_len > 0) {
-			/* This should not happen here, as no data can be send after
-			 * the FIN flag has been send.
-			 */
-			NET_ERR("conn: %p, new bytes %u during TIME-WAIT state "
-				"sending reset",
-				conn, new_len);
-			net_stats_update_tcp_seg_drop(conn->iface);
-
-			net_tcp_reply_rst(pkt);
-		} else {
-			/* Acknowledge any FIN attempts, in case retransmission took
-			 * place.
-			 */
-			if ((FL(&fl, &, FIN, net_tcp_seq_cmp(th_seq(th) + 1, conn->ack) == 0)) ||
-			    (len > 0)) {
-				tcp_out(conn, ACK);
-				verdict = NET_OK;
-			}
-		}
-	}
-	break;
-	default:
-		NET_ASSERT(false, "%s is unimplemented", tcp_state_to_str(conn->state, true));
-	}
->>>>>>> 124af38a
 
 out:
     if (pkt) {
@@ -4956,7 +3623,6 @@
                     conn->send_data_total);
             conn->in_close = true;
 
-<<<<<<< HEAD
             /* How long to wait until all the data has been sent?
              */
             k_work_reschedule_for_queue(&tcp_work_q,
@@ -4964,8 +3630,6 @@
                                         K_MSEC(TCP_RTO_MS));
         }
         else {
-            int ret;
-
             NET_DBG("TCP connection in %s close, "
                     "not disposing yet (waiting %dms)",
                     "active", tcp_max_timeout_ms);
@@ -4973,11 +3637,9 @@
                                         &conn->fin_timer,
                                         FIN_TIMEOUT);
 
-            ret = tcp_out_ext(conn, FIN | ACK, NULL,
-                              conn->seq + conn->unacked_len);
-            if (ret == 0) {
-                conn_seq(conn, +1);
-            }
+            tcp_out(conn, FIN | ACK);
+            conn_seq(conn, + 1);
+            tcp_setup_retransmission(conn);
 
             conn_state(conn, TCP_FIN_WAIT_1);
 
@@ -5060,24 +3722,6 @@
     if (msg) {
         for (size_t i = 0; i < msg->msg_iovlen; i++) {
             int iovlen = MIN(msg->msg_iov[i].iov_len, len);
-=======
-			/* How long to wait until all the data has been sent?
-			 */
-			k_work_reschedule_for_queue(&tcp_work_q,
-						    &conn->send_data_timer,
-						    K_MSEC(TCP_RTO_MS));
-		} else {
-			NET_DBG("TCP connection in %s close, "
-				"not disposing yet (waiting %dms)",
-				"active", tcp_max_timeout_ms);
-			k_work_reschedule_for_queue(&tcp_work_q,
-						    &conn->fin_timer,
-						    FIN_TIMEOUT);
-
-			tcp_out(conn, FIN | ACK);
-			conn_seq(conn, + 1);
-			tcp_setup_retransmission(conn);
->>>>>>> 124af38a
 
             ret = tcp_pkt_append(conn->send_data,
                                  msg->msg_iov[i].iov_base,
@@ -5154,6 +3798,7 @@
         k_mutex_unlock(&conn->lock);
         return (ret);
     }
+    tcp_setup_retransmission(conn);
 
     conn->send_options.mss_found = false;
     conn_seq(conn, + 1);
@@ -5161,32 +3806,7 @@
     tcp_conn_ref(conn);
     k_mutex_unlock(&conn->lock);
 
-<<<<<<< HEAD
     return (0);
-=======
-static int tcp_start_handshake(struct tcp *conn)
-{
-	int ret;
-
-	/* Start the connection handshake */
-	k_mutex_lock(&conn->lock, K_FOREVER);
-	tcp_check_sock_options(conn);
-	conn->send_options.mss_found = true;
-	ret = tcp_out_ext(conn, SYN, NULL /* no data */, conn->seq);
-	if (ret < 0) {
-		k_mutex_unlock(&conn->lock);
-		return ret;
-	}
-	tcp_setup_retransmission(conn);
-
-	conn->send_options.mss_found = false;
-	conn_seq(conn, + 1);
-	conn_state(conn, TCP_SYN_SENT);
-	tcp_conn_ref(conn);
-	k_mutex_unlock(&conn->lock);
-
-	return 0;
->>>>>>> 124af38a
 }
 
 /* When connect() is called on a TCP socket, register the socket for incoming
@@ -6015,12 +4635,13 @@
 void net_tcp_init(void) {
     int i;
     int rto;
+
     #if defined(CONFIG_NET_TEST_PROTOCOL)
     /* Register inputs for TTCN-3 based TCP sanity check */
-    test_cb_register(AF_INET , NET_SOCK_STREAM, 4242, 4242, tcp_input);
-    test_cb_register(AF_INET6, NET_SOCK_STREAM, 4242, 4242, tcp_input);
-    test_cb_register(AF_INET , NET_SOCK_DGRAM , 4242, 4242, tp_input);
-    test_cb_register(AF_INET6, NET_SOCK_DGRAM , 4242, 4242, tp_input);
+    test_cb_register(NET_AF_INET , NET_SOCK_STREAM, NET_IPPROTO_TCP, 4242, 4242, tcp_input);
+    test_cb_register(NET_AF_INET6, NET_SOCK_STREAM, NET_IPPROTO_TCP, 4242, 4242, tcp_input);
+    test_cb_register(NET_AF_INET , NET_SOCK_DGRAM , NET_IPPROTO_UDP, 4242, 4242, tp_input);
+    test_cb_register(NET_AF_INET6, NET_SOCK_DGRAM , NET_IPPROTO_UDP, 4242, 4242, tp_input);
 
     tcp_recv_cb = tp_tcp_recv_cb;
     #endif
