/*
 * Copyright (c) 2018-2020 Intel Corporation
 *
 * SPDX-License-Identifier: Apache-2.0
 */

#include <zephyr/logging/log.h>
LOG_MODULE_REGISTER(net_tcp, CONFIG_NET_TCP_LOG_LEVEL);

#include <stdarg.h>
#include <stdio.h>
#include <stdlib.h>
#include <zephyr/kernel.h>
#include <zephyr/random/random.h>

#if defined(CONFIG_NET_TCP_ISN_RFC6528)
#include <psa/crypto.h>
#endif
#include <zephyr/net/net_pkt.h>
#include <zephyr/net/net_context.h>
#include <zephyr/net/udp.h>
#include "ipv4.h"
#include "ipv6.h"
#include "connection.h"
#include "net_stats.h"
#include "net_private.h"
#include "tcp_internal.h"

#define ACK_TIMEOUT_MS          tcp_max_timeout_ms
#define ACK_TIMEOUT             K_MSEC(ACK_TIMEOUT_MS)
#define LAST_ACK_TIMEOUT_MS     tcp_max_timeout_ms
#define LAST_ACK_TIMEOUT        K_MSEC(LAST_ACK_TIMEOUT_MS)
#define FIN_TIMEOUT             K_MSEC(tcp_max_timeout_ms)
#define ACK_DELAY               K_MSEC(100)
#define ZWP_MAX_DELAY_MS        120000
#define DUPLICATE_ACK_RETRANSMIT_TRHESHOLD 3

static int tcp_rto     = CONFIG_NET_TCP_INIT_RETRANSMISSION_TIMEOUT;
static int tcp_retries = CONFIG_NET_TCP_RETRY_COUNT;
static int tcp_max_timeout_ms;
static int tcp_rx_window =
#if (CONFIG_NET_TCP_MAX_RECV_WINDOW_SIZE != 0)
    CONFIG_NET_TCP_MAX_RECV_WINDOW_SIZE;
#else
#if defined(CONFIG_NET_BUF_FIXED_DATA_SIZE)
    (CONFIG_NET_BUF_RX_COUNT * CONFIG_NET_BUF_DATA_SIZE) / 3;
#else
    CONFIG_NET_PKT_BUF_RX_DATA_POOL_SIZE / 3;
#endif /* CONFIG_NET_BUF_FIXED_DATA_SIZE */
#endif
static int tcp_tx_window =
#if (CONFIG_NET_TCP_MAX_SEND_WINDOW_SIZE != 0)
    CONFIG_NET_TCP_MAX_SEND_WINDOW_SIZE;
#else
#if defined(CONFIG_NET_BUF_FIXED_DATA_SIZE)
    (CONFIG_NET_BUF_TX_COUNT * CONFIG_NET_BUF_DATA_SIZE) / 3;
#else
    CONFIG_NET_PKT_BUF_TX_DATA_POOL_SIZE / 3;
#endif /* CONFIG_NET_BUF_FIXED_DATA_SIZE */
#endif
#ifdef CONFIG_NET_TCP_RANDOMIZED_RTO
#define TCP_RTO_MS (conn->rto)
#else
#define TCP_RTO_MS (tcp_rto)
#endif

/* Define the number of MSS sections the congestion window is initialized at */
#define TCP_CONGESTION_INITIAL_WIN      1
#define TCP_CONGESTION_INITIAL_SSTHRESH 3

static sys_slist_t tcp_conns = SYS_SLIST_STATIC_INIT(&tcp_conns);

static K_MUTEX_DEFINE(tcp_lock);

K_MEM_SLAB_DEFINE_STATIC(tcp_conns_slab, sizeof(struct tcp),
                         CONFIG_NET_MAX_CONTEXTS, 4);

static struct k_work_q tcp_work_q;
static K_KERNEL_STACK_DEFINE(work_q_stack, CONFIG_NET_TCP_WORKQ_STACK_SIZE);

static enum net_verdict tcp_in(struct tcp* conn, struct net_pkt* pkt);
static bool is_destination_local(struct net_pkt* pkt);
static void tcp_out(struct tcp* conn, uint8_t flags);
static char const* tcp_state_to_str(enum tcp_state state, bool prefix);

int (*tcp_send_cb)(struct net_pkt* pkt) = NULL;
size_t (*tcp_recv_cb)(struct tcp* conn, struct net_pkt* pkt) = NULL;

static uint32_t tcp_get_seq(struct net_buf* buf) {
    return *(uint32_t*)net_buf_user_data(buf);
}

static void tcp_set_seq(struct net_buf* buf, uint32_t seq) {
    *(uint32_t*)net_buf_user_data(buf) = seq;
}

static int tcp_pkt_linearize(struct net_pkt* pkt, size_t pos, size_t len) {
    struct net_buf *buf, *first = pkt->cursor.buf, *second = first->frags;
    int ret = 0;
    size_t len1;
    size_t len2;

    if (net_pkt_get_len(pkt) < (pos + len)) {
        NET_ERR("Insufficient packet len=%zd (pos+len=%zu)",
                net_pkt_get_len(pkt), pos + len);
        ret = -EINVAL;
        goto out;
    }

    buf = net_pkt_get_frag(pkt, len, TCP_PKT_ALLOC_TIMEOUT);

    if (!buf || net_buf_max_len(buf) < len) {
        if (buf) {
            net_buf_unref(buf);
        }
        ret = -ENOBUFS;
        goto out;
    }

    net_buf_linearize(buf->data, net_buf_max_len(buf), pkt->frags, pos, len);
    net_buf_add(buf, len);

    len1 = first->len - (pkt->cursor.pos - pkt->cursor.buf->data);
    len2 = len - len1;

    first->len -= (uint16_t)len1;

    while (len2) {
        size_t pull_len = MIN(second->len, len2);
        struct net_buf* next;

        len2 -= pull_len;
        net_buf_pull(second, pull_len);
        next = second->frags;
        if (second->len == 0) {
            net_buf_unref(second);
        }
        second = next;
    }

    buf->frags   = second;
    first->frags = buf;

out :
    return (ret);
}

static struct tcphdr* th_get(struct net_pkt* pkt) {
    size_t ip_len = net_pkt_ip_hdr_len(pkt) + net_pkt_ip_opts_len(pkt);
    struct tcphdr* th = NULL;

again :
    net_pkt_cursor_init(pkt);
    net_pkt_set_overwrite(pkt, true);

    if (net_pkt_skip(pkt, ip_len) != 0) {
        goto out;
    }

    if (!net_pkt_is_contiguous(pkt, sizeof(*th))) {
        if (tcp_pkt_linearize(pkt, ip_len, sizeof(*th)) < 0) {
            goto out;
        }

        goto again;
    }

    th = net_pkt_cursor_get_pos(pkt);

out :
    return (th);
}

static size_t tcp_endpoint_len(sa_family_t af) {
    return (af == NET_AF_INET) ? sizeof(struct net_sockaddr_in) :
                                 sizeof(struct net_sockaddr_in6);
}

<<<<<<< HEAD
static int tcp_endpoint_set(union tcp_endpoint* ep, struct net_pkt* pkt,
                            enum pkt_addr src) {
    int ret = 0;

    switch (net_pkt_family(pkt)) {
        case NET_AF_INET :
            if (IS_ENABLED(CONFIG_NET_IPV4)) {
                struct net_ipv4_hdr* ip = NET_IPV4_HDR(pkt);
                struct tcphdr*       th;

                th = th_get(pkt);
                if (!th) {
                    return (-ENOBUFS);
                }

                memset(ep, 0, sizeof(*ep));

                ep->sin.sin_port = src == TCP_EP_SRC ? th_sport(th) :
                                                       th_dport(th);
                net_ipv4_addr_copy_raw((uint8_t*)&ep->sin.sin_addr,
                                       (src == TCP_EP_SRC) ? ip->src :
                                                             ip->dst);
                ep->sa.sa_family = NET_AF_INET;
            }
            else {
                ret = -EINVAL;
            }

            break;

        case NET_AF_INET6 :
            if (IS_ENABLED(CONFIG_NET_IPV6)) {
                struct net_ipv6_hdr* ip = NET_IPV6_HDR(pkt);
                struct tcphdr*       th;

                th = th_get(pkt);
                if (!th) {
                    return (-ENOBUFS);
                }

                memset(ep, 0, sizeof(*ep));

                ep->sin6.sin6_port = src == TCP_EP_SRC ? th_sport(th) :
                                                         th_dport(th);
                net_ipv6_addr_copy_raw((uint8_t*)&ep->sin6.sin6_addr,
                                       (src == TCP_EP_SRC) ? ip->src :
                                                             ip->dst);
                ep->sa.sa_family = NET_AF_INET6;
            }
            else {
                ret = -EINVAL;
            }

            break;

        default :
            NET_ERR("Unknown address family: %hu", net_pkt_family(pkt));
            ret = -EINVAL;
    }

    return (ret);
}
=======
static int tcp_endpoint_set(union tcp_endpoint *ep, struct net_pkt *pkt,
			    enum pkt_addr src)
{
	int ret = 0;

	switch (net_pkt_family(pkt)) {
	case AF_INET:
		if (IS_ENABLED(CONFIG_NET_IPV4)) {
			struct net_ipv4_hdr *ip = NET_IPV4_HDR(pkt);
			struct tcphdr *th;

			th = th_get(pkt);
			if (!th) {
				return -ENOBUFS;
			}

			memset(ep, 0, sizeof(*ep));

			ep->sin.sin_port = src == TCP_EP_SRC ? th_sport(th) :
							       th_dport(th);
			net_ipv4_addr_copy_raw((uint8_t *)&ep->sin.sin_addr,
					       src == TCP_EP_SRC ?
							ip->src : ip->dst);
			ep->sa.sa_family = AF_INET;
		} else {
			ret = -EINVAL;
		}

		break;

	case AF_INET6:
		if (IS_ENABLED(CONFIG_NET_IPV6)) {
			struct net_ipv6_hdr *ip = NET_IPV6_HDR(pkt);
			struct tcphdr *th;

			th = th_get(pkt);
			if (!th) {
				return -ENOBUFS;
			}

			memset(ep, 0, sizeof(*ep));

			ep->sin6.sin6_port = src == TCP_EP_SRC ? th_sport(th) :
								 th_dport(th);
			net_ipv6_addr_copy_raw((uint8_t *)&ep->sin6.sin6_addr,
					       src == TCP_EP_SRC ?
							ip->src : ip->dst);
			ep->sa.sa_family = AF_INET6;
		} else {
			ret = -EINVAL;
		}

		break;

	default:
		NET_ERR("Unknown address family: %hu", net_pkt_family(pkt));
		ret = -EINVAL;
	}

	return ret;
}

int net_tcp_endpoint_copy(struct net_context *ctx,
			  struct sockaddr *local,
			  struct sockaddr *peer,
			  socklen_t *addrlen)
{
	const struct tcp *conn = ctx->tcp;
	socklen_t newlen = ctx->local.family == AF_INET ?
		sizeof(struct sockaddr_in) :
		sizeof(struct sockaddr_in6);

	if (local != NULL) {
		/* If we are connected, then get the address we are actually
		 * using, otherwise get the address we are bound as these might
		 * be different if we are bound to any address.
		 */
		if (conn->state < TCP_ESTABLISHED) {
			if (IS_ENABLED(CONFIG_NET_IPV4) && ctx->local.family == AF_INET) {
				memcpy(&net_sin(local)->sin_addr,
				       net_sin_ptr(&ctx->local)->sin_addr,
				       sizeof(struct in_addr));
				net_sin(local)->sin_port = net_sin_ptr(&ctx->local)->sin_port;
				net_sin(local)->sin_family = AF_INET;
			} else if (IS_ENABLED(CONFIG_NET_IPV6) && ctx->local.family == AF_INET6) {
				memcpy(&net_sin6(local)->sin6_addr,
				       net_sin6_ptr(&ctx->local)->sin6_addr,
				       sizeof(struct in6_addr));
				net_sin6(local)->sin6_port = net_sin6_ptr(&ctx->local)->sin6_port;
				net_sin6(local)->sin6_family = AF_INET6;
				net_sin6(local)->sin6_scope_id =
					net_sin6_ptr(&ctx->local)->sin6_scope_id;
			} else {
				return -EINVAL;
			}
		} else {
			memcpy(local, &conn->src.sa, newlen);
		}
	}

	if (peer != NULL) {
		memcpy(peer, &conn->dst.sa, newlen);
	}

	return 0;
}

static const char *tcp_flags(uint8_t flags)
{
#define BUF_SIZE 25 /* 6 * 4 + 1 */
	static char buf[BUF_SIZE];
	int len = 0;

	buf[0] = '\0';

	if (flags) {
		if (flags & SYN) {
			len += snprintk(buf + len, BUF_SIZE - len, "SYN,");
		}
		if (flags & FIN) {
			len += snprintk(buf + len, BUF_SIZE - len, "FIN,");
		}
		if (flags & ACK) {
			len += snprintk(buf + len, BUF_SIZE - len, "ACK,");
		}
		if (flags & PSH) {
			len += snprintk(buf + len, BUF_SIZE - len, "PSH,");
		}
		if (flags & RST) {
			len += snprintk(buf + len, BUF_SIZE - len, "RST,");
		}
		if (flags & URG) {
			len += snprintk(buf + len, BUF_SIZE - len, "URG,");
		}

		if (len > 0) {
			buf[len - 1] = '\0'; /* delete the last comma */
		}
	}
#undef BUF_SIZE
	return buf;
}

static size_t tcp_data_len(struct net_pkt *pkt)
{
	struct tcphdr *th = th_get(pkt);
	size_t tcp_options_len = (th_off(th) - 5) * 4;
	int len = net_pkt_get_len(pkt) - net_pkt_ip_hdr_len(pkt) -
		net_pkt_ip_opts_len(pkt) - sizeof(*th) - tcp_options_len;
>>>>>>> 0d118ec1

int net_tcp_endpoint_copy(struct net_context* ctx,
                          struct net_sockaddr* local,
                          struct net_sockaddr* peer,
                          socklen_t* addrlen) {
    const struct tcp* conn = ctx->tcp;
    socklen_t newlen = (ctx->local.family == NET_AF_INET) ?
        sizeof(struct net_sockaddr_in) :
        sizeof(struct net_sockaddr_in6);

    if (local != NULL) {
        /* If we are connected, then get the address we are actually
         * using, otherwise get the address we are bound as these might
         * be different if we are bound to any address.
         */
        if (conn->state < TCP_ESTABLISHED) {
            if (IS_ENABLED(CONFIG_NET_IPV4) && ctx->local.family == NET_AF_INET) {
                memcpy(&net_sin(local)->sin_addr,
                       net_sin_ptr(&ctx->local)->sin_addr,
                       sizeof(struct net_in_addr));
                net_sin(local)->sin_port = net_sin_ptr(&ctx->local)->sin_port;
                net_sin(local)->sin_family = NET_AF_INET;
            }
            else if (IS_ENABLED(CONFIG_NET_IPV4) && (ctx->local.family == NET_AF_INET6)) {
                memcpy(&net_sin6(local)->sin6_addr,
                       net_sin6_ptr(&ctx->local)->sin6_addr,
                       sizeof(struct net_in6_addr));
                net_sin6(local)->sin6_port = net_sin6_ptr(&ctx->local)->sin6_port;
                net_sin6(local)->sin6_family = NET_AF_INET6;
                net_sin6(local)->sin6_scope_id =
                    net_sin6_ptr(&ctx->local)->sin6_scope_id;
            }
            else {
                return (-EINVAL);
            }
        }
        else {
            memcpy(local, &conn->src.sa, newlen);
        }
    }

    if (peer != NULL) {
        memcpy(peer, &conn->dst.sa, newlen);
    }

    return (0);
}

static const char* tcp_flags(uint8_t flags) {
    #define BUF_SIZE 25 /* 6 * 4 + 1 */
    static char buf[BUF_SIZE];
    int len = 0;

    buf[0] = '\0';

    if (flags) {
        if (flags & SYN) {
            len += snprintk(buf + len, BUF_SIZE - len, "SYN,");
        }

        if (flags & FIN) {
            len += snprintk(buf + len, BUF_SIZE - len, "FIN,");
        }

        if (flags & ACK) {
            len += snprintk(buf + len, BUF_SIZE - len, "ACK,");
        }

        if (flags & PSH) {
            len += snprintk(buf + len, BUF_SIZE - len, "PSH,");
        }

        if (flags & RST) {
            len += snprintk(buf + len, BUF_SIZE - len, "RST,");
        }

        if (flags & URG) {
            len += snprintk(buf + len, BUF_SIZE - len, "URG,");
        }

        if (len > 0) {
            buf[len - 1] = '\0'; /* delete the last comma */
        }
    }
    #undef BUF_SIZE

    return (buf);
}

static size_t tcp_data_len(struct net_pkt* pkt) {
    struct tcphdr* th = th_get(pkt);
    size_t tcp_options_len = (th_off(th) - 5) * 4;
    int len = net_pkt_get_len(pkt) - net_pkt_ip_hdr_len(pkt) -
              net_pkt_ip_opts_len(pkt) - sizeof(*th) - tcp_options_len;

    return ((len > 0) ? (size_t)len : 0);
}

static char const* tcp_th(struct net_pkt* pkt) {
    #define BUF_SIZE 80
    static char buf[BUF_SIZE];
    int len = 0;
    struct tcphdr* th  = th_get(pkt);

    buf[0] = '\0';

    if (th_off(th) < 5) {
        len += snprintk((buf + len), (BUF_SIZE - len),
                        "bogus th_off: %hu", (uint16_t)th_off(th));
        goto end;
    }

    len += snprintk(buf + len, BUF_SIZE - len,
                    "%s Seq=%u", tcp_flags(th_flags(th)), th_seq(th));

    if (th_flags(th) & ACK) {
        len += snprintk(buf + len, BUF_SIZE - len,
                        " Ack=%u", th_ack(th));
    }

    len += snprintk(buf + len, BUF_SIZE - len,
                    " Len=%ld", (long)tcp_data_len(pkt));
end :
    #undef BUF_SIZE
    return (buf);
}

#define is_6lo_technology(pkt)                      \
    (IS_ENABLED(CONFIG_NET_IPV6) && (net_pkt_family(pkt) == NET_AF_INET6) && \
     (IS_ENABLED(CONFIG_NET_L2_IEEE802154) &&       \
      net_pkt_lladdr_dst(pkt)->type == NET_LINK_IEEE802154))

static void tcp_send(struct net_pkt* pkt) {
    tcp_pkt_ref(pkt);

    if (tcp_send_cb) {
        if (tcp_send_cb(pkt) < 0) {
            NET_ERR("net_send_data()");
            tcp_pkt_unref(pkt);
        }
        goto out;
    }

    /* We must have special handling for some network technologies that
     * tweak the IP protocol headers during packet sending. This happens
     * with Bluetooth and IEEE 802.15.4 which use IPv6 header compression
     * (6lo) and alter the sent network packet. So in order to avoid any
     * corruption of the original data buffer, we must copy the sent data.
     * For Bluetooth, its fragmentation code will even mangle the data
     * part of the message so we need to copy those too.
     */
    if (is_6lo_technology(pkt)) {
        struct net_pkt* new_pkt;

        new_pkt = tcp_pkt_clone(pkt);
        if (!new_pkt) {
            /* The caller of this func assumes that the net_pkt
             * is consumed by this function. We call unref here
             * so that the unref at the end of the func will
             * free the net_pkt.
             */
            tcp_pkt_unref(pkt);
            NET_WARN("net_pkt alloc failure");
            goto out;
        }

        if (net_send_data(new_pkt) < 0) {
            tcp_pkt_unref(new_pkt);
        }

        /* We simulate sending of the original pkt and unref it like
         * the device driver would do.
         */
        tcp_pkt_unref(pkt);
    }
    else {
        if (net_send_data(pkt) < 0) {
            NET_ERR("net_send_data()");
            tcp_pkt_unref(pkt);
        }
    }

out :
    tcp_pkt_unref(pkt);
}

static void tcp_derive_rto(struct tcp* conn) {
    #ifdef CONFIG_NET_TCP_RANDOMIZED_RTO
    /* Compute a randomized rto 1 and 1.5 times tcp_rto */
    uint32_t gain;
    uint8_t  gain8;
    uint32_t rto;

    /* Getting random is computational expensive, so only use 8 bits */
    sys_rand_get(&gain8, sizeof(uint8_t));

    gain = (uint32_t)gain8;
    gain += 1 << 9;

    rto       = (uint32_t)tcp_rto;
    rto       = (gain * rto) >> 9;
    conn->rto = (uint16_t)rto;
    #else
    ARG_UNUSED(conn);
    #endif
}

#ifdef CONFIG_NET_TCP_CONGESTION_AVOIDANCE

/* Implementation according to RFC6582 */

static void tcp_new_reno_log(struct tcp* conn, char* step) {
    NET_DBG("conn: %p, ca %s, cwnd=%d, ssthres=%d, fast_pend=%i",
            conn, step, conn->ca.cwnd, conn->ca.ssthresh,
            conn->ca.pending_fast_retransmit_bytes);
}

static void tcp_new_reno_init(struct tcp* conn) {
    conn->ca.cwnd     = conn_mss(conn) * TCP_CONGESTION_INITIAL_WIN;
    conn->ca.ssthresh = conn_mss(conn) * TCP_CONGESTION_INITIAL_SSTHRESH;
    conn->ca.pending_fast_retransmit_bytes = 0;
    tcp_new_reno_log(conn, "init");
}

static void tcp_new_reno_fast_retransmit(struct tcp* conn) {
    if (conn->ca.pending_fast_retransmit_bytes == 0) {
        conn->ca.ssthresh = MAX((conn_mss(conn) * 2), conn->unacked_len / 2);
        /* Account for the lost segments */
        conn->ca.cwnd = (conn_mss(conn) * 3) + conn->ca.ssthresh;
        conn->ca.pending_fast_retransmit_bytes = conn->unacked_len;
        tcp_new_reno_log(conn, "fast_retransmit");
    }
}

static void tcp_new_reno_timeout(struct tcp* conn) {
    conn->ca.ssthresh = MAX((conn_mss(conn) * 2), conn->unacked_len / 2);
    conn->ca.cwnd     = conn_mss(conn);
    tcp_new_reno_log(conn, "timeout");
}

/* For every duplicate ack increment the cwnd by mss */
static void tcp_new_reno_dup_ack(struct tcp* conn) {
    int32_t new_win = conn->ca.cwnd;

    new_win += conn_mss(conn);
    conn->ca.cwnd = MIN(new_win, UINT16_MAX);
    tcp_new_reno_log(conn, "dup_ack");
}

static void tcp_new_reno_pkts_acked(struct tcp* conn, uint32_t acked_len) {
    int32_t new_win = conn->ca.cwnd;
    int32_t win_inc = MIN((int32_t)acked_len, conn_mss(conn));

    if (conn->ca.pending_fast_retransmit_bytes == 0) {
        if (conn->ca.cwnd < conn->ca.ssthresh) {
            new_win += win_inc;
        }
        else {
            /* Implement a div_ceil to avoid rounding to 0 */
            new_win += ((win_inc * win_inc) + conn->ca.cwnd - 1) / conn->ca.cwnd;
        }
        conn->ca.cwnd = MIN(new_win, UINT16_MAX);
    }
    else {
        /* Check if it is still in fast recovery mode */
        if (conn->ca.pending_fast_retransmit_bytes <= acked_len) {
            conn->ca.pending_fast_retransmit_bytes = 0;
            conn->ca.cwnd                          = conn->ca.ssthresh;
        }
        else {
            conn->ca.pending_fast_retransmit_bytes -= acked_len;
            conn->ca.cwnd -= acked_len;
        }
    }
    tcp_new_reno_log(conn, "pkts_acked");
}

static void tcp_ca_init(struct tcp* conn) {
    tcp_new_reno_init(conn);
}

static void tcp_ca_fast_retransmit(struct tcp* conn) {
    tcp_new_reno_fast_retransmit(conn);
}

static void tcp_ca_timeout(struct tcp* conn) {
    tcp_new_reno_timeout(conn);
}

static void tcp_ca_dup_ack(struct tcp* conn) {
    tcp_new_reno_dup_ack(conn);
}

static void tcp_ca_pkts_acked(struct tcp* conn, uint32_t acked_len) {
    tcp_new_reno_pkts_acked(conn, acked_len);
}
#else

static void tcp_ca_init(struct tcp* conn) {
    /* pass */
}

static void tcp_ca_fast_retransmit(struct tcp* conn) {
    /* pass */
}

static void tcp_ca_timeout(struct tcp* conn) {
    /* pass */
}

static void tcp_ca_dup_ack(struct tcp* conn) {
    /* pass */
}

static void tcp_ca_pkts_acked(struct tcp* conn, uint32_t acked_len) {
    /* pass */
}

#endif

#if defined(CONFIG_NET_TCP_KEEPALIVE)

static void tcp_send_keepalive_probe(struct k_work* work);

static void keep_alive_timer_init(struct tcp* conn) {
    conn->keep_alive = false;
    conn->keep_idle  = CONFIG_NET_TCP_KEEPIDLE_DEFAULT;
    conn->keep_intvl = CONFIG_NET_TCP_KEEPINTVL_DEFAULT;
    conn->keep_cnt   = CONFIG_NET_TCP_KEEPCNT_DEFAULT;
    NET_DBG("keepalive timer init idle = %d, interval = %d, cnt = %d",
            conn->keep_idle, conn->keep_intvl, conn->keep_cnt);
    k_work_init_delayable(&conn->keepalive_timer, tcp_send_keepalive_probe);
}

static void keep_alive_param_copy(struct tcp* to, struct tcp* from) {
    to->keep_alive = from->keep_alive;
    to->keep_idle  = from->keep_idle;
    to->keep_intvl = from->keep_intvl;
    to->keep_cnt   = from->keep_cnt;
}

static void /**/keep_alive_timer_restart(struct tcp* conn) {
    if (!conn->keep_alive || (conn->state != TCP_ESTABLISHED)) {
        return;
    }

    conn->keep_cur = 0;
    k_work_reschedule_for_queue(&tcp_work_q, &conn->keepalive_timer,
                                K_SECONDS(conn->keep_idle));
}

static void keep_alive_timer_stop(struct tcp* conn) {
    k_work_cancel_delayable(&conn->keepalive_timer);
}

static int set_tcp_keep_alive(struct tcp* conn, void const* value, size_t len) {
    int keep_alive;

    if ((conn == NULL) || (value == NULL) || (len != sizeof(int))) {
        return (-EINVAL);
    }

    keep_alive = *(int*)value;
    if ((keep_alive < 0) || (keep_alive > 1)) {
        return (-EINVAL);
    }

    conn->keep_alive = (bool)keep_alive;

    if (keep_alive) {
        keep_alive_timer_restart(conn);
    }
    else {
        keep_alive_timer_stop(conn);
    }

    return (0);
}

static int /**/set_tcp_keep_idle(struct tcp* conn, void const* value, size_t len) {
    int keep_idle;

    if ((conn == NULL) || (value == NULL) || (len != sizeof(int))) {
        return (-EINVAL);
    }

    keep_idle = *(int*)value;
    if (keep_idle < 1) {
        return (-EINVAL);
    }

    conn->keep_idle = keep_idle;

    keep_alive_timer_restart(conn);

    return (0);
}

static int set_tcp_keep_intvl(struct tcp* conn, void const* value, size_t len) {
    int keep_intvl;

    if ((conn == NULL) || (value == NULL) || (len != sizeof(int))) {
        return (-EINVAL);
    }

    keep_intvl = *(int*)value;
    if (keep_intvl < 1) {
        return (-EINVAL);
    }

    conn->keep_intvl = keep_intvl;

    keep_alive_timer_restart(conn);

    return (0);
}

static int set_tcp_keep_cnt(struct tcp* conn, void const* value, size_t len) {
    int keep_cnt;

    if ((conn == NULL) || (value == NULL) || (len != sizeof(int))) {
        return (-EINVAL);
    }

    keep_cnt = *(int*)value;
    if (keep_cnt < 1) {
        return (-EINVAL);
    }

    conn->keep_cnt = keep_cnt;

    keep_alive_timer_restart(conn);

    return (0);
}

static int get_tcp_keep_alive(struct tcp* conn, void* value, size_t* len) {
    if ((conn == NULL) || (value == NULL) || (len == NULL) ||
        (*len != sizeof(int))) {
        return (-EINVAL);
    }

    *((int*)value) = (int)conn->keep_alive;

    return (0);
}

static int get_tcp_keep_idle(struct tcp* conn, void* value, size_t* len) {
    if ((conn == NULL) || (value == NULL) || (len == NULL) ||
        (*len != sizeof(int))) {
        return (-EINVAL);
    }

    *((int*)value) = (int)conn->keep_idle;

    return (0);
}

static int get_tcp_keep_intvl(struct tcp* conn, void* value, size_t* len) {
    if ((conn == NULL) || (value == NULL) || (len == NULL) ||
        (*len != sizeof(int))) {
        return (-EINVAL);
    }

    *((int*)value) = (int)conn->keep_intvl;

    return (0);
}

static int get_tcp_keep_cnt(struct tcp* conn, void* value, size_t* len) {
    if ((conn == NULL) || (value == NULL) || (len == NULL) ||
        (*len != sizeof(int))) {
        return (-EINVAL);
    }

    *((int*)value) = (int)conn->keep_cnt;

    return (0);
}

#else /* CONFIG_NET_TCP_KEEPALIVE */

#define keep_alive_timer_init(...)
#define keep_alive_param_copy(...)
#define keep_alive_timer_restart(...)
#define keep_alive_timer_stop(...)
#define set_tcp_keep_alive(...) (-ENOPROTOOPT)
#define set_tcp_keep_idle(...)  (-ENOPROTOOPT)
#define set_tcp_keep_intvl(...) (-ENOPROTOOPT)
#define set_tcp_keep_cnt(...)   (-ENOPROTOOPT)
#define get_tcp_keep_alive(...) (-ENOPROTOOPT)
#define get_tcp_keep_idle(...)  (-ENOPROTOOPT)
#define get_tcp_keep_intvl(...) (-ENOPROTOOPT)
#define get_tcp_keep_cnt(...)   (-ENOPROTOOPT)

#endif /* CONFIG_NET_TCP_KEEPALIVE */

#if !defined(_MSC_VER) /* #CUSTOM@NDRS */
static void tcp_send_queue_flush(struct tcp* conn) {
    struct net_pkt* pkt;

    k_work_cancel_delayable(&conn->send_timer);

    while ((pkt = tcp_slist(conn, &conn->send_queue, get,
                            struct net_pkt, next))) {
        tcp_pkt_unref(pkt);
    }
}
#else
static void tcp_send_queue_flush(struct tcp* conn) {
    struct net_pkt* pkt;

    k_work_cancel_delayable(&conn->send_timer);

    while (true) {
        k_mutex_lock(&conn->lock, K_FOREVER);
        sys_snode_t* node = sys_slist_get(&conn->send_queue);
        pkt = node ? CONTAINER_OF(node, struct net_pkt, next) : NULL;
        k_mutex_unlock(&conn->lock);

        if (pkt == NULL) {
            break;
        }

        tcp_pkt_unref(pkt);
    }
}
#endif

static void tcp_conn_release(struct k_work* work) {
    struct tcp *conn = CONTAINER_OF(work, struct tcp, conn_release);
    struct net_pkt *pkt;

    #if defined(CONFIG_NET_TEST)
    if (conn->test_closed_cb != NULL) {
        conn->test_closed_cb(conn, conn->test_user_data);
    }
    #endif

    /* Application is no longer there, unref any remaining packets on the
     * fifo (although there shouldn't be any at this point.)
     */
    while ((pkt = k_fifo_get(&conn->recv_data, K_NO_WAIT)) != NULL) {
        tcp_pkt_unref(pkt);
    }

    k_mutex_lock(&conn->lock, K_FOREVER);

    if (conn->context->conn_handler) {
        net_conn_unregister(conn->context->conn_handler);
        conn->context->conn_handler = NULL;
    }

    /* As the TCP socket could be closed without connect being called,
     * check if the address reference is done before releasing the address.
     */
    if (conn->iface != NULL && conn->addr_ref_done) {
        net_if_addr_unref(conn->iface, conn->src.sa.sa_family,
                          conn->src.sa.sa_family == NET_AF_INET ?
                          (const void*)&conn->src.sin.sin_addr :
                          (const void*)&conn->src.sin6.sin6_addr);
    }

    conn->context->tcp = NULL;
    conn->state = TCP_UNUSED;

    tcp_send_queue_flush(conn);

    (void)k_work_cancel_delayable(&conn->send_data_timer);
    tcp_pkt_unref(conn->send_data);

    if (CONFIG_NET_TCP_RECV_QUEUE_TIMEOUT) {
        tcp_pkt_unref(conn->queue_recv_data);
    }

    (void) k_work_cancel_delayable(&conn->timewait_timer);
    (void) k_work_cancel_delayable(&conn->fin_timer);
    (void) k_work_cancel_delayable(&conn->persist_timer);
    (void) k_work_cancel_delayable(&conn->ack_timer);
    (void) k_work_cancel_delayable(&conn->send_timer);
    (void) k_work_cancel_delayable(&conn->recv_queue_timer);
    keep_alive_timer_stop(conn);

    k_mutex_unlock(&conn->lock);

    net_context_unref(conn->context);
    conn->context = NULL;

    k_mutex_lock(&tcp_lock, K_FOREVER);
    sys_slist_find_and_remove(&tcp_conns, &conn->next);
    k_mutex_unlock(&tcp_lock);

    k_mem_slab_free(&tcp_conns_slab, (void *)conn);
}

#if defined(CONFIG_NET_TEST)
void tcp_install_close_cb(struct net_context* ctx,
                          net_tcp_closed_cb_t cb,
                          void* user_data) {
    NET_ASSERT(ctx->tcp != NULL);

    ((struct tcp*)ctx->tcp)->test_closed_cb = cb;
    ((struct tcp*)ctx->tcp)->test_user_data = user_data;
}
#endif

static int tcp_conn_unref(struct tcp* conn) {
    int ref_count = atomic_get(&conn->ref_count);

    NET_DBG("conn: %p, ref_count=%d", conn, ref_count);

<<<<<<< HEAD
    k_mutex_lock(&conn->lock, K_FOREVER);

    #if !defined(CONFIG_NET_TEST_PROTOCOL)
    if (conn->in_connect) {
        conn->in_connect = false;
        k_sem_reset(&conn->connect_sem);
    }
    #endif /* CONFIG_NET_TEST_PROTOCOL */

    k_mutex_unlock(&conn->lock);

    ref_count = atomic_dec(&conn->ref_count) - 1;
    if (ref_count != 0) {
        tp_out(net_context_get_family(conn->context), conn->iface,
               "TP_TRACE", "event", "CONN_DELETE");
        return (ref_count);
    }
=======
	ref_count = atomic_dec(&conn->ref_count) - 1;
	if (ref_count != 0) {
		tp_out(net_context_get_family(conn->context), conn->iface,
		       "TP_TRACE", "event", "CONN_DELETE");
		return ref_count;
	}
>>>>>>> 0d118ec1

    /* Release the TCP context from the TCP workqueue. This will ensure,
     * that all pending TCP works are cancelled properly, when the context
     * is released.
     */
    k_work_submit_to_queue(&tcp_work_q, &conn->conn_release);

    return (ref_count);
}

#if CONFIG_NET_TCP_LOG_LEVEL >= LOG_LEVEL_DBG
#define tcp_conn_close(conn, status)        \
    tcp_conn_close_debug(conn, status, __func__, __LINE__)

static int tcp_conn_close_debug(struct tcp* conn, int status,
                                char const* caller, int line)
#else
static int tcp_conn_close(struct tcp* conn, int status)
#endif
{
<<<<<<< HEAD
    #if CONFIG_NET_TCP_LOG_LEVEL >= LOG_LEVEL_DBG
    NET_DBG("conn: %p closed by TCP stack (%s():%d)", conn, caller, line);
    #endif
    k_mutex_lock(&conn->lock, K_FOREVER);
    conn_state(conn, TCP_CLOSED);
    keep_alive_timer_stop(conn);
    k_mutex_unlock(&conn->lock);

    if (conn->in_connect) {
        if (conn->connect_cb) {
            conn->connect_cb(conn->context, status, conn->context->user_data);

            /* Make sure the connect_cb is only called once. */
            conn->connect_cb = NULL;
        }
    }
    else if (conn->context->recv_cb) {
        conn->context->recv_cb(conn->context, NULL, NULL, NULL,
                               status, conn->recv_user_data);
    }

    k_sem_give(&conn->tx_sem);

    return tcp_conn_unref(conn);
=======
#if CONFIG_NET_TCP_LOG_LEVEL >= LOG_LEVEL_DBG
	NET_DBG("conn: %p closed by TCP stack (%s():%d)", conn, caller, line);
#endif
	k_mutex_lock(&conn->lock, K_FOREVER);
	conn_state(conn, TCP_CLOSED);
	keep_alive_timer_stop(conn);
	k_mutex_unlock(&conn->lock);

	if (conn->in_connect) {
		if (conn->connect_cb) {
			conn->connect_cb(conn->context, status, conn->context->user_data);

			/* Make sure the connect_cb is only called once. */
			conn->connect_cb = NULL;
		}

		conn->in_connect = false;
		k_sem_reset(&conn->connect_sem);
	} else if (conn->context->recv_cb) {
		conn->context->recv_cb(conn->context, NULL, NULL, NULL,
				       status, conn->recv_user_data);
	}

	k_sem_give(&conn->tx_sem);

	return tcp_conn_unref(conn);
>>>>>>> 0d118ec1
}

static bool tcp_send_process_no_lock(struct tcp* conn) {
    bool unref = false;
    struct net_pkt* pkt;
    bool local = false;

    #if defined(_MSC_VER) /* #CUSTOM@NDRS */
    k_mutex_lock(&conn->lock, K_FOREVER);
    sys_snode_t* node = sys_slist_peek_head(&conn->send_queue);
    pkt = node ? CONTAINER_OF(node, struct net_pkt, next) : NULL;
    k_mutex_unlock(&conn->lock);
    #else
    pkt = tcp_slist(conn, &conn->send_queue, peek_head,
                    struct net_pkt, next);
    #endif
    if (!pkt) {
        goto out;
    }

    NET_DBG("%s %s", tcp_th(pkt), conn->in_retransmission ?
            "in_retransmission" : "");

    if (conn->in_retransmission) {
        if (conn->send_retries > 0) {
            struct net_pkt* clone = tcp_pkt_clone(pkt);

            if (clone) {
                tcp_send(clone);
                conn->send_retries--;
            }
            else {
                NET_WARN("net_pkt alloc failure");
            }
        }
        else {
            unref = true;
            goto out;
        }
    }
    else {
        uint8_t fl  = th_get(pkt)->th_flags;
        bool forget = (ACK == fl) || (PSH == fl) || ((ACK | PSH) == fl) ||
                      (RST & fl);

        #if defined(_MSC_VER) /* #CUSTOM@NDRS */
        k_mutex_lock(&conn->lock, K_FOREVER);
        node = sys_slist_get(&conn->send_queue);
        pkt  = node ? CONTAINER_OF(node, struct net_pkt, next) : NULL;
        k_mutex_unlock(&conn->lock);

        pkt = forget ? pkt : tcp_pkt_clone(pkt);
        #else
        pkt = forget ? tcp_slist(conn, &conn->send_queue, get,
                                 struct net_pkt, next) : tcp_pkt_clone(pkt);
        #endif
        if (!pkt) {
            NET_WARN("net_pkt alloc failure");
            goto out;
        }

        if (is_destination_local(pkt)) {
            local = true;
        }

        tcp_send(pkt);

        if ((forget == false) &&
            !k_work_delayable_remaining_get(&conn->send_timer)) {
            conn->send_retries = tcp_retries;
            conn->in_retransmission = true;
        }
    }

    if (conn->in_retransmission) {
        k_work_reschedule_for_queue(&tcp_work_q, &conn->send_timer,
                                    K_MSEC(TCP_RTO_MS));
    }
    else if (local && !sys_slist_is_empty(&conn->send_queue)) {
        k_work_reschedule_for_queue(&tcp_work_q, &conn->send_timer,
                                    K_NO_WAIT);
    }

out :
    return unref;
}

static void tcp_send_process(struct k_work* work) {
    struct k_work_delayable* dwork = k_work_delayable_from_work(work);
    struct tcp* conn = CONTAINER_OF(dwork, struct tcp, send_timer);
    bool unref;

    k_mutex_lock(&conn->lock, K_FOREVER);

    unref = tcp_send_process_no_lock(conn);

    k_mutex_unlock(&conn->lock);

    if (unref) {
        tcp_conn_close(conn, -ETIMEDOUT);
    }
}

static void tcp_send_timer_cancel(struct tcp* conn) {
    if (conn->in_retransmission == false) {
        return;
    }

    k_work_cancel_delayable(&conn->send_timer);

    {
        #if defined(_MSC_VER) /* #CUSTOM@NDRS */
        k_mutex_lock(&conn->lock, K_FOREVER);
        sys_snode_t*    node = sys_slist_get(&conn->send_queue);
        struct net_pkt* pkt  = node ? CONTAINER_OF(node, struct net_pkt, next) : NULL;
        k_mutex_unlock(&conn->lock);
        #else
        struct net_pkt* pkt = tcp_slist(conn, &conn->send_queue, get,
                                        struct net_pkt, next);
        #endif
        if (pkt) {
            NET_DBG("%s", tcp_th(pkt));
            tcp_pkt_unref(pkt);
        }
    }

    if (sys_slist_is_empty(&conn->send_queue)) {
        conn->in_retransmission = false;
    }
    else {
        conn->send_retries = tcp_retries;
        k_work_reschedule_for_queue(&tcp_work_q, &conn->send_timer,
                                    K_MSEC(TCP_RTO_MS));
    }
}

#if defined(CONFIG_NET_TCP_IPV6_ND_REACHABILITY_HINT)

static void tcp_nbr_reachability_hint(struct tcp* conn) {
    int64_t        now;
    struct net_if* iface;

    if (net_context_get_family(conn->context) != NET_AF_INET6) {
        return;
    }

    now   = k_uptime_get();
    iface = net_context_get_iface(conn->context);

    /* Ensure that Neighbor Reachability hints are rate-limited (using threshold
     * of half of reachable time).
     */
    if ((now - conn->last_nd_hint_time) > (net_if_ipv6_get_reachable_time(iface) / 2)) {
        net_ipv6_nbr_reachability_hint(iface, &conn->dst.sin6.sin6_addr);
        conn->last_nd_hint_time = now;
    }
}

#else /* CONFIG_NET_TCP_IPV6_ND_REACHABILITY_HINT */

#define tcp_nbr_reachability_hint(...)

#endif /* CONFIG_NET_TCP_IPV6_ND_REACHABILITY_HINT */

static char const* tcp_state_to_str(enum tcp_state state, bool prefix) {
    char const* s = NULL;
    #define _(_x) case _x : do { s = #_x; goto out; } while (0)
    switch (state) {
        _(TCP_UNUSED);
        _(TCP_LISTEN);
        _(TCP_SYN_SENT);
        _(TCP_SYN_RECEIVED);
        _(TCP_ESTABLISHED);
        _(TCP_FIN_WAIT_1);
        _(TCP_FIN_WAIT_2);
        _(TCP_CLOSE_WAIT);
        _(TCP_CLOSING);
        _(TCP_LAST_ACK);
        _(TCP_TIME_WAIT);
        _(TCP_CLOSED);
    }
    #undef _
    NET_ASSERT(s, "Invalid TCP state: %u", state);

out :
    return ((prefix) ? s : (s + 4));
}

static char const* tcp_conn_state(struct tcp* conn, struct net_pkt* pkt) {
    #define BUF_SIZE 160
    static char buf[BUF_SIZE];

    snprintk(buf, BUF_SIZE, "%s [%s Seq=%u Ack=%u]", pkt ? tcp_th(pkt) : "",
             tcp_state_to_str(conn->state, false),
             conn->seq, conn->ack);
    #undef BUF_SIZE
    return (buf);
}

static uint8_t* tcp_options_get(struct net_pkt* pkt, int tcp_options_len,
                                uint8_t* buf, size_t buf_len) {
    struct net_pkt_cursor backup;
    int ret;

    net_pkt_cursor_backup(pkt, &backup);
    net_pkt_cursor_init(pkt);
    net_pkt_skip(pkt, net_pkt_ip_hdr_len(pkt) + net_pkt_ip_opts_len(pkt) +
                 sizeof(struct tcphdr));
    ret = net_pkt_read(pkt, buf, MIN((size_t)tcp_options_len, buf_len));
    if (ret < 0) {
        buf = NULL;
    }

    net_pkt_cursor_restore(pkt, &backup);

    return (buf);
}

static bool tcp_options_check(struct tcp_options* recv_options,
                              struct net_pkt* pkt, ssize_t len) {
    uint8_t  options_buf[40]; /* TCP header max options size is 40 */
    bool     result  = len > 0 && ((len % 4) == 0) ? true : false;
    uint8_t* options = tcp_options_get(pkt, len, options_buf,
                                       sizeof(options_buf));
    uint8_t  opt, opt_len;

    NET_DBG("len=%zd", len);

    recv_options->mss_found = false;
    recv_options->wnd_found = false;

    for (; options && len >= 1; options += opt_len, len -= opt_len) {
        opt = options[0];

        if (opt == NET_TCP_END_OPT) {
            break;
        }
        else if (opt == NET_TCP_NOP_OPT) {
            opt_len = 1;
            continue;
        }
        else {
            if (len < 2) { /* Only END and NOP can have length 1 */
                NET_ERR("Illegal option %d with length %zd",
                        opt, len);
                result = false;
                break;
            }
            opt_len = options[1];
        }

        NET_DBG("opt: %hu, opt_len: %hu",
                (uint16_t)opt, (uint16_t)opt_len);

        if (opt_len < 2 || opt_len > len) {
            result = false;
            break;
        }

        switch (opt) {
            case NET_TCP_MSS_OPT :
                if (opt_len != 4) {
                    result = false;
                    goto end;
                }

                recv_options->mss =
                    net_ntohs(UNALIGNED_GET((uint16_t*)(options + 2)));
                recv_options->mss_found = true;
                NET_DBG("MSS=%hu", recv_options->mss);
                break;
            case NET_TCP_WINDOW_SCALE_OPT :
                if (opt_len != 3) {
                    result = false;
                    goto end;
                }

                recv_options->window    = opt;
                recv_options->wnd_found = true;
                break;
            default :
                continue;
        }
    }

end :
    if (false == result) {
        NET_WARN("Invalid TCP options");
    }

    return (result);
}

static bool tcp_short_window(struct tcp* conn) {
    int32_t threshold = MIN(conn_mss(conn), conn->recv_win_max / 2);

    if (conn->recv_win > threshold) {
        return (false);
    }

    return (true);
}

static bool tcp_need_window_update(struct tcp* conn) {
    int32_t threshold = MAX(conn_mss(conn), conn->recv_win_max / 2);

    /* In case window is full again, and we didn't send a window update
     * since the window size dropped below threshold, do it now.
     */
    return ((conn->recv_win == conn->recv_win_max) &&
            (conn->recv_win_sent <= threshold));
}

/**
 * @brief Update TCP receive window
 *
 * @param conn TCP network connection
 * @param delta Receive window delta
 *
 * @return 0 on success, -EINVAL
 *         if the receive window delta is out of bounds
 */
static int tcp_update_recv_wnd(struct tcp* conn, int32_t delta) {
    int32_t new_win;
    bool short_win_before;
    bool short_win_after;

    new_win = conn->recv_win + delta;
    if (new_win < 0) {
        new_win = 0;
    }
    else if (new_win > conn->recv_win_max) {
        new_win = conn->recv_win_max;
    }

    short_win_before = tcp_short_window(conn);

    conn->recv_win = (uint16_t)new_win;

    short_win_after = tcp_short_window(conn);

    if (((short_win_before && !short_win_after) ||
         tcp_need_window_update(conn)) &&
        conn->state == TCP_ESTABLISHED) {
        k_work_cancel_delayable(&conn->ack_timer);
        tcp_out(conn, ACK);
    }

    return (0);
}

static size_t tcp_check_pending_data(struct tcp* conn, struct net_pkt* pkt,
                                     size_t len) {
    size_t pending_len = 0;

    if (CONFIG_NET_TCP_RECV_QUEUE_TIMEOUT &&
        !net_pkt_is_empty(conn->queue_recv_data)) {
        /* Some potentential cases:
         * Note: MI = MAX_INT
         * Packet | Queued| End off   | Gap size | Required handling
         * Seq|Len|Seq|Len|           |          |
         *  3 | 3 | 6 | 4 | 3+3-6=  0 | 6-3-3=0  | Append
         *  3 | 4 | 6 | 4 | 3+4-6 = 1 | 6-3-4=-1 | Append, pull from queue
         *  3 | 7 | 6 | 4 | 3+7-6 = 4 | 6-3-7=-4 | Drop queued data
         *  3 | 8 | 6 | 4 | 3+8-6 = 5 | 6-3-8=-5 | Drop queued data
         *  6 | 5 | 6 | 4 | 6+5-6 = 5 | 6-6-5=-5 | Drop queued data
         *  6 | 4 | 6 | 4 | 6+4-6 = 4 | 6-6-4=-4 | Drop queued data / packet
         * 10 | 2 | 6 | 4 | 10+2-6= 6 | 6-10-2=-6| Should not happen, dropping queue
         *  7 | 4 | 6 | 4 | 7+4-6 = 5 | 6-7-4=-5 | Should not happen, dropping queue
         * 11 | 2 | 6 | 4 | 11+2-6= 7 | 6-11-2=-7| Should not happen, dropping queue
         *  2 | 3 | 6 | 4 | 2+3-6= MI | 6-2-3=1  | Keep queued data
         */
        struct tcphdr* th           = th_get(pkt);
        uint32_t       expected_seq = th_seq(th) + len;
        uint32_t       pending_seq;
        int32_t        gap_size;
        uint32_t       end_offset;

        pending_seq = tcp_get_seq(conn->queue_recv_data->buffer);
        end_offset  = expected_seq - pending_seq;
        gap_size    = (int32_t)(pending_seq - th_seq(th) - ((uint32_t)len));
        pending_len = net_pkt_get_len(conn->queue_recv_data);
        if (end_offset < pending_len) {
            if (end_offset) {
                net_pkt_remove_tail(pkt, end_offset);
                pending_len -= end_offset;
            }

            NET_DBG("Found pending data seq %u len %zd",
                    expected_seq, pending_len);

            net_buf_frag_add(pkt->buffer,
                             conn->queue_recv_data->buffer);
            conn->queue_recv_data->buffer = NULL;

            k_work_cancel_delayable(&conn->recv_queue_timer);
        }
        else {
            /* Check if the queued data is just a section of the incoming data */
            if (gap_size <= 0) {
                net_buf_unref(conn->queue_recv_data->buffer);
                conn->queue_recv_data->buffer = NULL;

                k_work_cancel_delayable(&conn->recv_queue_timer);
            }

            pending_len = 0;
        }
    }

    return pending_len;
}

static enum net_verdict tcp_data_get(struct tcp* conn, struct net_pkt* pkt, size_t* len) {
    enum net_verdict ret = NET_DROP;

    if (tcp_recv_cb) {
        tcp_recv_cb(conn, pkt);
        goto out;
    }

    if (conn->context->recv_cb) {
        /* If there is any out-of-order pending data, then pass it
         * to the application here.
         */
        size_t tmp_len = *len;

        tmp_len += tcp_check_pending_data(conn, pkt, tmp_len);

        net_pkt_cursor_init(pkt);
        net_pkt_set_overwrite(pkt, true);

        net_pkt_skip(pkt, net_pkt_get_len(pkt) - tmp_len);

        tcp_update_recv_wnd(conn, -(int32_t)(tmp_len));
        if (tmp_len > conn->recv_win_sent) {
            conn->recv_win_sent = 0;
        }
        else {
            conn->recv_win_sent -= (uint16_t)tmp_len;
        }

        *len = tmp_len;

        /* Do not pass data to application with TCP conn
         * locked as there could be an issue when the app tries
         * to send the data and the conn is locked. So the recv
         * data is placed in fifo which is flushed in tcp_in()
         * after unlocking the conn
         */
        k_fifo_put(&conn->recv_data, pkt);

        ret = NET_OK;
    }

out :
    return (ret);
}

static int tcp_finalize_pkt(struct net_pkt* pkt) {
    net_pkt_cursor_init(pkt);

    if (IS_ENABLED(CONFIG_NET_IPV4) && net_pkt_family(pkt) == NET_AF_INET) {
        return net_ipv4_finalize(pkt, NET_IPPROTO_TCP);
    }

    if (IS_ENABLED(CONFIG_NET_IPV6) && net_pkt_family(pkt) == NET_AF_INET6) {
        return net_ipv6_finalize(pkt, NET_IPPROTO_TCP);
    }

    return (-EINVAL);
}

static int tcp_header_add(struct tcp* conn, struct net_pkt* pkt, uint8_t flags,
                          uint32_t seq) {
    NET_PKT_DATA_ACCESS_DEFINE(tcp_access, struct tcphdr);
    struct tcphdr* th;

    th = (struct tcphdr*)net_pkt_get_data(pkt, &tcp_access);
    if (!th) {
        return (-ENOBUFS);
    }

    memset(th, 0, sizeof(struct tcphdr));

    UNALIGNED_PUT(conn->src.sin.sin_port, &th->th_sport);
    UNALIGNED_PUT(conn->dst.sin.sin_port, &th->th_dport);
    th->th_off = 5;

    if (conn->send_options.mss_found) {
        th->th_off++;
    }

    UNALIGNED_PUT(flags, &th->th_flags);
    UNALIGNED_PUT(net_htons(conn->recv_win), &th->th_win);
    UNALIGNED_PUT(net_htonl(seq), &th->th_seq);

    if (ACK & flags) {
        UNALIGNED_PUT(net_htonl(conn->ack), &th->th_ack);
    }

    return net_pkt_set_data(pkt, &tcp_access);
}

static int ip_header_add(struct tcp* conn, struct net_pkt* pkt) {
    if (IS_ENABLED(CONFIG_NET_IPV4) && (net_pkt_family(pkt) == NET_AF_INET)) {
        return net_context_create_ipv4_new(conn->context, pkt,
                                           &conn->src.sin.sin_addr,
                                           &conn->dst.sin.sin_addr);
    }

    if (IS_ENABLED(CONFIG_NET_IPV6) && (net_pkt_family(pkt) == NET_AF_INET6)) {
        return net_context_create_ipv6_new(conn->context, pkt,
                                           &conn->src.sin6.sin6_addr,
                                           &conn->dst.sin6.sin6_addr);
    }

    return (-EINVAL);
}

static int set_tcp_nodelay(struct tcp* conn, void const* value, size_t len) {
    int no_delay_int;

    if (len != sizeof(int)) {
        return (-EINVAL);
    }

    no_delay_int = *(int*)value;

    if ((no_delay_int < 0) || (no_delay_int > 1)) {
        return (-EINVAL);
    }

    conn->tcp_nodelay = (bool)no_delay_int;

    return (0);
}

static int get_tcp_nodelay(struct tcp* conn, void* value, size_t* len) {
    int no_delay_int = (int)conn->tcp_nodelay;

    *((int*)value) = no_delay_int;

    if (len) {
        *len = sizeof(int);
    }

    return (0);
}

static int net_tcp_set_mss_opt(struct tcp* conn, struct net_pkt* pkt) {
    NET_PKT_DATA_ACCESS_DEFINE(mss_opt_access, struct tcp_mss_option);
    struct tcp_mss_option* mss;
    uint32_t recv_mss;

    mss = net_pkt_get_data(pkt, &mss_opt_access);
    if (!mss) {
        return (-ENOBUFS);
    }

    recv_mss = net_tcp_get_supported_mss(conn);
    recv_mss |= (NET_TCP_MSS_OPT << 24) | (NET_TCP_MSS_SIZE << 16);

    UNALIGNED_PUT(net_htonl(recv_mss), (uint32_t*)mss);

    return net_pkt_set_data(pkt, &mss_opt_access);
}

static bool is_destination_local(struct net_pkt* pkt) {
    if (IS_ENABLED(CONFIG_NET_IPV4) && (net_pkt_family(pkt) == NET_AF_INET)) {
        if (net_ipv4_is_addr_loopback(
                        (struct net_in_addr*)NET_IPV4_HDR(pkt)->dst) ||
            net_ipv4_is_my_addr(
                        (struct net_in_addr*)NET_IPV4_HDR(pkt)->dst)) {
            return (true);
        }
    }

    if (IS_ENABLED(CONFIG_NET_IPV6) && (net_pkt_family(pkt) == NET_AF_INET6)) {
        if (net_ipv6_is_addr_loopback(
                        (struct net_in6_addr*)NET_IPV6_HDR(pkt)->dst) ||
            net_ipv6_is_my_addr(
                        (struct net_in6_addr*)NET_IPV6_HDR(pkt)->dst)) {
            return (true);
        }
    }

    return false;
}

void net_tcp_reply_rst(struct net_pkt* pkt) {
    NET_PKT_DATA_ACCESS_DEFINE(tcp_access_rst, struct tcphdr);
    struct tcphdr const* th_pkt = th_get(pkt);
    struct tcphdr*  th_rst;
    struct net_pkt* rst;
    int ret;

    if ((th_pkt == NULL) || (th_flags(th_pkt) & RST)) {
        /* Don't reply to a RST segment. */
        return;
    }

    #if defined(_MSC_VER) /* #CUSTOM@NDRS */
    struct net_pkt* _pkt;

    if (sizeof(struct tcphdr) > 0) {
        _pkt = net_pkt_alloc_with_buffer(pkt->iface,
                                         sizeof(struct tcphdr),
                                         pkt->family,
                                         NET_IPPROTO_TCP,
                                         TCP_PKT_ALLOC_TIMEOUT);
    }
    else {
        _pkt = net_pkt_alloc(TCP_PKT_ALLOC_TIMEOUT);
    }

    tp_pkt_alloc(_pkt, tp_basename(__FILE__), __LINE__);

    rst = _pkt;
    #else
    rst = tcp_pkt_alloc_no_conn(pkt->iface, pkt->family,
                                sizeof(struct tcphdr));
    #endif
    if (rst == NULL) {
        return;
    }

    /* IP header */
    if (IS_ENABLED(CONFIG_NET_IPV4) && (net_pkt_family(pkt) == NET_AF_INET)) {
        ret = net_ipv4_create(rst,
                              (struct net_in_addr*)NET_IPV4_HDR(pkt)->dst,
                              (struct net_in_addr*)NET_IPV4_HDR(pkt)->src);
    }
    else if (IS_ENABLED(CONFIG_NET_IPV6) && (net_pkt_family(pkt) == NET_AF_INET6)) {
        ret = net_ipv6_create(rst,
                              (struct net_in6_addr*)NET_IPV6_HDR(pkt)->dst,
                              (struct net_in6_addr*)NET_IPV6_HDR(pkt)->src);
    }
    else {
        ret = -EINVAL;
    }

    if (ret < 0) {
        goto err;
    }

    /* TCP header */
    th_rst = (struct tcphdr*)net_pkt_get_data(rst, &tcp_access_rst);
    if (th_rst == NULL) {
        goto err;
    }

    memset(th_rst, 0, sizeof(struct tcphdr));

    UNALIGNED_PUT(th_pkt->th_dport, &th_rst->th_sport);
    UNALIGNED_PUT(th_pkt->th_sport, &th_rst->th_dport);
    th_rst->th_off = 5;

    if (th_flags(th_pkt) & ACK) {
        UNALIGNED_PUT(RST, &th_rst->th_flags);
        UNALIGNED_PUT(th_pkt->th_ack, &th_rst->th_seq);
    }
    else {
        uint32_t ack = net_ntohl(th_pkt->th_seq) + tcp_data_len(pkt);

        UNALIGNED_PUT(RST | ACK, &th_rst->th_flags);
        UNALIGNED_PUT(net_htonl(ack), &th_rst->th_ack);
    }

    ret = net_pkt_set_data(rst, &tcp_access_rst);
    if (ret < 0) {
        goto err;
    }

    ret = tcp_finalize_pkt(rst);
    if (ret < 0) {
        goto err;
    }

    NET_DBG("%s", tcp_th(rst));

    tcp_send(rst);

    return;

err:
    tcp_pkt_unref(rst);
}

static int tcp_out_ext(struct tcp* conn, uint8_t flags, struct net_pkt* data,
                       uint32_t seq) {
    size_t alloc_len = sizeof(struct tcphdr);
    struct net_pkt* pkt;
    int ret = 0;

    if (conn->send_options.mss_found) {
        alloc_len += sizeof(uint32_t);
    }

    #if defined(_MSC_VER) /* #CUSTOM@NDRS */
    if (alloc_len > 0) {
        pkt = net_pkt_alloc_with_buffer(conn->iface,
                                        alloc_len,
                                        net_context_get_family(conn->context),
                                        NET_IPPROTO_TCP,
                                        TCP_PKT_ALLOC_TIMEOUT);
    }
    else {
        pkt = net_pkt_alloc(TCP_PKT_ALLOC_TIMEOUT);
    }
    #else
    pkt = tcp_pkt_alloc(conn, alloc_len);
    #endif
    if (!pkt) {
        ret = -ENOBUFS;
        goto out;
    }

    if (data) {
        /* Append the data buffer to the pkt */
        net_pkt_append_buffer(pkt, data->buffer);
        data->buffer = NULL;
    }

    ret = ip_header_add(conn, pkt);
    if (ret < 0) {
        tcp_pkt_unref(pkt);
        goto out;
    }

    ret = tcp_header_add(conn, pkt, flags, seq);
    if (ret < 0) {
        tcp_pkt_unref(pkt);
        goto out;
    }

    if (conn->send_options.mss_found) {
        ret = net_tcp_set_mss_opt(conn, pkt);
        if (ret < 0) {
            tcp_pkt_unref(pkt);
            goto out;
        }
    }

    ret = tcp_finalize_pkt(pkt);
    if (ret < 0) {
        tcp_pkt_unref(pkt);
        goto out;
    }

    if (tcp_send_cb) {
        ret = tcp_send_cb(pkt);
        goto out;
    }

    sys_slist_append(&conn->send_queue, &pkt->next);

    if (flags & ACK) {
        conn->recv_win_sent = conn->recv_win;
    }

    if (is_destination_local(pkt)) {
        /* If the destination is local, we have to let the current
         * thread to finish with any state-machine changes before
         * sending the packet, or it might lead to state inconsistencies
         */
        k_work_schedule_for_queue(&tcp_work_q,
                                  &conn->send_timer, K_NO_WAIT);
    }
    else if (tcp_send_process_no_lock(conn)) {
        tcp_conn_close(conn, -ETIMEDOUT);
    }

out :
    return (ret);
}

static void tcp_out(struct tcp* conn, uint8_t flags) {
    (void)tcp_out_ext(conn, flags, NULL /* no data */, conn->seq);
}

static int tcp_pkt_pull(struct net_pkt* pkt, size_t len) {
    int total = net_pkt_get_len(pkt);
    int ret   = 0;

    if (len > (size_t)total) {
        ret = -EINVAL;
        goto out;
    }

    net_pkt_cursor_init(pkt);
    net_pkt_set_overwrite(pkt, true);
    net_pkt_pull(pkt, len);
    net_pkt_trim_buffer(pkt);

out :
    return (ret);
}

static int tcp_pkt_peek(struct net_pkt* to, struct net_pkt* from, size_t pos,
                        size_t len) {
    net_pkt_cursor_init(to);
    net_pkt_cursor_init(from);

    if (pos) {
        net_pkt_set_overwrite(from, true);
        net_pkt_skip(from, pos);
    }

    return net_pkt_copy(to, from, len);
}

static int tcp_pkt_append(struct net_pkt* pkt, uint8_t const* data, size_t len) {
    size_t alloc_len = len;
    struct net_buf* buf = NULL;
    int ret = 0;

    if (pkt->buffer) {
        buf = net_buf_frag_last(pkt->buffer);

        if (len > net_buf_tailroom(buf)) {
            alloc_len -= net_buf_tailroom(buf);
        }
        else {
            alloc_len = 0;
        }
    }

    if (alloc_len > 0) {
        ret = net_pkt_alloc_buffer_raw(pkt, alloc_len,
                                       TCP_PKT_ALLOC_TIMEOUT);
        if (ret < 0) {
            return (-ENOBUFS);
        }
    }

    if (buf == NULL) {
        buf = pkt->buffer;
    }

    while (buf != NULL && len > 0) {
        size_t write_len = MIN(len, net_buf_tailroom(buf));

        net_buf_add_mem(buf, data, write_len);

        data += write_len;
        len -= write_len;
        buf = buf->frags;
    }

    NET_ASSERT(len == 0, "Not all bytes written");

    return (ret);
}

static bool tcp_window_full(struct tcp* conn) {
    bool window_full = (conn->send_data_total >= conn->send_win);

    #ifdef CONFIG_NET_TCP_CONGESTION_AVOIDANCE
    window_full = window_full || (conn->send_data_total >= conn->ca.cwnd);
    #endif

    if (window_full) {
        NET_DBG("conn: %p TX window_full", conn);
    }

    return window_full;
}

static int tcp_unsent_len(struct tcp const* conn) {
    int unsent_len;

    if (conn->unacked_len > (int)conn->send_data_total) {
        NET_ERR("total=%zu, unacked_len=%d",
                conn->send_data_total, conn->unacked_len);
        unsent_len = -ERANGE;
        goto out;
    }

    unsent_len = conn->send_data_total - conn->unacked_len;
    if (conn->unacked_len >= conn->send_win) {
        unsent_len = 0;
    }
    else {
        unsent_len = MIN(unsent_len, conn->send_win - conn->unacked_len);

        #ifdef CONFIG_NET_TCP_CONGESTION_AVOIDANCE
        if (conn->unacked_len >= conn->ca.cwnd) {
            unsent_len = 0;
        }
        else {
            unsent_len = MIN(unsent_len, conn->ca.cwnd - conn->unacked_len);
        }
        #endif
    }

out :
    return (unsent_len);
}

static int tcp_send_data(struct tcp* conn) {
    int ret = 0;
    int len;
    struct net_pkt* pkt;

    len = MIN(tcp_unsent_len(conn), conn_mss(conn));
    if (len < 0) {
        ret = len;
        goto out;
    }
    if (len == 0) {
        NET_DBG("conn: %p no data to send", conn);
        ret = -ENODATA;
        goto out;
    }

    #if defined(_MSC_VER) /* #CUSTOM@NDRS */
    if (len > 0) {
        pkt = net_pkt_alloc_with_buffer(conn->iface,
                                        len,
                                        net_context_get_family(conn->context),
                                        NET_IPPROTO_TCP,
                                        TCP_PKT_ALLOC_TIMEOUT);
    }
    else {
        pkt = net_pkt_alloc(TCP_PKT_ALLOC_TIMEOUT);
    }
    #else
    pkt = tcp_pkt_alloc(conn, len);
    #endif
    if (!pkt) {
        NET_ERR("conn: %p packet allocation failed, len=%d", conn, len);
        ret = -ENOBUFS;
        goto out;
    }

    ret = tcp_pkt_peek(pkt, conn->send_data, conn->unacked_len, len);
    if (ret < 0) {
        tcp_pkt_unref(pkt);
        ret = -ENOBUFS;
        goto out;
    }

    ret = tcp_out_ext(conn, PSH | ACK, pkt, conn->seq + conn->unacked_len);
    if (ret == 0) {
        conn->unacked_len += len;

        if (conn->data_mode == TCP_DATA_MODE_RESEND) {
            net_stats_update_tcp_resent(conn->iface, len);
            net_stats_update_tcp_seg_rexmit(conn->iface);
        }
        else {
            net_stats_update_tcp_sent(conn->iface, len);
            net_stats_update_tcp_seg_sent(conn->iface);
        }
    }

    /* The data we want to send, has been moved to the send queue so we
     * can unref the head net_pkt. If there was an error, we need to remove
     * the packet anyway.
     */
    tcp_pkt_unref(pkt);

    conn_send_data_dump(conn);

out :
    return (ret);
}

/* Send all queued but unsent data from the send_data packet by packet
 * until the receiver's window is full. */
static int tcp_send_queued_data(struct tcp* conn) {
    int ret = 0;
    bool subscribe = false;

    if (conn->data_mode == TCP_DATA_MODE_RESEND) {
        goto out;
    }

    while (tcp_unsent_len(conn) > 0) {
        /* Implement Nagle's algorithm */
        if ((conn->tcp_nodelay == false) && (conn->unacked_len > 0)) {
            /* If there is already pending data */
            if (tcp_unsent_len(conn) < conn_mss(conn)) {
                /* The number of bytes to be transmitted is less than an MSS,
                 * skip transmission for now.
                 * Wait for more data to be transmitted or all pending data
                 * being acknowledged.
                 */
                break;
            }
        }

        ret = tcp_send_data(conn);
        if (ret < 0) {
            break;
        }
    }

    if (conn->send_data_total) {
        subscribe = true;
    }

    if (k_work_delayable_remaining_get(&conn->send_data_timer)) {
        subscribe = false;
    }

    if (subscribe) {
        conn->send_data_retries = 0;
        k_work_reschedule_for_queue(&tcp_work_q, &conn->send_data_timer,
                                    K_MSEC(TCP_RTO_MS));
    }

out :
    return (ret);
}

static void tcp_cleanup_recv_queue(struct k_work* work) {
    struct k_work_delayable* dwork = k_work_delayable_from_work(work);
    struct tcp*              conn  = CONTAINER_OF(dwork, struct tcp, recv_queue_timer);

    k_mutex_lock(&conn->lock, K_FOREVER);

    NET_DBG("Cleanup recv queue conn %p len %zd seq %u", conn,
            net_pkt_get_len(conn->queue_recv_data),
            tcp_get_seq(conn->queue_recv_data->buffer));

    net_buf_unref(conn->queue_recv_data->buffer);
    conn->queue_recv_data->buffer = NULL;

    k_mutex_unlock(&conn->lock);
}

static void tcp_resend_data(struct k_work* work) {
    struct k_work_delayable* dwork = k_work_delayable_from_work(work);
    struct tcp* conn = CONTAINER_OF(dwork, struct tcp, send_data_timer);
    bool conn_unref = false;
    int ret;
    int exp_tcp_rto;

    k_mutex_lock(&conn->lock, K_FOREVER);

    NET_DBG("send_data_retries=%hu", conn->send_data_retries);

    if (conn->send_data_retries >= tcp_retries) {
        NET_DBG("conn: %p close, data retransmissions exceeded", conn);
        conn_unref = true;
        goto out;
    }

    if (IS_ENABLED(CONFIG_NET_TCP_CONGESTION_AVOIDANCE) &&
        (conn->send_data_retries == 0)) {
        tcp_ca_timeout(conn);
        if (tcp_window_full(conn)) {
            (void)k_sem_take(&conn->tx_sem, K_NO_WAIT);
        }
    }

    conn->data_mode   = TCP_DATA_MODE_RESEND;
    conn->unacked_len = 0;

    ret = tcp_send_data(conn);
    conn->send_data_retries++;
    if (ret == 0) {
        if (conn->in_close && conn->send_data_total == 0) {
            NET_DBG("TCP connection in %s close, "
                    "not disposing yet (waiting %dms)",
                    "active", tcp_max_timeout_ms);
            k_work_reschedule_for_queue(&tcp_work_q,
                                        &conn->fin_timer,
                                        FIN_TIMEOUT);

            conn_state(conn, TCP_FIN_WAIT_1);

            ret = tcp_out_ext(conn, FIN | ACK, NULL,
                              conn->seq + conn->unacked_len);
            if (ret == 0) {
                conn_seq(conn, +1);
            }

            keep_alive_timer_stop(conn);

            goto out;
        }
    }
    else if (ret == -ENODATA) {
        conn->data_mode = TCP_DATA_MODE_SEND;

        goto out;
    }
    else if (ret == -ENOBUFS) {
        NET_ERR("TCP failed to allocate buffer in retransmission");
    }

    exp_tcp_rto = TCP_RTO_MS;
    /* The last retransmit does not need to wait that long */
    if (conn->send_data_retries < tcp_retries) {
        /* Every retransmit, the retransmission timeout increases by a factor 1.5 */
        for (int i = 0; i < conn->send_data_retries; i++) {
            exp_tcp_rto += exp_tcp_rto >> 1;
        }
    }

    k_work_reschedule_for_queue(&tcp_work_q, &conn->send_data_timer,
                                K_MSEC(exp_tcp_rto));

out :
    k_mutex_unlock(&conn->lock);

    if (conn_unref) {
        tcp_conn_close(conn, -ETIMEDOUT);
    }
}

static void tcp_timewait_timeout(struct k_work* work) {
    struct k_work_delayable* dwork = k_work_delayable_from_work(work);
    struct tcp*              conn  = CONTAINER_OF(dwork, struct tcp, timewait_timer);

    /* no need to acquire the conn->lock as there is nothing scheduled here */
    NET_DBG("conn: %p %s", conn, tcp_conn_state(conn, NULL));

    (void)tcp_conn_close(conn, -ETIMEDOUT);
}

static void tcp_establish_timeout(struct tcp* conn) {
    NET_DBG("Did not receive %s in %dms", "ACK", ACK_TIMEOUT_MS);
    NET_DBG("conn: %p %s", conn, tcp_conn_state(conn, NULL));

    (void)tcp_conn_close(conn, -ETIMEDOUT);
}

static void tcp_fin_timeout(struct k_work* work) {
    struct k_work_delayable* dwork = k_work_delayable_from_work(work);
    struct tcp*              conn  = CONTAINER_OF(dwork, struct tcp, fin_timer);

    /* no need to acquire the conn->lock as there is nothing scheduled here */
    if (conn->state == TCP_SYN_RECEIVED) {
        tcp_establish_timeout(conn);
        return;
    }

    NET_DBG("Did not receive %s in %dms", "FIN", tcp_max_timeout_ms);
    NET_DBG("conn: %p %s", conn, tcp_conn_state(conn, NULL));

    (void)tcp_conn_close(conn, -ETIMEDOUT);
}

static void tcp_last_ack_timeout(struct k_work* work) {
    struct k_work_delayable* dwork = k_work_delayable_from_work(work);
    struct tcp*              conn  = CONTAINER_OF(dwork, struct tcp, fin_timer);

    NET_DBG("Did not receive %s in %dms", "last ACK", LAST_ACK_TIMEOUT_MS);
    NET_DBG("conn: %p %s", conn, tcp_conn_state(conn, NULL));

    (void)tcp_conn_close(conn, -ETIMEDOUT);
}

static void tcp_setup_last_ack_timer(struct tcp* conn) {
    /* Just in case the last ack is lost, install a timer that will
     * close the connection in that case. Use the fin_timer for that
     * as the fin handling cannot be done in this passive close state.
     * Instead of default tcp_fin_timeout() function, have a separate
     * function to catch this last ack case.
     */
    k_work_init_delayable(&conn->fin_timer, tcp_last_ack_timeout);

    NET_DBG("TCP connection in %s close, "
            "not disposing yet (waiting %dms)",
            "passive", LAST_ACK_TIMEOUT_MS);
    k_work_reschedule_for_queue(&tcp_work_q,
                                &conn->fin_timer,
                                LAST_ACK_TIMEOUT);
}

static void tcp_cancel_last_ack_timer(struct tcp* conn) {
    k_work_cancel_delayable(&conn->fin_timer);
}

#if defined(CONFIG_NET_TCP_KEEPALIVE)
static void tcp_send_keepalive_probe(struct k_work* work) {
    struct k_work_delayable* dwork = k_work_delayable_from_work(work);
    struct tcp* conn = CONTAINER_OF(dwork, struct tcp, keepalive_timer);

    if (conn->state != TCP_ESTABLISHED) {
        NET_DBG("conn: %p TCP connection not established", conn);
        return;
    }

    if (!conn->keep_alive) {
        NET_DBG("conn: %p keepalive is not enabled", conn);
        return;
    }

    conn->keep_cur++;
    if (conn->keep_cur > conn->keep_cnt) {
        NET_DBG("conn: %p keepalive probe failed multiple times",
                conn);
        tcp_conn_close(conn, -ETIMEDOUT);
        return;
    }

    NET_DBG("conn: %p keepalive probe", conn);
    k_work_reschedule_for_queue(&tcp_work_q, &conn->keepalive_timer,
                                K_SECONDS(conn->keep_intvl));

    (void) tcp_out_ext(conn, ACK, NULL, conn->seq - 1);
}
#endif /* CONFIG_NET_TCP_KEEPALIVE */

static void tcp_send_zwp(struct k_work* work) {
    struct k_work_delayable* dwork = k_work_delayable_from_work(work);
    struct tcp* conn = CONTAINER_OF(dwork, struct tcp, persist_timer);

    k_mutex_lock(&conn->lock, K_FOREVER);

    (void) tcp_out_ext(conn, ACK, NULL, conn->seq - 1);

    tcp_derive_rto(conn);

    if (conn->send_win == 0) {
        uint64_t timeout = TCP_RTO_MS;

        /* Make sure the bitwise shift does not result in undefined behaviour */
        if (conn->zwp_retries < 63) {
            conn->zwp_retries++;
        }

        timeout <<= conn->zwp_retries;
        if (timeout == 0 || timeout > ZWP_MAX_DELAY_MS) {
            timeout = ZWP_MAX_DELAY_MS;
        }

        (void) k_work_reschedule_for_queue(
                &tcp_work_q, &conn->persist_timer, K_MSEC(timeout));
    }

    k_mutex_unlock(&conn->lock);
}

static void tcp_send_ack(struct k_work* work) {
    struct k_work_delayable* dwork = k_work_delayable_from_work(work);
    struct tcp* conn = CONTAINER_OF(dwork, struct tcp, ack_timer);

    k_mutex_lock(&conn->lock, K_FOREVER);

    tcp_out(conn, ACK);

    k_mutex_unlock(&conn->lock);
}

static void tcp_conn_ref(struct tcp* conn) {
    int ref_count = atomic_inc(&conn->ref_count) + 1;

    NET_DBG("conn: %p, ref_count: %d", conn, ref_count);
}

static struct tcp* tcp_conn_alloc(void) {
    struct tcp* conn = NULL;
    int ret;

    ret = k_mem_slab_alloc(&tcp_conns_slab, (void**)&conn, K_NO_WAIT);
    if (ret) {
        NET_ERR("Cannot allocate slab");
        goto out;
    }

    memset(conn, 0, sizeof(*conn));

    if (CONFIG_NET_TCP_RECV_QUEUE_TIMEOUT) {
        #if defined(_MSC_VER) /* #CUSTOM@NDRS */
        conn->queue_recv_data = net_pkt_rx_alloc(TCP_PKT_ALLOC_TIMEOUT);
        #else
        conn->queue_recv_data = tcp_rx_pkt_alloc(conn, 0);
        #endif

        if (conn->queue_recv_data == NULL) {
            NET_ERR("Cannot allocate %s queue for conn %p", "recv",
                    conn);
            goto fail;
        }
    }

    #if defined(_MSC_VER) /* #CUSTOM@NDRS */
    conn->send_data = net_pkt_alloc(TCP_PKT_ALLOC_TIMEOUT);
    #else
    conn->send_data = tcp_pkt_alloc(conn, 0);
    #endif
    if (conn->send_data == NULL) {
        NET_ERR("Cannot allocate %s queue for conn %p", "send", conn);
        goto fail;
    }

    k_mutex_init(&conn->lock);
    k_fifo_init(&conn->recv_data);
    k_sem_init(&conn->connect_sem, 0, K_SEM_MAX_LIMIT);
    k_sem_init(&conn->tx_sem, 1, 1);

    conn->in_connect   = false;
    conn->state        = TCP_LISTEN;
    conn->recv_win_max = tcp_rx_window;
    conn->recv_win     = conn->recv_win_max;
    conn->recv_win_sent = conn->recv_win_max;
    conn->send_win_max = MAX(tcp_tx_window, NET_IPV6_MTU);
    conn->send_win     = conn->send_win_max;
    conn->tcp_nodelay  = false;
    conn->addr_ref_done = false;

    #ifdef CONFIG_NET_TCP_FAST_RETRANSMIT
    conn->dup_ack_cnt = 0;
    #endif

    #ifdef CONFIG_NET_TCP_CONGESTION_AVOIDANCE
    /* Initially set the congestion window at its max size, since only the MSS
     * is available as soon as the connection is established
     */
    conn->ca.cwnd = UINT16_MAX;
    #endif

    /* The ISN value will be set when we get the connection attempt or
     * when trying to create a connection.
     */
    conn->seq = 0U;

    sys_slist_init(&conn->send_queue);

    k_work_init_delayable(&conn->send_timer, tcp_send_process);
    k_work_init_delayable(&conn->timewait_timer, tcp_timewait_timeout);
    k_work_init_delayable(&conn->fin_timer, tcp_fin_timeout);
    k_work_init_delayable(&conn->send_data_timer, tcp_resend_data);
    k_work_init_delayable(&conn->recv_queue_timer, tcp_cleanup_recv_queue);
    k_work_init_delayable(&conn->persist_timer, tcp_send_zwp);
    k_work_init_delayable(&conn->ack_timer, tcp_send_ack);
    k_work_init(&conn->conn_release, tcp_conn_release);
    keep_alive_timer_init(conn);

    tcp_conn_ref(conn);

    k_mutex_lock(&tcp_lock, K_FOREVER);
    sys_slist_append(&tcp_conns, &conn->next);
    k_mutex_unlock(&tcp_lock);
out :
    NET_DBG("conn: %p", conn);

    return (conn);

fail:
    if (CONFIG_NET_TCP_RECV_QUEUE_TIMEOUT && conn->queue_recv_data) {
        tcp_pkt_unref(conn->queue_recv_data);
        conn->queue_recv_data = NULL;
    }

    k_mem_slab_free(&tcp_conns_slab, (void*)conn);
    return (NULL);
}

int net_tcp_get(struct net_context* context) {
    int ret = 0;
    struct tcp* conn;

    conn = tcp_conn_alloc();
    if (conn == NULL) {
        ret = -ENOMEM;
        return (ret);
    }

    /* Mutually link the net_context and tcp connection */
    conn->context = context;
    context->tcp  = conn;

    return (ret);
}

static bool tcp_endpoint_cmp(union tcp_endpoint* ep, struct net_pkt* pkt,
                             enum pkt_addr which) {
    union tcp_endpoint ep_tmp;

    if (tcp_endpoint_set(&ep_tmp, pkt, which) < 0) {
        return false;
    }

    return !memcmp(ep, &ep_tmp, tcp_endpoint_len(ep->sa.sa_family));
}

static bool tcp_conn_cmp(struct tcp* conn, struct net_pkt* pkt) {
    return tcp_endpoint_cmp(&conn->src, pkt, TCP_EP_DST) &&
                            tcp_endpoint_cmp(&conn->dst, pkt, TCP_EP_SRC);
}

static struct tcp* tcp_conn_search(struct net_pkt* pkt) {
    bool found = false;
    struct tcp* conn;
    struct tcp* tmp;

    k_mutex_lock(&tcp_lock, K_FOREVER);

    SYS_SLIST_FOR_EACH_CONTAINER_SAFE(&tcp_conns, conn, tmp, next) {
        found = tcp_conn_cmp(conn, pkt);
        if (found) {
            break;
        }
    }

    k_mutex_unlock(&tcp_lock);

    return found ? conn : NULL;
}

static struct tcp* tcp_conn_new(struct net_pkt* pkt);

static enum net_verdict tcp_recv(struct net_conn* net_conn,
                                 struct net_pkt* pkt,
                                 union net_ip_header* ip,
                                 union net_proto_header* proto,
                                 void* user_data) {
    struct tcp* conn;
    struct tcphdr* th;
    enum net_verdict verdict = NET_DROP;

    ARG_UNUSED(net_conn);
    ARG_UNUSED(proto);

    conn = tcp_conn_search(pkt);
    if (conn) {
        goto in;
    }

    th = th_get(pkt);

    if (th_flags(th) & SYN && !(th_flags(th) & ACK)) {
        struct tcp* conn_old = ((struct net_context*)user_data)->tcp;

        conn = tcp_conn_new(pkt);
        if (!conn) {
            NET_ERR("Cannot allocate a new TCP connection");
            goto in;
        }

        conn->accepted_conn = conn_old;
    }

in :
    if (conn) {
        verdict = tcp_in(conn, pkt);
    }
    else {
        net_tcp_reply_rst(pkt);
    }

    return (verdict);
}

#if defined(CONFIG_NET_TCP_ISN_RFC6528)

static uint32_t seq_scale(uint32_t seq) {
    return seq + (k_ticks_to_ns_floor32(k_uptime_ticks()) >> 6);
}

static uint8_t unique_key[16]; /* MD5 128 bits as described in RFC6528 */

static uint32_t tcpv6_init_isn(struct net_in6_addr* saddr,
                               struct net_in6_addr* daddr,
                               uint16_t sport,
                               uint16_t dport) {
    struct {
        uint8_t key[sizeof(unique_key)];
        struct net_in6_addr saddr;
        struct net_in6_addr daddr;
        uint16_t sport;
        uint16_t dport;
    } buf = {
        .saddr = *(struct net_in6_addr*)saddr,
        .daddr = *(struct net_in6_addr*)daddr,
        .sport = sport,
        .dport = dport
    };

    uint8_t hash[16];
    size_t hash_len;
    static bool once;

    if (!once) {
        sys_csrand_get(unique_key, sizeof(unique_key));
        once = true;
    }

    memcpy(buf.key, unique_key, sizeof(buf.key));

    psa_hash_compute(PSA_ALG_SHA_256, (const unsigned char *)&buf, sizeof(buf),
                     hash, sizeof(hash), &hash_len);

    return seq_scale(UNALIGNED_GET((uint32_t*)&hash[0]));
}

static uint32_t tcpv4_init_isn(struct net_in_addr* saddr,
                               struct net_in_addr* daddr,
                               uint16_t sport,
                               uint16_t dport) {
    struct {
        uint8_t key[sizeof(unique_key)];
        struct net_in_addr saddr;
        struct net_in_addr daddr;
        uint16_t sport;
        uint16_t dport;
    } buf = {
        .saddr = *(struct net_in_addr*)saddr,
        .daddr = *(struct net_in_addr*)daddr,
        .sport = sport,
        .dport = dport
    };

    uint8_t hash[16];
    size_t hash_len;
    static bool once;

    if (!once) {
        sys_csrand_get(unique_key, sizeof(unique_key));
        once = true;
    }

    memcpy(buf.key, unique_key, sizeof(unique_key));

    psa_hash_compute(PSA_ALG_SHA_256, (const unsigned char *)&buf, sizeof(buf),
                     hash, sizeof(hash), &hash_len);

    return seq_scale(UNALIGNED_GET((uint32_t*)&hash[0]));
}

#else

#define tcpv6_init_isn(...) (0UL)
#define tcpv4_init_isn(...) (0UL)

#endif /* CONFIG_NET_TCP_ISN_RFC6528 */

static uint32_t tcp_init_isn(struct net_sockaddr const* saddr, struct net_sockaddr const* daddr) {
    if (IS_ENABLED(CONFIG_NET_TCP_ISN_RFC6528)) {
        if (IS_ENABLED(CONFIG_NET_IPV6) &&
            (saddr->sa_family == NET_AF_INET6)) {
            return tcpv6_init_isn(&net_sin6(saddr)->sin6_addr,
                                  &net_sin6(daddr)->sin6_addr,
                                  net_sin6(saddr)->sin6_port,
                                  net_sin6(daddr)->sin6_port);
        }
        else if (IS_ENABLED(CONFIG_NET_IPV4) &&
                 (saddr->sa_family == NET_AF_INET)) {
            return tcpv4_init_isn(&net_sin(saddr)->sin_addr,
                                  &net_sin(daddr)->sin_addr,
                                  net_sin(saddr)->sin_port,
                                  net_sin(daddr)->sin_port);
        }
    }

    return sys_rand32_get();
}

/* Create a new tcp connection, as a part of it, create and register
 * net_context
 */
static struct tcp* tcp_conn_new(struct net_pkt* pkt) {
    struct tcp* conn = NULL;
    struct net_context* context = NULL;
    sa_family_t af = net_pkt_family(pkt);
    struct net_sockaddr local_addr = {0};
    int ret;

    ret = net_context_get(af, NET_SOCK_STREAM, NET_IPPROTO_TCP, &context);
    if (ret < 0) {
        NET_ERR("net_context_get(): %d", ret);
        goto err;
    }

    conn        = context->tcp;
    conn->iface = pkt->iface;
    tcp_derive_rto(conn);

    net_context_set_family(conn->context, net_pkt_family(pkt));

    if (tcp_endpoint_set(&conn->dst, pkt, TCP_EP_SRC) < 0) {
        net_context_put(context);
        conn = NULL;
        goto err;
    }

    if (tcp_endpoint_set(&conn->src, pkt, TCP_EP_DST) < 0) {
        net_context_put(context);
        conn = NULL;
        goto err;
    }

    NET_DBG("conn: src: %s, dst: %s",
            net_sprint_addr(conn->src.sa.sa_family,
                            (void const*)&conn->src.sin.sin_addr),
            net_sprint_addr(conn->dst.sa.sa_family,
                            (void const*)&conn->dst.sin.sin_addr));

    memcpy(&context->remote, &conn->dst, sizeof(context->remote));
    context->flags |= NET_CONTEXT_REMOTE_ADDR_SET;

    net_sin_ptr(&context->local)->sin_family = af;

    local_addr.sa_family = net_context_get_family(context);

    if (IS_ENABLED(CONFIG_NET_IPV6) &&
        (net_context_get_family(context) == NET_AF_INET6)) {
        net_ipaddr_copy(&net_sin6(&local_addr)->sin6_addr,
                        &conn->src.sin6.sin6_addr);
    }
    else if (IS_ENABLED(CONFIG_NET_IPV4) &&
             (net_context_get_family(context) == NET_AF_INET)) {
        net_ipaddr_copy(&net_sin(&local_addr)->sin_addr,
                        &conn->src.sin.sin_addr);
    }

    ret = net_context_bind(context, &local_addr, sizeof(local_addr));
    if (ret < 0) {
        NET_DBG("Cannot bind accepted context, connection reset");
        net_context_put(context);
        conn = NULL;
        goto err;
    }

    /* The newly created context object for the new TCP client connection needs
     * all four parameters of the tuple (local address, local port, remote
     * address, remote port) to be properly identified. Remote address and port
     * are already copied above from conn->dst. The call to net_context_bind
     * with the prepared local_addr further copies the local address. However,
     * this call won't copy the local port, as the bind would then fail due to
     * an address/port reuse without the REUSEPORT option enables for both
     * connections. Therefore, we copy the port after the bind call.
     * It is safe to bind to this address/port combination, as the new TCP
     * client connection is separated from the local listening connection
     * by the specified remote address and remote port.
     */
    if (IS_ENABLED(CONFIG_NET_IPV6) &&
        (net_context_get_family(context) == NET_AF_INET6)) {
        net_sin6_ptr(&context->local)->sin6_port = conn->src.sin6.sin6_port;
    }
    else if (IS_ENABLED(CONFIG_NET_IPV4) &&
             (net_context_get_family(context) == NET_AF_INET)) {
        net_sin_ptr(&context->local)->sin_port = conn->src.sin.sin_port;
    }

    if (!(IS_ENABLED(CONFIG_NET_TEST_PROTOCOL) ||
          IS_ENABLED(CONFIG_NET_TEST))) {
        conn->seq = tcp_init_isn(&local_addr, &context->remote);
    }

    NET_DBG("context: local: %s, remote: %s",
            net_sprint_addr(local_addr.sa_family,
                            (void const*)&net_sin(&local_addr)->sin_addr),
            net_sprint_addr(context->remote.sa_family,
                            (void const*)&net_sin(&context->remote)->sin_addr));

    ret = net_conn_register(NET_IPPROTO_TCP, (uint8_t)af,
                            &context->remote, &local_addr,
                            net_ntohs(conn->dst.sin.sin_port), /* local port */
                            net_ntohs(conn->src.sin.sin_port), /* remote port */
                            context, tcp_recv, context,
                            &context->conn_handler);
    if (ret < 0) {
        NET_ERR("net_conn_register(): %d", ret);
        net_context_put(context);
        conn = NULL;
        goto err;
    }

    net_if_addr_ref(conn->iface, conn->dst.sa.sa_family,
                    (conn->src.sa.sa_family == NET_AF_INET) ?
                    (const void*)&conn->src.sin.sin_addr :
                    (const void*)&conn->src.sin6.sin6_addr);
    conn->addr_ref_done = true;

err :
    if (!conn) {
        net_stats_update_tcp_seg_conndrop(net_pkt_iface(pkt));
    }

    return (conn);
}

static bool tcp_validate_seq(struct tcp const* conn, struct tcphdr const* hdr) {
    return (net_tcp_seq_cmp(th_seq(hdr), conn->ack) >= 0) &&
           (net_tcp_seq_cmp(th_seq(hdr), conn->ack + conn->recv_win) < 0);
}

static int32_t tcp_compute_new_length(struct tcp const* conn, struct tcphdr const* hdr, size_t len,
                                      bool fin_received) {
    int32_t new_len = 0;

    if (len > 0) {
        /* Cases:
         * - Data already received earlier: new_len <= 0
         * - Partially new data new_len > 0
         * - Out of order data new_len > 0,
         *   should be checked by sequence number
         */
        new_len = (int32_t)(len)-net_tcp_seq_cmp(conn->ack, th_seq(hdr));
        if (fin_received) {
            /* Add with one additional byte as the FIN flag has to be subtracted */
            new_len++;
        }
    }

    return (new_len);
}

static enum tcp_state tcp_enter_time_wait(struct tcp* conn) {
    tcp_send_timer_cancel(conn);
    /* Entering TIME-WAIT, so cancel the timer and start the TIME-WAIT timer */
    k_work_cancel_delayable(&conn->fin_timer);
    k_work_reschedule_for_queue(
            &tcp_work_q, &conn->timewait_timer,
            K_MSEC(CONFIG_NET_TCP_TIME_WAIT_DELAY));

    return (TCP_TIME_WAIT);
}

static bool check_seq_list(struct net_buf* buf) {
    struct net_buf* last = NULL;
    struct net_buf* tmp  = buf;
    uint32_t seq;
    uint32_t next_seq = 0;
    bool result = true;

    while (tmp) {
        seq = tcp_get_seq(tmp);

        NET_DBG("buf %p seq %u len %d", tmp, seq, tmp->len);

        if (last != NULL) {
            if (next_seq != seq) {
                result = false;
            }
        }

        next_seq = seq + tmp->len;
        last     = tmp;
        tmp      = tmp->frags;
    }

    return (result);
}

static void tcp_queue_recv_data(struct tcp* conn, struct net_pkt* pkt,
                                size_t len, uint32_t seq) {
    uint32_t seq_start = seq;
    bool inserted = false;
    struct net_buf* tmp;

    NET_DBG("conn: %p len %zd seq %u ack %u", conn, len, seq, conn->ack);

    tmp = pkt->buffer;

    tcp_set_seq(tmp, seq);
    seq += tmp->len;
    tmp = tmp->frags;

    while (tmp) {
        tcp_set_seq(tmp, seq);
        seq += tmp->len;
        tmp = tmp->frags;
    }

    if (IS_ENABLED(CONFIG_NET_TCP_LOG_LEVEL_DBG)) {
        NET_DBG("Queuing data: conn %p", conn);
    }

    if (!net_pkt_is_empty(conn->queue_recv_data)) {
        /* Place the data to correct place in the list. If the data
         * would not be sequential, then drop this packet.
         *
         * Only work with subtractions between sequence numbers in uint32_t format
         * to proper handle cases that are around the wrapping point.
         */

        /* Some potentential cases:
         * Note: MI = MAX_INT
         * Packet | Queued| End off1  | Start off| End off2    | Required handling
         * Seq|Len|Seq|Len|           |          |             |
         *  3 | 3 | 6 | 4 | 3+3-6=  0 | NA       | NA          | Prepend
         *  3 | 4 | 6 | 4 | 3+4-6 = 1 | NA       | NA          | Prepend, pull from buffer
         *  3 | 7 | 6 | 4 | 3+7-6 = 4 | 6-3=3    | 6+4-3=7     | Drop queued data
         *  3 | 8 | 6 | 4 | 3+8-6 = 5 | 6-3=3    | 6+4-3=7     | Drop queued data
         *  6 | 5 | 6 | 4 | 6+5-6 = 5 | 6-6=0    | 6+4-6=4     | Drop queued data
         *  6 | 4 | 6 | 4 | 6+4-6 = 4 | 6-6=0    | 6+4-6=4     | Drop queued data / packet
         *  7 | 2 | 6 | 4 | 7+2-6 = 3 | 6-7=MI   | 6+4-7=3     | Drop packet
         * 10 | 2 | 6 | 4 | 10+2-6= 6 | 6-10=MI-3| 6+4-10=0    | Append
         *  7 | 4 | 6 | 4 | 7+4-6 = 5 | 6-7 =MI  | 6+4-7 =3    | Append, pull from packet
         * 11 | 2 | 6 | 4 | 11+2-6= 7 | 6-11=MI-6| 6+4-11=MI-1 | Drop incoming packet
         *  2 | 3 | 6 | 4 | 2+3-6= MI | 6-2=4    | 6+4-2=8     | Drop incoming packet
         */

        uint32_t pending_seq;
        uint32_t start_offset;
        uint32_t end_offset;
        size_t   pending_len;

        pending_seq = tcp_get_seq(conn->queue_recv_data->buffer);
        end_offset  = seq - pending_seq;
        pending_len = net_pkt_get_len(conn->queue_recv_data);
        if (end_offset < pending_len) {
            if (end_offset < len) {
                if (end_offset) {
                    net_pkt_remove_tail(pkt, end_offset);
                }

                /* Put new data before the pending data */
                net_buf_frag_add(pkt->buffer,
                                 conn->queue_recv_data->buffer);
                NET_DBG("Adding at before queue, end_offset %i, pending_len %zu",
                        end_offset, pending_len);
                conn->queue_recv_data->buffer = pkt->buffer;
                inserted                      = true;
            }
        }
        else {
            struct net_buf* last;

            last        = net_buf_frag_last(conn->queue_recv_data->buffer);
            pending_seq = tcp_get_seq(last);

            start_offset = pending_seq - seq_start;
            /* Compute the offset w.r.t. the start point of the new packet */
            end_offset = (pending_seq + last->len) - seq_start;

            /* Check if queue start with within the within the new packet */
            if ((start_offset < len) && (end_offset <= len)) {
                /* The queued data is irrelevant since the new packet overlaps the
                 * new packet, take the new packet as contents
                 */
                net_buf_unref(conn->queue_recv_data->buffer);
                conn->queue_recv_data->buffer = pkt->buffer;
                inserted                      = true;
            }
            else {
                if (end_offset < len) {
                    if (end_offset) {
                        net_pkt_remove_tail(conn->queue_recv_data,
                                            end_offset);
                    }

                    /* Put new data after pending data */
                    NET_DBG("Adding at end of queue, start %i, end %i, len %zu",
                            start_offset, end_offset, len);
                    net_buf_frag_add(conn->queue_recv_data->buffer,
                                     pkt->buffer);
                    inserted = true;
                }
            }
        }

        if (inserted) {
            NET_DBG("All pending data: conn %p", conn);
            if (check_seq_list(conn->queue_recv_data->buffer) == false) {
                NET_ERR("Incorrect order in out of order sequence for conn %p",
                        conn);
                /* error in sequence list, drop it */
                net_buf_unref(conn->queue_recv_data->buffer);
                conn->queue_recv_data->buffer = NULL;
            }
        }
        else {
            NET_DBG("Cannot add new data to queue");
        }
    }
    else {
        net_pkt_append_buffer(conn->queue_recv_data, pkt->buffer);
        inserted = true;
    }

    if (inserted) {
        /* We need to keep the received data but free the pkt */
        pkt->buffer = NULL;

        if (!k_work_delayable_is_pending(&conn->recv_queue_timer)) {
            k_work_reschedule_for_queue(
                    &tcp_work_q, &conn->recv_queue_timer,
                    K_MSEC(CONFIG_NET_TCP_RECV_QUEUE_TIMEOUT));
        }
    }
}

static enum net_verdict tcp_data_received(struct tcp* conn, struct net_pkt* pkt,
                                          size_t* len, bool psh) {
    enum net_verdict ret;

    if (*len == 0) {
        return (NET_DROP);
    }

    ret = tcp_data_get(conn, pkt, len);

    net_stats_update_tcp_seg_recv(conn->iface);
    conn_ack(conn, *len);

    /* Delay ACK response in case of small window or missing PSH,
     * as described in RFC 813.
     */
    if (tcp_short_window(conn) || !psh) {
        k_work_schedule_for_queue(&tcp_work_q, &conn->ack_timer,
                                  ACK_DELAY);
    }
    else {
        k_work_cancel_delayable(&conn->ack_timer);
        tcp_out(conn, ACK);
    }

    return (ret);
}

static void tcp_out_of_order_data(struct tcp* conn, struct net_pkt* pkt,
                                  size_t data_len, uint32_t seq) {
    size_t headers_len;

    if (data_len == 0) {
        return;
    }

    headers_len = net_pkt_get_len(pkt) - data_len;

    /* Get rid of protocol headers from the data */
    if (tcp_pkt_pull(pkt, headers_len) < 0) {
        return;
    }

    /* We received out-of-order data. Try to queue it.
     */
    tcp_queue_recv_data(conn, pkt, data_len, seq);
}

static void tcp_check_sock_options(struct tcp* conn) {
    int sndbuf_opt = 0;
    int rcvbuf_opt = 0;

    if (IS_ENABLED(CONFIG_NET_CONTEXT_SNDBUF)) {
        (void) net_context_get_option(conn->context, NET_OPT_SNDBUF,
                                      &sndbuf_opt, NULL);
    }

    if (IS_ENABLED(CONFIG_NET_CONTEXT_RCVBUF)) {
        (void) net_context_get_option(conn->context, NET_OPT_RCVBUF,
                                      &rcvbuf_opt, NULL);
    }

    if ((sndbuf_opt > 0) && (sndbuf_opt != conn->send_win_max)) {
        k_mutex_lock(&conn->lock, K_FOREVER);

        conn->send_win_max = sndbuf_opt;
        if (conn->send_win > conn->send_win_max) {
            conn->send_win = conn->send_win_max;
        }

        k_mutex_unlock(&conn->lock);
    }

    if (rcvbuf_opt > 0 && rcvbuf_opt != conn->recv_win_max) {
        int diff;

        k_mutex_lock(&conn->lock, K_FOREVER);

        diff = (rcvbuf_opt - conn->recv_win_max);
        conn->recv_win_max = rcvbuf_opt;
        tcp_update_recv_wnd(conn, diff);

        k_mutex_unlock(&conn->lock);
    }
}

/* TCP state machine, everything happens here */
#if defined(_MSC_VER) /* #CUSTOM@NDRS */
static enum net_verdict tcp_in(struct tcp* conn, struct net_pkt* pkt) {
    (void) conn;
    (void) pkt;

    return (NET_DROP);
}
#else
static enum net_verdict tcp_in(struct tcp* conn, struct net_pkt* pkt) {
    struct tcphdr* th = pkt ? th_get(pkt) : NULL;
    uint8_t next = 0;
    uint8_t fl = 0;
    bool do_close = false;
    bool connection_ok = false;
    size_t tcp_options_len = th ? (th_off(th) - 5) * 4 : 0;
    struct net_conn* conn_handler = NULL;
    struct net_pkt*  recv_pkt;
    void* recv_user_data;
    struct k_fifo* recv_data_fifo;
    size_t len;
    int ret;
    int close_status = 0;
    enum net_verdict verdict = NET_DROP;

    if (th) {
        /* Currently we ignore ECN and CWR flags */
        fl = th_flags(th) & ~(ECN | CWR);
    }

    if (conn->state != TCP_SYN_SENT) {
        tcp_check_sock_options(conn);
    }

    k_mutex_lock(&conn->lock, K_FOREVER);

    /* Connection context was already freed. */
    if (conn->state == TCP_UNUSED) {
        k_mutex_unlock(&conn->lock);
        return (NET_DROP);
    }

    NET_DBG("%s", tcp_conn_state(conn, pkt));

    if (th && th_off(th) < 5) {
        tcp_out(conn, RST);
        do_close     = true;
        close_status = -ECONNRESET;
        goto out;
    }

    if (FL(&fl, &, RST)) {
        /* We only accept RST packet that has valid seq field. */
        if (!tcp_validate_seq(conn, th)) {
            net_stats_update_tcp_seg_rsterr(net_pkt_iface(pkt));
            k_mutex_unlock(&conn->lock);
            return (NET_DROP);
        }

        /* Valid RST received. */
        verdict = NET_OK;
        net_stats_update_tcp_seg_rst(net_pkt_iface(pkt));
        do_close     = true;
        close_status = -ECONNRESET;

        /* If we receive RST and ACK for the sent SYN, it means
         * that there is no socket listening the port we are trying
         * to connect to. Set the errno properly in this case.
         */
        if (conn->in_connect) {
            fl = th_flags(th);
            if (FL(&fl, ==, RST | ACK)) {
                close_status = -ECONNREFUSED;
            }
        }

        goto out;
    }

    if (tcp_options_len && !tcp_options_check(&conn->recv_options, pkt,
                                              tcp_options_len)) {
        NET_DBG("DROP: Invalid TCP option list");
        tcp_out(conn, RST);
        do_close     = true;
        close_status = -ECONNRESET;
        goto out;
    }

    if (th && (conn->state != TCP_LISTEN) && (conn->state != TCP_SYN_SENT) &&
        tcp_validate_seq(conn, th) && FL(&fl, &, SYN)) {
        /* According to RFC 793, ch 3.9 Event Processing, receiving SYN
         * once the connection has been established is an error
         * condition, reset should be sent and connection closed.
         */
        NET_DBG("conn: %p, SYN received in %s state, dropping connection",
                conn, tcp_state_to_str(conn->state, false));
        net_stats_update_tcp_seg_drop(conn->iface);
        tcp_out(conn, RST);
        do_close     = true;
        close_status = -ECONNRESET;
        goto out;
    }

    if (th) {
        conn->send_win = net_ntohs(th_win(th));
        if (conn->send_win > conn->send_win_max) {
            NET_DBG("Lowering send window from %u to %u",
                    conn->send_win, conn->send_win_max);

            conn->send_win = conn->send_win_max;
        }

        if (conn->send_win == 0) {
            if (!k_work_delayable_is_pending(&conn->persist_timer)) {
                conn->zwp_retries = 0;
                (void) k_work_reschedule_for_queue(
                        &tcp_work_q, &conn->persist_timer,
                        K_MSEC(TCP_RTO_MS));
            }
        }
        else {
            (void) k_work_cancel_delayable(&conn->persist_timer);
        }

        if (tcp_window_full(conn)) {
            (void)k_sem_take(&conn->tx_sem, K_NO_WAIT);
        }
        else {
            k_sem_give(&conn->tx_sem);
        }
    }

next_state :
    len = pkt ? tcp_data_len(pkt) : 0;

    switch (conn->state) {
        case TCP_LISTEN :
            if (FL(&fl, ==, SYN)) {
                /* Make sure our MSS is also sent in the ACK */
                conn->send_options.mss_found = true;
                conn_ack(conn, th_seq(th) + 1); /* capture peer's isn */
                tcp_out(conn, SYN | ACK);
                conn->send_options.mss_found = false;
                conn_seq(conn, +1);
                next = TCP_SYN_RECEIVED;

                /* Close the connection if we do not receive ACK on time.
                 */
                k_work_reschedule_for_queue(&tcp_work_q,
                                            &conn->establish_timer,
                                            ACK_TIMEOUT);
                verdict = NET_OK;
            }
            else {
                conn->send_options.mss_found = true;
                ret = tcp_out_ext(conn, SYN, NULL /* no data */, conn->seq);
                if (ret < 0) {
                    do_close = true;
                    close_status = ret;
                }
                else {
                    conn->send_options.mss_found = false;
                    conn_seq(conn, + 1);
                    next = TCP_SYN_SENT;
                    tcp_conn_ref(conn);
                }
            }
            break;

        case TCP_SYN_RECEIVED :
            if (FL(&fl, &, ACK, (th_ack(th) == conn->seq) &&
                                (th_seq(th) == conn->ack))) {
                net_tcp_accept_cb_t accept_cb = NULL;
                struct net_context* context   = NULL;

                if (conn->accepted_conn != NULL) {
                    accept_cb = conn->accepted_conn->accept_cb;
                    context   = conn->accepted_conn->context;
                    keep_alive_param_copy(conn, conn->accepted_conn);
                }

                k_work_cancel_delayable(&conn->establish_timer);
                tcp_send_timer_cancel(conn);
                tcp_conn_ref(conn);
                net_context_set_state(conn->context,
                                      NET_CONTEXT_CONNECTED);

                /* Make sure the accept_cb is only called once. */
                conn->accepted_conn = NULL;

                if (accept_cb == NULL) {
                    /* In case of no accept_cb registered,
                     * application will not take ownership of the
                     * connection. To prevent connection leak, unref
                     * the TCP context and put the connection into
                     * active close (TCP_FIN_WAIT_1).
                     */
                    net_tcp_put(conn->context);
                    break;
                }

                keep_alive_timer_restart(conn);

                net_ipaddr_copy(&conn->context->remote, &conn->dst.sa);

                /* Check if v4-mapping-to-v6 needs to be done for
                 * the accepted socket.
                 */
                if (IS_ENABLED(CONFIG_NET_IPV4_MAPPING_TO_IPV6) &&
                    (net_context_get_family(conn->context) == NET_AF_INET) &&
                    (net_context_get_family(context) == NET_AF_INET6) &&
                    !net_context_is_v6only_set(context)) {
                    struct net_in6_addr mapped;

                    net_ipv6_addr_create_v4_mapped(
                            &net_sin(&conn->context->remote)->sin_addr,
                            &mapped);
                    net_ipaddr_copy(&net_sin6(&conn->context->remote)->sin6_addr,
                                    &mapped);

                    net_sin6(&conn->context->remote)->sin6_family = NET_AF_INET6;

                    NET_DBG("Setting v4 mapped address %s",
                            net_sprint_ipv6_addr(&mapped));

                    /* Note that we cannot set the local address to IPv6 one
                     * as that is used to match the connection, and not just
                     * for printing. The remote address is only used for
                     * passing it to accept() and printing it by "net conn"
                     * command.
                     */
                }

                accept_cb(conn->context, &conn->context->remote,
                          (net_context_get_family(context) == NET_AF_INET6) ?
                          sizeof(struct net_sockaddr_in6) : sizeof(struct net_sockaddr_in),
                          0, context);

                next = TCP_ESTABLISHED;

                tcp_ca_init(conn);

                if (len) {
                    verdict = tcp_data_get(conn, pkt, &len);
                    if (verdict == NET_OK) {
                        /* net_pkt owned by the recv fifo now */
                        pkt = NULL;
                    }

                    conn_ack(conn, +len);
                    tcp_out(conn, ACK);
                }
                else {
                    verdict = NET_OK;
                }

                /* ACK for SYN | ACK has been received. This signilizes that
                 * the connection makes a "forward progress".
                 */
                tcp_nbr_reachability_hint(conn);
            }
            break;

        case TCP_SYN_SENT :
            /* if we are in SYN SENT and receive only a SYN without an
             * ACK , shouldn't we go to SYN RECEIVED state? See Figure
             * 6 of RFC 793
             */
            if (FL(&fl, &, SYN | ACK, th && th_ack(th) == conn->seq)) {
                tcp_send_timer_cancel(conn);
                conn_ack(conn, th_seq(th) + 1);
                if (len) {
                    verdict = tcp_data_get(conn, pkt, &len);
                    if (verdict == NET_OK) {
                        /* net_pkt owned by the recv fifo now */
                        pkt = NULL;
                    }

                    conn_ack(conn, +len);
                }
                else {
                    verdict = NET_OK;
                }

                next = TCP_ESTABLISHED;
                net_context_set_state(conn->context,
                                      NET_CONTEXT_CONNECTED);
                tcp_ca_init(conn);
                tcp_out(conn, ACK);
                keep_alive_timer_restart(conn);

                /* The connection semaphore is released *after*
                 * we have changed the connection state. This way
                 * the application can send data and it is queued
                 * properly even if this thread is running in lower
                 * priority.
                 */
                connection_ok = true;

                /* ACK for SYN has been received. This signilizes that
                 * the connection makes a "forward progress".
                 */
                tcp_nbr_reachability_hint(conn);
            }
            else if (pkt) {
                net_tcp_reply_rst(pkt);
            }
            break;

        case TCP_ESTABLISHED :
            /* full-close */
            if (th && FL(&fl, &, FIN, th_seq(th) == conn->ack)) {
                bool acked = false;

                if (len) {
                    verdict = tcp_data_get(conn, pkt, &len);
                    if (verdict == NET_OK) {
                        /* net_pkt owned by the recv fifo now */
                        pkt = NULL;
                    }
                }
                else {
                    verdict = NET_OK;
                }

                conn_ack(conn, + len + 1);
                keep_alive_timer_stop(conn);

                if (FL(&fl, &, ACK)) {
                    acked = true;

                    if (net_tcp_seq_cmp(th_ack(th), conn->seq) > 0) {
                        uint32_t len_acked = th_ack(th) - conn->seq;

                        conn_seq(conn, +len_acked);
                    }
                }

                if (acked) {
                    tcp_out(conn, FIN | ACK);
                    conn_seq(conn, +1);
                    tcp_setup_last_ack_timer(conn);
                    next = TCP_LAST_ACK;
                }
                else {
                    tcp_out(conn, ACK);
                    next = TCP_CLOSE_WAIT;
                }

                break;
            }

            /* Whatever we've received, we know that peer is alive, so reset
             * the keepalive timer.
             */
            keep_alive_timer_restart(conn);

            #ifdef CONFIG_NET_TCP_FAST_RETRANSMIT
            if (th && (net_tcp_seq_cmp(th_ack(th), conn->seq) == 0)) {
                /* Only if there is pending data, increment the duplicate ack count */
                if (conn->send_data_total > 0) {
                    /* There could be also payload, only without payload account them */
                    if (len == 0) {
                        /* Increment the duplicate acc counter,
                         * but maximize the value
                         */
                        conn->dup_ack_cnt = MIN(conn->dup_ack_cnt + 1,
                                                DUPLICATE_ACK_RETRANSMIT_TRHESHOLD + 1);
                        tcp_ca_dup_ack(conn);
                    }
                }
                else {
                    conn->dup_ack_cnt = 0;
                }

                /* Only do fast retransmit when not already in a resend state */
                if ((conn->data_mode == TCP_DATA_MODE_SEND) &&
                    (conn->dup_ack_cnt == DUPLICATE_ACK_RETRANSMIT_TRHESHOLD)) {
                    /* Apply a fast retransmit */
                    int temp_unacked_len = conn->unacked_len;

                    conn->unacked_len = 0;

                    (void)tcp_send_data(conn);

                    /* Restore the current transmission */
                    conn->unacked_len = temp_unacked_len;

                    tcp_ca_fast_retransmit(conn);
                    if (tcp_window_full(conn)) {
                        (void)k_sem_take(&conn->tx_sem, K_NO_WAIT);
                    }
                }
            }
            #endif
            NET_ASSERT((conn->send_data_total == 0) ||
                       k_work_delayable_is_pending(&conn->send_data_timer),
                       "conn: %p, Missing a subscription "
                       "of the send_data queue timer", conn);

            if (th && (net_tcp_seq_cmp(th_ack(th), conn->seq) > 0)) {
                uint32_t len_acked = th_ack(th) - conn->seq;

                NET_DBG("conn: %p len_acked=%u", conn, len_acked);

                if ((conn->send_data_total < len_acked) ||
                                (tcp_pkt_pull(conn->send_data,
                                              len_acked) < 0)) {
                    NET_ERR("conn: %p, Invalid len_acked=%u "
                            "(total=%zu)", conn, len_acked,
                            conn->send_data_total);
                    net_stats_update_tcp_seg_drop(conn->iface);
                    tcp_out(conn, RST);
                    do_close     = true;
                    close_status = -ECONNRESET;
                    break;
                }

                #ifdef CONFIG_NET_TCP_FAST_RETRANSMIT
                /* New segment, reset duplicate ack counter */
                conn->dup_ack_cnt = 0;
                #endif
                tcp_ca_pkts_acked(conn, len_acked);

                conn->send_data_total -= len_acked;
                if (conn->unacked_len < len_acked) {
                    conn->unacked_len = 0;
                }
                else {
                    conn->unacked_len -= len_acked;
                }

                if (!tcp_window_full(conn)) {
                    k_sem_give(&conn->tx_sem);
                }

                conn_seq(conn, +len_acked);
                net_stats_update_tcp_seg_recv(conn->iface);

                /* Receipt of an acknowledgment that covers a sequence number
                 * not previously acknowledged indicates that the connection
                 * makes a "forward progress".
                 */
                tcp_nbr_reachability_hint(conn);

                conn_send_data_dump(conn);

                conn->send_data_retries = 0;
                if (conn->data_mode == TCP_DATA_MODE_RESEND) {
                    conn->unacked_len = 0;
                    tcp_derive_rto(conn);
                }
                conn->data_mode = TCP_DATA_MODE_SEND;
                if (conn->send_data_total > 0) {
                    k_work_reschedule_for_queue(&tcp_work_q, &conn->send_data_timer,
                                K_MSEC(TCP_RTO_MS));
                }

                /* We are closing the connection, send a FIN to peer */
                if (conn->in_close && conn->send_data_total == 0) {
                    tcp_send_timer_cancel(conn);
                    next = TCP_FIN_WAIT_1;

                    k_work_reschedule_for_queue(&tcp_work_q,
                                                &conn->fin_timer,
                                                FIN_TIMEOUT);

                    tcp_out(conn, FIN | ACK);
                    conn_seq(conn, +1);
                    verdict = NET_OK;
                    keep_alive_timer_stop(conn);
                    break;
                }

                ret = tcp_send_queued_data(conn);
                if (ret < 0 && ret != -ENOBUFS) {
                    tcp_out(conn, RST);
                    do_close     = true;
                    close_status = ret;
                    verdict      = NET_OK;
                    break;
                }

                if (tcp_window_full(conn)) {
                    (void)k_sem_take(&conn->tx_sem, K_NO_WAIT);
                }
            }

            if (th) {
                if (th_seq(th) == conn->ack) {
                    if (len > 0) {
                        bool psh = FL(&fl, &, PSH);

                        verdict = tcp_data_received(conn, pkt, &len, psh);
                        if (verdict == NET_OK) {
                            /* net_pkt owned by the recv fifo now */
                            pkt = NULL;
                        }
                    }
                    else {
                        /* ACK, no data */
                        verdict = NET_OK;
                    }
                }
                else if (net_tcp_seq_greater(conn->ack, th_seq(th))) {
                    /* This should handle the acknowledgements of keep alive
                     * packets and retransmitted data.
                     * RISK:
                     * There is a tiny risk of creating a ACK loop this way when
                     * both ends of the connection are out of order due to packet
                     * loss is a simultaneous bidirectional data flow.
                     */
                    tcp_out(conn, ACK); /* peer has resent */

                    net_stats_update_tcp_seg_ackerr(conn->iface);
                    verdict = NET_OK;
                }
                else if (CONFIG_NET_TCP_RECV_QUEUE_TIMEOUT) {
                    tcp_out_of_order_data(conn, pkt, len,
                                          th_seq(th));
                    /* Send out a duplicated ACK */
                    if ((len > 0) || FL(&fl, &, FIN)) {
                        tcp_out(conn, ACK);
                    }

                    verdict = NET_OK;
                }
            }

            /* Check if there is any data left to retransmit possibly*/
            if (conn->send_data_total == 0) {
                conn->send_data_retries = 0;
                k_work_cancel_delayable(&conn->send_data_timer);
            }

            /* A lot could have happened to the transmission window check the situation here */
            if (tcp_window_full(conn)) {
                (void)k_sem_take(&conn->tx_sem, K_NO_WAIT);
            }
            else {
                k_sem_give(&conn->tx_sem);
            }
            break;

        case TCP_CLOSE_WAIT :
            tcp_out(conn, FIN);
            conn_seq(conn, + 1);
            next = TCP_LAST_ACK;
            tcp_setup_last_ack_timer(conn);
            break;

        case TCP_LAST_ACK :
            if (th && FL(&fl, ==, ACK, th_ack(th) == conn->seq)) {
                tcp_send_timer_cancel(conn);
                do_close     = true;
                verdict      = NET_OK;
                close_status = 0;

                /* Remove the last ack timer if we received it in time */
                tcp_cancel_last_ack_timer(conn);
            }
            break;

        case TCP_CLOSED :
            break;

        case TCP_FIN_WAIT_1 :
            /*
             * FIN1:
             * Acknowledge path and sequence path are independent, treat them that way
             * The table of incoming messages and their destination states:
             * -   & -   -> TCP_FIN_WAIT_1
             * FIN & -   -> TCP_CLOSING
             * -   & ACK -> TCP_FIN_WAIT_2
             * FIN & ACK -> TCP_TIME_WAIT
             */
            if (th) {
                bool fin_acked = false;

                if (tcp_compute_new_length(conn, th, len, false) > 0) {
                    /* We do not implement half closed sockets, therefore
                     * cannot accept new data in after sending our FIN, as
                     * we are in sequence can send a reset now.
                     */
                    net_stats_update_tcp_seg_drop(conn->iface);

                    next = tcp_enter_time_wait(conn);

                    tcp_out(conn, RST);
                    break;
                }
                if (FL(&fl, &, ACK, th_ack(th) == conn->seq)) {
                    NET_DBG("conn %p: FIN acknowledged, going to FIN_WAIT_2 "
                            "state seq %u, ack %u",
                            conn, conn->seq, conn->ack);
                    tcp_send_timer_cancel(conn);
                    fin_acked = true;
                    next      = TCP_FIN_WAIT_2;
                    verdict   = NET_OK;
                }

                /*
                 * There can also be data in the message, so compute with the length
                 * of the packet to check the sequence number of the FIN flag with the ACK
                 */
                if (FL(&fl, &, FIN, net_tcp_seq_cmp(th_seq(th) + len, conn->ack) == 0)) {
                    conn_ack(conn, +1);

                    /* State path is dependent on if the acknowledge is in */
                    if (fin_acked) {
                        /* Already acknowledged, we can go further */
                        NET_DBG("conn %p: FIN received, going to TIME WAIT", conn);

                        next = tcp_enter_time_wait(conn);

                        tcp_out(conn, ACK);
                    }
                    else {
                        /* Fin not yet acknowledged, waiting for the ack in CLOSING
                         */
                        NET_DBG("conn %p: FIN received, going to CLOSING as no "
                                "ACK has been received", conn);
                        tcp_send_timer_cancel(conn);
                        tcp_out_ext(conn, FIN | ACK, NULL, conn->seq - 1);
                        next = TCP_CLOSING;
                    }
                    verdict = NET_OK;
                }
                else {
                    if (len > 0) {
                        if (fin_acked) {
                            /* Send out a duplicate ACK */
                            tcp_send_timer_cancel(conn);
                            tcp_out(conn, ACK);
                        }
                        else {
                            /* In FIN1 state
                             * Send out a duplicate ACK, with the pending FIN
                             * flag
                             */
                            tcp_send_timer_cancel(conn);
                            tcp_out_ext(conn, FIN | ACK, NULL, conn->seq - 1);
                        }
                        verdict = NET_OK;
                    }
                }
            }
            break;

        case TCP_FIN_WAIT_2 :
            /*
             * FIN2:
             * Only FIN is relevant in this state, as our FIN was already acknowledged
             * -   -> TCP_FIN_WAIT_2
             * FIN -> TCP_TIME_WAIT
             */
            if (th) {
                /* No tcp_send_timer_cancel call required here, as is has been called
                 * before entering this state, only allowed through the
                 * tcp_enter_time_wait function.
                 */

                /* Compute if there is new data after our close */
                if (tcp_compute_new_length(conn, th, len, false) > 0) {
                    /* We do not implement half closed sockets, therefore
                     * cannot accept new data in after sending our FIN, as
                     * we are in sequence can send a reset now.
                     */
                    net_stats_update_tcp_seg_drop(conn->iface);

                    next = tcp_enter_time_wait(conn);

                    tcp_out(conn, RST);
                    break;
                }
                /*
                 * There can also be data in the message, so compute with the length
                 * of the packet to check the sequence number of the FIN flag with the ACK
                 */
                if (FL(&fl, &, FIN, net_tcp_seq_cmp(th_seq(th) + len, conn->ack) == 0)) {
                    conn_ack(conn, +1);
                    NET_DBG("conn %p: FIN received, going to TIME WAIT", conn);

                    next = tcp_enter_time_wait(conn);

                    verdict = NET_OK;
                    tcp_out(conn, ACK);
                }
                else {
                    if (len > 0) {
                        /* Send out a duplicate ACK */
                        tcp_out(conn, ACK);
                        verdict = NET_OK;
                    }
                }
            }
            break;

        case TCP_CLOSING :
            if (th) {
                bool fin_acked = false;

                /*
                 * Closing:
                 * Our FIN has to be acknowledged
                 * -   -> TCP_CLOSING
                 * ACK -> TCP_TIME_WAIT
                 */
                int32_t new_len = tcp_compute_new_length(conn, th, len, true);

                if (new_len > 0) {
                    /* This should not happen here, as no data can be send after
                     * the FIN flag has been send.
                     */
                    NET_ERR("conn: %p, new bytes %u during CLOSING state "
                            "sending reset", conn, new_len);
                    net_stats_update_tcp_seg_drop(conn->iface);

                    next = tcp_enter_time_wait(conn);

                    tcp_out(conn, RST);
                    break;
                }

                if (FL(&fl, &, ACK, th_ack(th) == conn->seq)) {
                    NET_DBG("conn %p: FIN acknowledged, going to TIME WAIT "
                            "state seq %u, ack %u"
                            , conn, conn->seq, conn->ack);

                    next = tcp_enter_time_wait(conn);
                    fin_acked = true;

                    verdict = NET_OK;
                }

                /*
                 * There can also be data in the message, so compute with the length
                 * of the packet to check with the ack
                 * Since the conn->ack was already incremented in TCP_FIN_WAIT_1
                 * add 1 in the comparison sequence
                 */
                if ((FL(&fl, &, FIN,
                    net_tcp_seq_cmp(th_seq(th) + len + 1, conn->ack) == 0)) ||
                    (len > 0)) {
                    tcp_send_timer_cancel(conn);
                    if (fin_acked) {
                        /* Send out a duplicate ACK */
                        tcp_out(conn, ACK);
                    }
                    else {
                        /* Send out a duplicate ACK, with the pending FIN
                         * flag
                         */
                        tcp_out_ext(conn, FIN | ACK, NULL, conn->seq - 1);
                    }
                    verdict = NET_OK;
                }
            }
            break;

        case TCP_TIME_WAIT :
            if (th) {
                int32_t new_len = tcp_compute_new_length(conn, th, len, true);

                /* No tcp_send_timer_cancel call required here, as is has been called
                 * before entering this state, only allowed through the
                 * tcp_enter_time_wait function.
                 */

                if (new_len > 0) {
                    /* This should not happen here, as no data can be send after
                     * the FIN flag has been send.
                     */
                    NET_ERR("conn: %p, new bytes %u during TIME-WAIT state "
                            "sending reset", conn, new_len);
                    net_stats_update_tcp_seg_drop(conn->iface);

                    tcp_out(conn, RST);
                }
                else {
                    /* Acknowledge any FIN attempts, in case retransmission took
                     * place.
                     */
                    if ((FL(&fl, &, FIN,
                        net_tcp_seq_cmp(th_seq(th) + 1, conn->ack) == 0)) ||
                        (len > 0)) {
                        tcp_out(conn, ACK);
                        verdict = NET_OK;
                    }
                }
            }
            break;

        default :
            NET_ASSERT(false, "%s is unimplemented",
                       tcp_state_to_str(conn->state, true));
            break;
    }

out:
    if (pkt) {
        if (verdict == NET_OK) {
            net_pkt_unref(pkt);
        }

        pkt = NULL;
    }

    if (next) {
        th = NULL;
        conn_state(conn, next);
        next = 0;

        if (connection_ok) {
            conn->in_connect = false;
            if (conn->connect_cb) {
                conn->connect_cb(conn->context, 0, conn->context->user_data);

                /* Make sure the connect_cb is only called once. */
                conn->connect_cb = NULL;
            }

            k_sem_give(&conn->connect_sem);
        }

        goto next_state;
    }

    if (conn->context) {
        /* If the conn->context is not set, then the connection was
         * already closed.
         */
        conn_handler = (struct net_conn*)conn->context->conn_handler;
    }

    recv_user_data = conn->recv_user_data;
    recv_data_fifo = &conn->recv_data;

    k_mutex_unlock(&conn->lock);

    /* Pass all the received data stored in recv fifo to the application.
     * This is done like this so that we do not have any connection lock
     * held.
     */
    while (conn_handler && atomic_get(&conn->ref_count) > 0 &&
           (recv_pkt = k_fifo_get(recv_data_fifo, K_NO_WAIT)) != NULL) {
        if (net_context_packet_received(conn_handler, recv_pkt, NULL,
                                        NULL, recv_user_data) ==
            NET_DROP) {
            /* Application is no longer there, unref the pkt */
            tcp_pkt_unref(recv_pkt);
        }
    }

    /* Make sure we close the connection only once by checking connection
     * state.
     */
    if (do_close && conn->state != TCP_UNUSED && conn->state != TCP_CLOSED) {
        tcp_conn_close(conn, close_status);
    }

    return (verdict);
}
#endif /* #if defined(_MSC_VER) */

/* Active connection close: send FIN and go to FIN_WAIT_1 state */
<<<<<<< HEAD
int net_tcp_put(struct net_context* context) {
    struct tcp* conn = context->tcp;

    if (conn == NULL) {
        return (-ENOENT);
    }

    k_mutex_lock(&conn->lock, K_FOREVER);

    NET_DBG("%s", conn ? tcp_conn_state(conn, NULL) : "");
    NET_DBG("context %p %s", context,
            ({const char* state = net_context_state(context);
                                  state ? state : "<unknown>";}));

    if ((conn->state == TCP_ESTABLISHED) ||
        (conn->state == TCP_SYN_RECEIVED)) {
        /* Send all remaining data if possible. */
        if (conn->send_data_total > 0) {
            NET_DBG("conn %p pending %zu bytes", conn,
                    conn->send_data_total);
            conn->in_close = true;

            /* How long to wait until all the data has been sent?
             */
            k_work_reschedule_for_queue(&tcp_work_q,
                                        &conn->send_data_timer,
                                        K_MSEC(TCP_RTO_MS));
        }
        else {
            int ret;

            NET_DBG("TCP connection in %s close, "
                    "not disposing yet (waiting %dms)",
                    "active", tcp_max_timeout_ms);
            k_work_reschedule_for_queue(&tcp_work_q,
                                        &conn->fin_timer,
                                        FIN_TIMEOUT);

            ret = tcp_out_ext(conn, FIN | ACK, NULL,
                              conn->seq + conn->unacked_len);
            if (ret == 0) {
                conn_seq(conn, +1);
            }

            conn_state(conn, TCP_FIN_WAIT_1);

            keep_alive_timer_stop(conn);
        }
    }
    else if (conn->in_connect) {
        conn->in_connect = false;
    }

    k_mutex_unlock(&conn->lock);

    tcp_conn_unref(conn);

    return (0);
=======
int net_tcp_put(struct net_context *context)
{
	struct tcp *conn = context->tcp;

	if (!conn) {
		return -ENOENT;
	}

	k_mutex_lock(&conn->lock, K_FOREVER);

	NET_DBG("%s", conn ? tcp_conn_state(conn, NULL) : "");
	NET_DBG("context %p %s", context,
		({ const char *state = net_context_state(context);
					state ? state : "<unknown>"; }));

	if (conn && (conn->state == TCP_ESTABLISHED ||
		     conn->state == TCP_SYN_RECEIVED)) {
		/* Send all remaining data if possible. */
		if (conn->send_data_total > 0) {
			NET_DBG("conn %p pending %zu bytes", conn,
				conn->send_data_total);
			conn->in_close = true;

			/* How long to wait until all the data has been sent?
			 */
			k_work_reschedule_for_queue(&tcp_work_q,
						    &conn->send_data_timer,
						    K_MSEC(TCP_RTO_MS));
		} else {
			int ret;

			NET_DBG("TCP connection in %s close, "
				"not disposing yet (waiting %dms)",
				"active", tcp_max_timeout_ms);
			k_work_reschedule_for_queue(&tcp_work_q,
						    &conn->fin_timer,
						    FIN_TIMEOUT);

			ret = tcp_out_ext(conn, FIN | ACK, NULL,
					  conn->seq + conn->unacked_len);
			if (ret == 0) {
				conn_seq(conn, + 1);
			}

			conn_state(conn, TCP_FIN_WAIT_1);

			keep_alive_timer_stop(conn);
		}
	} else if (conn && conn->in_connect) {
		conn->in_connect = false;
		k_sem_reset(&conn->connect_sem);
	}

	k_mutex_unlock(&conn->lock);

	tcp_conn_unref(conn);

	return 0;
>>>>>>> 0d118ec1
}

int net_tcp_listen(struct net_context* context) {
    /* when created, tcp connections are in state TCP_LISTEN */
    net_context_set_state(context, NET_CONTEXT_LISTENING);

    return (0);
}

int net_tcp_update_recv_wnd(struct net_context* context, int32_t delta) {
    struct tcp* conn = context->tcp;
    int ret;

    if (!conn) {
        NET_ERR("context->tcp == NULL");
        return (-EPROTOTYPE);
    }

    k_mutex_lock(&conn->lock, K_FOREVER);

    ret = tcp_update_recv_wnd((struct tcp*)context->tcp, delta);

    k_mutex_unlock(&conn->lock);

    return (ret);
}

int net_tcp_queue(struct net_context* context, void const* data, size_t len,
                  const struct msghdr* msg) {
    struct tcp* conn = context->tcp;
    size_t queued_len = 0;
    int ret = 0;

    if (!conn || conn->state != TCP_ESTABLISHED) {
        return -ENOTCONN;
    }

    k_mutex_lock(&conn->lock, K_FOREVER);

    /* If there is no space to transmit, try at a later time.
     * The ZWP will make sure the window becomes available at
     * some point in time.
     */
    if (tcp_window_full(conn)) {
        ret = -EAGAIN;
        goto out;
    }

    if (msg) {
        len = 0;

        for (size_t i = 0; i < msg->msg_iovlen; i++) {
            len += msg->msg_iov[i].iov_len;
        }
    }

    /* Queue no more than TX window permits. It's guaranteed at this point
     * that conn->send_data_total is less than conn->send_win, as it was
     * verified in tcp_window_full() check above. As the connection mutex
     * is held, their values shall not change since.
     */
    len = MIN(conn->send_win - conn->send_data_total, len);

    if (msg) {
        for (size_t i = 0; i < msg->msg_iovlen; i++) {
            int iovlen = MIN(msg->msg_iov[i].iov_len, len);

            ret = tcp_pkt_append(conn->send_data,
                                 msg->msg_iov[i].iov_base,
                                 iovlen);
            if (ret < 0) {
                if (queued_len == 0) {
                    goto out;
                }
                else {
                    break;
                }
            }

            queued_len += iovlen;
            len -= iovlen;

            if (len == 0) {
                break;
            }
        }
    }
    else {
        ret = tcp_pkt_append(conn->send_data, data, len);
        if (ret < 0) {
            goto out;
        }

        queued_len = len;
    }

    conn->send_data_total += queued_len;

    /* Successfully queued data for transmission. Even if there's a transmit
     * failure now (out-of-buf case), it can be ignored for now, retransmit
     * timer will take care of queued data retransmission.
     */
    ret = tcp_send_queued_data(conn);
    if ((ret < 0) && (ret != -ENOBUFS)) {
        tcp_conn_close(conn, ret);
        goto out;
    }

    if (tcp_window_full(conn)) {
        (void)k_sem_take(&conn->tx_sem, K_NO_WAIT);
    }

    ret = queued_len;

out :
    k_mutex_unlock(&conn->lock);

    return (ret);
}

/* net context is about to send out queued data - inform caller only */
int net_tcp_send_data(struct net_context* context, net_context_send_cb_t cb,
                      void* user_data) {
    if (cb) {
        cb(context, 0, user_data);
    }

    return (0);
}

/* When connect() is called on a TCP socket, register the socket for incoming
 * traffic with net context and give the TCP packet receiving function, which
 * in turn will call tcp_in() to deliver the TCP packet to the stack
 */
<<<<<<< HEAD
int net_tcp_connect(struct net_context* context,
                    const struct net_sockaddr* remote_addr,
                    struct net_sockaddr* local_addr,
                    uint16_t remote_port, uint16_t local_port,
                    k_timeout_t timeout, net_context_connect_cb_t cb,
                    void* user_data) {
    struct tcp* conn;
    int ret = 0;

    NET_DBG("context: %p, local: %s, remote: %s", context,
            net_sprint_addr(local_addr->sa_family,
                            (void const*)&net_sin(local_addr)->sin_addr),
            net_sprint_addr(remote_addr->sa_family,
                            (void const*)&net_sin(remote_addr)->sin_addr));

    conn = context->tcp;
    conn->iface = net_context_get_iface(context);
    tcp_derive_rto(conn);

    switch (net_context_get_family(context)) {
        const struct net_in_addr*  ip4;
        const struct net_in6_addr* ip6;

        case NET_AF_INET :
            if (!IS_ENABLED(CONFIG_NET_IPV4)) {
                ret = -EINVAL;
                goto out;
            }

            memset(&conn->src, 0, sizeof(struct net_sockaddr_in));
            memset(&conn->dst, 0, sizeof(struct net_sockaddr_in));

            conn->src.sa.sa_family = NET_AF_INET;
            conn->dst.sa.sa_family = NET_AF_INET;

            conn->dst.sin.sin_port = remote_port;
            conn->src.sin.sin_port = local_port;

            /* we have to select the source address here as
             * net_context_create_ipv4_new() is not called in the packet
             * output chain
             */
            if (net_ipv4_is_addr_unspecified(
                    &net_sin(local_addr)->sin_addr)) {
                ip4 = net_if_ipv4_select_src_addr(
                        net_context_get_iface(context),
                        &net_sin(remote_addr)->sin_addr);
                net_ipaddr_copy(&conn->src.sin.sin_addr, ip4);
            }
            else {
                net_ipaddr_copy(&conn->src.sin.sin_addr,
                                &net_sin(local_addr)->sin_addr);
            }

            net_ipaddr_copy(&conn->dst.sin.sin_addr,
                            &net_sin(remote_addr)->sin_addr);
            break;

        case NET_AF_INET6 :
            if (!IS_ENABLED(CONFIG_NET_IPV6)) {
                ret = -EINVAL;
                goto out;
            }

            memset(&conn->src, 0, sizeof(struct net_sockaddr_in6));
            memset(&conn->dst, 0, sizeof(struct net_sockaddr_in6));

            conn->src.sin6.sin6_family = NET_AF_INET6;
            conn->dst.sin6.sin6_family = NET_AF_INET6;

            conn->dst.sin6.sin6_port = remote_port;
            conn->src.sin6.sin6_port = local_port;

            if (net_ipv6_is_addr_unspecified(
                    &net_sin6(local_addr)->sin6_addr)) {
                ip6 = net_if_ipv6_select_src_addr(
                        net_context_get_iface(context),
                        &net_sin6(remote_addr)->sin6_addr);
                net_ipaddr_copy(&conn->src.sin6.sin6_addr, ip6);
            }
            else {
                net_ipaddr_copy(&conn->src.sin6.sin6_addr,
                                &net_sin6(local_addr)->sin6_addr);
            }

            net_ipaddr_copy(&conn->dst.sin6.sin6_addr,
                            &net_sin6(remote_addr)->sin6_addr);
            break;

        default :
            ret = -EPROTONOSUPPORT;
            break;
    }

    if (!(IS_ENABLED(CONFIG_NET_TEST_PROTOCOL) ||
          IS_ENABLED(CONFIG_NET_TEST))) {
        conn->seq = tcp_init_isn(&conn->src.sa, &conn->dst.sa);
    }

    NET_DBG("conn: %p src: %s, dst: %s", conn,
            net_sprint_addr(conn->src.sa.sa_family,
                            (void const*)&conn->src.sin.sin_addr),
            net_sprint_addr(conn->dst.sa.sa_family,
                            (void const*)&conn->dst.sin.sin_addr));

    net_context_set_state(context, NET_CONTEXT_CONNECTING);

    ret = net_conn_register(net_context_get_proto(context),
                            (uint8_t)net_context_get_family(context),
                            remote_addr, local_addr,
                            net_ntohs(remote_port), net_ntohs(local_port),
                            context, tcp_recv, context,
                            &context->conn_handler);
    if (ret < 0) {
        goto out;
    }

    net_if_addr_ref(conn->iface, conn->src.sa.sa_family,
                    (conn->src.sa.sa_family == NET_AF_INET) ?
                    (const void *)&conn->src.sin.sin_addr :
                    (const void *)&conn->src.sin6.sin6_addr);
    conn->addr_ref_done = true;

    conn->connect_cb   = cb;
    context->user_data = user_data;

    /* Input of a (nonexistent) packet with no flags set will cause
     * a TCP connection to be established
     */
    conn->in_connect = !IS_ENABLED(CONFIG_NET_TEST_PROTOCOL);
    (void)tcp_in(conn, NULL);

    if (!IS_ENABLED(CONFIG_NET_TEST_PROTOCOL)) {
        if ((conn->state == TCP_UNUSED) || (conn->state == TCP_CLOSED)) {
            ret = -errno;
            goto out;
        }
        else if ((K_TIMEOUT_EQ(timeout, K_NO_WAIT)) &&
                 (conn->state != TCP_ESTABLISHED)) {
            goto out;
        }
        else if ((k_sem_take(&conn->connect_sem, timeout) != 0) &&
                 (conn->state != TCP_ESTABLISHED)) {
            if (conn->in_connect) {
                conn->in_connect = false;
                tcp_conn_close(conn, -ETIMEDOUT);
            }

            ret = -ETIMEDOUT;
            goto out;
        }
        conn->in_connect = false;
    }

out :
    NET_DBG("conn: %p, ret=%d", conn, ret);

    return (ret);
}
=======
int net_tcp_connect(struct net_context *context,
		    const struct sockaddr *remote_addr,
		    struct sockaddr *local_addr,
		    uint16_t remote_port, uint16_t local_port,
		    k_timeout_t timeout, net_context_connect_cb_t cb,
		    void *user_data)
{
	struct tcp *conn;
	int ret = 0;

	NET_DBG("context: %p, local: %s, remote: %s", context,
		net_sprint_addr(local_addr->sa_family,
				(const void *)&net_sin(local_addr)->sin_addr),
		net_sprint_addr(remote_addr->sa_family,
				(const void *)&net_sin(remote_addr)->sin_addr));

	conn = context->tcp;
	conn->iface = net_context_get_iface(context);
	tcp_derive_rto(conn);

	switch (net_context_get_family(context)) {
		const struct in_addr *ip4;
		const struct in6_addr *ip6;

	case AF_INET:
		if (!IS_ENABLED(CONFIG_NET_IPV4)) {
			ret = -EINVAL;
			goto out;
		}

		memset(&conn->src, 0, sizeof(struct sockaddr_in));
		memset(&conn->dst, 0, sizeof(struct sockaddr_in));

		conn->src.sa.sa_family = AF_INET;
		conn->dst.sa.sa_family = AF_INET;

		conn->dst.sin.sin_port = remote_port;
		conn->src.sin.sin_port = local_port;

		/* we have to select the source address here as
		 * net_context_create_ipv4_new() is not called in the packet
		 * output chain
		 */
		if (net_ipv4_is_addr_unspecified(
			&net_sin(local_addr)->sin_addr)) {
			ip4 = net_if_ipv4_select_src_addr(
				net_context_get_iface(context),
				&net_sin(remote_addr)->sin_addr);
			net_ipaddr_copy(&conn->src.sin.sin_addr, ip4);
		} else {
			net_ipaddr_copy(&conn->src.sin.sin_addr,
					&net_sin(local_addr)->sin_addr);
		}
		net_ipaddr_copy(&conn->dst.sin.sin_addr,
				&net_sin(remote_addr)->sin_addr);
		break;

	case AF_INET6:
		if (!IS_ENABLED(CONFIG_NET_IPV6)) {
			ret = -EINVAL;
			goto out;
		}

		memset(&conn->src, 0, sizeof(struct sockaddr_in6));
		memset(&conn->dst, 0, sizeof(struct sockaddr_in6));

		conn->src.sin6.sin6_family = AF_INET6;
		conn->dst.sin6.sin6_family = AF_INET6;

		conn->dst.sin6.sin6_port = remote_port;
		conn->src.sin6.sin6_port = local_port;

		if (net_ipv6_is_addr_unspecified(
			&net_sin6(local_addr)->sin6_addr)) {
			ip6 = net_if_ipv6_select_src_addr(
				net_context_get_iface(context),
				&net_sin6(remote_addr)->sin6_addr);
			net_ipaddr_copy(&conn->src.sin6.sin6_addr, ip6);
		} else {
			net_ipaddr_copy(&conn->src.sin6.sin6_addr,
					&net_sin6(local_addr)->sin6_addr);
		}
		net_ipaddr_copy(&conn->dst.sin6.sin6_addr,
				&net_sin6(remote_addr)->sin6_addr);
		break;

	default:
		ret = -EPROTONOSUPPORT;
	}

	if (!(IS_ENABLED(CONFIG_NET_TEST_PROTOCOL) ||
	      IS_ENABLED(CONFIG_NET_TEST))) {
		conn->seq = tcp_init_isn(&conn->src.sa, &conn->dst.sa);
	}

	NET_DBG("conn: %p src: %s, dst: %s", conn,
		net_sprint_addr(conn->src.sa.sa_family,
				(const void *)&conn->src.sin.sin_addr),
		net_sprint_addr(conn->dst.sa.sa_family,
				(const void *)&conn->dst.sin.sin_addr));

	net_context_set_state(context, NET_CONTEXT_CONNECTING);

	ret = net_conn_register(net_context_get_proto(context),
				net_context_get_family(context),
				remote_addr, local_addr,
				ntohs(remote_port), ntohs(local_port),
				context, tcp_recv, context,
				&context->conn_handler);
	if (ret < 0) {
		goto out;
	}

	net_if_addr_ref(conn->iface, conn->src.sa.sa_family,
			conn->src.sa.sa_family == AF_INET ?
			(const void *)&conn->src.sin.sin_addr :
			(const void *)&conn->src.sin6.sin6_addr);
	conn->addr_ref_done = true;

	conn->connect_cb = cb;
	context->user_data = user_data;

	/* Input of a (nonexistent) packet with no flags set will cause
	 * a TCP connection to be established
	 */
	conn->in_connect = !IS_ENABLED(CONFIG_NET_TEST_PROTOCOL);

	/* The ref will make sure that if the connection is closed in tcp_in(),
	 * we do not access already freed connection.
	 */
	tcp_conn_ref(conn);
	(void)tcp_in(conn, NULL);

	if (!IS_ENABLED(CONFIG_NET_TEST_PROTOCOL)) {
		if (conn->state == TCP_UNUSED || conn->state == TCP_CLOSED) {
			ret = -ENOTCONN;
			goto out_unref;
		} else if ((K_TIMEOUT_EQ(timeout, K_NO_WAIT)) &&
			   conn->state != TCP_ESTABLISHED) {
			ret = -EINPROGRESS;
			goto out_unref;
		} else if (k_sem_take(&conn->connect_sem, timeout) != 0 &&
			   conn->state != TCP_ESTABLISHED) {
			if (conn->in_connect) {
				conn->in_connect = false;
				tcp_conn_close(conn, -ETIMEDOUT);
			}

			ret = -ETIMEDOUT;
			goto out_unref;
		}
		conn->in_connect = false;
	}

out_unref:
	tcp_conn_unref(conn);

out:
	NET_DBG("conn: %p, ret=%d", conn, ret);

	return ret;
}

int net_tcp_accept(struct net_context *context, net_tcp_accept_cb_t cb,
		   void *user_data)
{
	struct tcp *conn = context->tcp;
	struct sockaddr local_addr = { };
	uint16_t local_port, remote_port;

	if (!conn) {
		return -EINVAL;
	}

	NET_DBG("context: %p, tcp: %p, cb: %p", context, conn, cb);

	if (conn->state != TCP_LISTEN) {
		return -EINVAL;
	}

	conn->accept_cb = cb;
	local_addr.sa_family = net_context_get_family(context);

	switch (local_addr.sa_family) {
		struct sockaddr_in *in;
		struct sockaddr_in6 *in6;

	case AF_INET:
		if (!IS_ENABLED(CONFIG_NET_IPV4)) {
			return -EINVAL;
		}

		in = (struct sockaddr_in *)&local_addr;

		if (net_sin_ptr(&context->local)->sin_addr) {
			net_ipaddr_copy(&in->sin_addr,
					net_sin_ptr(&context->local)->sin_addr);
		}

		in->sin_port =
			net_sin((struct sockaddr *)&context->local)->sin_port;
		local_port = ntohs(in->sin_port);
		remote_port = ntohs(net_sin(&context->remote)->sin_port);

		break;

	case AF_INET6:
		if (!IS_ENABLED(CONFIG_NET_IPV6)) {
			return -EINVAL;
		}

		in6 = (struct sockaddr_in6 *)&local_addr;

		if (net_sin6_ptr(&context->local)->sin6_addr) {
			net_ipaddr_copy(&in6->sin6_addr,
				net_sin6_ptr(&context->local)->sin6_addr);
		}

		in6->sin6_port =
			net_sin6((struct sockaddr *)&context->local)->sin6_port;
		local_port = ntohs(in6->sin6_port);
		remote_port = ntohs(net_sin6(&context->remote)->sin6_port);

		break;

	default:
		return -EINVAL;
	}

	context->user_data = user_data;

	/* Remove the temporary connection handler and register
	 * a proper now as we have an established connection.
	 */
	net_conn_unregister(context->conn_handler);
>>>>>>> 0d118ec1

int net_tcp_accept(struct net_context* context, net_tcp_accept_cb_t cb,
                   void* user_data) {
    struct tcp* conn = context->tcp;
    #if defined(_MSC_VER) /* #CUSTOM@NDRS */
    struct net_sockaddr local_addr = {0};
    #else
    struct net_sockaddr local_addr = {};
    #endif
    uint16_t local_port;
    uint16_t remote_port;

    if (conn == NULL) {
        return (-EINVAL);
    }

    NET_DBG("context: %p, tcp: %p, cb: %p", context, conn, cb);

    if (conn->state != TCP_LISTEN) {
        return (-EINVAL);
    }

    conn->accept_cb = cb;
    local_addr.sa_family = net_context_get_family(context);

    switch (local_addr.sa_family) {
        struct net_sockaddr_in*  in;
        struct net_sockaddr_in6* in6;

        case NET_AF_INET :
            if (!IS_ENABLED(CONFIG_NET_IPV4)) {
                return (-EINVAL);
            }

            in = (struct net_sockaddr_in*)&local_addr;

            if (net_sin_ptr(&context->local)->sin_addr) {
                net_ipaddr_copy(&in->sin_addr,
                                net_sin_ptr(&context->local)->sin_addr);
            }

            in->sin_port =
                    net_sin((struct net_sockaddr*)&context->local)->sin_port;
            local_port   = net_ntohs(in->sin_port);
            remote_port  = net_ntohs(net_sin(&context->remote)->sin_port);
            break;

        case NET_AF_INET6 :
            if (!IS_ENABLED(CONFIG_NET_IPV6)) {
                return (-EINVAL);
            }

            in6 = (struct net_sockaddr_in6*)&local_addr;

            if (net_sin6_ptr(&context->local)->sin6_addr) {
                net_ipaddr_copy(&in6->sin6_addr,
                        net_sin6_ptr(&context->local)->sin6_addr);
            }

            in6->sin6_port =
                    net_sin6((struct net_sockaddr*)&context->local)->sin6_port;
            local_port     = net_ntohs(in6->sin6_port);
            remote_port    = net_ntohs(net_sin6(&context->remote)->sin6_port);
            break;

        default :
            return (-EINVAL);
    }

    context->user_data = user_data;

    /* Remove the temporary connection handler and register
     * a proper now as we have an established connection.
     */
    net_conn_unregister(context->conn_handler);

    return net_conn_register(net_context_get_proto(context),
                             (uint8_t)local_addr.sa_family,
                             context->flags & NET_CONTEXT_REMOTE_ADDR_SET ?
                             &context->remote : NULL,
                             &local_addr,
                             remote_port, local_port,
                             context, tcp_recv, context,
                             &context->conn_handler);
}

int net_tcp_recv(struct net_context* context, net_context_recv_cb_t cb,
                 void* user_data) {
    struct tcp* conn = context->tcp;

    NET_DBG("context: %p, cb: %p, user_data: %p", context, cb, user_data);

    context->recv_cb = cb;

    if (conn) {
        conn->recv_user_data = user_data;
    }

    return (0);
}

int net_tcp_finalize(struct net_pkt* pkt, bool force_chksum) {
    NET_PKT_DATA_ACCESS_DEFINE(tcp_access, struct net_tcp_hdr);
    struct net_tcp_hdr* tcp_hdr;
    enum net_if_checksum_type type = (net_pkt_family(pkt) == NET_AF_INET6) ?
        NET_IF_CHECKSUM_IPV6_TCP : NET_IF_CHECKSUM_IPV4_TCP;

    tcp_hdr = (struct net_tcp_hdr*)net_pkt_get_data(pkt, &tcp_access);
    if (!tcp_hdr) {
        return (-ENOBUFS);
    }

    tcp_hdr->chksum = 0U;

    if (net_if_need_calc_tx_checksum(net_pkt_iface(pkt), type) || force_chksum) {
        tcp_hdr->chksum = net_calc_chksum_tcp(pkt);
        net_pkt_set_chksum_done(pkt, true);
    }

    return net_pkt_set_data(pkt, &tcp_access);
}

struct net_tcp_hdr* net_tcp_input(struct net_pkt* pkt,
                                  struct net_pkt_data_access* tcp_access) {
    struct net_tcp_hdr* tcp_hdr;
    enum net_if_checksum_type type = (net_pkt_family(pkt) == NET_AF_INET6) ?
        NET_IF_CHECKSUM_IPV6_TCP : NET_IF_CHECKSUM_IPV4_TCP;

    if (IS_ENABLED(CONFIG_NET_TCP_CHECKSUM) &&
        (net_if_need_calc_rx_checksum(net_pkt_iface(pkt), type) ||
         net_pkt_is_ip_reassembled(pkt)) &&
        (net_calc_chksum_tcp(pkt) != 0U)) {
        NET_DBG("DROP: checksum mismatch");
        goto drop;
    }

    tcp_hdr = (struct net_tcp_hdr*)net_pkt_get_data(pkt, tcp_access);
    if (tcp_hdr && !net_pkt_set_data(pkt, tcp_access)) {
        return tcp_hdr;
    }

drop :
    net_stats_update_tcp_seg_chkerr(net_pkt_iface(pkt));
    return (NULL);
}

#if defined(CONFIG_NET_TEST_PROTOCOL)
static enum net_verdict tcp_input(struct net_conn* net_conn,
                                  struct net_pkt* pkt,
                                  union net_ip_header* ip,
                                  union net_proto_header* proto,
                                  void* user_data) {
    struct tcphdr*   th      = th_get(pkt);
    enum net_verdict verdict = NET_DROP;

    if (th) {
        struct tcp* conn = tcp_conn_search(pkt);

        if (conn == NULL && SYN == th_flags(th)) {
            struct net_context* context =
                    tcp_calloc(1, sizeof(struct net_context));
            net_tcp_get(context);
            net_context_set_family(context, net_pkt_family(pkt));
            conn = context->tcp;
            tcp_endpoint_set(&conn->dst, pkt, TCP_EP_SRC);
            tcp_endpoint_set(&conn->src, pkt, TCP_EP_DST);
            /* Make an extra reference, the sanity check suite
             * will delete the connection explicitly
             */
            tcp_conn_ref(conn);
        }

        if (conn) {
            conn->iface = pkt->iface;
            verdict     = tcp_in(conn, pkt);
        }
    }

    return (verdict);
}

static size_t tp_tcp_recv_cb(struct tcp* conn, struct net_pkt* pkt) {
    ssize_t         len = tcp_data_len(pkt);
    struct net_pkt* up  = tcp_pkt_clone(pkt);

    NET_DBG("pkt: %p, len: %zu", pkt, net_pkt_get_len(pkt));

    net_pkt_cursor_init(up);
    net_pkt_set_overwrite(up, true);

    net_pkt_pull(up, net_pkt_get_len(up) - len);

    for (struct net_buf* buf = pkt->buffer; buf != NULL; buf = buf->frags) {
        net_tcp_queue(conn->context, buf->data, buf->len);
    }

    return len;
}

static ssize_t tp_tcp_recv(int fd, void* buf, size_t len, int flags) {
    return (0);
}

static void tp_init(struct tcp* conn, struct tp* tp) {
    struct tp out = {
        .msg    = "",
        .status = "",
        .state  = tcp_state_to_str(conn->state, true),
        .seq    = conn->seq,
        .ack    = conn->ack,
        .rcv    = "",
        .data   = "",
        .op     = "",
    };

    *tp = out;
}

static void tcp_to_json(struct tcp* conn, void* data, size_t* data_len) {
    struct tp tp;

    tp_init(conn, &tp);

    tp_encode(&tp, data, data_len);
}

enum net_verdict tp_input(struct net_conn* net_conn,
                          struct net_pkt* pkt,
                          union net_ip_header* ip_hdr,
                          union net_proto_header* proto,
                          void* user_data) {
    struct net_udp_hdr* uh = net_udp_get_hdr(pkt, NULL);
    size_t data_len  = net_ntohs(uh->len) - sizeof(*uh);
    struct tcp* conn = tcp_conn_search(pkt);
    size_t json_len  = 0;
    struct tp* tp;
    struct tp_new* tp_new;
    enum tp_type type;
    bool responded = false;
    static char buf[512];
    enum net_verdict verdict = NET_DROP;

    net_pkt_cursor_init(pkt);
    net_pkt_set_overwrite(pkt, true);
    net_pkt_skip(pkt, net_pkt_ip_hdr_len(pkt) +
                 net_pkt_ip_opts_len(pkt) + sizeof(*uh));
    net_pkt_read(pkt, buf, data_len);
    buf[data_len] = '\0';
    data_len += 1;

    type = json_decode_msg(buf, data_len);

    data_len = net_ntohs(uh->len) - sizeof(*uh);

    net_pkt_cursor_init(pkt);
    net_pkt_set_overwrite(pkt, true);
    net_pkt_skip(pkt, net_pkt_ip_hdr_len(pkt) +
                 net_pkt_ip_opts_len(pkt) + sizeof(*uh));
    net_pkt_read(pkt, buf, data_len);
    buf[data_len] = '\0';
    data_len += 1;

    switch (type) {
        case TP_CONFIG_REQUEST :
            tp_new = json_to_tp_new(buf, data_len);
            break;

        default :
            tp = json_to_tp(buf, data_len);
            break;
    }

    switch (type) {
        case TP_COMMAND :
            if (is("CONNECT", tp->op)) {
                tp_output(pkt->family, pkt->iface, buf, 1);
                responded = true;
                {
                    struct net_context* context = tcp_calloc(1,
                                    sizeof(struct net_context));
                    net_tcp_get(context);
                    net_context_set_family(context,
                                           net_pkt_family(pkt));
                    conn = context->tcp;
                    tcp_endpoint_set(&conn->dst, pkt, TCP_EP_SRC);
                    tcp_endpoint_set(&conn->src, pkt, TCP_EP_DST);
                    conn->iface = pkt->iface;
                    tcp_conn_ref(conn);
                }
                conn->seq = tp->seq;
                verdict   = tcp_in(conn, NULL);
            }

            if (is("CLOSE", tp->op)) {
                tp_trace = false;
                {
                    struct net_context* context;

                    conn    = (void*)sys_slist_peek_head(&tcp_conns);
                    context = conn->context;
                    while (tcp_conn_close(conn, 0)) {
                        /* pass */
                    }
                    tcp_free(context);
                }
                tp_mem_stat();
                tp_nbuf_stat();
                tp_pkt_stat();
                tp_seq_stat();
            }

            if (is("CLOSE2", tp->op)) {
                struct tcp* conn =
                        (void*)sys_slist_peek_head(&tcp_conns);
                net_tcp_put(conn->context);
            }

            if (is("RECV", tp->op)) {
                #define HEXSTR_SIZE 64
                char    hexstr[HEXSTR_SIZE];
                ssize_t len = tp_tcp_recv(0, buf, sizeof(buf), 0);

                tp_init(conn, tp);
                bin2hex(buf, len, hexstr, HEXSTR_SIZE);
                tp->data = hexstr;
                NET_DBG("%zd = tcp_recv(\"%s\")", len, tp->data);
                json_len = sizeof(buf);
                tp_encode(tp, buf, &json_len);
            }

            if (is("SEND", tp->op)) {
                ssize_t     len  = tp_str_to_hex(buf, sizeof(buf), tp->data);
                struct tcp* conn =
                        (void*)sys_slist_peek_head(&tcp_conns);

                tp_output(pkt->family, pkt->iface, buf, 1);
                responded = true;
                NET_DBG("tcp_send(\"%s\")", tp->data);
                {
                    net_tcp_queue(conn->context, buf, len);
                }
            }
            break;

        case TP_CONFIG_REQUEST :
            tp_new_find_and_apply(tp_new, "tcp_rto", &tcp_rto, TP_INT);
            tp_new_find_and_apply(tp_new, "tcp_retries", &tcp_retries,
                                  TP_INT);
            tp_new_find_and_apply(tp_new, "tcp_window", &tcp_rx_window,
                                  TP_INT);
            tp_new_find_and_apply(tp_new, "tp_trace", &tp_trace, TP_BOOL);
            break;

        case TP_INTROSPECT_REQUEST :
            json_len = sizeof(buf);
            conn     = (void*)sys_slist_peek_head(&tcp_conns);
            tcp_to_json(conn, buf, &json_len);
            break;

        case TP_DEBUG_STOP :
        case TP_DEBUG_CONTINUE :
            tp_state = tp->type;
            break;

        default :
            NET_ASSERT(false, "Unimplemented tp command: %s", tp->msg);
    }

    if (json_len) {
        tp_output(pkt->family, pkt->iface, buf, json_len);
    }
    else if (((TP_CONFIG_REQUEST == type) || (TP_COMMAND == type))
             && (responded == false)) {
        tp_output(pkt->family, pkt->iface, buf, 1);
    }

    return (verdict);
}

static void test_cb_register(sa_family_t family, uint8_t proto, uint16_t remote_port,
                             uint16_t local_port, net_conn_cb_t cb) {
    struct net_conn_handle* conn_handle = NULL;
    const struct net_sockaddr addr = {.sa_family = family, };

    int ret = net_conn_register(proto,
                                family,
                                &addr,      /* remote address */
                                &addr,      /* local address */
                                local_port,
                                remote_port,
                                NULL,
                                cb,
                                NULL,       /* user_data */
                                &conn_handle);
    if (ret < 0) {
        NET_ERR("net_conn_register(): %d", ret);
    }
}
#endif /* CONFIG_NET_TEST_PROTOCOL */

void net_tcp_foreach(net_tcp_cb_t cb, void* user_data) {
    struct tcp* conn;
    struct tcp* tmp;

    k_mutex_lock(&tcp_lock, K_FOREVER);

    SYS_SLIST_FOR_EACH_CONTAINER_SAFE_WITH_TYPE(&tcp_conns, struct tcp,
                                                conn, tmp, next) {
        if (atomic_get(&conn->ref_count) > 0) {
            k_mutex_unlock(&tcp_lock);
            cb(conn, user_data);
            k_mutex_lock(&tcp_lock, K_FOREVER);
        }
    }

    k_mutex_unlock(&tcp_lock);
}

uint16_t net_tcp_get_supported_mss(const struct tcp* conn) {
    sa_family_t family = net_context_get_family(conn->context);

    if (family == NET_AF_INET) {
        #if defined(CONFIG_NET_IPV4)
        struct net_if* iface = net_context_get_iface(conn->context);
        int            mss   = 0;

        if (iface && net_if_get_mtu(iface) >= NET_IPV4TCPH_LEN) {
            /* Detect MSS based on interface MTU minus "TCP,IP
             * header size"
             */
            mss = net_if_get_mtu(iface) - NET_IPV4TCPH_LEN;
        }

        if (mss == 0) {
            mss = NET_IPV4_MTU - NET_IPV4TCPH_LEN;
        }

        return (mss);
        #else
        return (0);
        #endif /* CONFIG_NET_IPV4 */
    }
    #if defined(CONFIG_NET_IPV6)
    else if (family == NET_AF_INET6) {
        struct net_if* iface = net_context_get_iface(conn->context);
        int mss = 0;

        if (iface && net_if_get_mtu(iface) >= NET_IPV6TCPH_LEN) {
            /* Detect MSS based on interface MTU minus "TCP,IP
             * header size"
             */
            mss = net_if_get_mtu(iface) - NET_IPV6TCPH_LEN;
        }

        if (mss == 0) {
            mss = NET_IPV6_MTU - NET_IPV6TCPH_LEN;
        }

        return (mss);
    }
    #endif /* CONFIG_NET_IPV6 */

    return (0);
}

int net_tcp_set_option(struct net_context* context,
                       enum tcp_conn_option option,
                       void const* value, size_t len) {
    int ret = 0;

    NET_ASSERT(context);

    struct tcp* conn = context->tcp;

    NET_ASSERT(conn);

    k_mutex_lock(&conn->lock, K_FOREVER);

    switch (option) {
        case TCP_OPT_NODELAY :
            ret = set_tcp_nodelay(conn, value, len);
            break;

        case TCP_OPT_KEEPALIVE :
            ret = set_tcp_keep_alive(conn, value, len);
            break;

        case TCP_OPT_KEEPIDLE :
            ret = set_tcp_keep_idle(conn, value, len);
            break;

        case TCP_OPT_KEEPINTVL :
            ret = set_tcp_keep_intvl(conn, value, len);
            break;

        case TCP_OPT_KEEPCNT :
            ret = set_tcp_keep_cnt(conn, value, len);
            break;
    }

    k_mutex_unlock(&conn->lock);

    return (ret);
}

int net_tcp_get_option(struct net_context* context,
                       enum tcp_conn_option option,
                       void* value, size_t* len) {
    int ret = 0;

    NET_ASSERT(context);

    struct tcp* conn = context->tcp;

    NET_ASSERT(conn);

    k_mutex_lock(&conn->lock, K_FOREVER);

    switch (option) {
        case TCP_OPT_NODELAY :
            ret = get_tcp_nodelay(conn, value, len);
            break;

        case TCP_OPT_KEEPALIVE :
            ret = get_tcp_keep_alive(conn, value, len);
            break;

        case TCP_OPT_KEEPIDLE :
            ret = get_tcp_keep_idle(conn, value, len);
            break;

        case TCP_OPT_KEEPINTVL :
            ret = get_tcp_keep_intvl(conn, value, len);
            break;

        case TCP_OPT_KEEPCNT :
            ret = get_tcp_keep_cnt(conn, value, len);
            break;
    }

    k_mutex_unlock(&conn->lock);

    return (ret);
}

char const* net_tcp_state_str(enum tcp_state state) {
    return tcp_state_to_str(state, false);
}

struct k_sem* net_tcp_tx_sem_get(struct net_context* context) {
    struct tcp* conn = context->tcp;

    return &conn->tx_sem;
}

struct k_sem* net_tcp_conn_sem_get(struct net_context* context) {
    struct tcp* conn = context->tcp;

    return &conn->connect_sem;
}

void net_tcp_init(void) {
    int i;
    int rto;
    #if defined(CONFIG_NET_TEST_PROTOCOL)
    /* Register inputs for TTCN-3 based TCP sanity check */
    test_cb_register(AF_INET , NET_IPPROTO_TCP, 4242, 4242, tcp_input);
    test_cb_register(AF_INET6, NET_IPPROTO_TCP, 4242, 4242, tcp_input);
    test_cb_register(AF_INET , NET_IPPROTO_UDP, 4242, 4242, tp_input);
    test_cb_register(AF_INET6, NET_IPPROTO_UDP, 4242, 4242, tp_input);

    tcp_recv_cb = tp_tcp_recv_cb;
    #endif

    #if defined(CONFIG_NET_TC_THREAD_COOPERATIVE)
    #define THREAD_PRIORITY K_PRIO_COOP(CONFIG_NET_TCP_WORKER_PRIO)
    #else
    #define THREAD_PRIORITY K_PRIO_PREEMPT(CONFIG_NET_TCP_WORKER_PRIO)
    #endif

    /* Use private workqueue in order not to block the system work queue.
     */
    k_work_queue_start(&tcp_work_q, work_q_stack,
                       K_KERNEL_STACK_SIZEOF(work_q_stack), THREAD_PRIORITY,
                       NULL);

    /* Compute the largest possible retransmission timeout */
    tcp_max_timeout_ms = 0;
    rto = tcp_rto;
    for (i = 0; i < tcp_retries; i++) {
        tcp_max_timeout_ms += rto;
        rto += rto >> 1;
    }
    /* At the last timeout cycle */
    tcp_max_timeout_ms += tcp_rto;

    /* When CONFIG_NET_TCP_RANDOMIZED_RTO is active in can be worse case 1.5 times larger */
    if (IS_ENABLED(CONFIG_NET_TCP_RANDOMIZED_RTO)) {
        tcp_max_timeout_ms += tcp_max_timeout_ms >> 1;
    }

    k_thread_name_set(&tcp_work_q.thread, "tcp_work");
    NET_DBG("Workq started. Thread ID: %p", &tcp_work_q.thread);
}<|MERGE_RESOLUTION|>--- conflicted
+++ resolved
@@ -176,7 +176,6 @@
                                  sizeof(struct net_sockaddr_in6);
 }
 
-<<<<<<< HEAD
 static int tcp_endpoint_set(union tcp_endpoint* ep, struct net_pkt* pkt,
                             enum pkt_addr src) {
     int ret = 0;
@@ -185,7 +184,7 @@
         case NET_AF_INET :
             if (IS_ENABLED(CONFIG_NET_IPV4)) {
                 struct net_ipv4_hdr* ip = NET_IPV4_HDR(pkt);
-                struct tcphdr*       th;
+                struct tcphdr* th;
 
                 th = th_get(pkt);
                 if (!th) {
@@ -210,7 +209,7 @@
         case NET_AF_INET6 :
             if (IS_ENABLED(CONFIG_NET_IPV6)) {
                 struct net_ipv6_hdr* ip = NET_IPV6_HDR(pkt);
-                struct tcphdr*       th;
+                struct tcphdr* th;
 
                 th = th_get(pkt);
                 if (!th) {
@@ -239,157 +238,6 @@
 
     return (ret);
 }
-=======
-static int tcp_endpoint_set(union tcp_endpoint *ep, struct net_pkt *pkt,
-			    enum pkt_addr src)
-{
-	int ret = 0;
-
-	switch (net_pkt_family(pkt)) {
-	case AF_INET:
-		if (IS_ENABLED(CONFIG_NET_IPV4)) {
-			struct net_ipv4_hdr *ip = NET_IPV4_HDR(pkt);
-			struct tcphdr *th;
-
-			th = th_get(pkt);
-			if (!th) {
-				return -ENOBUFS;
-			}
-
-			memset(ep, 0, sizeof(*ep));
-
-			ep->sin.sin_port = src == TCP_EP_SRC ? th_sport(th) :
-							       th_dport(th);
-			net_ipv4_addr_copy_raw((uint8_t *)&ep->sin.sin_addr,
-					       src == TCP_EP_SRC ?
-							ip->src : ip->dst);
-			ep->sa.sa_family = AF_INET;
-		} else {
-			ret = -EINVAL;
-		}
-
-		break;
-
-	case AF_INET6:
-		if (IS_ENABLED(CONFIG_NET_IPV6)) {
-			struct net_ipv6_hdr *ip = NET_IPV6_HDR(pkt);
-			struct tcphdr *th;
-
-			th = th_get(pkt);
-			if (!th) {
-				return -ENOBUFS;
-			}
-
-			memset(ep, 0, sizeof(*ep));
-
-			ep->sin6.sin6_port = src == TCP_EP_SRC ? th_sport(th) :
-								 th_dport(th);
-			net_ipv6_addr_copy_raw((uint8_t *)&ep->sin6.sin6_addr,
-					       src == TCP_EP_SRC ?
-							ip->src : ip->dst);
-			ep->sa.sa_family = AF_INET6;
-		} else {
-			ret = -EINVAL;
-		}
-
-		break;
-
-	default:
-		NET_ERR("Unknown address family: %hu", net_pkt_family(pkt));
-		ret = -EINVAL;
-	}
-
-	return ret;
-}
-
-int net_tcp_endpoint_copy(struct net_context *ctx,
-			  struct sockaddr *local,
-			  struct sockaddr *peer,
-			  socklen_t *addrlen)
-{
-	const struct tcp *conn = ctx->tcp;
-	socklen_t newlen = ctx->local.family == AF_INET ?
-		sizeof(struct sockaddr_in) :
-		sizeof(struct sockaddr_in6);
-
-	if (local != NULL) {
-		/* If we are connected, then get the address we are actually
-		 * using, otherwise get the address we are bound as these might
-		 * be different if we are bound to any address.
-		 */
-		if (conn->state < TCP_ESTABLISHED) {
-			if (IS_ENABLED(CONFIG_NET_IPV4) && ctx->local.family == AF_INET) {
-				memcpy(&net_sin(local)->sin_addr,
-				       net_sin_ptr(&ctx->local)->sin_addr,
-				       sizeof(struct in_addr));
-				net_sin(local)->sin_port = net_sin_ptr(&ctx->local)->sin_port;
-				net_sin(local)->sin_family = AF_INET;
-			} else if (IS_ENABLED(CONFIG_NET_IPV6) && ctx->local.family == AF_INET6) {
-				memcpy(&net_sin6(local)->sin6_addr,
-				       net_sin6_ptr(&ctx->local)->sin6_addr,
-				       sizeof(struct in6_addr));
-				net_sin6(local)->sin6_port = net_sin6_ptr(&ctx->local)->sin6_port;
-				net_sin6(local)->sin6_family = AF_INET6;
-				net_sin6(local)->sin6_scope_id =
-					net_sin6_ptr(&ctx->local)->sin6_scope_id;
-			} else {
-				return -EINVAL;
-			}
-		} else {
-			memcpy(local, &conn->src.sa, newlen);
-		}
-	}
-
-	if (peer != NULL) {
-		memcpy(peer, &conn->dst.sa, newlen);
-	}
-
-	return 0;
-}
-
-static const char *tcp_flags(uint8_t flags)
-{
-#define BUF_SIZE 25 /* 6 * 4 + 1 */
-	static char buf[BUF_SIZE];
-	int len = 0;
-
-	buf[0] = '\0';
-
-	if (flags) {
-		if (flags & SYN) {
-			len += snprintk(buf + len, BUF_SIZE - len, "SYN,");
-		}
-		if (flags & FIN) {
-			len += snprintk(buf + len, BUF_SIZE - len, "FIN,");
-		}
-		if (flags & ACK) {
-			len += snprintk(buf + len, BUF_SIZE - len, "ACK,");
-		}
-		if (flags & PSH) {
-			len += snprintk(buf + len, BUF_SIZE - len, "PSH,");
-		}
-		if (flags & RST) {
-			len += snprintk(buf + len, BUF_SIZE - len, "RST,");
-		}
-		if (flags & URG) {
-			len += snprintk(buf + len, BUF_SIZE - len, "URG,");
-		}
-
-		if (len > 0) {
-			buf[len - 1] = '\0'; /* delete the last comma */
-		}
-	}
-#undef BUF_SIZE
-	return buf;
-}
-
-static size_t tcp_data_len(struct net_pkt *pkt)
-{
-	struct tcphdr *th = th_get(pkt);
-	size_t tcp_options_len = (th_off(th) - 5) * 4;
-	int len = net_pkt_get_len(pkt) - net_pkt_ip_hdr_len(pkt) -
-		net_pkt_ip_opts_len(pkt) - sizeof(*th) - tcp_options_len;
->>>>>>> 0d118ec1
 
 int net_tcp_endpoint_copy(struct net_context* ctx,
                           struct net_sockaddr* local,
@@ -413,7 +261,7 @@
                 net_sin(local)->sin_port = net_sin_ptr(&ctx->local)->sin_port;
                 net_sin(local)->sin_family = NET_AF_INET;
             }
-            else if (IS_ENABLED(CONFIG_NET_IPV4) && (ctx->local.family == NET_AF_INET6)) {
+            else if (IS_ENABLED(CONFIG_NET_IPV6) && (ctx->local.family == NET_AF_INET6)) {
                 memcpy(&net_sin6(local)->sin6_addr,
                        net_sin6_ptr(&ctx->local)->sin6_addr,
                        sizeof(struct net_in6_addr));
@@ -1001,32 +849,12 @@
 
     NET_DBG("conn: %p, ref_count=%d", conn, ref_count);
 
-<<<<<<< HEAD
-    k_mutex_lock(&conn->lock, K_FOREVER);
-
-    #if !defined(CONFIG_NET_TEST_PROTOCOL)
-    if (conn->in_connect) {
-        conn->in_connect = false;
-        k_sem_reset(&conn->connect_sem);
-    }
-    #endif /* CONFIG_NET_TEST_PROTOCOL */
-
-    k_mutex_unlock(&conn->lock);
-
     ref_count = atomic_dec(&conn->ref_count) - 1;
     if (ref_count != 0) {
         tp_out(net_context_get_family(conn->context), conn->iface,
                "TP_TRACE", "event", "CONN_DELETE");
         return (ref_count);
     }
-=======
-	ref_count = atomic_dec(&conn->ref_count) - 1;
-	if (ref_count != 0) {
-		tp_out(net_context_get_family(conn->context), conn->iface,
-		       "TP_TRACE", "event", "CONN_DELETE");
-		return ref_count;
-	}
->>>>>>> 0d118ec1
 
     /* Release the TCP context from the TCP workqueue. This will ensure,
      * that all pending TCP works are cancelled properly, when the context
@@ -1047,7 +875,6 @@
 static int tcp_conn_close(struct tcp* conn, int status)
 #endif
 {
-<<<<<<< HEAD
     #if CONFIG_NET_TCP_LOG_LEVEL >= LOG_LEVEL_DBG
     NET_DBG("conn: %p closed by TCP stack (%s():%d)", conn, caller, line);
     #endif
@@ -1063,6 +890,9 @@
             /* Make sure the connect_cb is only called once. */
             conn->connect_cb = NULL;
         }
+
+        conn->in_connect = false;
+        k_sem_reset(&conn->connect_sem);
     }
     else if (conn->context->recv_cb) {
         conn->context->recv_cb(conn->context, NULL, NULL, NULL,
@@ -1072,34 +902,6 @@
     k_sem_give(&conn->tx_sem);
 
     return tcp_conn_unref(conn);
-=======
-#if CONFIG_NET_TCP_LOG_LEVEL >= LOG_LEVEL_DBG
-	NET_DBG("conn: %p closed by TCP stack (%s():%d)", conn, caller, line);
-#endif
-	k_mutex_lock(&conn->lock, K_FOREVER);
-	conn_state(conn, TCP_CLOSED);
-	keep_alive_timer_stop(conn);
-	k_mutex_unlock(&conn->lock);
-
-	if (conn->in_connect) {
-		if (conn->connect_cb) {
-			conn->connect_cb(conn->context, status, conn->context->user_data);
-
-			/* Make sure the connect_cb is only called once. */
-			conn->connect_cb = NULL;
-		}
-
-		conn->in_connect = false;
-		k_sem_reset(&conn->connect_sem);
-	} else if (conn->context->recv_cb) {
-		conn->context->recv_cb(conn->context, NULL, NULL, NULL,
-				       status, conn->recv_user_data);
-	}
-
-	k_sem_give(&conn->tx_sem);
-
-	return tcp_conn_unref(conn);
->>>>>>> 0d118ec1
 }
 
 static bool tcp_send_process_no_lock(struct tcp* conn) {
@@ -1154,7 +956,8 @@
         pkt = forget ? pkt : tcp_pkt_clone(pkt);
         #else
         pkt = forget ? tcp_slist(conn, &conn->send_queue, get,
-                                 struct net_pkt, next) : tcp_pkt_clone(pkt);
+                                 struct net_pkt, next) :
+                                 tcp_pkt_clone(pkt);
         #endif
         if (!pkt) {
             NET_WARN("net_pkt alloc failure");
@@ -3934,7 +3737,6 @@
 #endif /* #if defined(_MSC_VER) */
 
 /* Active connection close: send FIN and go to FIN_WAIT_1 state */
-<<<<<<< HEAD
 int net_tcp_put(struct net_context* context) {
     struct tcp* conn = context->tcp;
 
@@ -3986,6 +3788,7 @@
     }
     else if (conn->in_connect) {
         conn->in_connect = false;
+        k_sem_reset(&conn->connect_sem);
     }
 
     k_mutex_unlock(&conn->lock);
@@ -3993,66 +3796,6 @@
     tcp_conn_unref(conn);
 
     return (0);
-=======
-int net_tcp_put(struct net_context *context)
-{
-	struct tcp *conn = context->tcp;
-
-	if (!conn) {
-		return -ENOENT;
-	}
-
-	k_mutex_lock(&conn->lock, K_FOREVER);
-
-	NET_DBG("%s", conn ? tcp_conn_state(conn, NULL) : "");
-	NET_DBG("context %p %s", context,
-		({ const char *state = net_context_state(context);
-					state ? state : "<unknown>"; }));
-
-	if (conn && (conn->state == TCP_ESTABLISHED ||
-		     conn->state == TCP_SYN_RECEIVED)) {
-		/* Send all remaining data if possible. */
-		if (conn->send_data_total > 0) {
-			NET_DBG("conn %p pending %zu bytes", conn,
-				conn->send_data_total);
-			conn->in_close = true;
-
-			/* How long to wait until all the data has been sent?
-			 */
-			k_work_reschedule_for_queue(&tcp_work_q,
-						    &conn->send_data_timer,
-						    K_MSEC(TCP_RTO_MS));
-		} else {
-			int ret;
-
-			NET_DBG("TCP connection in %s close, "
-				"not disposing yet (waiting %dms)",
-				"active", tcp_max_timeout_ms);
-			k_work_reschedule_for_queue(&tcp_work_q,
-						    &conn->fin_timer,
-						    FIN_TIMEOUT);
-
-			ret = tcp_out_ext(conn, FIN | ACK, NULL,
-					  conn->seq + conn->unacked_len);
-			if (ret == 0) {
-				conn_seq(conn, + 1);
-			}
-
-			conn_state(conn, TCP_FIN_WAIT_1);
-
-			keep_alive_timer_stop(conn);
-		}
-	} else if (conn && conn->in_connect) {
-		conn->in_connect = false;
-		k_sem_reset(&conn->connect_sem);
-	}
-
-	k_mutex_unlock(&conn->lock);
-
-	tcp_conn_unref(conn);
-
-	return 0;
->>>>>>> 0d118ec1
 }
 
 int net_tcp_listen(struct net_context* context) {
@@ -4187,7 +3930,6 @@
  * traffic with net context and give the TCP packet receiving function, which
  * in turn will call tcp_in() to deliver the TCP packet to the stack
  */
-<<<<<<< HEAD
 int net_tcp_connect(struct net_context* context,
                     const struct net_sockaddr* remote_addr,
                     struct net_sockaddr* local_addr,
@@ -4318,16 +4060,22 @@
      * a TCP connection to be established
      */
     conn->in_connect = !IS_ENABLED(CONFIG_NET_TEST_PROTOCOL);
+
+    /* The ref will make sure that if the connection is closed in tcp_in(),
+     * we do not access already freed connection.
+     */
+    tcp_conn_ref(conn);
     (void)tcp_in(conn, NULL);
 
     if (!IS_ENABLED(CONFIG_NET_TEST_PROTOCOL)) {
         if ((conn->state == TCP_UNUSED) || (conn->state == TCP_CLOSED)) {
-            ret = -errno;
-            goto out;
+            ret = -ENOTCONN;
+            goto out_unref;
         }
         else if ((K_TIMEOUT_EQ(timeout, K_NO_WAIT)) &&
                  (conn->state != TCP_ESTABLISHED)) {
-            goto out;
+            ret = -EINPROGRESS;
+            goto out_unref;
         }
         else if ((k_sem_take(&conn->connect_sem, timeout) != 0) &&
                  (conn->state != TCP_ESTABLISHED)) {
@@ -4337,253 +4085,19 @@
             }
 
             ret = -ETIMEDOUT;
-            goto out;
+            goto out_unref;
         }
         conn->in_connect = false;
     }
+
+out_unref :
+    tcp_conn_unref(conn);
 
 out :
     NET_DBG("conn: %p, ret=%d", conn, ret);
 
     return (ret);
 }
-=======
-int net_tcp_connect(struct net_context *context,
-		    const struct sockaddr *remote_addr,
-		    struct sockaddr *local_addr,
-		    uint16_t remote_port, uint16_t local_port,
-		    k_timeout_t timeout, net_context_connect_cb_t cb,
-		    void *user_data)
-{
-	struct tcp *conn;
-	int ret = 0;
-
-	NET_DBG("context: %p, local: %s, remote: %s", context,
-		net_sprint_addr(local_addr->sa_family,
-				(const void *)&net_sin(local_addr)->sin_addr),
-		net_sprint_addr(remote_addr->sa_family,
-				(const void *)&net_sin(remote_addr)->sin_addr));
-
-	conn = context->tcp;
-	conn->iface = net_context_get_iface(context);
-	tcp_derive_rto(conn);
-
-	switch (net_context_get_family(context)) {
-		const struct in_addr *ip4;
-		const struct in6_addr *ip6;
-
-	case AF_INET:
-		if (!IS_ENABLED(CONFIG_NET_IPV4)) {
-			ret = -EINVAL;
-			goto out;
-		}
-
-		memset(&conn->src, 0, sizeof(struct sockaddr_in));
-		memset(&conn->dst, 0, sizeof(struct sockaddr_in));
-
-		conn->src.sa.sa_family = AF_INET;
-		conn->dst.sa.sa_family = AF_INET;
-
-		conn->dst.sin.sin_port = remote_port;
-		conn->src.sin.sin_port = local_port;
-
-		/* we have to select the source address here as
-		 * net_context_create_ipv4_new() is not called in the packet
-		 * output chain
-		 */
-		if (net_ipv4_is_addr_unspecified(
-			&net_sin(local_addr)->sin_addr)) {
-			ip4 = net_if_ipv4_select_src_addr(
-				net_context_get_iface(context),
-				&net_sin(remote_addr)->sin_addr);
-			net_ipaddr_copy(&conn->src.sin.sin_addr, ip4);
-		} else {
-			net_ipaddr_copy(&conn->src.sin.sin_addr,
-					&net_sin(local_addr)->sin_addr);
-		}
-		net_ipaddr_copy(&conn->dst.sin.sin_addr,
-				&net_sin(remote_addr)->sin_addr);
-		break;
-
-	case AF_INET6:
-		if (!IS_ENABLED(CONFIG_NET_IPV6)) {
-			ret = -EINVAL;
-			goto out;
-		}
-
-		memset(&conn->src, 0, sizeof(struct sockaddr_in6));
-		memset(&conn->dst, 0, sizeof(struct sockaddr_in6));
-
-		conn->src.sin6.sin6_family = AF_INET6;
-		conn->dst.sin6.sin6_family = AF_INET6;
-
-		conn->dst.sin6.sin6_port = remote_port;
-		conn->src.sin6.sin6_port = local_port;
-
-		if (net_ipv6_is_addr_unspecified(
-			&net_sin6(local_addr)->sin6_addr)) {
-			ip6 = net_if_ipv6_select_src_addr(
-				net_context_get_iface(context),
-				&net_sin6(remote_addr)->sin6_addr);
-			net_ipaddr_copy(&conn->src.sin6.sin6_addr, ip6);
-		} else {
-			net_ipaddr_copy(&conn->src.sin6.sin6_addr,
-					&net_sin6(local_addr)->sin6_addr);
-		}
-		net_ipaddr_copy(&conn->dst.sin6.sin6_addr,
-				&net_sin6(remote_addr)->sin6_addr);
-		break;
-
-	default:
-		ret = -EPROTONOSUPPORT;
-	}
-
-	if (!(IS_ENABLED(CONFIG_NET_TEST_PROTOCOL) ||
-	      IS_ENABLED(CONFIG_NET_TEST))) {
-		conn->seq = tcp_init_isn(&conn->src.sa, &conn->dst.sa);
-	}
-
-	NET_DBG("conn: %p src: %s, dst: %s", conn,
-		net_sprint_addr(conn->src.sa.sa_family,
-				(const void *)&conn->src.sin.sin_addr),
-		net_sprint_addr(conn->dst.sa.sa_family,
-				(const void *)&conn->dst.sin.sin_addr));
-
-	net_context_set_state(context, NET_CONTEXT_CONNECTING);
-
-	ret = net_conn_register(net_context_get_proto(context),
-				net_context_get_family(context),
-				remote_addr, local_addr,
-				ntohs(remote_port), ntohs(local_port),
-				context, tcp_recv, context,
-				&context->conn_handler);
-	if (ret < 0) {
-		goto out;
-	}
-
-	net_if_addr_ref(conn->iface, conn->src.sa.sa_family,
-			conn->src.sa.sa_family == AF_INET ?
-			(const void *)&conn->src.sin.sin_addr :
-			(const void *)&conn->src.sin6.sin6_addr);
-	conn->addr_ref_done = true;
-
-	conn->connect_cb = cb;
-	context->user_data = user_data;
-
-	/* Input of a (nonexistent) packet with no flags set will cause
-	 * a TCP connection to be established
-	 */
-	conn->in_connect = !IS_ENABLED(CONFIG_NET_TEST_PROTOCOL);
-
-	/* The ref will make sure that if the connection is closed in tcp_in(),
-	 * we do not access already freed connection.
-	 */
-	tcp_conn_ref(conn);
-	(void)tcp_in(conn, NULL);
-
-	if (!IS_ENABLED(CONFIG_NET_TEST_PROTOCOL)) {
-		if (conn->state == TCP_UNUSED || conn->state == TCP_CLOSED) {
-			ret = -ENOTCONN;
-			goto out_unref;
-		} else if ((K_TIMEOUT_EQ(timeout, K_NO_WAIT)) &&
-			   conn->state != TCP_ESTABLISHED) {
-			ret = -EINPROGRESS;
-			goto out_unref;
-		} else if (k_sem_take(&conn->connect_sem, timeout) != 0 &&
-			   conn->state != TCP_ESTABLISHED) {
-			if (conn->in_connect) {
-				conn->in_connect = false;
-				tcp_conn_close(conn, -ETIMEDOUT);
-			}
-
-			ret = -ETIMEDOUT;
-			goto out_unref;
-		}
-		conn->in_connect = false;
-	}
-
-out_unref:
-	tcp_conn_unref(conn);
-
-out:
-	NET_DBG("conn: %p, ret=%d", conn, ret);
-
-	return ret;
-}
-
-int net_tcp_accept(struct net_context *context, net_tcp_accept_cb_t cb,
-		   void *user_data)
-{
-	struct tcp *conn = context->tcp;
-	struct sockaddr local_addr = { };
-	uint16_t local_port, remote_port;
-
-	if (!conn) {
-		return -EINVAL;
-	}
-
-	NET_DBG("context: %p, tcp: %p, cb: %p", context, conn, cb);
-
-	if (conn->state != TCP_LISTEN) {
-		return -EINVAL;
-	}
-
-	conn->accept_cb = cb;
-	local_addr.sa_family = net_context_get_family(context);
-
-	switch (local_addr.sa_family) {
-		struct sockaddr_in *in;
-		struct sockaddr_in6 *in6;
-
-	case AF_INET:
-		if (!IS_ENABLED(CONFIG_NET_IPV4)) {
-			return -EINVAL;
-		}
-
-		in = (struct sockaddr_in *)&local_addr;
-
-		if (net_sin_ptr(&context->local)->sin_addr) {
-			net_ipaddr_copy(&in->sin_addr,
-					net_sin_ptr(&context->local)->sin_addr);
-		}
-
-		in->sin_port =
-			net_sin((struct sockaddr *)&context->local)->sin_port;
-		local_port = ntohs(in->sin_port);
-		remote_port = ntohs(net_sin(&context->remote)->sin_port);
-
-		break;
-
-	case AF_INET6:
-		if (!IS_ENABLED(CONFIG_NET_IPV6)) {
-			return -EINVAL;
-		}
-
-		in6 = (struct sockaddr_in6 *)&local_addr;
-
-		if (net_sin6_ptr(&context->local)->sin6_addr) {
-			net_ipaddr_copy(&in6->sin6_addr,
-				net_sin6_ptr(&context->local)->sin6_addr);
-		}
-
-		in6->sin6_port =
-			net_sin6((struct sockaddr *)&context->local)->sin6_port;
-		local_port = ntohs(in6->sin6_port);
-		remote_port = ntohs(net_sin6(&context->remote)->sin6_port);
-
-		break;
-
-	default:
-		return -EINVAL;
-	}
-
-	context->user_data = user_data;
-
-	/* Remove the temporary connection handler and register
-	 * a proper now as we have an established connection.
-	 */
-	net_conn_unregister(context->conn_handler);
->>>>>>> 0d118ec1
 
 int net_tcp_accept(struct net_context* context, net_tcp_accept_cb_t cb,
                    void* user_data) {
