--- conflicted
+++ resolved
@@ -792,7 +792,6 @@
         conn->context->conn_handler = NULL;
     }
 
-<<<<<<< HEAD
     /* As the TCP socket could be closed without connect being called,
      * check if the address reference is done before releasing the address.
      */
@@ -800,20 +799,9 @@
         net_if_addr_unref(conn->iface, conn->src.sa.sa_family,
                           conn->src.sa.sa_family == NET_AF_INET ?
                           (const void*)&conn->src.sin.sin_addr :
-                          (const void*)&conn->src.sin6.sin6_addr);
-    }
-=======
-	/* As the TCP socket could be closed without connect being called,
-	 * check if the address reference is done before releasing the address.
-	 */
-	if (conn->iface != NULL && conn->addr_ref_done) {
-		net_if_addr_unref(conn->iface, conn->src.sa.sa_family,
-				  conn->src.sa.sa_family == AF_INET ?
-				  (const void *)&conn->src.sin.sin_addr :
-				  (const void *)&conn->src.sin6.sin6_addr,
-				  NULL);
-	}
->>>>>>> 7cef0e36
+                          (const void*)&conn->src.sin6.sin6_addr,
+                          NULL);
+    }
 
     conn->context->tcp = NULL;
     conn->state = TCP_UNUSED;
