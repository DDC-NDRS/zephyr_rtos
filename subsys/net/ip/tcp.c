--- conflicted
+++ resolved
@@ -1294,37 +1294,21 @@
 
     memset(th, 0, sizeof(struct tcphdr));
 
-<<<<<<< HEAD
-    UNALIGNED_PUT(conn->src.sin.sin_port, &th->th_sport);
-    UNALIGNED_PUT(conn->dst.sin.sin_port, &th->th_dport);
+    UNALIGNED_PUT(conn->src.sin.sin_port, UNALIGNED_MEMBER_ADDR(th, th_sport));
+    UNALIGNED_PUT(conn->dst.sin.sin_port, UNALIGNED_MEMBER_ADDR(th, th_dport));
     th->th_off = 5;
-=======
-	UNALIGNED_PUT(conn->src.sin.sin_port, UNALIGNED_MEMBER_ADDR(th, th_sport));
-	UNALIGNED_PUT(conn->dst.sin.sin_port, UNALIGNED_MEMBER_ADDR(th, th_dport));
-	th->th_off = 5;
->>>>>>> 0ec49fa5
 
     if (conn->send_options.mss_found) {
         th->th_off++;
     }
 
-<<<<<<< HEAD
     UNALIGNED_PUT(flags, &th->th_flags);
-    UNALIGNED_PUT(net_htons(conn->recv_win), &th->th_win);
-    UNALIGNED_PUT(net_htonl(seq), &th->th_seq);
+    UNALIGNED_PUT(net_htons(conn->recv_win), UNALIGNED_MEMBER_ADDR(th, th_win));
+    UNALIGNED_PUT(net_htonl(seq), UNALIGNED_MEMBER_ADDR(th, th_seq));
 
     if (ACK & flags) {
-        UNALIGNED_PUT(net_htonl(conn->ack), &th->th_ack);
-    }
-=======
-	UNALIGNED_PUT(flags, &th->th_flags);
-	UNALIGNED_PUT(htons(conn->recv_win), UNALIGNED_MEMBER_ADDR(th, th_win));
-	UNALIGNED_PUT(htonl(seq), UNALIGNED_MEMBER_ADDR(th, th_seq));
-
-	if (ACK & flags) {
-		UNALIGNED_PUT(htonl(conn->ack), UNALIGNED_MEMBER_ADDR(th, th_ack));
-	}
->>>>>>> 0ec49fa5
+        UNALIGNED_PUT(net_htonl(conn->ack), UNALIGNED_MEMBER_ADDR(th, th_ack));
+    }
 
     return net_pkt_set_data(pkt, &tcp_access);
 }
@@ -1375,113 +1359,10 @@
     return (0);
 }
 
-<<<<<<< HEAD
 static int net_tcp_set_mss_opt(struct tcp* conn, struct net_pkt* pkt) {
     NET_PKT_DATA_ACCESS_DEFINE(mss_opt_access, struct tcp_mss_option);
     struct tcp_mss_option* mss;
     uint32_t recv_mss;
-=======
-static bool is_destination_local(struct net_pkt *pkt)
-{
-	if (IS_ENABLED(CONFIG_NET_IPV4) && net_pkt_family(pkt) == AF_INET) {
-		if (net_ipv4_is_addr_loopback(
-				(struct in_addr *)NET_IPV4_HDR(pkt)->dst) ||
-		    net_ipv4_is_my_addr(
-				(struct in_addr *)NET_IPV4_HDR(pkt)->dst)) {
-			return true;
-		}
-	}
-
-	if (IS_ENABLED(CONFIG_NET_IPV6) && net_pkt_family(pkt) == AF_INET6) {
-		if (net_ipv6_is_addr_loopback(
-				(struct in6_addr *)NET_IPV6_HDR(pkt)->dst) ||
-		    net_ipv6_is_my_addr(
-				(struct in6_addr *)NET_IPV6_HDR(pkt)->dst)) {
-			return true;
-		}
-	}
-
-	return false;
-}
-
-void net_tcp_reply_rst(struct net_pkt *pkt)
-{
-	NET_PKT_DATA_ACCESS_DEFINE(tcp_access_rst, struct tcphdr);
-	struct tcphdr *th_pkt = th_get(pkt);
-	struct tcphdr *th_rst;
-	struct net_pkt *rst;
-	int ret;
-
-	if (th_pkt == NULL || (th_flags(th_pkt) & RST)) {
-		/* Don't reply to a RST segment. */
-		return;
-	}
-
-	rst = tcp_pkt_alloc_no_conn(pkt->iface, pkt->family,
-				    sizeof(struct tcphdr));
-	if (rst == NULL) {
-		return;
-	}
-
-	/* IP header */
-	if (IS_ENABLED(CONFIG_NET_IPV4) && net_pkt_family(pkt) == AF_INET) {
-		ret = net_ipv4_create(rst,
-				      (struct in_addr *)NET_IPV4_HDR(pkt)->dst,
-				      (struct in_addr *)NET_IPV4_HDR(pkt)->src);
-	} else if (IS_ENABLED(CONFIG_NET_IPV6) && net_pkt_family(pkt) == AF_INET6) {
-		ret =  net_ipv6_create(rst,
-				      (struct in6_addr *)NET_IPV6_HDR(pkt)->dst,
-				      (struct in6_addr *)NET_IPV6_HDR(pkt)->src);
-	} else {
-		ret = -EINVAL;
-	}
-
-	if (ret < 0) {
-		goto err;
-	}
-
-	/* TCP header */
-	th_rst = (struct tcphdr *)net_pkt_get_data(rst, &tcp_access_rst);
-	if (th_rst == NULL) {
-		goto err;
-	}
-
-	memset(th_rst, 0, sizeof(struct tcphdr));
-
-	UNALIGNED_PUT(th_pkt->th_dport, UNALIGNED_MEMBER_ADDR(th_rst, th_sport));
-	UNALIGNED_PUT(th_pkt->th_sport, UNALIGNED_MEMBER_ADDR(th_rst, th_dport));
-	th_rst->th_off = 5;
-
-	if (th_flags(th_pkt) & ACK) {
-		UNALIGNED_PUT(RST, &th_rst->th_flags);
-		UNALIGNED_PUT(th_pkt->th_ack, UNALIGNED_MEMBER_ADDR(th_rst, th_seq));
-	} else {
-		uint32_t ack = ntohl(th_pkt->th_seq) + tcp_data_len(pkt);
-
-		if (th_flags(th_pkt) & SYN) {
-			ack++;
-		}
-
-		UNALIGNED_PUT(RST | ACK, &th_rst->th_flags);
-		UNALIGNED_PUT(htonl(ack), UNALIGNED_MEMBER_ADDR(th_rst, th_ack));
-	}
-
-	ret = net_pkt_set_data(rst, &tcp_access_rst);
-	if (ret < 0) {
-		goto err;
-	}
-
-	ret = tcp_finalize_pkt(rst);
-	if (ret < 0) {
-		goto err;
-	}
-
-	NET_DBG("%s", tcp_th(rst));
-
-	tcp_send(rst);
-
-	return;
->>>>>>> 0ec49fa5
 
     mss = net_pkt_get_data(pkt, &mss_opt_access);
     if (!mss) {
@@ -1582,13 +1463,13 @@
 
     memset(th_rst, 0, sizeof(struct tcphdr));
 
-    UNALIGNED_PUT(th_pkt->th_dport, &th_rst->th_sport);
-    UNALIGNED_PUT(th_pkt->th_sport, &th_rst->th_dport);
+    UNALIGNED_PUT(th_pkt->th_dport, UNALIGNED_MEMBER_ADDR(th_rst, th_sport));
+    UNALIGNED_PUT(th_pkt->th_sport, UNALIGNED_MEMBER_ADDR(th_rst, th_dport));
     th_rst->th_off = 5;
 
     if (th_flags(th_pkt) & ACK) {
         UNALIGNED_PUT(RST, &th_rst->th_flags);
-        UNALIGNED_PUT(th_pkt->th_ack, &th_rst->th_seq);
+        UNALIGNED_PUT(th_pkt->th_ack, UNALIGNED_MEMBER_ADDR(th_rst, th_seq));
     }
     else {
         uint32_t ack = net_ntohl(th_pkt->th_seq) + tcp_data_len(pkt);
@@ -1598,7 +1479,7 @@
         }
 
         UNALIGNED_PUT(RST | ACK, &th_rst->th_flags);
-        UNALIGNED_PUT(net_htonl(ack), &th_rst->th_ack);
+        UNALIGNED_PUT(net_htonl(ack), UNALIGNED_MEMBER_ADDR(th_rst, th_ack));
     }
 
     ret = net_pkt_set_data(rst, &tcp_access_rst);
