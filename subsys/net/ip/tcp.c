--- conflicted
+++ resolved
@@ -1347,115 +1347,8 @@
     return (0);
 }
 
-<<<<<<< HEAD
 static int get_tcp_nodelay(struct tcp* conn, void* value, size_t* len) {
     int no_delay_int = (int)conn->tcp_nodelay;
-=======
-static bool is_destination_local(struct net_pkt *pkt)
-{
-	if (IS_ENABLED(CONFIG_NET_IPV4) && net_pkt_family(pkt) == AF_INET) {
-		if (net_ipv4_is_addr_loopback(
-				(struct in_addr *)NET_IPV4_HDR(pkt)->dst) ||
-		    net_ipv4_is_my_addr(
-				(struct in_addr *)NET_IPV4_HDR(pkt)->dst)) {
-			return true;
-		}
-	}
-
-	if (IS_ENABLED(CONFIG_NET_IPV6) && net_pkt_family(pkt) == AF_INET6) {
-		if (net_ipv6_is_addr_loopback_raw(NET_IPV6_HDR(pkt)->dst) ||
-		    net_ipv6_is_my_addr_raw(NET_IPV6_HDR(pkt)->dst)) {
-			return true;
-		}
-	}
-
-	return false;
-}
-
-void net_tcp_reply_rst(struct net_pkt *pkt)
-{
-	NET_PKT_DATA_ACCESS_DEFINE(tcp_access_rst, struct tcphdr);
-	struct tcphdr *th_pkt = th_get(pkt);
-	struct tcphdr *th_rst;
-	struct net_pkt *rst;
-	int ret;
-
-	if (th_pkt == NULL || (th_flags(th_pkt) & RST)) {
-		/* Don't reply to a RST segment. */
-		return;
-	}
-
-	rst = tcp_pkt_alloc_no_conn(pkt->iface, pkt->family,
-				    sizeof(struct tcphdr));
-	if (rst == NULL) {
-		return;
-	}
-
-	/* IP header */
-	if (IS_ENABLED(CONFIG_NET_IPV4) && net_pkt_family(pkt) == AF_INET) {
-		struct in_addr src, dst;
-
-		net_ipv4_addr_copy_raw(src.s4_addr, NET_IPV4_HDR(pkt)->src);
-		net_ipv4_addr_copy_raw(dst.s4_addr, NET_IPV4_HDR(pkt)->dst);
-
-		ret = net_ipv4_create(rst, &dst, &src);
-	} else if (IS_ENABLED(CONFIG_NET_IPV6) && net_pkt_family(pkt) == AF_INET6) {
-		struct in6_addr src, dst;
-
-		net_ipv6_addr_copy_raw(src.s6_addr, NET_IPV6_HDR(pkt)->src);
-		net_ipv6_addr_copy_raw(dst.s6_addr, NET_IPV6_HDR(pkt)->dst);
-
-		ret =  net_ipv6_create(rst, &dst, &src);
-	} else {
-		ret = -EINVAL;
-	}
-
-	if (ret < 0) {
-		goto err;
-	}
-
-	/* TCP header */
-	th_rst = (struct tcphdr *)net_pkt_get_data(rst, &tcp_access_rst);
-	if (th_rst == NULL) {
-		goto err;
-	}
-
-	memset(th_rst, 0, sizeof(struct tcphdr));
-
-	UNALIGNED_PUT(th_pkt->th_dport, UNALIGNED_MEMBER_ADDR(th_rst, th_sport));
-	UNALIGNED_PUT(th_pkt->th_sport, UNALIGNED_MEMBER_ADDR(th_rst, th_dport));
-	th_rst->th_off = 5;
-
-	if (th_flags(th_pkt) & ACK) {
-		UNALIGNED_PUT(RST, &th_rst->th_flags);
-		UNALIGNED_PUT(th_pkt->th_ack, UNALIGNED_MEMBER_ADDR(th_rst, th_seq));
-	} else {
-		uint32_t ack = ntohl(th_pkt->th_seq) + tcp_data_len(pkt);
-
-		if (th_flags(th_pkt) & SYN) {
-			ack++;
-		}
-
-		UNALIGNED_PUT(RST | ACK, &th_rst->th_flags);
-		UNALIGNED_PUT(htonl(ack), UNALIGNED_MEMBER_ADDR(th_rst, th_ack));
-	}
-
-	ret = net_pkt_set_data(rst, &tcp_access_rst);
-	if (ret < 0) {
-		goto err;
-	}
-
-	ret = tcp_finalize_pkt(rst);
-	if (ret < 0) {
-		goto err;
-	}
-
-	NET_DBG("%s", tcp_th(rst));
-
-	tcp_send(rst);
-
-	return;
->>>>>>> 0f66e9c6
 
     *((int*)value) = no_delay_int;
 
@@ -1543,9 +1436,13 @@
 
     /* IP header */
     if (IS_ENABLED(CONFIG_NET_IPV4) && (net_pkt_family(pkt) == NET_AF_INET)) {
-        ret = net_ipv4_create(rst,
-                              (struct net_in_addr*)NET_IPV4_HDR(pkt)->dst,
-                              (struct net_in_addr*)NET_IPV4_HDR(pkt)->src);
+        struct net_in_addr src;
+        struct net_in_addr dst;
+
+        net_ipv4_addr_copy_raw(src.s4_addr, NET_IPV4_HDR(pkt)->src);
+        net_ipv4_addr_copy_raw(dst.s4_addr, NET_IPV4_HDR(pkt)->dst);
+
+        ret = net_ipv4_create(rst, &dst, &src);
     }
     else if (IS_ENABLED(CONFIG_NET_IPV6) && (net_pkt_family(pkt) == NET_AF_INET6)) {
         struct net_in6_addr src;
