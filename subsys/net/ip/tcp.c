--- conflicted
+++ resolved
@@ -3796,7 +3796,6 @@
 #endif /* #if defined(_MSC_VER) */
 
 /* Active connection close: send FIN and go to FIN_WAIT_1 state */
-<<<<<<< HEAD
 int net_tcp_put(struct net_context* context, bool force_close) {
     struct tcp* conn = context->tcp;
 
@@ -3810,78 +3809,17 @@
     NET_DBG("[%p] context %p %s", conn, context,
             ({const char* state = net_context_state(context);
                                   state ? state : "<unknown>";}));
-=======
-int net_tcp_put(struct net_context *context, bool force_close)
-{
-	struct tcp *conn = context->tcp;
-
-	if (!conn) {
-		return -ENOENT;
-	}
-
-	k_mutex_lock(&conn->lock, K_FOREVER);
-
-	NET_DBG("[%p] %s", conn, conn ? tcp_conn_state(conn, NULL) : "");
-	NET_DBG("[%p] context %p %s", conn, context,
-		({ const char *state = net_context_state(context);
-					state ? state : "<unknown>"; }));
-
-	if (force_close) {
-		k_work_cancel_delayable(&conn->send_data_timer);
-		keep_alive_timer_stop(conn);
-
-		k_mutex_unlock(&conn->lock);
-
-		tcp_conn_close(conn, -ENETRESET);
-
-		return 0;
-	}
-
-	if (conn->state == TCP_ESTABLISHED ||
-	    conn->state == TCP_SYN_RECEIVED) {
-		/* Send all remaining data if possible. */
-		if (conn->send_data_total > 0) {
-			NET_DBG("[%p] pending %zu bytes", conn,
-				conn->send_data_total);
-			conn->in_close = true;
-
-			/* How long to wait until all the data has been sent? */
-			k_work_reschedule_for_queue(&tcp_work_q,
-						    &conn->send_data_timer,
-						    K_MSEC(TCP_RTO_MS));
-
-		} else {
-			NET_ERR("[%p] TCP connection in %s close, "
-				"not disposing yet (waiting %dms)",
-				conn, "active", tcp_max_timeout_ms);
-			k_work_reschedule_for_queue(&tcp_work_q,
-							&conn->fin_timer,
-							FIN_TIMEOUT);
-
-			tcp_out(conn, FIN | ACK);
-			conn_seq(conn, + 1);
-			tcp_setup_retransmission(conn);
-
-			conn_state(conn, TCP_FIN_WAIT_1);
-
-			keep_alive_timer_stop(conn);
-		}
-	} else if (conn->in_connect) {
-		conn->in_connect = false;
-		k_sem_reset(&conn->connect_sem);
-	}
-
-	k_mutex_unlock(&conn->lock);
-
-	tcp_conn_unref(conn);
-
-	return 0;
-}
-
-int net_tcp_listen(struct net_context *context, int backlog)
-{
-	struct tcp *conn = context->tcp;
->>>>>>> 9ef73c88
+
+    if (force_close) {
+        k_work_cancel_delayable(&conn->send_data_timer);
+        keep_alive_timer_stop(conn);
+
+        k_mutex_unlock(&conn->lock);
+
+        tcp_conn_close(conn, -ENETRESET);
+
+        return (0);
+    }
 
     if ((conn->state == TCP_ESTABLISHED) ||
         (conn->state == TCP_SYN_RECEIVED)) {
@@ -3891,45 +3829,26 @@
                     conn->send_data_total);
             conn->in_close = true;
 
-            if (force_close) {
-                k_work_cancel_delayable(&conn->send_data_timer);
-
-                keep_alive_timer_stop(conn);
-                tcp_conn_close(conn, -ENETRESET);
-            }
-            else {
-                /* How long to wait until all the data has been sent?
-                 */
-                k_work_reschedule_for_queue(&tcp_work_q,
-                                            &conn->send_data_timer,
-                                            K_MSEC(TCP_RTO_MS));
-            }
+            /* How long to wait until all the data has been sent? */
+            k_work_reschedule_for_queue(&tcp_work_q,
+                                        &conn->send_data_timer,
+                                        K_MSEC(TCP_RTO_MS));
         }
         else {
-            if (force_close) {
-                NET_DBG("[%p] TCP connection in %s close, "
-                        "disposing immediately",
-                        conn, "forced");
-
-                keep_alive_timer_stop(conn);
-                tcp_conn_close(conn, -ENETRESET);
-            }
-            else {
-                NET_DBG("[%p] TCP connection in %s close, "
-                        "not disposing yet (waiting %dms)",
-                        conn, "active", tcp_max_timeout_ms);
-                k_work_reschedule_for_queue(&tcp_work_q,
-                                            &conn->fin_timer,
-                                            FIN_TIMEOUT);
-
-                tcp_out(conn, FIN | ACK);
-                conn_seq(conn, + 1);
-                tcp_setup_retransmission(conn);
-
-                conn_state(conn, TCP_FIN_WAIT_1);
-
-                keep_alive_timer_stop(conn);
-            }
+            NET_ERR("[%p] TCP connection in %s close, "
+                    "not disposing yet (waiting %dms)",
+                    conn, "active", tcp_max_timeout_ms);
+            k_work_reschedule_for_queue(&tcp_work_q,
+                                        &conn->fin_timer,
+                                        FIN_TIMEOUT);
+
+            tcp_out(conn, (FIN | ACK));
+            conn_seq(conn, + 1);
+            tcp_setup_retransmission(conn);
+
+            conn_state(conn, TCP_FIN_WAIT_1);
+
+            keep_alive_timer_stop(conn);
         }
     }
     else if (conn->in_connect) {
@@ -4951,24 +4870,20 @@
         return;
     }
 
-<<<<<<< HEAD
     /* net_tcp_put() will handle decrementing refcount on stack's behalf */
-    net_tcp_put(context, true);
-=======
-	/* net_tcp_put() will handle decrementing refcount on stack's behalf */
-	if (net_context_get_state(context) != NET_CONTEXT_LISTENING) {
-		net_tcp_put(context, true);
-	} else {
-		if (context->conn_handler) {
-			net_conn_unregister(context->conn_handler);
-			context->conn_handler = NULL;
-		}
-
-		if (conn->accept_cb != NULL) {
-			conn->accept_cb(conn->context, NULL, 0, -ENETDOWN, context->user_data);
-		}
-	}
->>>>>>> 9ef73c88
+    if (net_context_get_state(context) != NET_CONTEXT_LISTENING) {
+        net_tcp_put(context, true);
+    }
+    else {
+        if (context->conn_handler) {
+            net_conn_unregister(context->conn_handler);
+            context->conn_handler = NULL;
+        }
+
+        if (conn->accept_cb != NULL) {
+            conn->accept_cb(conn->context, NULL, 0, -ENETDOWN, context->user_data);
+        }
+    }
 }
 
 void net_tcp_close_all_for_iface(struct net_if* iface) {
