/*
 * Copyright (c) 2018-2020 Intel Corporation
 *
 * SPDX-License-Identifier: Apache-2.0
 */

#include <zephyr/logging/log.h>
LOG_MODULE_REGISTER(net_tcp, CONFIG_NET_TCP_LOG_LEVEL);

#include <stdarg.h>
#include <stdio.h>
#include <stdlib.h>
#include <zephyr/kernel.h>
#include <zephyr/random/random.h>

#if defined(CONFIG_NET_TCP_ISN_RFC6528)
#include <mbedtls/md5.h>
#endif
#include <zephyr/net/net_pkt.h>
#include <zephyr/net/net_context.h>
#include <zephyr/net/udp.h>
#include "ipv4.h"
#include "ipv6.h"
#include "connection.h"
#include "net_stats.h"
#include "net_private.h"
#include "tcp_internal.h"

<<<<<<< HEAD
#define ACK_TIMEOUT_MS tcp_max_timeout_ms
#define ACK_TIMEOUT K_MSEC(ACK_TIMEOUT_MS)
#define LAST_ACK_TIMEOUT_MS tcp_max_timeout_ms
#define LAST_ACK_TIMEOUT K_MSEC(LAST_ACK_TIMEOUT_MS)
#define FIN_TIMEOUT K_MSEC(tcp_max_timeout_ms)
#define ACK_DELAY K_MSEC(100)
#define ZWP_MAX_DELAY_MS 120000
=======
#define ACK_TIMEOUT_MS          CONFIG_NET_TCP_ACK_TIMEOUT
#define ACK_TIMEOUT             K_MSEC(ACK_TIMEOUT_MS)
#define LAST_ACK_TIMEOUT_MS     tcp_fin_timeout_ms
#define LAST_ACK_TIMEOUT        K_MSEC(LAST_ACK_TIMEOUT_MS)
#define FIN_TIMEOUT             K_MSEC(tcp_fin_timeout_ms)
#define ACK_DELAY               K_MSEC(100)
#define ZWP_MAX_DELAY_MS        120000
>>>>>>> c3974ddb
#define DUPLICATE_ACK_RETRANSMIT_TRHESHOLD 3

static int tcp_rto     = CONFIG_NET_TCP_INIT_RETRANSMISSION_TIMEOUT;
static int tcp_retries = CONFIG_NET_TCP_RETRY_COUNT;
static int tcp_max_timeout_ms;
static int tcp_rx_window =
#if (CONFIG_NET_TCP_MAX_RECV_WINDOW_SIZE != 0)
    CONFIG_NET_TCP_MAX_RECV_WINDOW_SIZE;
#else
#if defined(CONFIG_NET_BUF_FIXED_DATA_SIZE)
    (CONFIG_NET_BUF_RX_COUNT * CONFIG_NET_BUF_DATA_SIZE) / 3;
#else
    CONFIG_NET_PKT_BUF_RX_DATA_POOL_SIZE / 3;
#endif /* CONFIG_NET_BUF_FIXED_DATA_SIZE */
#endif
static int tcp_tx_window =
#if (CONFIG_NET_TCP_MAX_SEND_WINDOW_SIZE != 0)
    CONFIG_NET_TCP_MAX_SEND_WINDOW_SIZE;
#else
#if defined(CONFIG_NET_BUF_FIXED_DATA_SIZE)
    (CONFIG_NET_BUF_TX_COUNT * CONFIG_NET_BUF_DATA_SIZE) / 3;
#else
    CONFIG_NET_PKT_BUF_TX_DATA_POOL_SIZE / 3;
#endif /* CONFIG_NET_BUF_FIXED_DATA_SIZE */
#endif
#ifdef CONFIG_NET_TCP_RANDOMIZED_RTO
#define TCP_RTO_MS (conn->rto)
#else
#define TCP_RTO_MS (tcp_rto)
#endif

/* Define the number of MSS sections the congestion window is initialized at */
#define TCP_CONGESTION_INITIAL_WIN      1
#define TCP_CONGESTION_INITIAL_SSTHRESH 3

static sys_slist_t tcp_conns = SYS_SLIST_STATIC_INIT(&tcp_conns);

static K_MUTEX_DEFINE(tcp_lock);

K_MEM_SLAB_DEFINE_STATIC(tcp_conns_slab, sizeof(struct tcp),
                         CONFIG_NET_MAX_CONTEXTS, 4);

static struct k_work_q tcp_work_q;
static K_KERNEL_STACK_DEFINE(work_q_stack, CONFIG_NET_TCP_WORKQ_STACK_SIZE);

static enum net_verdict tcp_in(struct tcp* conn, struct net_pkt* pkt);
static bool is_destination_local(struct net_pkt* pkt);
static void tcp_out(struct tcp* conn, uint8_t flags);
static char const* tcp_state_to_str(enum tcp_state state, bool prefix);

int (*tcp_send_cb)(struct net_pkt* pkt) = NULL;
size_t (*tcp_recv_cb)(struct tcp* conn, struct net_pkt* pkt) = NULL;

static uint32_t tcp_get_seq(struct net_buf* buf) {
    return *(uint32_t*)net_buf_user_data(buf);
}

static void tcp_set_seq(struct net_buf* buf, uint32_t seq) {
    *(uint32_t*)net_buf_user_data(buf) = seq;
}

static int tcp_pkt_linearize(struct net_pkt* pkt, size_t pos, size_t len) {
    struct net_buf *buf, *first = pkt->cursor.buf, *second = first->frags;
    int ret = 0;
    size_t len1;
    size_t len2;

    if (net_pkt_get_len(pkt) < (pos + len)) {
        NET_ERR("Insufficient packet len=%zd (pos+len=%zu)",
                net_pkt_get_len(pkt), pos + len);
        ret = -EINVAL;
        goto out;
    }

    buf = net_pkt_get_frag(pkt, len, TCP_PKT_ALLOC_TIMEOUT);

    if (!buf || buf->size < len) {
        if (buf) {
            net_buf_unref(buf);
        }
        ret = -ENOBUFS;
        goto out;
    }

    net_buf_linearize(buf->data, buf->size, pkt->frags, pos, len);
    net_buf_add(buf, len);

    len1 = first->len - (pkt->cursor.pos - pkt->cursor.buf->data);
    len2 = len - len1;

    first->len -= (uint16_t)len1;

    while (len2) {
        size_t          pull_len = MIN(second->len, len2);
        struct net_buf* next;

        len2 -= pull_len;
        net_buf_pull(second, pull_len);
        next = second->frags;
        if (second->len == 0) {
            net_buf_unref(second);
        }
        second = next;
    }

    buf->frags   = second;
    first->frags = buf;

out :
    return (ret);
}

static struct tcphdr* th_get(struct net_pkt* pkt) {
    size_t ip_len = net_pkt_ip_hdr_len(pkt) + net_pkt_ip_opts_len(pkt);
    struct tcphdr* th = NULL;

again :
    net_pkt_cursor_init(pkt);
    net_pkt_set_overwrite(pkt, true);

    if (net_pkt_skip(pkt, ip_len) != 0) {
        goto out;
    }

    if (!net_pkt_is_contiguous(pkt, sizeof(*th))) {
        if (tcp_pkt_linearize(pkt, ip_len, sizeof(*th)) < 0) {
            goto out;
        }

        goto again;
    }

    th = net_pkt_cursor_get_pos(pkt);

out :
    return (th);
}

static size_t tcp_endpoint_len(sa_family_t af) {
    return (af == NET_AF_INET) ? sizeof(struct net_sockaddr_in) :
                             sizeof(struct net_sockaddr_in6);
}

static int tcp_endpoint_set(union tcp_endpoint* ep, struct net_pkt* pkt,
                            enum pkt_addr src) {
    int ret = 0;

    switch (net_pkt_family(pkt)) {
        case NET_AF_INET :
            if (IS_ENABLED(CONFIG_NET_IPV4)) {
                struct net_ipv4_hdr* ip = NET_IPV4_HDR(pkt);
                struct tcphdr*       th;

                th = th_get(pkt);
                if (!th) {
                    return (-ENOBUFS);
                }

                memset(ep, 0, sizeof(*ep));

                ep->sin.sin_port = src == TCP_EP_SRC ? th_sport(th) :
                                                       th_dport(th);
                net_ipv4_addr_copy_raw((uint8_t*)&ep->sin.sin_addr,
                                       (src == TCP_EP_SRC) ? ip->src :
                                                             ip->dst);
                ep->sa.sa_family = NET_AF_INET;
            }
            else {
                ret = -EINVAL;
            }

            break;

        case NET_AF_INET6 :
            if (IS_ENABLED(CONFIG_NET_IPV6)) {
                struct net_ipv6_hdr* ip = NET_IPV6_HDR(pkt);
                struct tcphdr*       th;

                th = th_get(pkt);
                if (!th) {
                    return (-ENOBUFS);
                }

                memset(ep, 0, sizeof(*ep));

                ep->sin6.sin6_port = src == TCP_EP_SRC ? th_sport(th) :
                                                         th_dport(th);
                net_ipv6_addr_copy_raw((uint8_t*)&ep->sin6.sin6_addr,
                                       (src == TCP_EP_SRC) ? ip->src :
                                                             ip->dst);
                ep->sa.sa_family = NET_AF_INET6;
            }
            else {
                ret = -EINVAL;
            }

            break;

        default :
            NET_ERR("Unknown address family: %hu", net_pkt_family(pkt));
            ret = -EINVAL;
    }

    return (ret);
}

<<<<<<< HEAD
static const char *tcp_th(struct net_pkt *pkt)
{
#define BUF_SIZE 80
	static char buf[BUF_SIZE];
	int len = 0;
	struct tcphdr *th = th_get(pkt);

	buf[0] = '\0';

	if (th_off(th) < 5) {
		len += snprintk(buf + len, BUF_SIZE - len,
				"bogus th_off: %hu", (uint16_t)th_off(th));
		goto end;
	}

	len += snprintk(buf + len, BUF_SIZE - len,
			"%s Seq=%u", tcp_flags(th_flags(th)), th_seq(th));

	if (th_flags(th) & ACK) {
		len += snprintk(buf + len, BUF_SIZE - len,
				" Ack=%u", th_ack(th));
	}

	len += snprintk(buf + len, BUF_SIZE - len,
			" Len=%ld", (long)tcp_data_len(pkt));
end:
#undef BUF_SIZE
	return buf;
}

#define is_6lo_technology(pkt)						\
	(IS_ENABLED(CONFIG_NET_IPV6) &&	net_pkt_family(pkt) == AF_INET6 && \
	 ((IS_ENABLED(CONFIG_NET_L2_BT) &&				\
	   net_pkt_lladdr_dst(pkt)->type == NET_LINK_BLUETOOTH) ||	\
	  (IS_ENABLED(CONFIG_NET_L2_IEEE802154) &&			\
	   net_pkt_lladdr_dst(pkt)->type == NET_LINK_IEEE802154)))

static void tcp_send(struct net_pkt *pkt)
{
	tcp_pkt_ref(pkt);

	if (tcp_send_cb) {
		if (tcp_send_cb(pkt) < 0) {
			NET_ERR("net_send_data()");
			tcp_pkt_unref(pkt);
		}
		goto out;
	}

	/* We must have special handling for some network technologies that
	 * tweak the IP protocol headers during packet sending. This happens
	 * with Bluetooth and IEEE 802.15.4 which use IPv6 header compression
	 * (6lo) and alter the sent network packet. So in order to avoid any
	 * corruption of the original data buffer, we must copy the sent data.
	 * For Bluetooth, its fragmentation code will even mangle the data
	 * part of the message so we need to copy those too.
	 */
	if (is_6lo_technology(pkt)) {
		struct net_pkt *new_pkt;

		new_pkt = tcp_pkt_clone(pkt);
		if (!new_pkt) {
			/* The caller of this func assumes that the net_pkt
			 * is consumed by this function. We call unref here
			 * so that the unref at the end of the func will
			 * free the net_pkt.
			 */
			tcp_pkt_unref(pkt);
			NET_WARN("net_pkt alloc failure");
			goto out;
		}

		if (net_send_data(new_pkt) < 0) {
			tcp_pkt_unref(new_pkt);
		}

		/* We simulate sending of the original pkt and unref it like
		 * the device driver would do.
		 */
		tcp_pkt_unref(pkt);
	} else {
		if (net_send_data(pkt) < 0) {
			NET_ERR("net_send_data()");
			tcp_pkt_unref(pkt);
		}
	}
out:
	tcp_pkt_unref(pkt);
=======
static char const* tcp_flags(uint8_t flags) {
    #define BUF_SIZE 25 /* 6 * 4 + 1 */
    static char buf[BUF_SIZE];
    int len = 0;

    buf[0] = '\0';

    if (flags) {
        if (flags & SYN) {
            len += snprintk(buf + len, BUF_SIZE - len, "SYN,");
        }

        if (flags & FIN) {
            len += snprintk(buf + len, BUF_SIZE - len, "FIN,");
        }

        if (flags & ACK) {
            len += snprintk(buf + len, BUF_SIZE - len, "ACK,");
        }

        if (flags & PSH) {
            len += snprintk(buf + len, BUF_SIZE - len, "PSH,");
        }

        if (flags & RST) {
            len += snprintk(buf + len, BUF_SIZE - len, "RST,");
        }

        if (flags & URG) {
            len += snprintk(buf + len, BUF_SIZE - len, "URG,");
        }

        if (len > 0) {
            buf[len - 1] = '\0'; /* delete the last comma */
        }
    }
    #undef BUF_SIZE

    return (buf);
>>>>>>> c3974ddb
}

static size_t tcp_data_len(struct net_pkt* pkt) {
    struct tcphdr* th = th_get(pkt);
    size_t tcp_options_len = (th_off(th) - 5) * 4;
    int len = net_pkt_get_len(pkt) - net_pkt_ip_hdr_len(pkt) -
              net_pkt_ip_opts_len(pkt) - sizeof(*th) - tcp_options_len;

    return ((len > 0) ? (size_t)len : 0);
}

static char const* tcp_th(struct net_pkt* pkt) {
    #define BUF_SIZE 80
    static char buf[BUF_SIZE];
    int len = 0;
    struct tcphdr* th  = th_get(pkt);

    buf[0] = '\0';

    if (th_off(th) < 5) {
        len += snprintk(buf + len, BUF_SIZE - len,
                        "bogus th_off: %hu", (uint16_t)th_off(th));
        goto end;
    }

    len += snprintk(buf + len, BUF_SIZE - len,
                    "%s Seq=%u", tcp_flags(th_flags(th)), th_seq(th));

    if (th_flags(th) & ACK) {
        len += snprintk(buf + len, BUF_SIZE - len,
                        " Ack=%u", th_ack(th));
    }

    len += snprintk(buf + len, BUF_SIZE - len,
                    " Len=%ld", (long)tcp_data_len(pkt));
end :
    #undef BUF_SIZE
    return (buf);
}

#define is_6lo_technology(pkt)                                  \
    (IS_ENABLED(CONFIG_NET_IPV6) && (net_pkt_family(pkt) == NET_AF_INET6) && \
     ((IS_ENABLED(CONFIG_NET_L2_BT) &&                          \
       net_pkt_lladdr_dst(pkt)->type == NET_LINK_BLUETOOTH) ||  \
      (IS_ENABLED(CONFIG_NET_L2_IEEE802154) &&                  \
       net_pkt_lladdr_dst(pkt)->type == NET_LINK_IEEE802154)))

static void tcp_send(struct net_pkt* pkt) {
    tcp_pkt_ref(pkt);

    if (tcp_send_cb) {
        if (tcp_send_cb(pkt) < 0) {
            NET_ERR("net_send_data()");
            tcp_pkt_unref(pkt);
        }
        goto out;
    }

    /* We must have special handling for some network technologies that
     * tweak the IP protocol headers during packet sending. This happens
     * with Bluetooth and IEEE 802.15.4 which use IPv6 header compression
     * (6lo) and alter the sent network packet. So in order to avoid any
     * corruption of the original data buffer, we must copy the sent data.
     * For Bluetooth, its fragmentation code will even mangle the data
     * part of the message so we need to copy those too.
     */
    if (is_6lo_technology(pkt)) {
        struct net_pkt* new_pkt;

        new_pkt = tcp_pkt_clone(pkt);
        if (!new_pkt) {
            /* The caller of this func assumes that the net_pkt
             * is consumed by this function. We call unref here
             * so that the unref at the end of the func will
             * free the net_pkt.
             */
            tcp_pkt_unref(pkt);
            goto out;
        }

        if (net_send_data(new_pkt) < 0) {
            tcp_pkt_unref(new_pkt);
        }

        /* We simulate sending of the original pkt and unref it like
         * the device driver would do.
         */
        tcp_pkt_unref(pkt);
    }
    else {
        if (net_send_data(pkt) < 0) {
            NET_ERR("net_send_data()");
            tcp_pkt_unref(pkt);
        }
    }

out :
    tcp_pkt_unref(pkt);
}

static void tcp_derive_rto(struct tcp* conn) {
    #ifdef CONFIG_NET_TCP_RANDOMIZED_RTO
    /* Compute a randomized rto 1 and 1.5 times tcp_rto */
    uint32_t gain;
    uint8_t  gain8;
    uint32_t rto;

    /* Getting random is computational expensive, so only use 8 bits */
    sys_rand_get(&gain8, sizeof(uint8_t));

    gain = (uint32_t)gain8;
    gain += 1 << 9;

    rto       = (uint32_t)tcp_rto;
    rto       = (gain * rto) >> 9;
    conn->rto = (uint16_t)rto;
    #else
    ARG_UNUSED(conn);
    #endif
}

#ifdef CONFIG_NET_TCP_CONGESTION_AVOIDANCE

/* Implementation according to RFC6582 */

static void tcp_new_reno_log(struct tcp* conn, char* step) {
    NET_DBG("conn: %p, ca %s, cwnd=%d, ssthres=%d, fast_pend=%i",
            conn, step, conn->ca.cwnd, conn->ca.ssthresh,
            conn->ca.pending_fast_retransmit_bytes);
}

static void tcp_new_reno_init(struct tcp* conn) {
    conn->ca.cwnd     = conn_mss(conn) * TCP_CONGESTION_INITIAL_WIN;
    conn->ca.ssthresh = conn_mss(conn) * TCP_CONGESTION_INITIAL_SSTHRESH;
    conn->ca.pending_fast_retransmit_bytes = 0;
    tcp_new_reno_log(conn, "init");
}

static void tcp_new_reno_fast_retransmit(struct tcp* conn) {
    if (conn->ca.pending_fast_retransmit_bytes == 0) {
        conn->ca.ssthresh = MAX((conn_mss(conn) * 2), conn->unacked_len / 2);
        /* Account for the lost segments */
        conn->ca.cwnd = (conn_mss(conn) * 3) + conn->ca.ssthresh;
        conn->ca.pending_fast_retransmit_bytes = conn->unacked_len;
        tcp_new_reno_log(conn, "fast_retransmit");
    }
}

static void tcp_new_reno_timeout(struct tcp* conn) {
    conn->ca.ssthresh = MAX((conn_mss(conn) * 2), conn->unacked_len / 2);
    conn->ca.cwnd     = conn_mss(conn);
    tcp_new_reno_log(conn, "timeout");
}

/* For every duplicate ack increment the cwnd by mss */
static void tcp_new_reno_dup_ack(struct tcp* conn) {
    int32_t new_win = conn->ca.cwnd;

    new_win += conn_mss(conn);
    conn->ca.cwnd = MIN(new_win, UINT16_MAX);
    tcp_new_reno_log(conn, "dup_ack");
}

static void tcp_new_reno_pkts_acked(struct tcp* conn, uint32_t acked_len) {
    int32_t new_win = conn->ca.cwnd;
    int32_t win_inc = MIN((int32_t)acked_len, conn_mss(conn));

    if (conn->ca.pending_fast_retransmit_bytes == 0) {
        if (conn->ca.cwnd < conn->ca.ssthresh) {
            new_win += win_inc;
        }
        else {
            /* Implement a div_ceil to avoid rounding to 0 */
            new_win += ((win_inc * win_inc) + conn->ca.cwnd - 1) / conn->ca.cwnd;
        }
        conn->ca.cwnd = MIN(new_win, UINT16_MAX);
    }
    else {
        /* Check if it is still in fast recovery mode */
        if (conn->ca.pending_fast_retransmit_bytes <= acked_len) {
            conn->ca.pending_fast_retransmit_bytes = 0;
            conn->ca.cwnd                          = conn->ca.ssthresh;
        }
        else {
            conn->ca.pending_fast_retransmit_bytes -= acked_len;
            conn->ca.cwnd -= acked_len;
        }
    }
    tcp_new_reno_log(conn, "pkts_acked");
}

static void tcp_ca_init(struct tcp* conn) {
    tcp_new_reno_init(conn);
}

static void tcp_ca_fast_retransmit(struct tcp* conn) {
    tcp_new_reno_fast_retransmit(conn);
}

static void tcp_ca_timeout(struct tcp* conn) {
    tcp_new_reno_timeout(conn);
}

static void tcp_ca_dup_ack(struct tcp* conn) {
    tcp_new_reno_dup_ack(conn);
}

static void tcp_ca_pkts_acked(struct tcp* conn, uint32_t acked_len) {
    tcp_new_reno_pkts_acked(conn, acked_len);
}
#else

static void tcp_ca_init(struct tcp* conn) {
    /* pass */
}

static void tcp_ca_fast_retransmit(struct tcp* conn) {
    /* pass */
}

static void tcp_ca_timeout(struct tcp* conn) {
    /* pass */
}

static void tcp_ca_dup_ack(struct tcp* conn) {
    /* pass */
}

static void tcp_ca_pkts_acked(struct tcp* conn, uint32_t acked_len) {
    /* pass */
}

#endif

#if defined(CONFIG_NET_TCP_KEEPALIVE)

static void tcp_send_keepalive_probe(struct k_work* work);

static void keep_alive_timer_init(struct tcp* conn) {
    conn->keep_alive = false;
    conn->keep_idle  = CONFIG_NET_TCP_KEEPIDLE_DEFAULT;
    conn->keep_intvl = CONFIG_NET_TCP_KEEPINTVL_DEFAULT;
    conn->keep_cnt   = CONFIG_NET_TCP_KEEPCNT_DEFAULT;
    NET_DBG("keepalive timer init idle = %d, interval = %d, cnt = %d",
            conn->keep_idle, conn->keep_intvl, conn->keep_cnt);
    k_work_init_delayable(&conn->keepalive_timer, tcp_send_keepalive_probe);
}

static void keep_alive_param_copy(struct tcp* to, struct tcp* from) {
    to->keep_alive = from->keep_alive;
    to->keep_idle  = from->keep_idle;
    to->keep_intvl = from->keep_intvl;
    to->keep_cnt   = from->keep_cnt;
}

static void keep_alive_timer_restart(struct tcp* conn) {
    if (!conn->keep_alive || (conn->state != TCP_ESTABLISHED)) {
        return;
    }

    conn->keep_cur = 0;
    k_work_reschedule_for_queue(&tcp_work_q, &conn->keepalive_timer,
                                K_SECONDS(conn->keep_idle));
}

static void keep_alive_timer_stop(struct tcp* conn) {
    k_work_cancel_delayable(&conn->keepalive_timer);
}

static int set_tcp_keep_alive(struct tcp* conn, void const* value, size_t len) {
    int keep_alive;

    if ((conn == NULL) || (value == NULL) || (len != sizeof(int))) {
        return (-EINVAL);
    }

    keep_alive = *(int*)value;
    if ((keep_alive < 0) || (keep_alive > 1)) {
        return (-EINVAL);
    }

    conn->keep_alive = (bool)keep_alive;

    if (keep_alive) {
        keep_alive_timer_restart(conn);
    }
    else {
        keep_alive_timer_stop(conn);
    }

    return (0);
}

static int set_tcp_keep_idle(struct tcp* conn, void const* value, size_t len) {
    int keep_idle;

    if ((conn == NULL) || (value == NULL) || (len != sizeof(int))) {
        return (-EINVAL);
    }

    keep_idle = *(int*)value;
    if (keep_idle < 1) {
        return (-EINVAL);
    }

    conn->keep_idle = keep_idle;

    keep_alive_timer_restart(conn);

    return (0);
}

static int set_tcp_keep_intvl(struct tcp* conn, void const* value, size_t len) {
    int keep_intvl;

    if ((conn == NULL) || (value == NULL) || (len != sizeof(int))) {
        return (-EINVAL);
    }

    keep_intvl = *(int*)value;
    if (keep_intvl < 1) {
        return (-EINVAL);
    }

    conn->keep_intvl = keep_intvl;

    keep_alive_timer_restart(conn);

    return (0);
}

static int set_tcp_keep_cnt(struct tcp* conn, void const* value, size_t len) {
    int keep_cnt;

    if ((conn == NULL) || (value == NULL) || (len != sizeof(int))) {
        return (-EINVAL);
    }

    keep_cnt = *(int*)value;
    if (keep_cnt < 1) {
        return (-EINVAL);
    }

    conn->keep_cnt = keep_cnt;

    keep_alive_timer_restart(conn);

    return (0);
}

static int get_tcp_keep_alive(struct tcp* conn, void* value, size_t* len) {
    if ((conn == NULL) || (value == NULL) || (len == NULL) ||
        (*len != sizeof(int))) {
        return (-EINVAL);
    }

    *((int*)value) = (int)conn->keep_alive;

    return (0);
}

static int get_tcp_keep_idle(struct tcp* conn, void* value, size_t* len) {
    if ((conn == NULL) || (value == NULL) || (len == NULL) ||
        (*len != sizeof(int))) {
        return (-EINVAL);
    }

    *((int*)value) = (int)conn->keep_idle;

    return (0);
}

static int get_tcp_keep_intvl(struct tcp* conn, void* value, size_t* len) {
    if ((conn == NULL) || (value == NULL) || (len == NULL) ||
        (*len != sizeof(int))) {
        return (-EINVAL);
    }

    *((int*)value) = (int)conn->keep_intvl;

    return (0);
}

static int get_tcp_keep_cnt(struct tcp* conn, void* value, size_t* len) {
    if ((conn == NULL) || (value == NULL) || (len == NULL) ||
        (*len != sizeof(int))) {
        return (-EINVAL);
    }

    *((int*)value) = (int)conn->keep_cnt;

    return (0);
}

#else /* CONFIG_NET_TCP_KEEPALIVE */

#define keep_alive_timer_init(...)
#define keep_alive_param_copy(...)
#define keep_alive_timer_restart(...)
#define keep_alive_timer_stop(...)
#define set_tcp_keep_alive(...) (-ENOPROTOOPT)
#define set_tcp_keep_idle(...)  (-ENOPROTOOPT)
#define set_tcp_keep_intvl(...) (-ENOPROTOOPT)
#define set_tcp_keep_cnt(...)   (-ENOPROTOOPT)
#define get_tcp_keep_alive(...) (-ENOPROTOOPT)
#define get_tcp_keep_idle(...)  (-ENOPROTOOPT)
#define get_tcp_keep_intvl(...) (-ENOPROTOOPT)
#define get_tcp_keep_cnt(...)   (-ENOPROTOOPT)

#endif /* CONFIG_NET_TCP_KEEPALIVE */

#if defined(_MSC_VER) /* #CUSTOM@NDRS */
static void tcp_send_queue_flush(struct tcp* conn) {
    struct net_pkt* pkt;

    k_work_cancel_delayable(&conn->send_timer);

    while (true) {
        k_mutex_lock(&conn->lock, K_FOREVER);
        sys_snode_t* node = sys_slist_get(&conn->send_queue);
        pkt = node ? CONTAINER_OF(node, struct net_pkt, next) : NULL;
        k_mutex_unlock(&conn->lock);

        if (pkt == NULL) {
            break;
        }

        tcp_pkt_unref(pkt);
    }
}
#else
static void tcp_send_queue_flush(struct tcp* conn) {
    struct net_pkt* pkt;

    k_work_cancel_delayable(&conn->send_timer);

    while ((pkt = tcp_slist(conn, &conn->send_queue, get,
                            struct net_pkt, next))) {
        tcp_pkt_unref(pkt);
    }
}
#endif

static void tcp_conn_release(struct k_work* work) {
    struct tcp *conn = CONTAINER_OF(work, struct tcp, conn_release);
    struct net_pkt *pkt;

    #if defined(CONFIG_NET_TEST)
    if (conn->test_closed_cb != NULL) {
        conn->test_closed_cb(conn, conn->test_user_data);
    }
    #endif

    /* Application is no longer there, unref any remaining packets on the
     * fifo (although there shouldn't be any at this point.)
     */
    while ((pkt = k_fifo_get(&conn->recv_data, K_NO_WAIT)) != NULL) {
        tcp_pkt_unref(pkt);
    }

    k_mutex_lock(&conn->lock, K_FOREVER);

    if (conn->context->conn_handler) {
        net_conn_unregister(conn->context->conn_handler);
        conn->context->conn_handler = NULL;
    }

    conn->context->tcp = NULL;
    conn->state        = TCP_UNUSED;

    tcp_send_queue_flush(conn);

    (void)k_work_cancel_delayable(&conn->send_data_timer);
    tcp_pkt_unref(conn->send_data);

    if (CONFIG_NET_TCP_RECV_QUEUE_TIMEOUT) {
        tcp_pkt_unref(conn->queue_recv_data);
    }

    (void)k_work_cancel_delayable(&conn->timewait_timer);
    (void)k_work_cancel_delayable(&conn->fin_timer);
    (void)k_work_cancel_delayable(&conn->persist_timer);
    (void)k_work_cancel_delayable(&conn->ack_timer);
    (void)k_work_cancel_delayable(&conn->send_timer);
    (void)k_work_cancel_delayable(&conn->recv_queue_timer);
    keep_alive_timer_stop(conn);

    k_mutex_unlock(&conn->lock);

    net_context_unref(conn->context);
    conn->context = NULL;

    k_mutex_lock(&tcp_lock, K_FOREVER);
    sys_slist_find_and_remove(&tcp_conns, &conn->next);
    k_mutex_unlock(&tcp_lock);

    k_mem_slab_free(&tcp_conns_slab, (void *)conn);
}

#if defined(CONFIG_NET_TEST)
void tcp_install_close_cb(struct net_context* ctx,
                          net_tcp_closed_cb_t cb,
                          void* user_data) {
    NET_ASSERT(ctx->tcp != NULL);

    ((struct tcp*)ctx->tcp)->test_closed_cb = cb;
    ((struct tcp*)ctx->tcp)->test_user_data = user_data;
}
#endif

static int tcp_conn_unref(struct tcp* conn) {
    int ref_count = atomic_get(&conn->ref_count);

    NET_DBG("conn: %p, ref_count=%d", conn, ref_count);

    k_mutex_lock(&conn->lock, K_FOREVER);

    #if !defined(CONFIG_NET_TEST_PROTOCOL)
    if (conn->in_connect) {
        conn->in_connect = false;
        k_sem_reset(&conn->connect_sem);
    }
    #endif /* CONFIG_NET_TEST_PROTOCOL */

    k_mutex_unlock(&conn->lock);

    ref_count = atomic_dec(&conn->ref_count) - 1;
    if (ref_count != 0) {
        tp_out(net_context_get_family(conn->context), conn->iface,
               "TP_TRACE", "event", "CONN_DELETE");
        return (ref_count);
    }

    /* Release the TCP context from the TCP workqueue. This will ensure,
     * that all pending TCP works are cancelled properly, when the context
     * is released.
     */
    k_work_submit_to_queue(&tcp_work_q, &conn->conn_release);

    return (ref_count);
}

#if CONFIG_NET_TCP_LOG_LEVEL >= LOG_LEVEL_DBG
#define tcp_conn_close(conn, status)        \
    tcp_conn_close_debug(conn, status, __func__, __LINE__)

static int tcp_conn_close_debug(struct tcp* conn, int status,
                                char const* caller, int line)
#else
static int              tcp_conn_close(struct tcp* conn, int status)
#endif
{
    #if CONFIG_NET_TCP_LOG_LEVEL >= LOG_LEVEL_DBG
    NET_DBG("conn: %p closed by TCP stack (%s():%d)", conn, caller, line);
    #endif
    k_mutex_lock(&conn->lock, K_FOREVER);
    conn_state(conn, TCP_CLOSED);
    keep_alive_timer_stop(conn);
    k_mutex_unlock(&conn->lock);

    if (conn->in_connect) {
        if (conn->connect_cb) {
            conn->connect_cb(conn->context, status, conn->context->user_data);

            /* Make sure the connect_cb is only called once. */
            conn->connect_cb = NULL;
        }
    }
    else if (conn->context->recv_cb) {
        conn->context->recv_cb(conn->context, NULL, NULL, NULL,
                               status, conn->recv_user_data);
    }

    k_sem_give(&conn->tx_sem);

    return tcp_conn_unref(conn);
}

<<<<<<< HEAD
static bool tcp_send_process_no_lock(struct tcp *conn)
{
	bool unref = false;
	struct net_pkt *pkt;
	bool local = false;

	pkt = tcp_slist(conn, &conn->send_queue, peek_head,
			struct net_pkt, next);
	if (!pkt) {
		goto out;
	}

	NET_DBG("%s %s", tcp_th(pkt), conn->in_retransmission ?
		"in_retransmission" : "");

	if (conn->in_retransmission) {
		if (conn->send_retries > 0) {
			struct net_pkt *clone = tcp_pkt_clone(pkt);

			if (clone) {
				tcp_send(clone);
				conn->send_retries--;
			} else {
				NET_WARN("net_pkt alloc failure");
			}
		} else {
			unref = true;
			goto out;
		}
	} else {
		uint8_t fl = th_get(pkt)->th_flags;
		bool forget = ACK == fl || PSH == fl || (ACK | PSH) == fl ||
			RST & fl;

		pkt = forget ? tcp_slist(conn, &conn->send_queue, get,
					 struct net_pkt, next) :
			tcp_pkt_clone(pkt);
		if (!pkt) {
			NET_WARN("net_pkt alloc failure");
			goto out;
		}

		if (is_destination_local(pkt)) {
			local = true;
		}

		tcp_send(pkt);

		if (forget == false &&
		    !k_work_delayable_remaining_get(&conn->send_timer)) {
			conn->send_retries = tcp_retries;
			conn->in_retransmission = true;
		}
	}

	if (conn->in_retransmission) {
		k_work_reschedule_for_queue(&tcp_work_q, &conn->send_timer,
					    K_MSEC(TCP_RTO_MS));
	} else if (local && !sys_slist_is_empty(&conn->send_queue)) {
		k_work_reschedule_for_queue(&tcp_work_q, &conn->send_timer,
					    K_NO_WAIT);
	}

out:
	return unref;
=======
static bool tcp_send_process_no_lock(struct tcp* conn) {
    bool unref = false;
    struct net_pkt* pkt;
    bool local = false;

    #if defined(_MSC_VER) /* #CUSTOM@NDRS */
    k_mutex_lock(&conn->lock, K_FOREVER);
    sys_snode_t* node = sys_slist_peek_head(&conn->send_queue);
    pkt = node ? CONTAINER_OF(node, struct net_pkt, next) : NULL;
    k_mutex_unlock(&conn->lock);
    #else
    pkt = tcp_slist(conn, &conn->send_queue, peek_head,
                    struct net_pkt, next);
    #endif
    if (!pkt) {
        goto out;
    }

    NET_DBG("%s %s", tcp_th(pkt), conn->in_retransmission ?
            "in_retransmission" : "");

    if (conn->in_retransmission) {
        if (conn->send_retries > 0) {
            struct net_pkt* clone = tcp_pkt_clone(pkt);

            if (clone) {
                tcp_send(clone);
                conn->send_retries--;
            }
        }
        else {
            unref = true;
            goto out;
        }
    }
    else {
        uint8_t fl  = th_get(pkt)->th_flags;
        bool forget = (ACK == fl) || (PSH == fl) || ((ACK | PSH) == fl ) ||
                      (RST & fl);

        #if defined(_MSC_VER) /* #CUSTOM@NDRS */
        k_mutex_lock(&conn->lock, K_FOREVER);
        node = sys_slist_get(&conn->send_queue);
        pkt  = node ? CONTAINER_OF(node, struct net_pkt, next) : NULL;
        k_mutex_unlock(&conn->lock);

        pkt = forget ? pkt : tcp_pkt_clone(pkt);
        #else
        pkt = forget ? tcp_slist(conn, &conn->send_queue, get,
                                 struct net_pkt, next) : tcp_pkt_clone(pkt);
        #endif
        if (!pkt) {
            NET_ERR("net_pkt alloc failure");
            goto out;
        }

        if (is_destination_local(pkt)) {
            local = true;
        }

        tcp_send(pkt);

        if ((forget == false) &&
            !k_work_delayable_remaining_get(&conn->send_timer)) {
            conn->send_retries = tcp_retries;
            conn->in_retransmission = true;
        }
    }

    if (conn->in_retransmission) {
        k_work_reschedule_for_queue(&tcp_work_q, &conn->send_timer,
                                    K_MSEC(TCP_RTO_MS));
    }
    else if (local && !sys_slist_is_empty(&conn->send_queue)) {
        k_work_reschedule_for_queue(&tcp_work_q, &conn->send_timer,
                                    K_NO_WAIT);
    }

out :
    return unref;
>>>>>>> c3974ddb
}

static void tcp_send_process(struct k_work* work) {
    struct k_work_delayable* dwork = k_work_delayable_from_work(work);
    struct tcp* conn = CONTAINER_OF(dwork, struct tcp, send_timer);
    bool unref;

    k_mutex_lock(&conn->lock, K_FOREVER);

    unref = tcp_send_process_no_lock(conn);

    k_mutex_unlock(&conn->lock);

    if (unref) {
        tcp_conn_close(conn, -ETIMEDOUT);
    }
}

static void tcp_send_timer_cancel(struct tcp* conn) {
    if (conn->in_retransmission == false) {
        return;
    }

    k_work_cancel_delayable(&conn->send_timer);

    {
        #if defined(_MSC_VER) /* #CUSTOM@NDRS */
        k_mutex_lock(&conn->lock, K_FOREVER);
        sys_snode_t*    node = sys_slist_get(&conn->send_queue);
        struct net_pkt* pkt  = node ? CONTAINER_OF(node, struct net_pkt, next) : NULL;
        k_mutex_unlock(&conn->lock);
        #else
        struct net_pkt* pkt = tcp_slist(conn, &conn->send_queue, get,
                                        struct net_pkt, next);
        #endif
        if (pkt) {
            NET_DBG("%s", tcp_th(pkt));
            tcp_pkt_unref(pkt);
        }
    }

    if (sys_slist_is_empty(&conn->send_queue)) {
        conn->in_retransmission = false;
    }
    else {
        conn->send_retries = tcp_retries;
        k_work_reschedule_for_queue(&tcp_work_q, &conn->send_timer,
                                    K_MSEC(TCP_RTO_MS));
    }
}

#if defined(CONFIG_NET_TCP_IPV6_ND_REACHABILITY_HINT)

static void tcp_nbr_reachability_hint(struct tcp* conn) {
    int64_t        now;
    struct net_if* iface;

    if (net_context_get_family(conn->context) != NET_AF_INET6) {
        return;
    }

    now   = k_uptime_get();
    iface = net_context_get_iface(conn->context);

    /* Ensure that Neighbor Reachability hints are rate-limited (using threshold
     * of half of reachable time).
     */
    if ((now - conn->last_nd_hint_time) > (net_if_ipv6_get_reachable_time(iface) / 2)) {
        net_ipv6_nbr_reachability_hint(iface, &conn->dst.sin6.sin6_addr);
        conn->last_nd_hint_time = now;
    }
}

#else /* CONFIG_NET_TCP_IPV6_ND_REACHABILITY_HINT */

#define tcp_nbr_reachability_hint(...)

#endif /* CONFIG_NET_TCP_IPV6_ND_REACHABILITY_HINT */

static char const* tcp_state_to_str(enum tcp_state state, bool prefix) {
    char const* s = NULL;
    #define _(_x) case _x : do { s = #_x; goto out; } while (0)
    switch (state) {
        _(TCP_UNUSED);
        _(TCP_LISTEN);
        _(TCP_SYN_SENT);
        _(TCP_SYN_RECEIVED);
        _(TCP_ESTABLISHED);
        _(TCP_FIN_WAIT_1);
        _(TCP_FIN_WAIT_2);
        _(TCP_CLOSE_WAIT);
        _(TCP_CLOSING);
        _(TCP_LAST_ACK);
        _(TCP_TIME_WAIT);
        _(TCP_CLOSED);
    }
    #undef _
    NET_ASSERT(s, "Invalid TCP state: %u", state);

out :
    return ((prefix) ? s : (s + 4));
}

static char const* tcp_conn_state(struct tcp* conn, struct net_pkt* pkt) {
    #define BUF_SIZE 160
    static char buf[BUF_SIZE];

    snprintk(buf, BUF_SIZE, "%s [%s Seq=%u Ack=%u]", pkt ? tcp_th(pkt) : "",
             tcp_state_to_str(conn->state, false),
             conn->seq, conn->ack);
    #undef BUF_SIZE
    return (buf);
}

static uint8_t* tcp_options_get(struct net_pkt* pkt, int tcp_options_len,
                                uint8_t* buf, size_t buf_len) {
    struct net_pkt_cursor backup;
    int ret;

    net_pkt_cursor_backup(pkt, &backup);
    net_pkt_cursor_init(pkt);
    net_pkt_skip(pkt, net_pkt_ip_hdr_len(pkt) + net_pkt_ip_opts_len(pkt) +
                 sizeof(struct tcphdr));
    ret = net_pkt_read(pkt, buf, MIN((size_t)tcp_options_len, buf_len));
    if (ret < 0) {
        buf = NULL;
    }

    net_pkt_cursor_restore(pkt, &backup);

    return (buf);
}

static bool tcp_options_check(struct tcp_options* recv_options,
                              struct net_pkt* pkt, ssize_t len) {
    uint8_t  options_buf[40]; /* TCP header max options size is 40 */
    bool     result  = len > 0 && ((len % 4) == 0) ? true : false;
    uint8_t* options = tcp_options_get(pkt, len, options_buf,
                                       sizeof(options_buf));
    uint8_t  opt, opt_len;

    NET_DBG("len=%zd", len);

    recv_options->mss_found = false;
    recv_options->wnd_found = false;

    for (; options && len >= 1; options += opt_len, len -= opt_len) {
        opt = options[0];

        if (opt == NET_TCP_END_OPT) {
            break;
        }
        else if (opt == NET_TCP_NOP_OPT) {
            opt_len = 1;
            continue;
        }
        else {
            if (len < 2) { /* Only END and NOP can have length 1 */
                NET_ERR("Illegal option %d with length %zd",
                        opt, len);
                result = false;
                break;
            }
            opt_len = options[1];
        }

        NET_DBG("opt: %hu, opt_len: %hu",
                (uint16_t)opt, (uint16_t)opt_len);

        if (opt_len < 2 || opt_len > len) {
            result = false;
            break;
        }

        switch (opt) {
            case NET_TCP_MSS_OPT :
                if (opt_len != 4) {
                    result = false;
                    goto end;
                }

                recv_options->mss =
                    net_ntohs(UNALIGNED_GET((uint16_t*)(options + 2)));
                recv_options->mss_found = true;
                NET_DBG("MSS=%hu", recv_options->mss);
                break;
            case NET_TCP_WINDOW_SCALE_OPT :
                if (opt_len != 3) {
                    result = false;
                    goto end;
                }

                recv_options->window    = opt;
                recv_options->wnd_found = true;
                break;
            default :
                continue;
        }
    }

end :
    if (false == result) {
        NET_WARN("Invalid TCP options");
    }

    return (result);
}

static bool tcp_short_window(struct tcp* conn) {
    int32_t threshold = MIN(conn_mss(conn), conn->recv_win_max / 2);

    if (conn->recv_win > threshold) {
        return false;
    }

    return (true);
}

/**
 * @brief Update TCP receive window
 *
 * @param conn TCP network connection
 * @param delta Receive window delta
 *
 * @return 0 on success, -EINVAL
 *         if the receive window delta is out of bounds
 */
static int tcp_update_recv_wnd(struct tcp* conn, int32_t delta) {
    int32_t new_win;
    bool    short_win_before;
    bool    short_win_after;

    new_win = conn->recv_win + delta;
    if (new_win < 0) {
        new_win = 0;
    }
    else if (new_win > conn->recv_win_max) {
        new_win = conn->recv_win_max;
    }

    short_win_before = tcp_short_window(conn);

    conn->recv_win = new_win;

    short_win_after = tcp_short_window(conn);

    if (short_win_before && !short_win_after &&
        (conn->state == TCP_ESTABLISHED)) {
        k_work_cancel_delayable(&conn->ack_timer);
        tcp_out(conn, ACK);
    }

    return (0);
}

static size_t tcp_check_pending_data(struct tcp* conn, struct net_pkt* pkt,
                                     size_t len) {
    size_t pending_len = 0;

    if (CONFIG_NET_TCP_RECV_QUEUE_TIMEOUT &&
        !net_pkt_is_empty(conn->queue_recv_data)) {
        /* Some potentential cases:
         * Note: MI = MAX_INT
         * Packet | Queued| End off   | Gap size | Required handling
         * Seq|Len|Seq|Len|           |          |
         *  3 | 3 | 6 | 4 | 3+3-6=  0 | 6-3-3=0  | Append
         *  3 | 4 | 6 | 4 | 3+4-6 = 1 | 6-3-4=-1 | Append, pull from queue
         *  3 | 7 | 6 | 4 | 3+7-6 = 4 | 6-3-7=-4 | Drop queued data
         *  3 | 8 | 6 | 4 | 3+8-6 = 5 | 6-3-8=-5 | Drop queued data
         *  6 | 5 | 6 | 4 | 6+5-6 = 5 | 6-6-5=-5 | Drop queued data
         *  6 | 4 | 6 | 4 | 6+4-6 = 4 | 6-6-4=-4 | Drop queued data / packet
         * 10 | 2 | 6 | 4 | 10+2-6= 6 | 6-10-2=-6| Should not happen, dropping queue
         *  7 | 4 | 6 | 4 | 7+4-6 = 5 | 6-7-4=-5 | Should not happen, dropping queue
         * 11 | 2 | 6 | 4 | 11+2-6= 7 | 6-11-2=-7| Should not happen, dropping queue
         *  2 | 3 | 6 | 4 | 2+3-6= MI | 6-2-3=1  | Keep queued data
         */
        struct tcphdr* th           = th_get(pkt);
        uint32_t       expected_seq = th_seq(th) + len;
        uint32_t       pending_seq;
        int32_t        gap_size;
        uint32_t       end_offset;

        pending_seq = tcp_get_seq(conn->queue_recv_data->buffer);
        end_offset  = expected_seq - pending_seq;
        gap_size    = (int32_t)(pending_seq - th_seq(th) - ((uint32_t)len));
        pending_len = net_pkt_get_len(conn->queue_recv_data);
        if (end_offset < pending_len) {
            if (end_offset) {
                net_pkt_remove_tail(pkt, end_offset);
                pending_len -= end_offset;
            }

            NET_DBG("Found pending data seq %u len %zd",
                    expected_seq, pending_len);

            net_buf_frag_add(pkt->buffer,
                             conn->queue_recv_data->buffer);
            conn->queue_recv_data->buffer = NULL;

            k_work_cancel_delayable(&conn->recv_queue_timer);
        }
        else {
            /* Check if the queued data is just a section of the incoming data */
            if (gap_size <= 0) {
                net_buf_unref(conn->queue_recv_data->buffer);
                conn->queue_recv_data->buffer = NULL;

                k_work_cancel_delayable(&conn->recv_queue_timer);
            }

            pending_len = 0;
        }
    }

    return pending_len;
}

static enum net_verdict tcp_data_get(struct tcp* conn, struct net_pkt* pkt, size_t* len) {
    enum net_verdict ret = NET_DROP;

    if (tcp_recv_cb) {
        tcp_recv_cb(conn, pkt);
        goto out;
    }

    if (conn->context->recv_cb) {
        /* If there is any out-of-order pending data, then pass it
         * to the application here.
         */
        *len += tcp_check_pending_data(conn, pkt, *len);

        net_pkt_cursor_init(pkt);
        net_pkt_set_overwrite(pkt, true);

        net_pkt_skip(pkt, net_pkt_get_len(pkt) - *len);

        tcp_update_recv_wnd(conn, -(int32_t)(*len));

        /* Do not pass data to application with TCP conn
         * locked as there could be an issue when the app tries
         * to send the data and the conn is locked. So the recv
         * data is placed in fifo which is flushed in tcp_in()
         * after unlocking the conn
         */
        k_fifo_put(&conn->recv_data, pkt);

        ret = NET_OK;
    }

out :
    return (ret);
}

static int tcp_finalize_pkt(struct net_pkt* pkt) {
    net_pkt_cursor_init(pkt);

    if (IS_ENABLED(CONFIG_NET_IPV4) && net_pkt_family(pkt) == NET_AF_INET) {
        return net_ipv4_finalize(pkt, NET_IPPROTO_TCP);
    }

    if (IS_ENABLED(CONFIG_NET_IPV6) && net_pkt_family(pkt) == NET_AF_INET6) {
        return net_ipv6_finalize(pkt, NET_IPPROTO_TCP);
    }

    return (-EINVAL);
}

static int tcp_header_add(struct tcp* conn, struct net_pkt* pkt, uint8_t flags,
                          uint32_t seq) {
    NET_PKT_DATA_ACCESS_DEFINE(tcp_access, struct tcphdr);
    struct tcphdr* th;

    th = (struct tcphdr*)net_pkt_get_data(pkt, &tcp_access);
    if (!th) {
        return (-ENOBUFS);
    }

    memset(th, 0, sizeof(struct tcphdr));

    UNALIGNED_PUT(conn->src.sin.sin_port, &th->th_sport);
    UNALIGNED_PUT(conn->dst.sin.sin_port, &th->th_dport);
    th->th_off = 5;

    if (conn->send_options.mss_found) {
        th->th_off++;
    }

    UNALIGNED_PUT(flags, &th->th_flags);
    UNALIGNED_PUT(net_htons(conn->recv_win), &th->th_win);
    UNALIGNED_PUT(net_htonl(seq), &th->th_seq);

    if (ACK & flags) {
        UNALIGNED_PUT(net_htonl(conn->ack), &th->th_ack);
    }

    return net_pkt_set_data(pkt, &tcp_access);
}

static int ip_header_add(struct tcp* conn, struct net_pkt* pkt) {
    if (IS_ENABLED(CONFIG_NET_IPV4) && net_pkt_family(pkt) == NET_AF_INET) {
        return net_context_create_ipv4_new(conn->context, pkt,
                                           &conn->src.sin.sin_addr,
                                           &conn->dst.sin.sin_addr);
    }

    if (IS_ENABLED(CONFIG_NET_IPV6) && net_pkt_family(pkt) == NET_AF_INET6) {
        return net_context_create_ipv6_new(conn->context, pkt,
                                           &conn->src.sin6.sin6_addr,
                                           &conn->dst.sin6.sin6_addr);
    }

    return (-EINVAL);
}

static int set_tcp_nodelay(struct tcp* conn, void const* value, size_t len) {
    int no_delay_int;

    if (len != sizeof(int)) {
        return (-EINVAL);
    }

    no_delay_int = *(int*)value;

    if ((no_delay_int < 0) || (no_delay_int > 1)) {
        return (-EINVAL);
    }

    conn->tcp_nodelay = (bool)no_delay_int;

    return (0);
}

static int get_tcp_nodelay(struct tcp* conn, void* value, size_t* len) {
    int no_delay_int = (int)conn->tcp_nodelay;

    *((int*)value) = no_delay_int;

    if (len) {
        *len = sizeof(int);
    }

    return (0);
}

static int net_tcp_set_mss_opt(struct tcp* conn, struct net_pkt* pkt) {
    NET_PKT_DATA_ACCESS_DEFINE(mss_opt_access, struct tcp_mss_option);
    struct tcp_mss_option* mss;
    uint32_t recv_mss;

    mss = net_pkt_get_data(pkt, &mss_opt_access);
    if (!mss) {
        return (-ENOBUFS);
    }

    recv_mss = net_tcp_get_supported_mss(conn);
    recv_mss |= (NET_TCP_MSS_OPT << 24) | (NET_TCP_MSS_SIZE << 16);

    UNALIGNED_PUT(net_htonl(recv_mss), (uint32_t*)mss);

    return net_pkt_set_data(pkt, &mss_opt_access);
}

static bool is_destination_local(struct net_pkt* pkt) {
    if (IS_ENABLED(CONFIG_NET_IPV4) && net_pkt_family(pkt) == NET_AF_INET) {
        if (net_ipv4_is_addr_loopback(
                        (struct net_in_addr*)NET_IPV4_HDR(pkt)->dst) ||
            net_ipv4_is_my_addr(
                        (struct net_in_addr*)NET_IPV4_HDR(pkt)->dst)) {
            return (true);
        }
    }

    if (IS_ENABLED(CONFIG_NET_IPV6) && net_pkt_family(pkt) == NET_AF_INET6) {
        if (net_ipv6_is_addr_loopback(
                        (struct net_in6_addr*)NET_IPV6_HDR(pkt)->dst) ||
            net_ipv6_is_my_addr(
                        (struct net_in6_addr*)NET_IPV6_HDR(pkt)->dst)) {
            return (true);
        }
    }

    return false;
}

void net_tcp_reply_rst(struct net_pkt* pkt) {
    NET_PKT_DATA_ACCESS_DEFINE(tcp_access_rst, struct tcphdr);
    struct tcphdr const* th_pkt = th_get(pkt);
    struct tcphdr*       th_rst;
    struct net_pkt*      rst;
    int                  ret;

    if ((th_pkt == NULL) || (th_flags(th_pkt) & RST)) {
        /* Don't reply to a RST segment. */
        return;
    }

    #if defined(_MSC_VER) /* #CUSTOM@NDRS */
    struct net_pkt* _pkt;

    if (sizeof(struct tcphdr) > 0) {
        _pkt = net_pkt_alloc_with_buffer(pkt->iface,
                                         sizeof(struct tcphdr),
                                         pkt->family,
                                         NET_IPPROTO_TCP,
                                         TCP_PKT_ALLOC_TIMEOUT);
    }
    else {
        _pkt = net_pkt_alloc(TCP_PKT_ALLOC_TIMEOUT);
    }

    tp_pkt_alloc(_pkt, tp_basename(__FILE__), __LINE__);

    rst = _pkt;
    #else
    rst = tcp_pkt_alloc_no_conn(pkt->iface, pkt->family,
                                sizeof(struct tcphdr));
    #endif
    if (rst == NULL) {
        return;
    }

    /* IP header */
    if (IS_ENABLED(CONFIG_NET_IPV4) && net_pkt_family(pkt) == NET_AF_INET) {
        ret = net_ipv4_create(rst,
                              (struct net_in_addr*)NET_IPV4_HDR(pkt)->dst,
                              (struct net_in_addr*)NET_IPV4_HDR(pkt)->src);
    }
    else if (IS_ENABLED(CONFIG_NET_IPV6) && net_pkt_family(pkt) == NET_AF_INET6) {
        ret = net_ipv6_create(rst,
                              (struct net_in6_addr*)NET_IPV6_HDR(pkt)->dst,
                              (struct net_in6_addr*)NET_IPV6_HDR(pkt)->src);
    }
    else {
        ret = -EINVAL;
    }

    if (ret < 0) {
        goto err;
    }

    /* TCP header */
    th_rst = (struct tcphdr*)net_pkt_get_data(rst, &tcp_access_rst);
    if (th_rst == NULL) {
        goto err;
    }

    memset(th_rst, 0, sizeof(struct tcphdr));

    UNALIGNED_PUT(th_pkt->th_dport, &th_rst->th_sport);
    UNALIGNED_PUT(th_pkt->th_sport, &th_rst->th_dport);
    th_rst->th_off = 5;

    if (th_flags(th_pkt) & ACK) {
        UNALIGNED_PUT(RST, &th_rst->th_flags);
        UNALIGNED_PUT(th_pkt->th_ack, &th_rst->th_seq);
    }
    else {
        uint32_t ack = net_ntohl(th_pkt->th_seq) + tcp_data_len(pkt);

        UNALIGNED_PUT(RST | ACK, &th_rst->th_flags);
        UNALIGNED_PUT(net_htonl(ack), &th_rst->th_ack);
    }

    ret = net_pkt_set_data(rst, &tcp_access_rst);
    if (ret < 0) {
        goto err;
    }

    ret = tcp_finalize_pkt(rst);
    if (ret < 0) {
        goto err;
    }

    NET_DBG("%s", tcp_th(rst));

    tcp_send(rst);

    return;

err:
    tcp_pkt_unref(rst);
}

static int tcp_out_ext(struct tcp* conn, uint8_t flags, struct net_pkt* data,
                       uint32_t seq) {
    size_t alloc_len = sizeof(struct tcphdr);
    struct net_pkt* pkt;
    int ret = 0;

    if (conn->send_options.mss_found) {
        alloc_len += sizeof(uint32_t);
    }

    #if defined(_MSC_VER) /* #CUSTOM@NDRS */
    if (alloc_len > 0) {
        pkt = net_pkt_alloc_with_buffer(conn->iface,
                                        alloc_len,
                                        net_context_get_family(conn->context),
                                        NET_IPPROTO_TCP,
                                        TCP_PKT_ALLOC_TIMEOUT);
    }
    else {
        pkt = net_pkt_alloc(TCP_PKT_ALLOC_TIMEOUT);
    }
    #else
    pkt = tcp_pkt_alloc(conn, alloc_len);
    #endif
    if (!pkt) {
        ret = -ENOBUFS;
        goto out;
    }

    if (data) {
        /* Append the data buffer to the pkt */
        net_pkt_append_buffer(pkt, data->buffer);
        data->buffer = NULL;
    }

    ret = ip_header_add(conn, pkt);
    if (ret < 0) {
        tcp_pkt_unref(pkt);
        goto out;
    }

    ret = tcp_header_add(conn, pkt, flags, seq);
    if (ret < 0) {
        tcp_pkt_unref(pkt);
        goto out;
    }

    if (conn->send_options.mss_found) {
        ret = net_tcp_set_mss_opt(conn, pkt);
        if (ret < 0) {
            tcp_pkt_unref(pkt);
            goto out;
        }
    }

    ret = tcp_finalize_pkt(pkt);
    if (ret < 0) {
        tcp_pkt_unref(pkt);
        goto out;
    }

    if (tcp_send_cb) {
        ret = tcp_send_cb(pkt);
        goto out;
    }

    sys_slist_append(&conn->send_queue, &pkt->next);

    if (is_destination_local(pkt)) {
        /* If the destination is local, we have to let the current
         * thread to finish with any state-machine changes before
         * sending the packet, or it might lead to state inconsistencies
         */
        k_work_schedule_for_queue(&tcp_work_q,
                                  &conn->send_timer, K_NO_WAIT);
    }
    else if (tcp_send_process_no_lock(conn)) {
        tcp_conn_close(conn, -ETIMEDOUT);
    }

out :
    return (ret);
}

static void tcp_out(struct tcp* conn, uint8_t flags) {
    (void)tcp_out_ext(conn, flags, NULL /* no data */, conn->seq);
}

static int tcp_pkt_pull(struct net_pkt* pkt, size_t len) {
    int total = net_pkt_get_len(pkt);
    int ret   = 0;

    if (len > (size_t)total) {
        ret = -EINVAL;
        goto out;
    }

    net_pkt_cursor_init(pkt);
    net_pkt_set_overwrite(pkt, true);
    net_pkt_pull(pkt, len);
    net_pkt_trim_buffer(pkt);

out :
    return (ret);
}

static int tcp_pkt_peek(struct net_pkt* to, struct net_pkt* from, size_t pos,
                        size_t len) {
    net_pkt_cursor_init(to);
    net_pkt_cursor_init(from);

    if (pos) {
        net_pkt_set_overwrite(from, true);
        net_pkt_skip(from, pos);
    }

    return net_pkt_copy(to, from, len);
}

static int tcp_pkt_append(struct net_pkt* pkt, uint8_t const* data, size_t len) {
    size_t alloc_len = len;
    struct net_buf* buf = NULL;
    int ret = 0;

    if (pkt->buffer) {
        buf = net_buf_frag_last(pkt->buffer);

        if (len > net_buf_tailroom(buf)) {
            alloc_len -= net_buf_tailroom(buf);
        }
        else {
            alloc_len = 0;
        }
    }

    if (alloc_len > 0) {
        ret = net_pkt_alloc_buffer_raw(pkt, alloc_len,
                                       TCP_PKT_ALLOC_TIMEOUT);
        if (ret < 0) {
            return (-ENOBUFS);
        }
    }

    if (buf == NULL) {
        buf = pkt->buffer;
    }

    while (buf != NULL && len > 0) {
        size_t write_len = MIN(len, net_buf_tailroom(buf));

        net_buf_add_mem(buf, data, write_len);

        data += write_len;
        len -= write_len;
        buf = buf->frags;
    }

    NET_ASSERT(len == 0, "Not all bytes written");

    return (ret);
}

static bool tcp_window_full(struct tcp* conn) {
    bool window_full = (conn->send_data_total >= conn->send_win);

    #ifdef CONFIG_NET_TCP_CONGESTION_AVOIDANCE
    window_full = window_full || (conn->send_data_total >= conn->ca.cwnd);
    #endif

    if (window_full) {
        NET_DBG("conn: %p TX window_full", conn);
    }

    return window_full;
}

static int tcp_unsent_len(struct tcp const* conn) {
    int unsent_len;

    if (conn->unacked_len > (int)conn->send_data_total) {
        NET_ERR("total=%zu, unacked_len=%d",
                conn->send_data_total, conn->unacked_len);
        unsent_len = -ERANGE;
        goto out;
    }

    unsent_len = conn->send_data_total - conn->unacked_len;
    if (conn->unacked_len >= conn->send_win) {
        unsent_len = 0;
    }
    else {
        unsent_len = MIN(unsent_len, conn->send_win - conn->unacked_len);

        #ifdef CONFIG_NET_TCP_CONGESTION_AVOIDANCE
        if (conn->unacked_len >= conn->ca.cwnd) {
            unsent_len = 0;
        }
        else {
            unsent_len = MIN(unsent_len, conn->ca.cwnd - conn->unacked_len);
        }
        #endif
    }

out :
    return (unsent_len);
}

static int tcp_send_data(struct tcp* conn) {
    int ret = 0;
    int len;
    struct net_pkt* pkt;

    len = MIN(tcp_unsent_len(conn), conn_mss(conn));
    if (len < 0) {
        ret = len;
        goto out;
    }
    if (len == 0) {
        NET_DBG("conn: %p no data to send", conn);
        ret = -ENODATA;
        goto out;
    }

    #if defined(_MSC_VER) /* #CUSTOM@NDRS */
    if (len > 0) {
        pkt = net_pkt_alloc_with_buffer(conn->iface,
                                        len,
                                        net_context_get_family(conn->context),
                                        NET_IPPROTO_TCP,
                                        TCP_PKT_ALLOC_TIMEOUT);
    }
    else {
        pkt = net_pkt_alloc(TCP_PKT_ALLOC_TIMEOUT);
    }
    #else
    pkt = tcp_pkt_alloc(conn, len);
    #endif
    if (!pkt) {
        NET_ERR("conn: %p packet allocation failed, len=%d", conn, len);
        ret = -ENOBUFS;
        goto out;
    }

    ret = tcp_pkt_peek(pkt, conn->send_data, conn->unacked_len, len);
    if (ret < 0) {
        tcp_pkt_unref(pkt);
        ret = -ENOBUFS;
        goto out;
    }

    ret = tcp_out_ext(conn, PSH | ACK, pkt, conn->seq + conn->unacked_len);
    if (ret == 0) {
        conn->unacked_len += len;

        if (conn->data_mode == TCP_DATA_MODE_RESEND) {
            net_stats_update_tcp_resent(conn->iface, len);
            net_stats_update_tcp_seg_rexmit(conn->iface);
        }
        else {
            net_stats_update_tcp_sent(conn->iface, len);
            net_stats_update_tcp_seg_sent(conn->iface);
        }
    }

    /* The data we want to send, has been moved to the send queue so we
     * can unref the head net_pkt. If there was an error, we need to remove
     * the packet anyway.
     */
    tcp_pkt_unref(pkt);

    conn_send_data_dump(conn);

out :
    return (ret);
}

/* Send all queued but unsent data from the send_data packet by packet
 * until the receiver's window is full. */
static int tcp_send_queued_data(struct tcp* conn) {
    int ret = 0;
    bool subscribe = false;

    if (conn->data_mode == TCP_DATA_MODE_RESEND) {
        goto out;
    }

    while (tcp_unsent_len(conn) > 0) {
        /* Implement Nagle's algorithm */
        if ((conn->tcp_nodelay == false) && (conn->unacked_len > 0)) {
            /* If there is already pending data */
            if (tcp_unsent_len(conn) < conn_mss(conn)) {
                /* The number of bytes to be transmitted is less than an MSS,
                 * skip transmission for now.
                 * Wait for more data to be transmitted or all pending data
                 * being acknowledged.
                 */
                break;
            }
        }

        ret = tcp_send_data(conn);
        if (ret < 0) {
            break;
        }
    }

    if (conn->send_data_total) {
        subscribe = true;
    }

    if (k_work_delayable_remaining_get(&conn->send_data_timer)) {
        subscribe = false;
    }

    if (subscribe) {
        conn->send_data_retries = 0;
        k_work_reschedule_for_queue(&tcp_work_q, &conn->send_data_timer,
                                    K_MSEC(TCP_RTO_MS));
    }

out :
    return (ret);
}

static void tcp_cleanup_recv_queue(struct k_work* work) {
    struct k_work_delayable* dwork = k_work_delayable_from_work(work);
    struct tcp*              conn  = CONTAINER_OF(dwork, struct tcp, recv_queue_timer);

    k_mutex_lock(&conn->lock, K_FOREVER);

    NET_DBG("Cleanup recv queue conn %p len %zd seq %u", conn,
            net_pkt_get_len(conn->queue_recv_data),
            tcp_get_seq(conn->queue_recv_data->buffer));

    net_buf_unref(conn->queue_recv_data->buffer);
    conn->queue_recv_data->buffer = NULL;

    k_mutex_unlock(&conn->lock);
}

<<<<<<< HEAD
static void tcp_resend_data(struct k_work *work)
{
	struct k_work_delayable *dwork = k_work_delayable_from_work(work);
	struct tcp *conn = CONTAINER_OF(dwork, struct tcp, send_data_timer);
	bool conn_unref = false;
	int ret;
	int exp_tcp_rto;

	k_mutex_lock(&conn->lock, K_FOREVER);

	NET_DBG("send_data_retries=%hu", conn->send_data_retries);

	if (conn->send_data_retries >= tcp_retries) {
		NET_DBG("conn: %p close, data retransmissions exceeded", conn);
		conn_unref = true;
		goto out;
	}

	if (IS_ENABLED(CONFIG_NET_TCP_CONGESTION_AVOIDANCE) &&
	    (conn->send_data_retries == 0)) {
		tcp_ca_timeout(conn);
		if (tcp_window_full(conn)) {
			(void)k_sem_take(&conn->tx_sem, K_NO_WAIT);
		}
	}

	conn->data_mode = TCP_DATA_MODE_RESEND;
	conn->unacked_len = 0;

	ret = tcp_send_data(conn);
	conn->send_data_retries++;
	if (ret == 0) {
		if (conn->in_close && conn->send_data_total == 0) {
			NET_DBG("TCP connection in %s close, "
				"not disposing yet (waiting %dms)",
				"active", tcp_max_timeout_ms);
			k_work_reschedule_for_queue(&tcp_work_q,
						    &conn->fin_timer,
						    FIN_TIMEOUT);

			conn_state(conn, TCP_FIN_WAIT_1);

			ret = tcp_out_ext(conn, FIN | ACK, NULL,
					  conn->seq + conn->unacked_len);
			if (ret == 0) {
				conn_seq(conn, + 1);
			}

			keep_alive_timer_stop(conn);

			goto out;
		}
	} else if (ret == -ENODATA) {
		conn->data_mode = TCP_DATA_MODE_SEND;

		goto out;
	} else if (ret == -ENOBUFS) {
		NET_ERR("TCP failed to allocate buffer in retransmission");
	}

	exp_tcp_rto = TCP_RTO_MS;
	/* The last retransmit does not need to wait that long */
	if (conn->send_data_retries < tcp_retries) {
		/* Every retransmit, the retransmission timeout increases by a factor 1.5 */
		for (int i = 0; i < conn->send_data_retries; i++) {
			exp_tcp_rto += exp_tcp_rto >> 1;
		}
	}

	k_work_reschedule_for_queue(&tcp_work_q, &conn->send_data_timer,
				    K_MSEC(exp_tcp_rto));

 out:
	k_mutex_unlock(&conn->lock);

	if (conn_unref) {
		tcp_conn_close(conn, -ETIMEDOUT);
	}
}

static void tcp_timewait_timeout(struct k_work *work)
{
	struct k_work_delayable *dwork = k_work_delayable_from_work(work);
	struct tcp *conn = CONTAINER_OF(dwork, struct tcp, timewait_timer);
=======
static void tcp_resend_data(struct k_work* work) {
    struct k_work_delayable* dwork = k_work_delayable_from_work(work);
    struct tcp* conn = CONTAINER_OF(dwork, struct tcp, send_data_timer);
    bool conn_unref = false;
    int ret;
    int exp_tcp_rto;

    k_mutex_lock(&conn->lock, K_FOREVER);

    NET_DBG("send_data_retries=%hu", conn->send_data_retries);

    if (conn->send_data_retries >= tcp_retries) {
        NET_DBG("conn: %p close, data retransmissions exceeded", conn);
        conn_unref = true;
        goto out;
    }

    if (IS_ENABLED(CONFIG_NET_TCP_CONGESTION_AVOIDANCE) &&
        (conn->send_data_retries == 0)) {
        tcp_ca_timeout(conn);
        if (tcp_window_full(conn)) {
            (void)k_sem_take(&conn->tx_sem, K_NO_WAIT);
        }
    }

    conn->data_mode   = TCP_DATA_MODE_RESEND;
    conn->unacked_len = 0;

    ret = tcp_send_data(conn);
    conn->send_data_retries++;
    if (ret == 0) {
        if (conn->in_close && conn->send_data_total == 0) {
            NET_DBG("TCP connection in %s close, "
                    "not disposing yet (waiting %dms)",
                    "active", tcp_fin_timeout_ms);
            k_work_reschedule_for_queue(&tcp_work_q,
                                        &conn->fin_timer,
                                        FIN_TIMEOUT);

            conn_state(conn, TCP_FIN_WAIT_1);

            ret = tcp_out_ext(conn, FIN | ACK, NULL,
                              conn->seq + conn->unacked_len);
            if (ret == 0) {
                conn_seq(conn, +1);
            }

            keep_alive_timer_stop(conn);

            goto out;
        }
    }
    else if (ret == -ENODATA) {
        conn->data_mode = TCP_DATA_MODE_SEND;

        goto out;
    }
    else if (ret == -ENOBUFS) {
        NET_ERR("TCP failed to allocate buffer in retransmission");
    }

    exp_tcp_rto = TCP_RTO_MS;
    /* The last retransmit does not need to wait that long */
    if (conn->send_data_retries < tcp_retries) {
        /* Every retransmit, the retransmission timeout increases by a factor 1.5 */
        for (int i = 0; i < conn->send_data_retries; i++) {
            exp_tcp_rto += exp_tcp_rto >> 1;
        }
    }

    k_work_reschedule_for_queue(&tcp_work_q, &conn->send_data_timer,
                                K_MSEC(exp_tcp_rto));

out :
    k_mutex_unlock(&conn->lock);

    if (conn_unref) {
        tcp_conn_close(conn, -ETIMEDOUT);
    }
}

static void tcp_timewait_timeout(struct k_work* work) {
    struct k_work_delayable* dwork = k_work_delayable_from_work(work);
    struct tcp*              conn  = CONTAINER_OF(dwork, struct tcp, timewait_timer);
>>>>>>> c3974ddb

    /* no need to acquire the conn->lock as there is nothing scheduled here */
    NET_DBG("conn: %p %s", conn, tcp_conn_state(conn, NULL));

    (void)tcp_conn_close(conn, -ETIMEDOUT);
}

static void tcp_establish_timeout(struct tcp* conn) {
    NET_DBG("Did not receive %s in %dms", "ACK", ACK_TIMEOUT_MS);
    NET_DBG("conn: %p %s", conn, tcp_conn_state(conn, NULL));

    (void)tcp_conn_close(conn, -ETIMEDOUT);
}

static void tcp_fin_timeout(struct k_work* work) {
    struct k_work_delayable* dwork = k_work_delayable_from_work(work);
    struct tcp*              conn  = CONTAINER_OF(dwork, struct tcp, fin_timer);

    /* no need to acquire the conn->lock as there is nothing scheduled here */
    if (conn->state == TCP_SYN_RECEIVED) {
        tcp_establish_timeout(conn);
        return;
    }

<<<<<<< HEAD
	NET_DBG("Did not receive %s in %dms", "FIN", tcp_max_timeout_ms);
	NET_DBG("conn: %p %s", conn, tcp_conn_state(conn, NULL));
=======
    NET_DBG("Did not receive %s in %dms", "FIN", tcp_fin_timeout_ms);
    NET_DBG("conn: %p %s", conn, tcp_conn_state(conn, NULL));
>>>>>>> c3974ddb

    (void)tcp_conn_close(conn, -ETIMEDOUT);
}

static void tcp_last_ack_timeout(struct k_work* work) {
    struct k_work_delayable* dwork = k_work_delayable_from_work(work);
    struct tcp*              conn  = CONTAINER_OF(dwork, struct tcp, fin_timer);

    NET_DBG("Did not receive %s in %dms", "last ACK", LAST_ACK_TIMEOUT_MS);
    NET_DBG("conn: %p %s", conn, tcp_conn_state(conn, NULL));

    (void)tcp_conn_close(conn, -ETIMEDOUT);
}

static void tcp_setup_last_ack_timer(struct tcp* conn) {
    /* Just in case the last ack is lost, install a timer that will
     * close the connection in that case. Use the fin_timer for that
     * as the fin handling cannot be done in this passive close state.
     * Instead of default tcp_fin_timeout() function, have a separate
     * function to catch this last ack case.
     */
    k_work_init_delayable(&conn->fin_timer, tcp_last_ack_timeout);

    NET_DBG("TCP connection in %s close, "
            "not disposing yet (waiting %dms)",
            "passive", LAST_ACK_TIMEOUT_MS);
    k_work_reschedule_for_queue(&tcp_work_q,
                                &conn->fin_timer,
                                LAST_ACK_TIMEOUT);
}

static void tcp_cancel_last_ack_timer(struct tcp* conn) {
    k_work_cancel_delayable(&conn->fin_timer);
}

#if defined(CONFIG_NET_TCP_KEEPALIVE)
static void tcp_send_keepalive_probe(struct k_work* work) {
    struct k_work_delayable* dwork = k_work_delayable_from_work(work);
    struct tcp*              conn  = CONTAINER_OF(dwork, struct tcp, keepalive_timer);

    if (conn->state != TCP_ESTABLISHED) {
        NET_DBG("conn: %p TCP connection not established", conn);
        return;
    }

    if (!conn->keep_alive) {
        NET_DBG("conn: %p keepalive is not enabled", conn);
        return;
    }

    conn->keep_cur++;
    if (conn->keep_cur > conn->keep_cnt) {
        NET_DBG("conn: %p keepalive probe failed multiple times",
                conn);
        tcp_conn_close(conn, -ETIMEDOUT);
        return;
    }

    NET_DBG("conn: %p keepalive probe", conn);
    k_work_reschedule_for_queue(&tcp_work_q, &conn->keepalive_timer,
                                K_SECONDS(conn->keep_intvl));

    (void) tcp_out_ext(conn, ACK, NULL, conn->seq - 1);
}
#endif /* CONFIG_NET_TCP_KEEPALIVE */

static void tcp_send_zwp(struct k_work* work) {
    struct k_work_delayable* dwork = k_work_delayable_from_work(work);
    struct tcp* conn = CONTAINER_OF(dwork, struct tcp, persist_timer);

    k_mutex_lock(&conn->lock, K_FOREVER);

    (void) tcp_out_ext(conn, ACK, NULL, conn->seq - 1);

    tcp_derive_rto(conn);

    if (conn->send_win == 0) {
        uint64_t timeout = TCP_RTO_MS;

        /* Make sure the bitwise shift does not result in undefined behaviour */
        if (conn->zwp_retries < 63) {
            conn->zwp_retries++;
        }

        timeout <<= conn->zwp_retries;
        if (timeout == 0 || timeout > ZWP_MAX_DELAY_MS) {
            timeout = ZWP_MAX_DELAY_MS;
        }

        (void) k_work_reschedule_for_queue(
                &tcp_work_q, &conn->persist_timer, K_MSEC(timeout));
    }

    k_mutex_unlock(&conn->lock);
}

static void tcp_send_ack(struct k_work* work) {
    struct k_work_delayable* dwork = k_work_delayable_from_work(work);
    struct tcp* conn = CONTAINER_OF(dwork, struct tcp, ack_timer);

    k_mutex_lock(&conn->lock, K_FOREVER);

    tcp_out(conn, ACK);

    k_mutex_unlock(&conn->lock);
}

static void tcp_conn_ref(struct tcp* conn) {
    int ref_count = atomic_inc(&conn->ref_count) + 1;

    NET_DBG("conn: %p, ref_count: %d", conn, ref_count);
}

static struct tcp* tcp_conn_alloc(void) {
    struct tcp* conn = NULL;
    int ret;

    ret = k_mem_slab_alloc(&tcp_conns_slab, (void**)&conn, K_NO_WAIT);
    if (ret) {
        NET_ERR("Cannot allocate slab");
        goto out;
    }

    memset(conn, 0, sizeof(*conn));

    if (CONFIG_NET_TCP_RECV_QUEUE_TIMEOUT) {
        #if defined(_MSC_VER) /* #CUSTOM@NDRS */
        conn->queue_recv_data = net_pkt_rx_alloc(TCP_PKT_ALLOC_TIMEOUT);
        #else
        conn->queue_recv_data = tcp_rx_pkt_alloc(conn, 0);
        #endif

        if (conn->queue_recv_data == NULL) {
            NET_ERR("Cannot allocate %s queue for conn %p", "recv",
                    conn);
            goto fail;
        }
    }

    #if defined(_MSC_VER) /* #CUSTOM@NDRS */
    conn->send_data = net_pkt_alloc(TCP_PKT_ALLOC_TIMEOUT);
    #else
    conn->send_data = tcp_pkt_alloc(conn, 0);
    #endif
    if (conn->send_data == NULL) {
        NET_ERR("Cannot allocate %s queue for conn %p", "send", conn);
        goto fail;
    }

    k_mutex_init(&conn->lock);
    k_fifo_init(&conn->recv_data);
    k_sem_init(&conn->connect_sem, 0, K_SEM_MAX_LIMIT);
    k_sem_init(&conn->tx_sem, 1, 1);

    conn->in_connect   = false;
    conn->state        = TCP_LISTEN;
    conn->recv_win_max = tcp_rx_window;
    conn->recv_win     = conn->recv_win_max;
    conn->send_win_max = MAX(tcp_tx_window, NET_IPV6_MTU);
    conn->send_win     = conn->send_win_max;
    conn->tcp_nodelay  = false;
#ifdef CONFIG_NET_TCP_FAST_RETRANSMIT
    conn->dup_ack_cnt = 0;
#endif
#ifdef CONFIG_NET_TCP_CONGESTION_AVOIDANCE
    /* Initially set the congestion window at its max size, since only the MSS
     * is available as soon as the connection is established
     */
    conn->ca.cwnd = UINT16_MAX;
#endif

    /* The ISN value will be set when we get the connection attempt or
     * when trying to create a connection.
     */
    conn->seq = 0U;

    sys_slist_init(&conn->send_queue);

    k_work_init_delayable(&conn->send_timer, tcp_send_process);
    k_work_init_delayable(&conn->timewait_timer, tcp_timewait_timeout);
    k_work_init_delayable(&conn->fin_timer, tcp_fin_timeout);
    k_work_init_delayable(&conn->send_data_timer, tcp_resend_data);
    k_work_init_delayable(&conn->recv_queue_timer, tcp_cleanup_recv_queue);
    k_work_init_delayable(&conn->persist_timer, tcp_send_zwp);
    k_work_init_delayable(&conn->ack_timer, tcp_send_ack);
    k_work_init(&conn->conn_release, tcp_conn_release);
    keep_alive_timer_init(conn);

    tcp_conn_ref(conn);

    k_mutex_lock(&tcp_lock, K_FOREVER);
    sys_slist_append(&tcp_conns, &conn->next);
    k_mutex_unlock(&tcp_lock);
out :
    NET_DBG("conn: %p", conn);

    return (conn);

fail:
    if (CONFIG_NET_TCP_RECV_QUEUE_TIMEOUT && conn->queue_recv_data) {
        tcp_pkt_unref(conn->queue_recv_data);
        conn->queue_recv_data = NULL;
    }

    k_mem_slab_free(&tcp_conns_slab, (void*)conn);
    return (NULL);
}

int net_tcp_get(struct net_context* context) {
    int ret = 0;
    struct tcp* conn;

    conn = tcp_conn_alloc();
    if (conn == NULL) {
        ret = -ENOMEM;
        return (ret);
    }

    /* Mutually link the net_context and tcp connection */
    conn->context = context;
    context->tcp  = conn;

    return (ret);
}

static bool tcp_endpoint_cmp(union tcp_endpoint* ep, struct net_pkt* pkt,
                             enum pkt_addr which) {
    union tcp_endpoint ep_tmp;

    if (tcp_endpoint_set(&ep_tmp, pkt, which) < 0) {
        return false;
    }

    return !memcmp(ep, &ep_tmp, tcp_endpoint_len(ep->sa.sa_family));
}

static bool tcp_conn_cmp(struct tcp* conn, struct net_pkt* pkt) {
    return tcp_endpoint_cmp(&conn->src, pkt, TCP_EP_DST) &&
                            tcp_endpoint_cmp(&conn->dst, pkt, TCP_EP_SRC);
}

static struct tcp* tcp_conn_search(struct net_pkt* pkt) {
    bool found = false;
    struct tcp* conn;
    struct tcp* tmp;

    k_mutex_lock(&tcp_lock, K_FOREVER);

    SYS_SLIST_FOR_EACH_CONTAINER_SAFE(&tcp_conns, conn, tmp, next) {
        found = tcp_conn_cmp(conn, pkt);
        if (found) {
            break;
        }
    }

    k_mutex_unlock(&tcp_lock);

    return found ? conn : NULL;
}

static struct tcp* tcp_conn_new(struct net_pkt* pkt);

static enum net_verdict tcp_recv(struct net_conn* net_conn,
                                 struct net_pkt* pkt,
                                 union net_ip_header* ip,
                                 union net_proto_header* proto,
                                 void* user_data) {
    struct tcp* conn;
    struct tcphdr* th;
    enum net_verdict verdict = NET_DROP;

    ARG_UNUSED(net_conn);
    ARG_UNUSED(proto);

    conn = tcp_conn_search(pkt);
    if (conn) {
        goto in;
    }

    th = th_get(pkt);

    if (th_flags(th) & SYN && !(th_flags(th) & ACK)) {
        struct tcp* conn_old = ((struct net_context*)user_data)->tcp;

        conn = tcp_conn_new(pkt);
        if (!conn) {
            NET_ERR("Cannot allocate a new TCP connection");
            goto in;
        }

        conn->accepted_conn = conn_old;
    }
in :
    if (conn) {
        verdict = tcp_in(conn, pkt);
    }
    else {
        net_tcp_reply_rst(pkt);
    }

    return (verdict);
}

static uint32_t seq_scale(uint32_t seq) {
    return seq + (k_ticks_to_ns_floor32(k_uptime_ticks()) >> 6);
}

static uint8_t unique_key[16]; /* MD5 128 bits as described in RFC6528 */

static uint32_t tcpv6_init_isn(struct net_in6_addr* saddr,
                               struct net_in6_addr* daddr,
                               uint16_t sport,
                               uint16_t dport) {
    struct {
        uint8_t key[sizeof(unique_key)];
        struct net_in6_addr saddr;
        struct net_in6_addr daddr;
        uint16_t sport;
        uint16_t dport;
    } buf = {
        .saddr = *(struct net_in6_addr*)saddr,
        .daddr = *(struct net_in6_addr*)daddr,
        .sport = sport,
        .dport = dport
    };

    uint8_t hash[16];
    static bool once;

    if (!once) {
        sys_rand_get(unique_key, sizeof(unique_key));
        once = true;
    }

    memcpy(buf.key, unique_key, sizeof(buf.key));

    #if defined(CONFIG_NET_TCP_ISN_RFC6528)
    mbedtls_md5((unsigned char const*)&buf, sizeof(buf), hash);
    #endif

    return seq_scale(UNALIGNED_GET((uint32_t*)&hash[0]));
}

static uint32_t tcpv4_init_isn(struct net_in_addr* saddr,
                               struct net_in_addr* daddr,
                               uint16_t sport,
                               uint16_t dport) {
    struct {
        uint8_t key[sizeof(unique_key)];
        struct net_in_addr saddr;
        struct net_in_addr daddr;
        uint16_t sport;
        uint16_t dport;
    } buf = {
        .saddr = *(struct net_in_addr*)saddr,
        .daddr = *(struct net_in_addr*)daddr,
        .sport = sport,
        .dport = dport
    };

    uint8_t hash[16];
    static bool once;

    if (!once) {
        sys_rand_get(unique_key, sizeof(unique_key));
        once = true;
    }

    memcpy(buf.key, unique_key, sizeof(unique_key));

    #if defined(CONFIG_NET_TCP_ISN_RFC6528)
    mbedtls_md5((unsigned char const*)&buf, sizeof(buf), hash);
    #endif

    return seq_scale(UNALIGNED_GET((uint32_t*)&hash[0]));
}

static uint32_t tcp_init_isn(struct net_sockaddr* saddr, struct net_sockaddr* daddr) {
    if (IS_ENABLED(CONFIG_NET_TCP_ISN_RFC6528)) {
        if (IS_ENABLED(CONFIG_NET_IPV6) &&
            saddr->sa_family == NET_AF_INET6) {
            return tcpv6_init_isn(&net_sin6(saddr)->sin6_addr,
                                  &net_sin6(daddr)->sin6_addr,
                                  net_sin6(saddr)->sin6_port,
                                  net_sin6(daddr)->sin6_port);
        }
        else if (IS_ENABLED(CONFIG_NET_IPV4) &&
                 saddr->sa_family == NET_AF_INET) {
            return tcpv4_init_isn(&net_sin(saddr)->sin_addr,
                                  &net_sin(daddr)->sin_addr,
                                  net_sin(saddr)->sin_port,
                                  net_sin(daddr)->sin_port);
        }
    }

    return sys_rand32_get();
}

/* Create a new tcp connection, as a part of it, create and register
 * net_context
 */
static struct tcp* tcp_conn_new(struct net_pkt* pkt) {
    struct tcp* conn = NULL;
    struct net_context* context = NULL;
    sa_family_t af = net_pkt_family(pkt);
    struct net_sockaddr local_addr = {0};
    int ret;

    ret = net_context_get(af, NET_SOCK_STREAM, NET_IPPROTO_TCP, &context);
    if (ret < 0) {
        NET_ERR("net_context_get(): %d", ret);
        goto err;
    }

    conn        = context->tcp;
    conn->iface = pkt->iface;
    tcp_derive_rto(conn);

    net_context_set_family(conn->context, net_pkt_family(pkt));

    if (tcp_endpoint_set(&conn->dst, pkt, TCP_EP_SRC) < 0) {
        net_context_put(context);
        conn = NULL;
        goto err;
    }

    if (tcp_endpoint_set(&conn->src, pkt, TCP_EP_DST) < 0) {
        net_context_put(context);
        conn = NULL;
        goto err;
    }

    NET_DBG("conn: src: %s, dst: %s",
            net_sprint_addr(conn->src.sa.sa_family,
                            (void const*)&conn->src.sin.sin_addr),
            net_sprint_addr(conn->dst.sa.sa_family,
                            (void const*)&conn->dst.sin.sin_addr));

    memcpy(&context->remote, &conn->dst, sizeof(context->remote));
    context->flags |= NET_CONTEXT_REMOTE_ADDR_SET;

    net_sin_ptr(&context->local)->sin_family = af;

    local_addr.sa_family = net_context_get_family(context);

    if (IS_ENABLED(CONFIG_NET_IPV6) &&
        net_context_get_family(context) == NET_AF_INET6) {
        net_ipaddr_copy(&net_sin6(&local_addr)->sin6_addr,
                        &conn->src.sin6.sin6_addr);
    }
    else if (IS_ENABLED(CONFIG_NET_IPV4) &&
             net_context_get_family(context) == NET_AF_INET) {
        net_ipaddr_copy(&net_sin(&local_addr)->sin_addr,
                        &conn->src.sin.sin_addr);
    }

    ret = net_context_bind(context, &local_addr, sizeof(local_addr));
    if (ret < 0) {
        NET_DBG("Cannot bind accepted context, connection reset");
        net_context_put(context);
        conn = NULL;
        goto err;
    }

    /* The newly created context object for the new TCP client connection needs
     * all four parameters of the tuple (local address, local port, remote
     * address, remote port) to be properly identified. Remote address and port
     * are already copied above from conn->dst. The call to net_context_bind
     * with the prepared local_addr further copies the local address. However,
     * this call wont copy the local port, as the bind would then fail due to
     * an address/port reuse without the REUSEPORT option enables for both
     * connections. Therefore, we copy the port after the bind call.
     * It is safe to bind to this address/port combination, as the new TCP
     * client connection is separated from the local listening connection
     * by the specified remote address and remote port.
     */
    if (IS_ENABLED(CONFIG_NET_IPV6) &&
        net_context_get_family(context) == NET_AF_INET6) {
        net_sin6_ptr(&context->local)->sin6_port = conn->src.sin6.sin6_port;
    }
    else if (IS_ENABLED(CONFIG_NET_IPV4) &&
             net_context_get_family(context) == NET_AF_INET) {
        net_sin_ptr(&context->local)->sin_port = conn->src.sin.sin_port;
    }

    if (!(IS_ENABLED(CONFIG_NET_TEST_PROTOCOL) ||
          IS_ENABLED(CONFIG_NET_TEST))) {
        conn->seq = tcp_init_isn(&local_addr, &context->remote);
    }

    NET_DBG("context: local: %s, remote: %s",
            net_sprint_addr(local_addr.sa_family,
                            (void const*)&net_sin(&local_addr)->sin_addr),
            net_sprint_addr(context->remote.sa_family,
                            (void const*)&net_sin(&context->remote)->sin_addr));

    ret = net_conn_register(NET_IPPROTO_TCP, (uint8_t)af,
                            &context->remote, &local_addr,
                            net_ntohs(conn->dst.sin.sin_port), /* local port */
                            net_ntohs(conn->src.sin.sin_port), /* remote port */
                            context, tcp_recv, context,
                            &context->conn_handler);
    if (ret < 0) {
        NET_ERR("net_conn_register(): %d", ret);
        net_context_put(context);
        conn = NULL;
        goto err;
    }

err :
    if (!conn) {
        net_stats_update_tcp_seg_conndrop(net_pkt_iface(pkt));
    }

    return (conn);
}

static bool tcp_validate_seq(struct tcp* conn, struct tcphdr* hdr) {
    return (net_tcp_seq_cmp(th_seq(hdr), conn->ack) >= 0) &&
           (net_tcp_seq_cmp(th_seq(hdr), conn->ack + conn->recv_win) < 0);
}

static int32_t tcp_compute_new_length(struct tcp* conn, struct tcphdr* hdr, size_t len,
                                      bool fin_received) {
    int32_t new_len = 0;

    if (len > 0) {
        /* Cases:
         * - Data already received earlier: new_len <= 0
         * - Partially new data new_len > 0
         * - Out of order data new_len > 0,
         *   should be checked by sequence number
         */
        new_len = (int32_t)(len)-net_tcp_seq_cmp(conn->ack, th_seq(hdr));
        if (fin_received) {
            /* Add with one additional byte as the FIN flag has to be subtracted */
            new_len++;
        }
    }

    return (new_len);
}

static enum tcp_state tcp_enter_time_wait(struct tcp* conn) {
    tcp_send_timer_cancel(conn);
    /* Entering TIME-WAIT, so cancel the timer and start the TIME-WAIT timer */
    k_work_cancel_delayable(&conn->fin_timer);
    k_work_reschedule_for_queue(
            &tcp_work_q, &conn->timewait_timer,
            K_MSEC(CONFIG_NET_TCP_TIME_WAIT_DELAY));

    return (TCP_TIME_WAIT);
}

static bool check_seq_list(struct net_buf* buf) {
    struct net_buf* last = NULL;
    struct net_buf* tmp  = buf;
    uint32_t seq;
    uint32_t next_seq = 0;
    bool result = true;

    while (tmp) {
        seq = tcp_get_seq(tmp);

        NET_DBG("buf %p seq %u len %d", tmp, seq, tmp->len);

        if (last != NULL) {
            if (next_seq != seq) {
                result = false;
            }
        }

        next_seq = seq + tmp->len;
        last     = tmp;
        tmp      = tmp->frags;
    }

    return (result);
}

static void tcp_queue_recv_data(struct tcp* conn, struct net_pkt* pkt,
                                size_t len, uint32_t seq) {
    uint32_t seq_start = seq;
    bool inserted = false;
    struct net_buf* tmp;

    NET_DBG("conn: %p len %zd seq %u ack %u", conn, len, seq, conn->ack);

    tmp = pkt->buffer;

    tcp_set_seq(tmp, seq);
    seq += tmp->len;
    tmp = tmp->frags;

    while (tmp) {
        tcp_set_seq(tmp, seq);
        seq += tmp->len;
        tmp = tmp->frags;
    }

    if (IS_ENABLED(CONFIG_NET_TCP_LOG_LEVEL_DBG)) {
        NET_DBG("Queuing data: conn %p", conn);
    }

    if (!net_pkt_is_empty(conn->queue_recv_data)) {
        /* Place the data to correct place in the list. If the data
         * would not be sequential, then drop this packet.
         *
         * Only work with subtractions between sequence numbers in uint32_t format
         * to proper handle cases that are around the wrapping point.
         */

        /* Some potentential cases:
         * Note: MI = MAX_INT
         * Packet | Queued| End off1  | Start off| End off2    | Required handling
         * Seq|Len|Seq|Len|           |          |             |
         *  3 | 3 | 6 | 4 | 3+3-6=  0 | NA       | NA          | Prepend
         *  3 | 4 | 6 | 4 | 3+4-6 = 1 | NA       | NA          | Prepend, pull from buffer
         *  3 | 7 | 6 | 4 | 3+7-6 = 4 | 6-3=3    | 6+4-3=7     | Drop queued data
         *  3 | 8 | 6 | 4 | 3+8-6 = 5 | 6-3=3    | 6+4-3=7     | Drop queued data
         *  6 | 5 | 6 | 4 | 6+5-6 = 5 | 6-6=0    | 6+4-6=4     | Drop queued data
         *  6 | 4 | 6 | 4 | 6+4-6 = 4 | 6-6=0    | 6+4-6=4     | Drop queued data / packet
         *  7 | 2 | 6 | 4 | 7+2-6 = 3 | 6-7=MI   | 6+4-7=3     | Drop packet
         * 10 | 2 | 6 | 4 | 10+2-6= 6 | 6-10=MI-3| 6+4-10=0    | Append
         *  7 | 4 | 6 | 4 | 7+4-6 = 5 | 6-7 =MI  | 6+4-7 =3    | Append, pull from packet
         * 11 | 2 | 6 | 4 | 11+2-6= 7 | 6-11=MI-6| 6+4-11=MI-1 | Drop incoming packet
         *  2 | 3 | 6 | 4 | 2+3-6= MI | 6-2=4    | 6+4-2=8     | Drop incoming packet
         */

        uint32_t pending_seq;
        uint32_t start_offset;
        uint32_t end_offset;
        size_t   pending_len;

        pending_seq = tcp_get_seq(conn->queue_recv_data->buffer);
        end_offset  = seq - pending_seq;
        pending_len = net_pkt_get_len(conn->queue_recv_data);
        if (end_offset < pending_len) {
            if (end_offset < len) {
                if (end_offset) {
                    net_pkt_remove_tail(pkt, end_offset);
                }

                /* Put new data before the pending data */
                net_buf_frag_add(pkt->buffer,
                                 conn->queue_recv_data->buffer);
                NET_DBG("Adding at before queue, end_offset %i, pending_len %zu",
                        end_offset, pending_len);
                conn->queue_recv_data->buffer = pkt->buffer;
                inserted                      = true;
            }
        }
        else {
            struct net_buf* last;

            last        = net_buf_frag_last(conn->queue_recv_data->buffer);
            pending_seq = tcp_get_seq(last);

            start_offset = pending_seq - seq_start;
            /* Compute the offset w.r.t. the start point of the new packet */
            end_offset = (pending_seq + last->len) - seq_start;

            /* Check if queue start with within the within the new packet */
            if ((start_offset < len) && (end_offset <= len)) {
                /* The queued data is irrelevant since the new packet overlaps the
                 * new packet, take the new packet as contents
                 */
                net_buf_unref(conn->queue_recv_data->buffer);
                conn->queue_recv_data->buffer = pkt->buffer;
                inserted                      = true;
            }
            else {
                if (end_offset < len) {
                    if (end_offset) {
                        net_pkt_remove_tail(conn->queue_recv_data,
                                            end_offset);
                    }

                    /* Put new data after pending data */
                    NET_DBG("Adding at end of queue, start %i, end %i, len %zu",
                            start_offset, end_offset, len);
                    net_buf_frag_add(conn->queue_recv_data->buffer,
                                     pkt->buffer);
                    inserted = true;
                }
            }
        }

        if (inserted) {
            NET_DBG("All pending data: conn %p", conn);
            if (check_seq_list(conn->queue_recv_data->buffer) == false) {
                NET_ERR("Incorrect order in out of order sequence for conn %p",
                        conn);
                /* error in sequence list, drop it */
                net_buf_unref(conn->queue_recv_data->buffer);
                conn->queue_recv_data->buffer = NULL;
            }
        }
        else {
            NET_DBG("Cannot add new data to queue");
        }
    }
    else {
        net_pkt_append_buffer(conn->queue_recv_data, pkt->buffer);
        inserted = true;
    }

    if (inserted) {
        /* We need to keep the received data but free the pkt */
        pkt->buffer = NULL;

        if (!k_work_delayable_is_pending(&conn->recv_queue_timer)) {
            k_work_reschedule_for_queue(
                    &tcp_work_q, &conn->recv_queue_timer,
                    K_MSEC(CONFIG_NET_TCP_RECV_QUEUE_TIMEOUT));
        }
    }
}

static enum net_verdict tcp_data_received(struct tcp* conn, struct net_pkt* pkt,
                                          size_t* len) {
    enum net_verdict ret;

    if (*len == 0) {
        return (NET_DROP);
    }

    ret = tcp_data_get(conn, pkt, len);

    net_stats_update_tcp_seg_recv(conn->iface);
    conn_ack(conn, *len);

    /* Delay ACK response in case of small window or missing PSH,
     * as described in RFC 813.
     */
    if (tcp_short_window(conn)) {
        k_work_schedule_for_queue(&tcp_work_q, &conn->ack_timer,
                                  ACK_DELAY);
    }
    else {
        k_work_cancel_delayable(&conn->ack_timer);
        tcp_out(conn, ACK);
    }

    return (ret);
}

static void tcp_out_of_order_data(struct tcp* conn, struct net_pkt* pkt,
                                  size_t data_len, uint32_t seq) {
    size_t headers_len;

    if (data_len == 0) {
        return;
    }

    headers_len = net_pkt_get_len(pkt) - data_len;

    /* Get rid of protocol headers from the data */
    if (tcp_pkt_pull(pkt, headers_len) < 0) {
        return;
    }

    /* We received out-of-order data. Try to queue it.
     */
    tcp_queue_recv_data(conn, pkt, data_len, seq);
}

static void tcp_check_sock_options(struct tcp* conn) {
    int sndbuf_opt = 0;
    int rcvbuf_opt = 0;

    if (IS_ENABLED(CONFIG_NET_CONTEXT_SNDBUF)) {
        (void) net_context_get_option(conn->context, NET_OPT_SNDBUF,
                                      &sndbuf_opt, NULL);
    }

    if (IS_ENABLED(CONFIG_NET_CONTEXT_RCVBUF)) {
        (void) net_context_get_option(conn->context, NET_OPT_RCVBUF,
                                      &rcvbuf_opt, NULL);
    }

    if (sndbuf_opt > 0 && sndbuf_opt != conn->send_win_max) {
        k_mutex_lock(&conn->lock, K_FOREVER);

        conn->send_win_max = sndbuf_opt;
        if (conn->send_win > conn->send_win_max) {
            conn->send_win = conn->send_win_max;
        }

        k_mutex_unlock(&conn->lock);
    }

    if (rcvbuf_opt > 0 && rcvbuf_opt != conn->recv_win_max) {
        int diff;

        k_mutex_lock(&conn->lock, K_FOREVER);

        diff               = rcvbuf_opt - conn->recv_win_max;
        conn->recv_win_max = rcvbuf_opt;
        tcp_update_recv_wnd(conn, diff);

        k_mutex_unlock(&conn->lock);
    }
}

/* TCP state machine, everything happens here */
#if defined(_MSC_VER) /* #CUSTOM@NDRS */
static enum net_verdict tcp_in(struct tcp* conn, struct net_pkt* pkt) {
    (void) conn;
    (void) pkt;

    return (NET_DROP);
}
#else
static enum net_verdict tcp_in(struct tcp* conn, struct net_pkt* pkt) {
    struct tcphdr* th = pkt ? th_get(pkt) : NULL;
    uint8_t next = 0;
    uint8_t fl = 0;
    bool do_close = false;
    bool connection_ok = false;
    size_t tcp_options_len = th ? (th_off(th) - 5) * 4 : 0;
    struct net_conn* conn_handler = NULL;
    struct net_pkt*  recv_pkt;
    void* recv_user_data;
    struct k_fifo* recv_data_fifo;
    size_t len;
    int ret;
    int close_status = 0;
    enum net_verdict verdict = NET_DROP;

    if (th) {
        /* Currently we ignore ECN and CWR flags */
        fl = th_flags(th) & ~(ECN | CWR);
    }

    if (conn->state != TCP_SYN_SENT) {
        tcp_check_sock_options(conn);
    }

    k_mutex_lock(&conn->lock, K_FOREVER);

    /* Connection context was already freed. */
    if (conn->state == TCP_UNUSED) {
        k_mutex_unlock(&conn->lock);
        return (NET_DROP);
    }

    NET_DBG("%s", tcp_conn_state(conn, pkt));

    if (th && th_off(th) < 5) {
        tcp_out(conn, RST);
        do_close     = true;
        close_status = -ECONNRESET;
        goto out;
    }

    if (FL(&fl, &, RST)) {
        /* We only accept RST packet that has valid seq field. */
        if (!tcp_validate_seq(conn, th)) {
            net_stats_update_tcp_seg_rsterr(net_pkt_iface(pkt));
            k_mutex_unlock(&conn->lock);
            return (NET_DROP);
        }

        /* Valid RST received. */
        verdict = NET_OK;
        net_stats_update_tcp_seg_rst(net_pkt_iface(pkt));
        do_close     = true;
        close_status = -ECONNRESET;

        /* If we receive RST and ACK for the sent SYN, it means
         * that there is no socket listening the port we are trying
         * to connect to. Set the errno properly in this case.
         */
        if (conn->in_connect) {
            fl = th_flags(th);
            if (FL(&fl, ==, RST | ACK)) {
                close_status = -ECONNREFUSED;
            }
        }

        goto out;
    }

    if (tcp_options_len && !tcp_options_check(&conn->recv_options, pkt,
                                              tcp_options_len)) {
        NET_DBG("DROP: Invalid TCP option list");
        tcp_out(conn, RST);
        do_close     = true;
        close_status = -ECONNRESET;
        goto out;
    }

    if (th && (conn->state != TCP_LISTEN) && (conn->state != TCP_SYN_SENT) &&
        tcp_validate_seq(conn, th) && FL(&fl, &, SYN)) {
        /* According to RFC 793, ch 3.9 Event Processing, receiving SYN
         * once the connection has been established is an error
         * condition, reset should be sent and connection closed.
         */
        NET_DBG("conn: %p, SYN received in %s state, dropping connection",
                conn, tcp_state_to_str(conn->state, false));
        net_stats_update_tcp_seg_drop(conn->iface);
        tcp_out(conn, RST);
        do_close     = true;
        close_status = -ECONNRESET;
        goto out;
    }

    if (th) {
        conn->send_win = net_ntohs(th_win(th));
        if (conn->send_win > conn->send_win_max) {
            NET_DBG("Lowering send window from %u to %u",
                    conn->send_win, conn->send_win_max);

            conn->send_win = conn->send_win_max;
        }

        if (conn->send_win == 0) {
            if (!k_work_delayable_is_pending(&conn->persist_timer)) {
                conn->zwp_retries = 0;
                (void) k_work_reschedule_for_queue(
                        &tcp_work_q, &conn->persist_timer,
                        K_MSEC(TCP_RTO_MS));
            }
        }
        else {
            (void) k_work_cancel_delayable(&conn->persist_timer);
        }

        if (tcp_window_full(conn)) {
            (void)k_sem_take(&conn->tx_sem, K_NO_WAIT);
        }
        else {
            k_sem_give(&conn->tx_sem);
        }
    }

next_state :
    len = pkt ? tcp_data_len(pkt) : 0;

    switch (conn->state) {
        case TCP_LISTEN :
            if (FL(&fl, ==, SYN)) {
                /* Make sure our MSS is also sent in the ACK */
                conn->send_options.mss_found = true;
                conn_ack(conn, th_seq(th) + 1); /* capture peer's isn */
                tcp_out(conn, SYN | ACK);
                conn->send_options.mss_found = false;
                conn_seq(conn, +1);
                next = TCP_SYN_RECEIVED;

                /* Close the connection if we do not receive ACK on time.
                 */
                k_work_reschedule_for_queue(&tcp_work_q,
                                            &conn->establish_timer,
                                            ACK_TIMEOUT);
                verdict = NET_OK;
            }
            else {
                conn->send_options.mss_found = true;
                tcp_out(conn, SYN);
                conn->send_options.mss_found = false;
                conn_seq(conn, +1);
                next = TCP_SYN_SENT;
                tcp_conn_ref(conn);
            }
            break;

        case TCP_SYN_RECEIVED :
            if (FL(&fl, &, ACK, (th_ack(th) == conn->seq) &&
                                (th_seq(th) == conn->ack))) {
                net_tcp_accept_cb_t accept_cb = NULL;
                struct net_context* context   = NULL;

                if (conn->accepted_conn != NULL) {
                    accept_cb = conn->accepted_conn->accept_cb;
                    context   = conn->accepted_conn->context;
                    keep_alive_param_copy(conn, conn->accepted_conn);
                }

                k_work_cancel_delayable(&conn->establish_timer);
                tcp_send_timer_cancel(conn);
                tcp_conn_ref(conn);
                net_context_set_state(conn->context,
                                      NET_CONTEXT_CONNECTED);

                /* Make sure the accept_cb is only called once. */
                conn->accepted_conn = NULL;

                if (accept_cb == NULL) {
                    /* In case of no accept_cb registered,
                     * application will not take ownership of the
                     * connection. To prevent connection leak, unref
                     * the TCP context and put the connection into
                     * active close (TCP_FIN_WAIT_1).
                     */
                    net_tcp_put(conn->context);
                    break;
                }

                keep_alive_timer_restart(conn);

                net_ipaddr_copy(&conn->context->remote, &conn->dst.sa);

                /* Check if v4-mapping-to-v6 needs to be done for
                 * the accepted socket.
                 */
                if (IS_ENABLED(CONFIG_NET_IPV4_MAPPING_TO_IPV6) &&
                    net_context_get_family(conn->context) == NET_AF_INET &&
                    net_context_get_family(context) == NET_AF_INET6 &&
                    !net_context_is_v6only_set(context)) {
                    struct net_in6_addr mapped;

                    net_ipv6_addr_create_v4_mapped(
                            &net_sin(&conn->context->remote)->sin_addr,
                            &mapped);
                    net_ipaddr_copy(&net_sin6(&conn->context->remote)->sin6_addr,
                                    &mapped);

                    net_sin6(&conn->context->remote)->sin6_family = NET_AF_INET6;

                    NET_DBG("Setting v4 mapped address %s",
                            net_sprint_ipv6_addr(&mapped));

                    /* Note that we cannot set the local address to IPv6 one
                     * as that is used to match the connection, and not just
                     * for printing. The remote address is only used for
                     * passing it to accept() and printing it by "net conn"
                     * command.
                     */
                }

                accept_cb(conn->context, &conn->context->remote,
                          net_context_get_family(context) == NET_AF_INET6 ?
                          sizeof(struct net_sockaddr_in6) : sizeof(struct net_sockaddr_in),
                          0, context);

                next = TCP_ESTABLISHED;

                tcp_ca_init(conn);

                if (len) {
                    verdict = tcp_data_get(conn, pkt, &len);
                    if (verdict == NET_OK) {
                        /* net_pkt owned by the recv fifo now */
                        pkt = NULL;
                    }

                    conn_ack(conn, +len);
                    tcp_out(conn, ACK);
                }
                else {
                    verdict = NET_OK;
                }

                /* ACK for SYN | ACK has been received. This signilizes that
                 * the connection makes a "forward progress".
                 */
                tcp_nbr_reachability_hint(conn);
            }
            break;

        case TCP_SYN_SENT :
            /* if we are in SYN SENT and receive only a SYN without an
             * ACK , shouldn't we go to SYN RECEIVED state? See Figure
             * 6 of RFC 793
             */
            if (FL(&fl, &, SYN | ACK, th && th_ack(th) == conn->seq)) {
                tcp_send_timer_cancel(conn);
                conn_ack(conn, th_seq(th) + 1);
                if (len) {
                    verdict = tcp_data_get(conn, pkt, &len);
                    if (verdict == NET_OK) {
                        /* net_pkt owned by the recv fifo now */
                        pkt = NULL;
                    }

                    conn_ack(conn, +len);
                }
                else {
                    verdict = NET_OK;
                }

                next = TCP_ESTABLISHED;
                net_context_set_state(conn->context,
                                      NET_CONTEXT_CONNECTED);
                tcp_ca_init(conn);
                tcp_out(conn, ACK);
                keep_alive_timer_restart(conn);

                /* The connection semaphore is released *after*
                 * we have changed the connection state. This way
                 * the application can send data and it is queued
                 * properly even if this thread is running in lower
                 * priority.
                 */
                connection_ok = true;

                /* ACK for SYN has been received. This signilizes that
                 * the connection makes a "forward progress".
                 */
                tcp_nbr_reachability_hint(conn);
            }
            else if (pkt) {
                net_tcp_reply_rst(pkt);
            }
            break;

        case TCP_ESTABLISHED:
            /* full-close */
            if (th && FL(&fl, ==, (FIN | ACK), th_seq(th) == conn->ack)) {
                if (net_tcp_seq_cmp(th_ack(th), conn->seq) > 0) {
                    uint32_t len_acked = th_ack(th) - conn->seq;

                    conn_seq(conn, +len_acked);
                }

                conn_ack(conn, +1);
                tcp_out(conn, FIN | ACK);
                conn_seq(conn, + 1);
                next    = TCP_LAST_ACK;
                verdict = NET_OK;
                keep_alive_timer_stop(conn);
                tcp_setup_last_ack_timer(conn);
                break;
            }
            else if (th && FL(&fl, ==, FIN, th_seq(th) == conn->ack)) {
                conn_ack(conn, +1);
                tcp_out(conn, ACK);
                next    = TCP_CLOSE_WAIT;
                verdict = NET_OK;
                keep_alive_timer_stop(conn);
                break;
            }
            else if (th && FL(&fl, ==, (FIN | ACK | PSH),
                     th_seq(th) == conn->ack)) {
                if (len) {
                    verdict = tcp_data_get(conn, pkt, &len);
                    if (verdict == NET_OK) {
                        /* net_pkt owned by the recv fifo now */
                        pkt = NULL;
                    }
                }
                else {
                    verdict = NET_OK;
                }

                conn_ack(conn, +len + 1);
                tcp_out(conn, FIN | ACK);
                conn_seq(conn, + 1);
                next = TCP_LAST_ACK;
                keep_alive_timer_stop(conn);
                tcp_setup_last_ack_timer(conn);
                break;
            }

            /* Whatever we've received, we know that peer is alive, so reset
             * the keepalive timer.
             */
            keep_alive_timer_restart(conn);

            #ifdef CONFIG_NET_TCP_FAST_RETRANSMIT
            if (th && (net_tcp_seq_cmp(th_ack(th), conn->seq) == 0)) {
                /* Only if there is pending data, increment the duplicate ack count */
                if (conn->send_data_total > 0) {
                    /* There could be also payload, only without payload account them */
                    if (len == 0) {
                        /* Increment the duplicate acc counter,
                         * but maximize the value
                         */
                        conn->dup_ack_cnt = MIN(conn->dup_ack_cnt + 1,
                                                DUPLICATE_ACK_RETRANSMIT_TRHESHOLD + 1);
                        tcp_ca_dup_ack(conn);
                    }
                }
                else {
                    conn->dup_ack_cnt = 0;
                }

                /* Only do fast retransmit when not already in a resend state */
                if ((conn->data_mode == TCP_DATA_MODE_SEND) &&
                    (conn->dup_ack_cnt == DUPLICATE_ACK_RETRANSMIT_TRHESHOLD)) {
                    /* Apply a fast retransmit */
                    int temp_unacked_len = conn->unacked_len;

                    conn->unacked_len = 0;

                    (void)tcp_send_data(conn);

                    /* Restore the current transmission */
                    conn->unacked_len = temp_unacked_len;

                    tcp_ca_fast_retransmit(conn);
                    if (tcp_window_full(conn)) {
                        (void)k_sem_take(&conn->tx_sem, K_NO_WAIT);
                    }
                }
            }
            #endif
            NET_ASSERT((conn->send_data_total == 0) ||
                       k_work_delayable_is_pending(&conn->send_data_timer),
                       "conn: %p, Missing a subscription "
                       "of the send_data queue timer", conn);

            if (th && (net_tcp_seq_cmp(th_ack(th), conn->seq) > 0)) {
                uint32_t len_acked = th_ack(th) - conn->seq;

                NET_DBG("conn: %p len_acked=%u", conn, len_acked);

                if ((conn->send_data_total < len_acked) ||
                                (tcp_pkt_pull(conn->send_data,
                                              len_acked) < 0)) {
                    NET_ERR("conn: %p, Invalid len_acked=%u "
                            "(total=%zu)", conn, len_acked,
                            conn->send_data_total);
                    net_stats_update_tcp_seg_drop(conn->iface);
                    tcp_out(conn, RST);
                    do_close     = true;
                    close_status = -ECONNRESET;
                    break;
                }

                #ifdef CONFIG_NET_TCP_FAST_RETRANSMIT
                /* New segment, reset duplicate ack counter */
                conn->dup_ack_cnt = 0;
                #endif
                tcp_ca_pkts_acked(conn, len_acked);

                conn->send_data_total -= len_acked;
                if (conn->unacked_len < len_acked) {
                    conn->unacked_len = 0;
                }
                else {
                    conn->unacked_len -= len_acked;
                }

                if (!tcp_window_full(conn)) {
                    k_sem_give(&conn->tx_sem);
                }

                conn_seq(conn, +len_acked);
                net_stats_update_tcp_seg_recv(conn->iface);

                /* Receipt of an acknowledgment that covers a sequence number
                 * not previously acknowledged indicates that the connection
                 * makes a "forward progress".
                 */
                tcp_nbr_reachability_hint(conn);

                conn_send_data_dump(conn);

                conn->send_data_retries = 0;
                if (conn->data_mode == TCP_DATA_MODE_RESEND) {
                    conn->unacked_len = 0;
                    tcp_derive_rto(conn);
                }
                conn->data_mode = TCP_DATA_MODE_SEND;
                if (conn->send_data_total > 0) {
                    k_work_reschedule_for_queue(&tcp_work_q, &conn->send_data_timer,
                                K_MSEC(TCP_RTO_MS));
                }

                /* We are closing the connection, send a FIN to peer */
                if (conn->in_close && conn->send_data_total == 0) {
                    tcp_send_timer_cancel(conn);
                    next = TCP_FIN_WAIT_1;

                    k_work_reschedule_for_queue(&tcp_work_q,
                                                &conn->fin_timer,
                                                FIN_TIMEOUT);

                    tcp_out(conn, FIN | ACK);
                    conn_seq(conn, +1);
                    verdict = NET_OK;
                    keep_alive_timer_stop(conn);
                    break;
                }

                ret = tcp_send_queued_data(conn);
                if (ret < 0 && ret != -ENOBUFS) {
                    tcp_out(conn, RST);
                    do_close     = true;
                    close_status = ret;
                    verdict      = NET_OK;
                    break;
                }

                if (tcp_window_full(conn)) {
                    (void)k_sem_take(&conn->tx_sem, K_NO_WAIT);
                }
            }

            if (th) {
                if (th_seq(th) == conn->ack) {
                    if (len > 0) {
                        verdict = tcp_data_received(conn, pkt, &len);
                        if (verdict == NET_OK) {
                            /* net_pkt owned by the recv fifo now */
                            pkt = NULL;
                        }
                    }
                    else {
                        /* ACK, no data */
                        verdict = NET_OK;
                    }
                }
                else if (net_tcp_seq_greater(conn->ack, th_seq(th))) {
                    /* This should handle the acknowledgements of keep alive
                     * packets and retransmitted data.
                     * RISK:
                     * There is a tiny risk of creating a ACK loop this way when
                     * both ends of the connection are out of order due to packet
                     * loss is a simulatanious bidirectional data flow.
                     */
                    tcp_out(conn, ACK); /* peer has resent */

                    net_stats_update_tcp_seg_ackerr(conn->iface);
                    verdict = NET_OK;
                }
                else if (CONFIG_NET_TCP_RECV_QUEUE_TIMEOUT) {
                    tcp_out_of_order_data(conn, pkt, len,
                                          th_seq(th));
                    /* Send out a duplicated ACK */
                    if ((len > 0) || FL(&fl, &, FIN)) {
                        tcp_out(conn, ACK);
                    }

                    verdict = NET_OK;
                }
            }

            /* Check if there is any data left to retransmit possibly*/
            if (conn->send_data_total == 0) {
                conn->send_data_retries = 0;
                k_work_cancel_delayable(&conn->send_data_timer);
            }

            /* A lot could have happened to the transmission window check the situation here */
            if (tcp_window_full(conn)) {
                (void)k_sem_take(&conn->tx_sem, K_NO_WAIT);
            }
            else {
                k_sem_give(&conn->tx_sem);
            }
            break;

        case TCP_CLOSE_WAIT :
            tcp_out(conn, FIN);
            conn_seq(conn, + 1);
            next = TCP_LAST_ACK;
            tcp_setup_last_ack_timer(conn);
            break;

        case TCP_LAST_ACK :
            if (th && FL(&fl, ==, ACK, th_ack(th) == conn->seq)) {
                tcp_send_timer_cancel(conn);
                do_close     = true;
                verdict      = NET_OK;
                close_status = 0;

                /* Remove the last ack timer if we received it in time */
                tcp_cancel_last_ack_timer(conn);
            }
            break;
        case TCP_CLOSED :
            break;
        case TCP_FIN_WAIT_1 :
            /*
             * FIN1:
             * Acknowledge path and sequence path are independent, treat them that way
             * The table of incoming messages and their destination states:
             * -   & -   -> TCP_FIN_WAIT_1
             * FIN & -   -> TCP_CLOSING
             * -   & ACK -> TCP_FIN_WAIT_2
             * FIN & ACK -> TCP_TIME_WAIT
             */
            if (th) {
                bool fin_acked = false;

                if (tcp_compute_new_length(conn, th, len, false) > 0) {
                    /* We do not implement half closed sockets, therefore
                     * cannot accept new data in after sending our FIN, as
                     * we are in sequence can send a reset now.
                     */
                    net_stats_update_tcp_seg_drop(conn->iface);

                    next = tcp_enter_time_wait(conn);

                    tcp_out(conn, RST);
                    break;
                }
                if (FL(&fl, &, ACK, th_ack(th) == conn->seq)) {
                    NET_DBG("conn %p: FIN acknowledged, going to FIN_WAIT_2 "
                            "state seq %u, ack %u",
                            conn, conn->seq, conn->ack);
                    tcp_send_timer_cancel(conn);
                    fin_acked = true;
                    next      = TCP_FIN_WAIT_2;
                    verdict   = NET_OK;
                }

                /*
                 * There can also be data in the message, so compute with the length
                 * of the packet to check the sequence number of the FIN flag with the ACK
                 */
                if (FL(&fl, &, FIN, net_tcp_seq_cmp(th_seq(th) + len, conn->ack) == 0)) {
                    conn_ack(conn, +1);

                    /* State path is dependent on if the acknowledge is in */
                    if (fin_acked) {
                        /* Already acknowledged, we can go further */
                        NET_DBG("conn %p: FIN received, going to TIME WAIT", conn);

                        next = tcp_enter_time_wait(conn);

                        tcp_out(conn, ACK);
                    }
                    else {
                        /* Fin not yet acknowledged, waiting for the ack in CLOSING
                         */
                        NET_DBG("conn %p: FIN received, going to CLOSING as no "
                                "ACK has been received", conn);
                        tcp_send_timer_cancel(conn);
                        tcp_out_ext(conn, FIN | ACK, NULL, conn->seq - 1);
                        next = TCP_CLOSING;
                    }
                    verdict = NET_OK;
                }
                else {
                    if (len > 0) {
                        if (fin_acked) {
                            /* Send out a duplicate ACK */
                            tcp_send_timer_cancel(conn);
                            tcp_out(conn, ACK);
                        }
                        else {
                            /* In FIN1 state
                             * Send out a duplicate ACK, with the pending FIN
                             * flag
                             */
                            tcp_send_timer_cancel(conn);
                            tcp_out_ext(conn, FIN | ACK, NULL, conn->seq - 1);
                        }
                        verdict = NET_OK;
                    }
                }
            }
            break;
        case TCP_FIN_WAIT_2 :
            /*
             * FIN2:
             * Only FIN is relevant in this state, as our FIN was already acknowledged
             * -   -> TCP_FIN_WAIT_2
             * FIN -> TCP_TIME_WAIT
             */
            if (th) {
                /* No tcp_send_timer_cancel call required here, as is has been called
                 * before entering this state, only allowed through the
                 * tcp_enter_time_wait function.
                 */

                /* Compute if there is new data after our close */
                if (tcp_compute_new_length(conn, th, len, false) > 0) {
                    /* We do not implement half closed sockets, therefore
                     * cannot accept new data in after sending our FIN, as
                     * we are in sequence can send a reset now.
                     */
                    net_stats_update_tcp_seg_drop(conn->iface);

                    next = tcp_enter_time_wait(conn);

                    tcp_out(conn, RST);
                    break;
                }
                /*
                 * There can also be data in the message, so compute with the length
                 * of the packet to check the sequence number of the FIN flag with the ACK
                 */
                if (FL(&fl, &, FIN, net_tcp_seq_cmp(th_seq(th) + len, conn->ack) == 0)) {
                    conn_ack(conn, +1);
                    NET_DBG("conn %p: FIN received, going to TIME WAIT", conn);

                    next = tcp_enter_time_wait(conn);

                    verdict = NET_OK;
                    tcp_out(conn, ACK);
                }
                else {
                    if (len > 0) {
                        /* Send out a duplicate ACK */
                        tcp_out(conn, ACK);
                        verdict = NET_OK;
                    }
                }
            }
            break;

        case TCP_CLOSING :
            if (th) {
                bool fin_acked = false;

                /*
                 * Closing:
                 * Our FIN has to be acknowledged
                 * -   -> TCP_CLOSING
                 * ACK -> TCP_TIME_WAIT
                 */
                int32_t new_len = tcp_compute_new_length(conn, th, len, true);

                if (new_len > 0) {
                    /* This should not happen here, as no data can be send after
                     * the FIN flag has been send.
                     */
                    NET_ERR("conn: %p, new bytes %u during CLOSING state "
                            "sending reset", conn, new_len);
                    net_stats_update_tcp_seg_drop(conn->iface);

                    next = tcp_enter_time_wait(conn);

                    tcp_out(conn, RST);
                    break;
                }

                if (FL(&fl, &, ACK, th_ack(th) == conn->seq)) {
                    NET_DBG("conn %p: FIN acknowledged, going to TIME WAIT "
                            "state seq %u, ack %u"
                            , conn, conn->seq, conn->ack);

                    next = tcp_enter_time_wait(conn);
                    fin_acked = true;

                    verdict = NET_OK;
                }

                /*
                 * There can also be data in the message, so compute with the length
                 * of the packet to check with the ack
                 * Since the conn->ack was already incremented in TCP_FIN_WAIT_1
                 * add 1 in the comparison sequence
                 */
                if ((FL(&fl, &, FIN,
                    net_tcp_seq_cmp(th_seq(th) + len + 1, conn->ack) == 0)) ||
                    (len > 0)) {
                    tcp_send_timer_cancel(conn);
                    if (fin_acked) {
                        /* Send out a duplicate ACK */
                        tcp_out(conn, ACK);
                    }
                    else {
                        /* Send out a duplicate ACK, with the pending FIN
                         * flag
                         */
                        tcp_out_ext(conn, FIN | ACK, NULL, conn->seq - 1);
                    }
                    verdict = NET_OK;
                }
            }
            break;

        case TCP_TIME_WAIT :
            if (th) {
                int32_t new_len = tcp_compute_new_length(conn, th, len, true);

                /* No tcp_send_timer_cancel call required here, as is has been called
                 * before entering this state, only allowed through the
                 * tcp_enter_time_wait function.
                 */

                if (new_len > 0) {
                    /* This should not happen here, as no data can be send after
                     * the FIN flag has been send.
                     */
                    NET_ERR("conn: %p, new bytes %u during TIME-WAIT state "
                            "sending reset", conn, new_len);
                    net_stats_update_tcp_seg_drop(conn->iface);

                    tcp_out(conn, RST);
                }
                else {
                    /* Acknowledge any FIN attempts, in case retransmission took
                     * place.
                     */
                    if ((FL(&fl, &, FIN,
                        net_tcp_seq_cmp(th_seq(th) + 1, conn->ack) == 0)) ||
                        (len > 0)) {
                        tcp_out(conn, ACK);
                        verdict = NET_OK;
                    }
                }
            }
            break;

        default :
            NET_ASSERT(false, "%s is unimplemented",
                       tcp_state_to_str(conn->state, true));
            break;
    }

out:
    if (pkt) {
        if (verdict == NET_OK) {
            net_pkt_unref(pkt);
        }

        pkt = NULL;
    }

    if (next) {
        th = NULL;
        conn_state(conn, next);
        next = 0;

        if (connection_ok) {
            conn->in_connect = false;
            if (conn->connect_cb) {
                conn->connect_cb(conn->context, 0, conn->context->user_data);

                /* Make sure the connect_cb is only called once. */
                conn->connect_cb = NULL;
            }

            k_sem_give(&conn->connect_sem);
        }

        goto next_state;
    }

    if (conn->context) {
        /* If the conn->context is not set, then the connection was
         * already closed.
         */
        conn_handler = (struct net_conn*)conn->context->conn_handler;
    }

    recv_user_data = conn->recv_user_data;
    recv_data_fifo = &conn->recv_data;

    k_mutex_unlock(&conn->lock);

    /* Pass all the received data stored in recv fifo to the application.
     * This is done like this so that we do not have any connection lock
     * held.
     */
    while (conn_handler && atomic_get(&conn->ref_count) > 0 &&
           (recv_pkt = k_fifo_get(recv_data_fifo, K_NO_WAIT)) != NULL) {
        if (net_context_packet_received(conn_handler, recv_pkt, NULL,
                                        NULL, recv_user_data) ==
            NET_DROP) {
            /* Application is no longer there, unref the pkt */
            tcp_pkt_unref(recv_pkt);
        }
    }

    /* Make sure we close the connection only once by checking connection
     * state.
     */
    if (do_close && conn->state != TCP_UNUSED && conn->state != TCP_CLOSED) {
        tcp_conn_close(conn, close_status);
    }

    return (verdict);
}
#endif /* #if defined(_MSC_VER) */

/* Active connection close: send FIN and go to FIN_WAIT_1 state */
<<<<<<< HEAD
int net_tcp_put(struct net_context *context)
{
	struct tcp *conn = context->tcp;

	if (!conn) {
		return -ENOENT;
	}

	k_mutex_lock(&conn->lock, K_FOREVER);

	NET_DBG("%s", conn ? tcp_conn_state(conn, NULL) : "");
	NET_DBG("context %p %s", context,
		({ const char *state = net_context_state(context);
					state ? state : "<unknown>"; }));

	if (conn && (conn->state == TCP_ESTABLISHED ||
		     conn->state == TCP_SYN_RECEIVED)) {
		/* Send all remaining data if possible. */
		if (conn->send_data_total > 0) {
			NET_DBG("conn %p pending %zu bytes", conn,
				conn->send_data_total);
			conn->in_close = true;

			/* How long to wait until all the data has been sent?
			 */
			k_work_reschedule_for_queue(&tcp_work_q,
						    &conn->send_data_timer,
						    K_MSEC(TCP_RTO_MS));
		} else {
			int ret;

			NET_DBG("TCP connection in %s close, "
				"not disposing yet (waiting %dms)",
				"active", tcp_max_timeout_ms);
			k_work_reschedule_for_queue(&tcp_work_q,
						    &conn->fin_timer,
						    FIN_TIMEOUT);

			ret = tcp_out_ext(conn, FIN | ACK, NULL,
					  conn->seq + conn->unacked_len);
			if (ret == 0) {
				conn_seq(conn, + 1);
			}

			conn_state(conn, TCP_FIN_WAIT_1);

			keep_alive_timer_stop(conn);
		}
	} else if (conn && conn->in_connect) {
		conn->in_connect = false;
	}

	k_mutex_unlock(&conn->lock);

	tcp_conn_unref(conn);

	return 0;
=======
int net_tcp_put(struct net_context* context) {
    struct tcp* conn = context->tcp;

    if (!conn) {
        return (-ENOENT);
    }

    k_mutex_lock(&conn->lock, K_FOREVER);

    NET_DBG("%s", conn ? tcp_conn_state(conn, NULL) : "");
    NET_DBG("context %p %s", context,
            ({const char* state = net_context_state(context);
                                  state ? state : "<unknown>";}));

    if (conn && ((conn->state == TCP_ESTABLISHED) ||
                 (conn->state == TCP_SYN_RECEIVED))) {
        /* Send all remaining data if possible. */
        if (conn->send_data_total > 0) {
            NET_DBG("conn %p pending %zu bytes", conn,
                    conn->send_data_total);
            conn->in_close = true;

            /* How long to wait until all the data has been sent?
             */
            k_work_reschedule_for_queue(&tcp_work_q,
                                        &conn->send_data_timer,
                                        K_MSEC(TCP_RTO_MS));
        }
        else {
            int ret;

            NET_DBG("TCP connection in %s close, "
                    "not disposing yet (waiting %dms)",
                    "active", tcp_fin_timeout_ms);
            k_work_reschedule_for_queue(&tcp_work_q,
                                        &conn->fin_timer,
                                        FIN_TIMEOUT);

            ret = tcp_out_ext(conn, FIN | ACK, NULL,
                              conn->seq + conn->unacked_len);
            if (ret == 0) {
                conn_seq(conn, +1);
            }

            conn_state(conn, TCP_FIN_WAIT_1);

            keep_alive_timer_stop(conn);
        }
    }
    else if (conn && conn->in_connect) {
        conn->in_connect = false;
    }

    k_mutex_unlock(&conn->lock);

    tcp_conn_unref(conn);

    return (0);
>>>>>>> c3974ddb
}

int net_tcp_listen(struct net_context* context) {
    /* when created, tcp connections are in state TCP_LISTEN */
    net_context_set_state(context, NET_CONTEXT_LISTENING);

    return (0);
}

int net_tcp_update_recv_wnd(struct net_context* context, int32_t delta) {
    struct tcp* conn = context->tcp;
    int         ret;

    if (!conn) {
        NET_ERR("context->tcp == NULL");
        return -EPROTOTYPE;
    }

    k_mutex_lock(&conn->lock, K_FOREVER);

    ret = tcp_update_recv_wnd((struct tcp*)context->tcp, delta);

    k_mutex_unlock(&conn->lock);

    return (ret);
}

int net_tcp_queue(struct net_context* context, void const* data, size_t len,
                  const struct msghdr* msg) {
    struct tcp* conn = context->tcp;
    size_t queued_len = 0;
    int ret = 0;

    if (!conn || conn->state != TCP_ESTABLISHED) {
        return -ENOTCONN;
    }

    k_mutex_lock(&conn->lock, K_FOREVER);

    /* If there is no space to transmit, try at a later time.
     * The ZWP will make sure the window becomes available at
     * some point in time.
     */
    if (tcp_window_full(conn)) {
        ret = -EAGAIN;
        goto out;
    }

    if (msg) {
        len = 0;

        for (size_t i = 0; i < msg->msg_iovlen; i++) {
            len += msg->msg_iov[i].iov_len;
        }
    }

    /* Queue no more than TX window permits. It's guaranteed at this point
     * that conn->send_data_total is less than conn->send_win, as it was
     * verified in tcp_window_full() check above. As the connection mutex
     * is held, their values shall not change since.
     */
    len = MIN(conn->send_win - conn->send_data_total, len);

    if (msg) {
        for (size_t i = 0; i < msg->msg_iovlen; i++) {
            int iovlen = MIN(msg->msg_iov[i].iov_len, len);

            ret = tcp_pkt_append(conn->send_data,
                                 msg->msg_iov[i].iov_base,
                                 iovlen);
            if (ret < 0) {
                if (queued_len == 0) {
                    goto out;
                }
                else {
                    break;
                }
            }

            queued_len += iovlen;
            len -= iovlen;

            if (len == 0) {
                break;
            }
        }
    }
    else {
        ret = tcp_pkt_append(conn->send_data, data, len);
        if (ret < 0) {
            goto out;
        }

        queued_len = len;
    }

    conn->send_data_total += queued_len;

    /* Successfully queued data for transmission. Even if there's a transmit
     * failure now (out-of-buf case), it can be ignored for now, retransmit
     * timer will take care of queued data retransmission.
     */
    ret = tcp_send_queued_data(conn);
    if (ret < 0 && ret != -ENOBUFS) {
        tcp_conn_close(conn, ret);
        goto out;
    }

    if (tcp_window_full(conn)) {
        (void)k_sem_take(&conn->tx_sem, K_NO_WAIT);
    }

    ret = queued_len;

out :
    k_mutex_unlock(&conn->lock);

    return (ret);
}

/* net context is about to send out queued data - inform caller only */
int net_tcp_send_data(struct net_context* context, net_context_send_cb_t cb,
                      void* user_data) {
    if (cb) {
        cb(context, 0, user_data);
    }

    return (0);
}

/* When connect() is called on a TCP socket, register the socket for incoming
 * traffic with net context and give the TCP packet receiving function, which
 * in turn will call tcp_in() to deliver the TCP packet to the stack
 */
int net_tcp_connect(struct net_context* context,
                    const struct net_sockaddr* remote_addr,
                    struct net_sockaddr* local_addr,
                    uint16_t remote_port, uint16_t local_port,
                    k_timeout_t timeout, net_context_connect_cb_t cb,
                    void* user_data) {
    struct tcp* conn;
    int         ret = 0;

    NET_DBG("context: %p, local: %s, remote: %s", context,
            net_sprint_addr(local_addr->sa_family,
                            (void const*)&net_sin(local_addr)->sin_addr),
            net_sprint_addr(remote_addr->sa_family,
                            (void const*)&net_sin(remote_addr)->sin_addr));

    conn        = context->tcp;
    conn->iface = net_context_get_iface(context);
    tcp_derive_rto(conn);

    switch (net_context_get_family(context)) {
        const struct net_in_addr*  ip4;
        const struct net_in6_addr* ip6;

        case NET_AF_INET :
            if (!IS_ENABLED(CONFIG_NET_IPV4)) {
                ret = -EINVAL;
                goto out;
            }

            memset(&conn->src, 0, sizeof(struct net_sockaddr_in));
            memset(&conn->dst, 0, sizeof(struct net_sockaddr_in));

            conn->src.sa.sa_family = NET_AF_INET;
            conn->dst.sa.sa_family = NET_AF_INET;

            conn->dst.sin.sin_port = remote_port;
            conn->src.sin.sin_port = local_port;

            /* we have to select the source address here as
             * net_context_create_ipv4_new() is not called in the packet
             * output chain
             */
            if (net_ipv4_is_addr_unspecified(
                    &net_sin(local_addr)->sin_addr)) {
                ip4 = net_if_ipv4_select_src_addr(
                        net_context_get_iface(context),
                        &net_sin(remote_addr)->sin_addr);
                net_ipaddr_copy(&conn->src.sin.sin_addr, ip4);
            }
            else {
                net_ipaddr_copy(&conn->src.sin.sin_addr,
                                &net_sin(local_addr)->sin_addr);
            }

            net_ipaddr_copy(&conn->dst.sin.sin_addr,
                            &net_sin(remote_addr)->sin_addr);
            break;

        case NET_AF_INET6 :
            if (!IS_ENABLED(CONFIG_NET_IPV6)) {
                ret = -EINVAL;
                goto out;
            }

            memset(&conn->src, 0, sizeof(struct net_sockaddr_in6));
            memset(&conn->dst, 0, sizeof(struct net_sockaddr_in6));

            conn->src.sin6.sin6_family = NET_AF_INET6;
            conn->dst.sin6.sin6_family = NET_AF_INET6;

            conn->dst.sin6.sin6_port = remote_port;
            conn->src.sin6.sin6_port = local_port;

            if (net_ipv6_is_addr_unspecified(
                    &net_sin6(local_addr)->sin6_addr)) {
                ip6 = net_if_ipv6_select_src_addr(
                        net_context_get_iface(context),
                        &net_sin6(remote_addr)->sin6_addr);
                net_ipaddr_copy(&conn->src.sin6.sin6_addr, ip6);
            }
            else {
                net_ipaddr_copy(&conn->src.sin6.sin6_addr,
                                &net_sin6(local_addr)->sin6_addr);
            }

            net_ipaddr_copy(&conn->dst.sin6.sin6_addr,
                            &net_sin6(remote_addr)->sin6_addr);
            break;

        default :
            ret = -EPROTONOSUPPORT;
            break;
    }

    if (!(IS_ENABLED(CONFIG_NET_TEST_PROTOCOL) ||
          IS_ENABLED(CONFIG_NET_TEST))) {
        conn->seq = tcp_init_isn(&conn->src.sa, &conn->dst.sa);
    }

    NET_DBG("conn: %p src: %s, dst: %s", conn,
            net_sprint_addr(conn->src.sa.sa_family,
                            (void const*)&conn->src.sin.sin_addr),
            net_sprint_addr(conn->dst.sa.sa_family,
                            (void const*)&conn->dst.sin.sin_addr));

    net_context_set_state(context, NET_CONTEXT_CONNECTING);

    ret = net_conn_register(net_context_get_proto(context),
                            (uint8_t)net_context_get_family(context),
                            remote_addr, local_addr,
                            net_ntohs(remote_port), net_ntohs(local_port),
                            context, tcp_recv, context,
                            &context->conn_handler);
    if (ret < 0) {
        goto out;
    }

    conn->connect_cb   = cb;
    context->user_data = user_data;

    /* Input of a (nonexistent) packet with no flags set will cause
     * a TCP connection to be established
     */
    conn->in_connect = !IS_ENABLED(CONFIG_NET_TEST_PROTOCOL);
    (void)tcp_in(conn, NULL);

    if (!IS_ENABLED(CONFIG_NET_TEST_PROTOCOL)) {
        if ((K_TIMEOUT_EQ(timeout, K_NO_WAIT)) &&
            (conn->state != TCP_ESTABLISHED)) {
            ret = -EINPROGRESS;
            goto out;
        }
        else if ((k_sem_take(&conn->connect_sem, timeout) != 0) &&
                 (conn->state != TCP_ESTABLISHED)) {
            if (conn->in_connect) {
                conn->in_connect = false;
                tcp_conn_close(conn, -ETIMEDOUT);
            }

            ret = -ETIMEDOUT;
            goto out;
        }
        conn->in_connect = false;
    }

out :
    NET_DBG("conn: %p, ret=%d", conn, ret);

    return (ret);
}

int net_tcp_accept(struct net_context* context, net_tcp_accept_cb_t cb,
                   void* user_data) {
    struct tcp* conn = context->tcp;
    #if defined(_MSC_VER) /* #CUSTOM@NDRS */
    struct net_sockaddr local_addr = {0};
    #else
    struct net_sockaddr local_addr = {};
    #endif
    uint16_t local_port;
    uint16_t remote_port;

    if (!conn) {
        return (-EINVAL);
    }

    NET_DBG("context: %p, tcp: %p, cb: %p", context, conn, cb);

    if (conn->state != TCP_LISTEN) {
        return (-EINVAL);
    }

    conn->accept_cb      = cb;
    local_addr.sa_family = net_context_get_family(context);

    switch (local_addr.sa_family) {
        struct net_sockaddr_in*  in;
        struct net_sockaddr_in6* in6;

        case NET_AF_INET :
            if (!IS_ENABLED(CONFIG_NET_IPV4)) {
                return (-EINVAL);
            }

            in = (struct net_sockaddr_in*)&local_addr;

            if (net_sin_ptr(&context->local)->sin_addr) {
                net_ipaddr_copy(&in->sin_addr,
                                net_sin_ptr(&context->local)->sin_addr);
            }

            in->sin_port =
                    net_sin((struct net_sockaddr*)&context->local)->sin_port;
            local_port   = net_ntohs(in->sin_port);
            remote_port  = net_ntohs(net_sin(&context->remote)->sin_port);

            break;

        case NET_AF_INET6 :
            if (!IS_ENABLED(CONFIG_NET_IPV6)) {
                return (-EINVAL);
            }

            in6 = (struct net_sockaddr_in6*)&local_addr;

            if (net_sin6_ptr(&context->local)->sin6_addr) {
                net_ipaddr_copy(&in6->sin6_addr,
                        net_sin6_ptr(&context->local)->sin6_addr);
            }

            in6->sin6_port =
                    net_sin6((struct net_sockaddr*)&context->local)->sin6_port;
            local_port     = net_ntohs(in6->sin6_port);
            remote_port    = net_ntohs(net_sin6(&context->remote)->sin6_port);

            break;

        default :
            return (-EINVAL);
    }

    context->user_data = user_data;

    /* Remove the temporary connection handler and register
     * a proper now as we have an established connection.
     */
    net_conn_unregister(context->conn_handler);

    return net_conn_register(net_context_get_proto(context),
                             (uint8_t)local_addr.sa_family,
                             context->flags & NET_CONTEXT_REMOTE_ADDR_SET ?
                             &context->remote : NULL,
                             &local_addr,
                             remote_port, local_port,
                             context, tcp_recv, context,
                             &context->conn_handler);
}

int net_tcp_recv(struct net_context* context, net_context_recv_cb_t cb,
                 void* user_data) {
    struct tcp* conn = context->tcp;

    NET_DBG("context: %p, cb: %p, user_data: %p", context, cb, user_data);

    context->recv_cb = cb;

    if (conn) {
        conn->recv_user_data = user_data;
    }

    return (0);
}

int net_tcp_finalize(struct net_pkt* pkt, bool force_chksum) {
    NET_PKT_DATA_ACCESS_DEFINE(tcp_access, struct net_tcp_hdr);
    struct net_tcp_hdr* tcp_hdr;

    tcp_hdr = (struct net_tcp_hdr*)net_pkt_get_data(pkt, &tcp_access);
    if (!tcp_hdr) {
        return (-ENOBUFS);
    }

    tcp_hdr->chksum = 0U;

    if (net_if_need_calc_tx_checksum(net_pkt_iface(pkt)) || force_chksum) {
        tcp_hdr->chksum = net_calc_chksum_tcp(pkt);
        net_pkt_set_chksum_done(pkt, true);
    }

    return net_pkt_set_data(pkt, &tcp_access);
}

struct net_tcp_hdr* net_tcp_input(struct net_pkt* pkt,
                                  struct net_pkt_data_access* tcp_access) {
    struct net_tcp_hdr* tcp_hdr;

    if (IS_ENABLED(CONFIG_NET_TCP_CHECKSUM) &&
        (net_if_need_calc_rx_checksum(net_pkt_iface(pkt)) ||
         net_pkt_is_ip_reassembled(pkt)) &&
        (net_calc_chksum_tcp(pkt) != 0U)) {
        NET_DBG("DROP: checksum mismatch");
        goto drop;
    }

    tcp_hdr = (struct net_tcp_hdr*)net_pkt_get_data(pkt, tcp_access);
    if (tcp_hdr && !net_pkt_set_data(pkt, tcp_access)) {
        return tcp_hdr;
    }

drop :
    net_stats_update_tcp_seg_chkerr(net_pkt_iface(pkt));
    return (NULL);
}

#if defined(CONFIG_NET_TEST_PROTOCOL)
static enum net_verdict tcp_input(struct net_conn* net_conn,
                                  struct net_pkt* pkt,
                                  union net_ip_header* ip,
                                  union net_proto_header* proto,
                                  void* user_data) {
    struct tcphdr*   th      = th_get(pkt);
    enum net_verdict verdict = NET_DROP;

    if (th) {
        struct tcp* conn = tcp_conn_search(pkt);

        if (conn == NULL && SYN == th_flags(th)) {
            struct net_context* context =
                    tcp_calloc(1, sizeof(struct net_context));
            net_tcp_get(context);
            net_context_set_family(context, net_pkt_family(pkt));
            conn = context->tcp;
            tcp_endpoint_set(&conn->dst, pkt, TCP_EP_SRC);
            tcp_endpoint_set(&conn->src, pkt, TCP_EP_DST);
            /* Make an extra reference, the sanity check suite
             * will delete the connection explicitly
             */
            tcp_conn_ref(conn);
        }

        if (conn) {
            conn->iface = pkt->iface;
            verdict     = tcp_in(conn, pkt);
        }
    }

    return (verdict);
}

static size_t tp_tcp_recv_cb(struct tcp* conn, struct net_pkt* pkt) {
    ssize_t         len = tcp_data_len(pkt);
    struct net_pkt* up  = tcp_pkt_clone(pkt);

    NET_DBG("pkt: %p, len: %zu", pkt, net_pkt_get_len(pkt));

    net_pkt_cursor_init(up);
    net_pkt_set_overwrite(up, true);

    net_pkt_pull(up, net_pkt_get_len(up) - len);

    for (struct net_buf* buf = pkt->buffer; buf != NULL; buf = buf->frags) {
        net_tcp_queue(conn->context, buf->data, buf->len);
    }

    return len;
}

static ssize_t tp_tcp_recv(int fd, void* buf, size_t len, int flags) {
    return (0);
}

static void tp_init(struct tcp* conn, struct tp* tp) {
    struct tp out = {
        .msg    = "",
        .status = "",
        .state  = tcp_state_to_str(conn->state, true),
        .seq    = conn->seq,
        .ack    = conn->ack,
        .rcv    = "",
        .data   = "",
        .op     = "",
    };

    *tp = out;
}

static void tcp_to_json(struct tcp* conn, void* data, size_t* data_len) {
    struct tp tp;

    tp_init(conn, &tp);

    tp_encode(&tp, data, data_len);
}

enum net_verdict tp_input(struct net_conn* net_conn,
                          struct net_pkt* pkt,
                          union net_ip_header* ip_hdr,
                          union net_proto_header* proto,
                          void* user_data) {
    struct net_udp_hdr* uh = net_udp_get_hdr(pkt, NULL);
    size_t data_len  = net_ntohs(uh->len) - sizeof(*uh);
    struct tcp* conn = tcp_conn_search(pkt);
    size_t json_len  = 0;
    struct tp* tp;
    struct tp_new* tp_new;
    enum tp_type type;
    bool responded = false;
    static char buf[512];
    enum net_verdict verdict = NET_DROP;

    net_pkt_cursor_init(pkt);
    net_pkt_set_overwrite(pkt, true);
    net_pkt_skip(pkt, net_pkt_ip_hdr_len(pkt) +
                 net_pkt_ip_opts_len(pkt) + sizeof(*uh));
    net_pkt_read(pkt, buf, data_len);
    buf[data_len] = '\0';
    data_len += 1;

    type = json_decode_msg(buf, data_len);

    data_len = net_ntohs(uh->len) - sizeof(*uh);

    net_pkt_cursor_init(pkt);
    net_pkt_set_overwrite(pkt, true);
    net_pkt_skip(pkt, net_pkt_ip_hdr_len(pkt) +
                 net_pkt_ip_opts_len(pkt) + sizeof(*uh));
    net_pkt_read(pkt, buf, data_len);
    buf[data_len] = '\0';
    data_len += 1;

    switch (type) {
        case TP_CONFIG_REQUEST :
            tp_new = json_to_tp_new(buf, data_len);
            break;
        default :
            tp = json_to_tp(buf, data_len);
            break;
    }

    switch (type) {
        case TP_COMMAND :
            if (is("CONNECT", tp->op)) {
                tp_output(pkt->family, pkt->iface, buf, 1);
                responded = true;
                {
                    struct net_context* context = tcp_calloc(1,
                                    sizeof(struct net_context));
                    net_tcp_get(context);
                    net_context_set_family(context,
                                           net_pkt_family(pkt));
                    conn = context->tcp;
                    tcp_endpoint_set(&conn->dst, pkt, TCP_EP_SRC);
                    tcp_endpoint_set(&conn->src, pkt, TCP_EP_DST);
                    conn->iface = pkt->iface;
                    tcp_conn_ref(conn);
                }
                conn->seq = tp->seq;
                verdict   = tcp_in(conn, NULL);
            }

            if (is("CLOSE", tp->op)) {
                tp_trace = false;
                {
                    struct net_context* context;

                    conn    = (void*)sys_slist_peek_head(&tcp_conns);
                    context = conn->context;
                    while (tcp_conn_close(conn, 0)) {
                        /* pass */
                    }
                    tcp_free(context);
                }
                tp_mem_stat();
                tp_nbuf_stat();
                tp_pkt_stat();
                tp_seq_stat();
            }

            if (is("CLOSE2", tp->op)) {
                struct tcp* conn =
                        (void*)sys_slist_peek_head(&tcp_conns);
                net_tcp_put(conn->context);
            }

            if (is("RECV", tp->op)) {
                #define HEXSTR_SIZE 64
                char    hexstr[HEXSTR_SIZE];
                ssize_t len = tp_tcp_recv(0, buf, sizeof(buf), 0);

                tp_init(conn, tp);
                bin2hex(buf, len, hexstr, HEXSTR_SIZE);
                tp->data = hexstr;
                NET_DBG("%zd = tcp_recv(\"%s\")", len, tp->data);
                json_len = sizeof(buf);
                tp_encode(tp, buf, &json_len);
            }

            if (is("SEND", tp->op)) {
                ssize_t     len  = tp_str_to_hex(buf, sizeof(buf), tp->data);
                struct tcp* conn =
                        (void*)sys_slist_peek_head(&tcp_conns);

                tp_output(pkt->family, pkt->iface, buf, 1);
                responded = true;
                NET_DBG("tcp_send(\"%s\")", tp->data);
                {
                    net_tcp_queue(conn->context, buf, len);
                }
            }
            break;

        case TP_CONFIG_REQUEST :
            tp_new_find_and_apply(tp_new, "tcp_rto", &tcp_rto, TP_INT);
            tp_new_find_and_apply(tp_new, "tcp_retries", &tcp_retries,
                                  TP_INT);
            tp_new_find_and_apply(tp_new, "tcp_window", &tcp_rx_window,
                                  TP_INT);
            tp_new_find_and_apply(tp_new, "tp_trace", &tp_trace, TP_BOOL);
            break;

        case TP_INTROSPECT_REQUEST :
            json_len = sizeof(buf);
            conn     = (void*)sys_slist_peek_head(&tcp_conns);
            tcp_to_json(conn, buf, &json_len);
            break;

        case TP_DEBUG_STOP :
        case TP_DEBUG_CONTINUE :
            tp_state = tp->type;
            break;
        default :
            NET_ASSERT(false, "Unimplemented tp command: %s", tp->msg);
    }

    if (json_len) {
        tp_output(pkt->family, pkt->iface, buf, json_len);
    }
    else if (((TP_CONFIG_REQUEST == type) || (TP_COMMAND == type))
             && (responded == false)) {
        tp_output(pkt->family, pkt->iface, buf, 1);
    }

    return (verdict);
}

static void test_cb_register(sa_family_t family, uint8_t proto, uint16_t remote_port,
                             uint16_t local_port, net_conn_cb_t cb) {
    struct net_conn_handle* conn_handle = NULL;
    const struct net_sockaddr addr = {.sa_family = family, };

    int ret = net_conn_register(proto,
                                family,
                                &addr,      /* remote address */
                                &addr,      /* local address */
                                local_port,
                                remote_port,
                                NULL,
                                cb,
                                NULL,       /* user_data */
                                &conn_handle);
    if (ret < 0) {
        NET_ERR("net_conn_register(): %d", ret);
    }
}
#endif /* CONFIG_NET_TEST_PROTOCOL */

void net_tcp_foreach(net_tcp_cb_t cb, void* user_data) {
    struct tcp* conn;
    struct tcp* tmp;

    k_mutex_lock(&tcp_lock, K_FOREVER);

    SYS_SLIST_FOR_EACH_CONTAINER_SAFE_WITH_TYPE(&tcp_conns, struct tcp,
                                                conn, tmp, next) {
        if (atomic_get(&conn->ref_count) > 0) {
            k_mutex_unlock(&tcp_lock);
            cb(conn, user_data);
            k_mutex_lock(&tcp_lock, K_FOREVER);
        }
    }

    k_mutex_unlock(&tcp_lock);
}

uint16_t net_tcp_get_supported_mss(const struct tcp* conn) {
    sa_family_t family = net_context_get_family(conn->context);

    if (family == NET_AF_INET) {
        #if defined(CONFIG_NET_IPV4)
        struct net_if* iface = net_context_get_iface(conn->context);
        int            mss   = 0;

        if (iface && net_if_get_mtu(iface) >= NET_IPV4TCPH_LEN) {
            /* Detect MSS based on interface MTU minus "TCP,IP
             * header size"
             */
            mss = net_if_get_mtu(iface) - NET_IPV4TCPH_LEN;
        }

        if (mss == 0) {
            mss = NET_IPV4_MTU - NET_IPV4TCPH_LEN;
        }

        return (mss);
        #else
        return (0);
        #endif /* CONFIG_NET_IPV4 */
    }
    #if defined(CONFIG_NET_IPV6)
    else if (family == NET_AF_INET6) {
        struct net_if* iface = net_context_get_iface(conn->context);
        int mss = 0;

        if (iface && net_if_get_mtu(iface) >= NET_IPV6TCPH_LEN) {
            /* Detect MSS based on interface MTU minus "TCP,IP
             * header size"
             */
            mss = net_if_get_mtu(iface) - NET_IPV6TCPH_LEN;
        }

        if (mss == 0) {
            mss = NET_IPV6_MTU - NET_IPV6TCPH_LEN;
        }

        return (mss);
    }
    #endif /* CONFIG_NET_IPV6 */

    return (0);
}

int net_tcp_set_option(struct net_context* context,
                       enum tcp_conn_option option,
                       void const* value, size_t len) {
    int ret = 0;

    NET_ASSERT(context);

    struct tcp* conn = context->tcp;

    NET_ASSERT(conn);

    k_mutex_lock(&conn->lock, K_FOREVER);

    switch (option) {
        case TCP_OPT_NODELAY :
            ret = set_tcp_nodelay(conn, value, len);
            break;

        case TCP_OPT_KEEPALIVE :
            ret = set_tcp_keep_alive(conn, value, len);
            break;

        case TCP_OPT_KEEPIDLE :
            ret = set_tcp_keep_idle(conn, value, len);
            break;

        case TCP_OPT_KEEPINTVL :
            ret = set_tcp_keep_intvl(conn, value, len);
            break;

        case TCP_OPT_KEEPCNT :
            ret = set_tcp_keep_cnt(conn, value, len);
            break;
    }

    k_mutex_unlock(&conn->lock);

    return (ret);
}

int net_tcp_get_option(struct net_context* context,
                       enum tcp_conn_option option,
                       void* value, size_t* len) {
    int ret = 0;

    NET_ASSERT(context);

    struct tcp* conn = context->tcp;

    NET_ASSERT(conn);

    k_mutex_lock(&conn->lock, K_FOREVER);

    switch (option) {
        case TCP_OPT_NODELAY :
            ret = get_tcp_nodelay(conn, value, len);
            break;

        case TCP_OPT_KEEPALIVE :
            ret = get_tcp_keep_alive(conn, value, len);
            break;

        case TCP_OPT_KEEPIDLE :
            ret = get_tcp_keep_idle(conn, value, len);
            break;

        case TCP_OPT_KEEPINTVL :
            ret = get_tcp_keep_intvl(conn, value, len);
            break;

        case TCP_OPT_KEEPCNT :
            ret = get_tcp_keep_cnt(conn, value, len);
            break;
    }

    k_mutex_unlock(&conn->lock);

    return (ret);
}

char const* net_tcp_state_str(enum tcp_state state) {
    return tcp_state_to_str(state, false);
}

struct k_sem* net_tcp_tx_sem_get(struct net_context* context) {
    struct tcp* conn = context->tcp;

    return &conn->tx_sem;
}

struct k_sem* net_tcp_conn_sem_get(struct net_context* context) {
    struct tcp* conn = context->tcp;

    return &conn->connect_sem;
}

<<<<<<< HEAD
	/* Use private workqueue in order not to block the system work queue.
	 */
	k_work_queue_start(&tcp_work_q, work_q_stack,
			   K_KERNEL_STACK_SIZEOF(work_q_stack), THREAD_PRIORITY,
			   NULL);

	/* Compute the largest possible retransmission timeout */
	tcp_max_timeout_ms = 0;
	rto = tcp_rto;
	for (i = 0; i < tcp_retries; i++) {
		tcp_max_timeout_ms += rto;
		rto += rto >> 1;
	}
	/* At the last timeout cicle */
	tcp_max_timeout_ms += tcp_rto;

	/* When CONFIG_NET_TCP_RANDOMIZED_RTO is active in can be worse case 1.5 times larger */
	if (IS_ENABLED(CONFIG_NET_TCP_RANDOMIZED_RTO)) {
		tcp_max_timeout_ms += tcp_max_timeout_ms >> 1;
	}

	k_thread_name_set(&tcp_work_q.thread, "tcp_work");
	NET_DBG("Workq started. Thread ID: %p", &tcp_work_q.thread);
=======
void net_tcp_init(void) {
    int i;
    int rto;
    #if defined(CONFIG_NET_TEST_PROTOCOL)
    /* Register inputs for TTCN-3 based TCP sanity check */
    test_cb_register(AF_INET , NET_IPPROTO_TCP, 4242, 4242, tcp_input);
    test_cb_register(AF_INET6, NET_IPPROTO_TCP, 4242, 4242, tcp_input);
    test_cb_register(AF_INET , NET_IPPROTO_UDP, 4242, 4242, tp_input);
    test_cb_register(AF_INET6, NET_IPPROTO_UDP, 4242, 4242, tp_input);

    tcp_recv_cb = tp_tcp_recv_cb;
    #endif

    #if defined(CONFIG_NET_TC_THREAD_COOPERATIVE)
    #define THREAD_PRIORITY K_PRIO_COOP(CONFIG_NET_TCP_WORKER_PRIO)
    #else
    #define THREAD_PRIORITY K_PRIO_PREEMPT(CONFIG_NET_TCP_WORKER_PRIO)
    #endif

    /* Use private workqueue in order not to block the system work queue.
     */
    k_work_queue_start(&tcp_work_q, work_q_stack,
                       K_KERNEL_STACK_SIZEOF(work_q_stack), THREAD_PRIORITY,
                       NULL);

    /* Compute the largest possible retransmission timeout */
    tcp_fin_timeout_ms = 0;
    rto                = tcp_rto;
    for (i = 0; i < tcp_retries; i++) {
        tcp_fin_timeout_ms += rto;
        rto += rto >> 1;
    }
    /* At the last timeout cicle */
    tcp_fin_timeout_ms += tcp_rto;

    /* When CONFIG_NET_TCP_RANDOMIZED_RTO is active in can be worse case 1.5 times larger */
    if (IS_ENABLED(CONFIG_NET_TCP_RANDOMIZED_RTO)) {
        tcp_fin_timeout_ms += tcp_fin_timeout_ms >> 1;
    }

    k_thread_name_set(&tcp_work_q.thread, "tcp_work");
    NET_DBG("Workq started. Thread ID: %p", &tcp_work_q.thread);
>>>>>>> c3974ddb
}<|MERGE_RESOLUTION|>--- conflicted
+++ resolved
@@ -26,23 +26,13 @@
 #include "net_private.h"
 #include "tcp_internal.h"
 
-<<<<<<< HEAD
-#define ACK_TIMEOUT_MS tcp_max_timeout_ms
-#define ACK_TIMEOUT K_MSEC(ACK_TIMEOUT_MS)
-#define LAST_ACK_TIMEOUT_MS tcp_max_timeout_ms
-#define LAST_ACK_TIMEOUT K_MSEC(LAST_ACK_TIMEOUT_MS)
-#define FIN_TIMEOUT K_MSEC(tcp_max_timeout_ms)
-#define ACK_DELAY K_MSEC(100)
-#define ZWP_MAX_DELAY_MS 120000
-=======
-#define ACK_TIMEOUT_MS          CONFIG_NET_TCP_ACK_TIMEOUT
+#define ACK_TIMEOUT_MS          tcp_max_timeout_ms
 #define ACK_TIMEOUT             K_MSEC(ACK_TIMEOUT_MS)
-#define LAST_ACK_TIMEOUT_MS     tcp_fin_timeout_ms
+#define LAST_ACK_TIMEOUT_MS     tcp_max_timeout_ms
 #define LAST_ACK_TIMEOUT        K_MSEC(LAST_ACK_TIMEOUT_MS)
-#define FIN_TIMEOUT             K_MSEC(tcp_fin_timeout_ms)
+#define FIN_TIMEOUT             K_MSEC(tcp_max_timeout_ms)
 #define ACK_DELAY               K_MSEC(100)
 #define ZWP_MAX_DELAY_MS        120000
->>>>>>> c3974ddb
 #define DUPLICATE_ACK_RETRANSMIT_TRHESHOLD 3
 
 static int tcp_rto     = CONFIG_NET_TCP_INIT_RETRANSMISSION_TIMEOUT;
@@ -183,7 +173,7 @@
 
 static size_t tcp_endpoint_len(sa_family_t af) {
     return (af == NET_AF_INET) ? sizeof(struct net_sockaddr_in) :
-                             sizeof(struct net_sockaddr_in6);
+                                 sizeof(struct net_sockaddr_in6);
 }
 
 static int tcp_endpoint_set(union tcp_endpoint* ep, struct net_pkt* pkt,
@@ -249,96 +239,6 @@
     return (ret);
 }
 
-<<<<<<< HEAD
-static const char *tcp_th(struct net_pkt *pkt)
-{
-#define BUF_SIZE 80
-	static char buf[BUF_SIZE];
-	int len = 0;
-	struct tcphdr *th = th_get(pkt);
-
-	buf[0] = '\0';
-
-	if (th_off(th) < 5) {
-		len += snprintk(buf + len, BUF_SIZE - len,
-				"bogus th_off: %hu", (uint16_t)th_off(th));
-		goto end;
-	}
-
-	len += snprintk(buf + len, BUF_SIZE - len,
-			"%s Seq=%u", tcp_flags(th_flags(th)), th_seq(th));
-
-	if (th_flags(th) & ACK) {
-		len += snprintk(buf + len, BUF_SIZE - len,
-				" Ack=%u", th_ack(th));
-	}
-
-	len += snprintk(buf + len, BUF_SIZE - len,
-			" Len=%ld", (long)tcp_data_len(pkt));
-end:
-#undef BUF_SIZE
-	return buf;
-}
-
-#define is_6lo_technology(pkt)						\
-	(IS_ENABLED(CONFIG_NET_IPV6) &&	net_pkt_family(pkt) == AF_INET6 && \
-	 ((IS_ENABLED(CONFIG_NET_L2_BT) &&				\
-	   net_pkt_lladdr_dst(pkt)->type == NET_LINK_BLUETOOTH) ||	\
-	  (IS_ENABLED(CONFIG_NET_L2_IEEE802154) &&			\
-	   net_pkt_lladdr_dst(pkt)->type == NET_LINK_IEEE802154)))
-
-static void tcp_send(struct net_pkt *pkt)
-{
-	tcp_pkt_ref(pkt);
-
-	if (tcp_send_cb) {
-		if (tcp_send_cb(pkt) < 0) {
-			NET_ERR("net_send_data()");
-			tcp_pkt_unref(pkt);
-		}
-		goto out;
-	}
-
-	/* We must have special handling for some network technologies that
-	 * tweak the IP protocol headers during packet sending. This happens
-	 * with Bluetooth and IEEE 802.15.4 which use IPv6 header compression
-	 * (6lo) and alter the sent network packet. So in order to avoid any
-	 * corruption of the original data buffer, we must copy the sent data.
-	 * For Bluetooth, its fragmentation code will even mangle the data
-	 * part of the message so we need to copy those too.
-	 */
-	if (is_6lo_technology(pkt)) {
-		struct net_pkt *new_pkt;
-
-		new_pkt = tcp_pkt_clone(pkt);
-		if (!new_pkt) {
-			/* The caller of this func assumes that the net_pkt
-			 * is consumed by this function. We call unref here
-			 * so that the unref at the end of the func will
-			 * free the net_pkt.
-			 */
-			tcp_pkt_unref(pkt);
-			NET_WARN("net_pkt alloc failure");
-			goto out;
-		}
-
-		if (net_send_data(new_pkt) < 0) {
-			tcp_pkt_unref(new_pkt);
-		}
-
-		/* We simulate sending of the original pkt and unref it like
-		 * the device driver would do.
-		 */
-		tcp_pkt_unref(pkt);
-	} else {
-		if (net_send_data(pkt) < 0) {
-			NET_ERR("net_send_data()");
-			tcp_pkt_unref(pkt);
-		}
-	}
-out:
-	tcp_pkt_unref(pkt);
-=======
 static char const* tcp_flags(uint8_t flags) {
     #define BUF_SIZE 25 /* 6 * 4 + 1 */
     static char buf[BUF_SIZE];
@@ -378,7 +278,6 @@
     #undef BUF_SIZE
 
     return (buf);
->>>>>>> c3974ddb
 }
 
 static size_t tcp_data_len(struct net_pkt* pkt) {
@@ -456,6 +355,7 @@
              * free the net_pkt.
              */
             tcp_pkt_unref(pkt);
+            NET_WARN("net_pkt alloc failure");
             goto out;
         }
 
@@ -957,73 +857,6 @@
     return tcp_conn_unref(conn);
 }
 
-<<<<<<< HEAD
-static bool tcp_send_process_no_lock(struct tcp *conn)
-{
-	bool unref = false;
-	struct net_pkt *pkt;
-	bool local = false;
-
-	pkt = tcp_slist(conn, &conn->send_queue, peek_head,
-			struct net_pkt, next);
-	if (!pkt) {
-		goto out;
-	}
-
-	NET_DBG("%s %s", tcp_th(pkt), conn->in_retransmission ?
-		"in_retransmission" : "");
-
-	if (conn->in_retransmission) {
-		if (conn->send_retries > 0) {
-			struct net_pkt *clone = tcp_pkt_clone(pkt);
-
-			if (clone) {
-				tcp_send(clone);
-				conn->send_retries--;
-			} else {
-				NET_WARN("net_pkt alloc failure");
-			}
-		} else {
-			unref = true;
-			goto out;
-		}
-	} else {
-		uint8_t fl = th_get(pkt)->th_flags;
-		bool forget = ACK == fl || PSH == fl || (ACK | PSH) == fl ||
-			RST & fl;
-
-		pkt = forget ? tcp_slist(conn, &conn->send_queue, get,
-					 struct net_pkt, next) :
-			tcp_pkt_clone(pkt);
-		if (!pkt) {
-			NET_WARN("net_pkt alloc failure");
-			goto out;
-		}
-
-		if (is_destination_local(pkt)) {
-			local = true;
-		}
-
-		tcp_send(pkt);
-
-		if (forget == false &&
-		    !k_work_delayable_remaining_get(&conn->send_timer)) {
-			conn->send_retries = tcp_retries;
-			conn->in_retransmission = true;
-		}
-	}
-
-	if (conn->in_retransmission) {
-		k_work_reschedule_for_queue(&tcp_work_q, &conn->send_timer,
-					    K_MSEC(TCP_RTO_MS));
-	} else if (local && !sys_slist_is_empty(&conn->send_queue)) {
-		k_work_reschedule_for_queue(&tcp_work_q, &conn->send_timer,
-					    K_NO_WAIT);
-	}
-
-out:
-	return unref;
-=======
 static bool tcp_send_process_no_lock(struct tcp* conn) {
     bool unref = false;
     struct net_pkt* pkt;
@@ -1053,6 +886,9 @@
                 tcp_send(clone);
                 conn->send_retries--;
             }
+            else {
+                NET_WARN("net_pkt alloc failure");
+            }
         }
         else {
             unref = true;
@@ -1061,7 +897,7 @@
     }
     else {
         uint8_t fl  = th_get(pkt)->th_flags;
-        bool forget = (ACK == fl) || (PSH == fl) || ((ACK | PSH) == fl ) ||
+        bool forget = (ACK == fl) || (PSH == fl) || ((ACK | PSH) == fl )||
                       (RST & fl);
 
         #if defined(_MSC_VER) /* #CUSTOM@NDRS */
@@ -1076,7 +912,7 @@
                                  struct net_pkt, next) : tcp_pkt_clone(pkt);
         #endif
         if (!pkt) {
-            NET_ERR("net_pkt alloc failure");
+            NET_WARN("net_pkt alloc failure");
             goto out;
         }
 
@@ -1104,7 +940,6 @@
 
 out :
     return unref;
->>>>>>> c3974ddb
 }
 
 static void tcp_send_process(struct k_work* work) {
@@ -2028,92 +1863,6 @@
     k_mutex_unlock(&conn->lock);
 }
 
-<<<<<<< HEAD
-static void tcp_resend_data(struct k_work *work)
-{
-	struct k_work_delayable *dwork = k_work_delayable_from_work(work);
-	struct tcp *conn = CONTAINER_OF(dwork, struct tcp, send_data_timer);
-	bool conn_unref = false;
-	int ret;
-	int exp_tcp_rto;
-
-	k_mutex_lock(&conn->lock, K_FOREVER);
-
-	NET_DBG("send_data_retries=%hu", conn->send_data_retries);
-
-	if (conn->send_data_retries >= tcp_retries) {
-		NET_DBG("conn: %p close, data retransmissions exceeded", conn);
-		conn_unref = true;
-		goto out;
-	}
-
-	if (IS_ENABLED(CONFIG_NET_TCP_CONGESTION_AVOIDANCE) &&
-	    (conn->send_data_retries == 0)) {
-		tcp_ca_timeout(conn);
-		if (tcp_window_full(conn)) {
-			(void)k_sem_take(&conn->tx_sem, K_NO_WAIT);
-		}
-	}
-
-	conn->data_mode = TCP_DATA_MODE_RESEND;
-	conn->unacked_len = 0;
-
-	ret = tcp_send_data(conn);
-	conn->send_data_retries++;
-	if (ret == 0) {
-		if (conn->in_close && conn->send_data_total == 0) {
-			NET_DBG("TCP connection in %s close, "
-				"not disposing yet (waiting %dms)",
-				"active", tcp_max_timeout_ms);
-			k_work_reschedule_for_queue(&tcp_work_q,
-						    &conn->fin_timer,
-						    FIN_TIMEOUT);
-
-			conn_state(conn, TCP_FIN_WAIT_1);
-
-			ret = tcp_out_ext(conn, FIN | ACK, NULL,
-					  conn->seq + conn->unacked_len);
-			if (ret == 0) {
-				conn_seq(conn, + 1);
-			}
-
-			keep_alive_timer_stop(conn);
-
-			goto out;
-		}
-	} else if (ret == -ENODATA) {
-		conn->data_mode = TCP_DATA_MODE_SEND;
-
-		goto out;
-	} else if (ret == -ENOBUFS) {
-		NET_ERR("TCP failed to allocate buffer in retransmission");
-	}
-
-	exp_tcp_rto = TCP_RTO_MS;
-	/* The last retransmit does not need to wait that long */
-	if (conn->send_data_retries < tcp_retries) {
-		/* Every retransmit, the retransmission timeout increases by a factor 1.5 */
-		for (int i = 0; i < conn->send_data_retries; i++) {
-			exp_tcp_rto += exp_tcp_rto >> 1;
-		}
-	}
-
-	k_work_reschedule_for_queue(&tcp_work_q, &conn->send_data_timer,
-				    K_MSEC(exp_tcp_rto));
-
- out:
-	k_mutex_unlock(&conn->lock);
-
-	if (conn_unref) {
-		tcp_conn_close(conn, -ETIMEDOUT);
-	}
-}
-
-static void tcp_timewait_timeout(struct k_work *work)
-{
-	struct k_work_delayable *dwork = k_work_delayable_from_work(work);
-	struct tcp *conn = CONTAINER_OF(dwork, struct tcp, timewait_timer);
-=======
 static void tcp_resend_data(struct k_work* work) {
     struct k_work_delayable* dwork = k_work_delayable_from_work(work);
     struct tcp* conn = CONTAINER_OF(dwork, struct tcp, send_data_timer);
@@ -2148,7 +1897,7 @@
         if (conn->in_close && conn->send_data_total == 0) {
             NET_DBG("TCP connection in %s close, "
                     "not disposing yet (waiting %dms)",
-                    "active", tcp_fin_timeout_ms);
+                    "active", tcp_max_timeout_ms);
             k_work_reschedule_for_queue(&tcp_work_q,
                                         &conn->fin_timer,
                                         FIN_TIMEOUT);
@@ -2198,7 +1947,6 @@
 static void tcp_timewait_timeout(struct k_work* work) {
     struct k_work_delayable* dwork = k_work_delayable_from_work(work);
     struct tcp*              conn  = CONTAINER_OF(dwork, struct tcp, timewait_timer);
->>>>>>> c3974ddb
 
     /* no need to acquire the conn->lock as there is nothing scheduled here */
     NET_DBG("conn: %p %s", conn, tcp_conn_state(conn, NULL));
@@ -2223,13 +1971,8 @@
         return;
     }
 
-<<<<<<< HEAD
-	NET_DBG("Did not receive %s in %dms", "FIN", tcp_max_timeout_ms);
-	NET_DBG("conn: %p %s", conn, tcp_conn_state(conn, NULL));
-=======
-    NET_DBG("Did not receive %s in %dms", "FIN", tcp_fin_timeout_ms);
+    NET_DBG("Did not receive %s in %dms", "FIN", tcp_max_timeout_ms);
     NET_DBG("conn: %p %s", conn, tcp_conn_state(conn, NULL));
->>>>>>> c3974ddb
 
     (void)tcp_conn_close(conn, -ETIMEDOUT);
 }
@@ -3895,65 +3638,6 @@
 #endif /* #if defined(_MSC_VER) */
 
 /* Active connection close: send FIN and go to FIN_WAIT_1 state */
-<<<<<<< HEAD
-int net_tcp_put(struct net_context *context)
-{
-	struct tcp *conn = context->tcp;
-
-	if (!conn) {
-		return -ENOENT;
-	}
-
-	k_mutex_lock(&conn->lock, K_FOREVER);
-
-	NET_DBG("%s", conn ? tcp_conn_state(conn, NULL) : "");
-	NET_DBG("context %p %s", context,
-		({ const char *state = net_context_state(context);
-					state ? state : "<unknown>"; }));
-
-	if (conn && (conn->state == TCP_ESTABLISHED ||
-		     conn->state == TCP_SYN_RECEIVED)) {
-		/* Send all remaining data if possible. */
-		if (conn->send_data_total > 0) {
-			NET_DBG("conn %p pending %zu bytes", conn,
-				conn->send_data_total);
-			conn->in_close = true;
-
-			/* How long to wait until all the data has been sent?
-			 */
-			k_work_reschedule_for_queue(&tcp_work_q,
-						    &conn->send_data_timer,
-						    K_MSEC(TCP_RTO_MS));
-		} else {
-			int ret;
-
-			NET_DBG("TCP connection in %s close, "
-				"not disposing yet (waiting %dms)",
-				"active", tcp_max_timeout_ms);
-			k_work_reschedule_for_queue(&tcp_work_q,
-						    &conn->fin_timer,
-						    FIN_TIMEOUT);
-
-			ret = tcp_out_ext(conn, FIN | ACK, NULL,
-					  conn->seq + conn->unacked_len);
-			if (ret == 0) {
-				conn_seq(conn, + 1);
-			}
-
-			conn_state(conn, TCP_FIN_WAIT_1);
-
-			keep_alive_timer_stop(conn);
-		}
-	} else if (conn && conn->in_connect) {
-		conn->in_connect = false;
-	}
-
-	k_mutex_unlock(&conn->lock);
-
-	tcp_conn_unref(conn);
-
-	return 0;
-=======
 int net_tcp_put(struct net_context* context) {
     struct tcp* conn = context->tcp;
 
@@ -3987,7 +3671,7 @@
 
             NET_DBG("TCP connection in %s close, "
                     "not disposing yet (waiting %dms)",
-                    "active", tcp_fin_timeout_ms);
+                    "active", tcp_max_timeout_ms);
             k_work_reschedule_for_queue(&tcp_work_q,
                                         &conn->fin_timer,
                                         FIN_TIMEOUT);
@@ -4012,7 +3696,6 @@
     tcp_conn_unref(conn);
 
     return (0);
->>>>>>> c3974ddb
 }
 
 int net_tcp_listen(struct net_context* context) {
@@ -4854,31 +4537,6 @@
     return &conn->connect_sem;
 }
 
-<<<<<<< HEAD
-	/* Use private workqueue in order not to block the system work queue.
-	 */
-	k_work_queue_start(&tcp_work_q, work_q_stack,
-			   K_KERNEL_STACK_SIZEOF(work_q_stack), THREAD_PRIORITY,
-			   NULL);
-
-	/* Compute the largest possible retransmission timeout */
-	tcp_max_timeout_ms = 0;
-	rto = tcp_rto;
-	for (i = 0; i < tcp_retries; i++) {
-		tcp_max_timeout_ms += rto;
-		rto += rto >> 1;
-	}
-	/* At the last timeout cicle */
-	tcp_max_timeout_ms += tcp_rto;
-
-	/* When CONFIG_NET_TCP_RANDOMIZED_RTO is active in can be worse case 1.5 times larger */
-	if (IS_ENABLED(CONFIG_NET_TCP_RANDOMIZED_RTO)) {
-		tcp_max_timeout_ms += tcp_max_timeout_ms >> 1;
-	}
-
-	k_thread_name_set(&tcp_work_q.thread, "tcp_work");
-	NET_DBG("Workq started. Thread ID: %p", &tcp_work_q.thread);
-=======
 void net_tcp_init(void) {
     int i;
     int rto;
@@ -4905,21 +4563,20 @@
                        NULL);
 
     /* Compute the largest possible retransmission timeout */
-    tcp_fin_timeout_ms = 0;
-    rto                = tcp_rto;
+    tcp_max_timeout_ms = 0;
+    rto = tcp_rto;
     for (i = 0; i < tcp_retries; i++) {
-        tcp_fin_timeout_ms += rto;
+        tcp_max_timeout_ms += rto;
         rto += rto >> 1;
     }
     /* At the last timeout cicle */
-    tcp_fin_timeout_ms += tcp_rto;
+    tcp_max_timeout_ms += tcp_rto;
 
     /* When CONFIG_NET_TCP_RANDOMIZED_RTO is active in can be worse case 1.5 times larger */
     if (IS_ENABLED(CONFIG_NET_TCP_RANDOMIZED_RTO)) {
-        tcp_fin_timeout_ms += tcp_fin_timeout_ms >> 1;
+        tcp_max_timeout_ms += tcp_max_timeout_ms >> 1;
     }
 
     k_thread_name_set(&tcp_work_q.thread, "tcp_work");
     NET_DBG("Workq started. Thread ID: %p", &tcp_work_q.thread);
->>>>>>> c3974ddb
 }