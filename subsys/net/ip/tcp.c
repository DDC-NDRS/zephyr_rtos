--- conflicted
+++ resolved
@@ -1425,9 +1425,9 @@
 void net_tcp_reply_rst(struct net_pkt* pkt) {
     NET_PKT_DATA_ACCESS_DEFINE(tcp_access_rst, struct tcphdr);
     struct tcphdr const* th_pkt = th_get(pkt);
-    struct tcphdr*       th_rst;
-    struct net_pkt*      rst;
-    int                  ret;
+    struct tcphdr*  th_rst;
+    struct net_pkt* rst;
+    int ret;
 
     if ((th_pkt == NULL) || (th_flags(th_pkt) & RST)) {
         /* Don't reply to a RST segment. */
@@ -2452,7 +2452,7 @@
         net_sin6_ptr(&context->local)->sin6_port = conn->src.sin6.sin6_port;
     }
     else if (IS_ENABLED(CONFIG_NET_IPV4) &&
-             net_context_get_family(context) == NET_AF_INET) {
+             (net_context_get_family(context) == NET_AF_INET)) {
         net_sin_ptr(&context->local)->sin_port = conn->src.sin.sin_port;
     }
 
@@ -2777,344 +2777,10 @@
 }
 
 /* TCP state machine, everything happens here */
-<<<<<<< HEAD
-static enum net_verdict tcp_in(struct tcp *conn, struct net_pkt *pkt)
-{
-	struct tcphdr *th = pkt ? th_get(pkt) : NULL;
-	uint8_t next = 0, fl = 0;
-	bool do_close = false;
-	bool connection_ok = false;
-	size_t tcp_options_len = th ? (th_off(th) - 5) * 4 : 0;
-	struct net_conn *conn_handler = NULL;
-	struct net_pkt *recv_pkt;
-	void *recv_user_data;
-	struct k_fifo *recv_data_fifo;
-	size_t len;
-	int ret;
-	int close_status = 0;
-	enum net_verdict verdict = NET_DROP;
-
-	if (th) {
-		/* Currently we ignore ECN and CWR flags */
-		fl = th_flags(th) & ~(ECN | CWR);
-	}
-
-	if (conn->state != TCP_SYN_SENT) {
-		tcp_check_sock_options(conn);
-	}
-
-	k_mutex_lock(&conn->lock, K_FOREVER);
-
-	/* Connection context was already freed. */
-	if (conn->state == TCP_UNUSED) {
-		k_mutex_unlock(&conn->lock);
-		return NET_DROP;
-	}
-
-	NET_DBG("%s", tcp_conn_state(conn, pkt));
-
-	if (th && th_off(th) < 5) {
-		tcp_out(conn, RST);
-		do_close = true;
-		close_status = -ECONNRESET;
-		goto out;
-	}
-
-	if (FL(&fl, &, RST)) {
-		/* We only accept RST packet that has valid seq field. */
-		if (!tcp_validate_seq(conn, th)) {
-			net_stats_update_tcp_seg_rsterr(net_pkt_iface(pkt));
-			k_mutex_unlock(&conn->lock);
-			return NET_DROP;
-		}
-
-		/* Valid RST received. */
-		verdict = NET_OK;
-		net_stats_update_tcp_seg_rst(net_pkt_iface(pkt));
-		do_close = true;
-		close_status = -ECONNRESET;
-
-		/* If we receive RST and ACK for the sent SYN, it means
-		 * that there is no socket listening the port we are trying
-		 * to connect to. Set the errno properly in this case.
-		 */
-		if (conn->in_connect) {
-			fl = th_flags(th);
-			if (FL(&fl, ==, RST | ACK)) {
-				close_status = -ECONNREFUSED;
-			}
-		}
-
-		goto out;
-	}
-
-	if (tcp_options_len && !tcp_options_check(&conn->recv_options, pkt,
-						  tcp_options_len)) {
-		NET_DBG("DROP: Invalid TCP option list");
-		tcp_out(conn, RST);
-		do_close = true;
-		close_status = -ECONNRESET;
-		goto out;
-	}
-
-	if (th && (conn->state != TCP_LISTEN) && (conn->state != TCP_SYN_SENT) &&
-	    tcp_validate_seq(conn, th) && FL(&fl, &, SYN)) {
-		/* According to RFC 793, ch 3.9 Event Processing, receiving SYN
-		 * once the connection has been established is an error
-		 * condition, reset should be sent and connection closed.
-		 */
-		NET_DBG("conn: %p, SYN received in %s state, dropping connection",
-			conn, tcp_state_to_str(conn->state, false));
-		net_stats_update_tcp_seg_drop(conn->iface);
-		tcp_out(conn, RST);
-		do_close = true;
-		close_status = -ECONNRESET;
-		goto out;
-	}
-
-	if (th) {
-		conn->send_win = ntohs(th_win(th));
-		if (conn->send_win > conn->send_win_max) {
-			NET_DBG("Lowering send window from %u to %u",
-				conn->send_win, conn->send_win_max);
-
-			conn->send_win = conn->send_win_max;
-		}
-
-		if (conn->send_win == 0) {
-			if (!k_work_delayable_is_pending(&conn->persist_timer)) {
-				conn->zwp_retries = 0;
-				(void)k_work_reschedule_for_queue(
-					&tcp_work_q, &conn->persist_timer,
-					K_MSEC(TCP_RTO_MS));
-			}
-		} else {
-			(void)k_work_cancel_delayable(&conn->persist_timer);
-		}
-
-		if (tcp_window_full(conn)) {
-			(void)k_sem_take(&conn->tx_sem, K_NO_WAIT);
-		} else {
-			k_sem_give(&conn->tx_sem);
-		}
-	}
-
-next_state:
-	len = pkt ? tcp_data_len(pkt) : 0;
-
-	switch (conn->state) {
-	case TCP_LISTEN:
-		if (FL(&fl, ==, SYN)) {
-			/* Make sure our MSS is also sent in the ACK */
-			conn->send_options.mss_found = true;
-			conn_ack(conn, th_seq(th) + 1); /* capture peer's isn */
-			tcp_out(conn, SYN | ACK);
-			conn->send_options.mss_found = false;
-			conn_seq(conn, + 1);
-			next = TCP_SYN_RECEIVED;
-
-			/* Close the connection if we do not receive ACK on time.
-			 */
-			k_work_reschedule_for_queue(&tcp_work_q,
-						    &conn->establish_timer,
-						    ACK_TIMEOUT);
-			verdict = NET_OK;
-		} else {
-			conn->send_options.mss_found = true;
-			tcp_out(conn, SYN);
-			conn->send_options.mss_found = false;
-			conn_seq(conn, + 1);
-			next = TCP_SYN_SENT;
-			tcp_conn_ref(conn);
-		}
-		break;
-	case TCP_SYN_RECEIVED:
-		if (FL(&fl, &, ACK, th_ack(th) == conn->seq &&
-				th_seq(th) == conn->ack)) {
-			net_tcp_accept_cb_t accept_cb = NULL;
-			struct net_context *context = NULL;
-
-			if (conn->accepted_conn != NULL) {
-				accept_cb = conn->accepted_conn->accept_cb;
-				context = conn->accepted_conn->context;
-				keep_alive_param_copy(conn, conn->accepted_conn);
-			}
-
-			k_work_cancel_delayable(&conn->establish_timer);
-			tcp_send_timer_cancel(conn);
-			tcp_conn_ref(conn);
-			net_context_set_state(conn->context,
-					      NET_CONTEXT_CONNECTED);
-
-			/* Make sure the accept_cb is only called once. */
-			conn->accepted_conn = NULL;
-
-			if (accept_cb == NULL) {
-				/* In case of no accept_cb registered,
-				 * application will not take ownership of the
-				 * connection. To prevent connection leak, unref
-				 * the TCP context and put the connection into
-				 * active close (TCP_FIN_WAIT_1).
-				 */
-				net_tcp_put(conn->context);
-				break;
-			}
-
-			keep_alive_timer_restart(conn);
-
-			net_ipaddr_copy(&conn->context->remote, &conn->dst.sa);
-
-			/* Check if v4-mapping-to-v6 needs to be done for
-			 * the accepted socket.
-			 */
-			if (IS_ENABLED(CONFIG_NET_IPV4_MAPPING_TO_IPV6) &&
-			    net_context_get_family(conn->context) == AF_INET &&
-			    net_context_get_family(context) == AF_INET6 &&
-			    !net_context_is_v6only_set(context)) {
-				struct in6_addr mapped;
-
-				net_ipv6_addr_create_v4_mapped(
-					&net_sin(&conn->context->remote)->sin_addr,
-					&mapped);
-				net_ipaddr_copy(&net_sin6(&conn->context->remote)->sin6_addr,
-						&mapped);
-
-				net_sin6(&conn->context->remote)->sin6_family = AF_INET6;
-
-				NET_DBG("Setting v4 mapped address %s",
-					net_sprint_ipv6_addr(&mapped));
-
-				/* Note that we cannot set the local address to IPv6 one
-				 * as that is used to match the connection, and not just
-				 * for printing. The remote address is only used for
-				 * passing it to accept() and printing it by "net conn"
-				 * command.
-				 */
-			}
-
-			accept_cb(conn->context, &conn->context->remote,
-				  net_context_get_family(context) == AF_INET6 ?
-				  sizeof(struct sockaddr_in6) : sizeof(struct sockaddr_in),
-				  0, context);
-
-			next = TCP_ESTABLISHED;
-
-			tcp_ca_init(conn);
-
-			if (len) {
-				verdict = tcp_data_get(conn, pkt, &len);
-				if (verdict == NET_OK) {
-					/* net_pkt owned by the recv fifo now */
-					pkt = NULL;
-				}
-
-				conn_ack(conn, + len);
-				tcp_out(conn, ACK);
-			} else {
-				verdict = NET_OK;
-			}
-
-			/* ACK for SYN | ACK has been received. This signilizes that
-			 * the connection makes a "forward progress".
-			 */
-			tcp_nbr_reachability_hint(conn);
-		}
-		break;
-	case TCP_SYN_SENT:
-		/* if we are in SYN SENT and receive only a SYN without an
-		 * ACK , shouldn't we go to SYN RECEIVED state? See Figure
-		 * 6 of RFC 793
-		 */
-		if (FL(&fl, &, SYN | ACK, th && th_ack(th) == conn->seq)) {
-			tcp_send_timer_cancel(conn);
-			conn_ack(conn, th_seq(th) + 1);
-			if (len) {
-				verdict = tcp_data_get(conn, pkt, &len);
-				if (verdict == NET_OK) {
-					/* net_pkt owned by the recv fifo now */
-					pkt = NULL;
-				}
-
-				conn_ack(conn, + len);
-			} else {
-				verdict = NET_OK;
-			}
-
-			next = TCP_ESTABLISHED;
-			net_context_set_state(conn->context,
-					      NET_CONTEXT_CONNECTED);
-			tcp_ca_init(conn);
-			tcp_out(conn, ACK);
-			keep_alive_timer_restart(conn);
-
-			/* The connection semaphore is released *after*
-			 * we have changed the connection state. This way
-			 * the application can send data and it is queued
-			 * properly even if this thread is running in lower
-			 * priority.
-			 */
-			connection_ok = true;
-
-			/* ACK for SYN has been received. This signilizes that
-			 * the connection makes a "forward progress".
-			 */
-			tcp_nbr_reachability_hint(conn);
-		} else if (pkt) {
-			net_tcp_reply_rst(pkt);
-		}
-
-		break;
-	case TCP_ESTABLISHED:
-		/* full-close */
-		if (th && FL(&fl, &, FIN, th_seq(th) == conn->ack)) {
-			bool acked = false;
-
-			if (len) {
-				verdict = tcp_data_get(conn, pkt, &len);
-				if (verdict == NET_OK) {
-					/* net_pkt owned by the recv fifo now */
-					pkt = NULL;
-				}
-			} else {
-				verdict = NET_OK;
-			}
-
-			conn_ack(conn, + len + 1);
-			keep_alive_timer_stop(conn);
-
-			if (FL(&fl, &, ACK)) {
-				acked = true;
-
-				if (net_tcp_seq_cmp(th_ack(th), conn->seq) > 0) {
-					uint32_t len_acked = th_ack(th) - conn->seq;
-
-					conn_seq(conn, + len_acked);
-				}
-			}
-
-			if (acked) {
-				tcp_out(conn, FIN | ACK);
-				conn_seq(conn, + 1);
-				tcp_setup_last_ack_timer(conn);
-				next = TCP_LAST_ACK;
-			} else {
-				tcp_out(conn, ACK);
-				next = TCP_CLOSE_WAIT;
-			}
-
-			break;
-		}
-
-		/* Whatever we've received, we know that peer is alive, so reset
-		 * the keepalive timer.
-		 */
-		keep_alive_timer_restart(conn);
-=======
 #if defined(_MSC_VER) /* #CUSTOM@NDRS */
 static enum net_verdict tcp_in(struct tcp* conn, struct net_pkt* pkt) {
     (void) conn;
     (void) pkt;
->>>>>>> e5f33646
 
     return (NET_DROP);
 }
@@ -3388,78 +3054,72 @@
                     verdict = NET_OK;
                 }
 
-                next = TCP_ESTABLISHED;
-                net_context_set_state(conn->context,
-                                      NET_CONTEXT_CONNECTED);
-                tcp_ca_init(conn);
-                tcp_out(conn, ACK);
-                keep_alive_timer_restart(conn);
-
-                /* The connection semaphore is released *after*
-                 * we have changed the connection state. This way
-                 * the application can send data and it is queued
-                 * properly even if this thread is running in lower
-                 * priority.
-                 */
-                connection_ok = true;
-
-                /* ACK for SYN has been received. This signilizes that
-                 * the connection makes a "forward progress".
-                 */
-                tcp_nbr_reachability_hint(conn);
-            }
-            else if (pkt) {
-                net_tcp_reply_rst(pkt);
-            }
-            break;
-
-        case TCP_ESTABLISHED:
-            /* full-close */
-            if (th && FL(&fl, ==, (FIN | ACK), th_seq(th) == conn->ack)) {
+            next = TCP_ESTABLISHED;
+            net_context_set_state(conn->context,
+                                  NET_CONTEXT_CONNECTED);
+            tcp_ca_init(conn);
+            tcp_out(conn, ACK);
+            keep_alive_timer_restart(conn);
+
+            /* The connection semaphore is released *after*
+             * we have changed the connection state. This way
+             * the application can send data and it is queued
+             * properly even if this thread is running in lower
+             * priority.
+             */
+            connection_ok = true;
+
+            /* ACK for SYN has been received. This signilizes that
+             * the connection makes a "forward progress".
+             */
+            tcp_nbr_reachability_hint(conn);
+        }
+        else if (pkt) {
+            net_tcp_reply_rst(pkt);
+        }
+        break;
+
+    case TCP_ESTABLISHED:
+        /* full-close */
+        if (th && FL(&fl, &, FIN, th_seq(th) == conn->ack)) {
+            bool acked = false;
+
+            if (len) {
+                verdict = tcp_data_get(conn, pkt, &len);
+                if (verdict == NET_OK) {
+                    /* net_pkt owned by the recv fifo now */
+                    pkt = NULL;
+                }
+            }
+            else {
+                verdict = NET_OK;
+            }
+
+            conn_ack(conn, + len + 1);
+            keep_alive_timer_stop(conn);
+
+            if (FL(&fl, &, ACK)) {
+                acked = true;
+
                 if (net_tcp_seq_cmp(th_ack(th), conn->seq) > 0) {
                     uint32_t len_acked = th_ack(th) - conn->seq;
 
-                    conn_seq(conn, +len_acked);
-                }
-
-                conn_ack(conn, +1);
+                    conn_seq(conn, + len_acked);
+                }
+            }
+
+            if (acked) {
                 tcp_out(conn, FIN | ACK);
                 conn_seq(conn, + 1);
-                next    = TCP_LAST_ACK;
-                verdict = NET_OK;
-                keep_alive_timer_stop(conn);
                 tcp_setup_last_ack_timer(conn);
-                break;
-            }
-            else if (th && FL(&fl, ==, FIN, th_seq(th) == conn->ack)) {
-                conn_ack(conn, +1);
+                next = TCP_LAST_ACK;
+            } else {
                 tcp_out(conn, ACK);
-                next    = TCP_CLOSE_WAIT;
-                verdict = NET_OK;
-                keep_alive_timer_stop(conn);
-                break;
-            }
-            else if (th && FL(&fl, ==, (FIN | ACK | PSH),
-                     th_seq(th) == conn->ack)) {
-                if (len) {
-                    verdict = tcp_data_get(conn, pkt, &len);
-                    if (verdict == NET_OK) {
-                        /* net_pkt owned by the recv fifo now */
-                        pkt = NULL;
-                    }
-                }
-                else {
-                    verdict = NET_OK;
-                }
-
-                conn_ack(conn, +len + 1);
-                tcp_out(conn, FIN | ACK);
-                conn_seq(conn, + 1);
-                next = TCP_LAST_ACK;
-                keep_alive_timer_stop(conn);
-                tcp_setup_last_ack_timer(conn);
-                break;
-            }
+                next = TCP_CLOSE_WAIT;
+            }
+
+            break;
+        }
 
             /* Whatever we've received, we know that peer is alive, so reset
              * the keepalive timer.
@@ -4039,11 +3699,11 @@
 
 int net_tcp_update_recv_wnd(struct net_context* context, int32_t delta) {
     struct tcp* conn = context->tcp;
-    int         ret;
+    int ret;
 
     if (!conn) {
         NET_ERR("context->tcp == NULL");
-        return -EPROTOTYPE;
+        return (-EPROTOTYPE);
     }
 
     k_mutex_lock(&conn->lock, K_FOREVER);
