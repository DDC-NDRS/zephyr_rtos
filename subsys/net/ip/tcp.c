--- conflicted
+++ resolved
@@ -2881,15 +2881,14 @@
 
     return (NET_DROP);
 }
-<<<<<<< HEAD
 #else
 static enum net_verdict tcp_in(struct tcp* conn, struct net_pkt* pkt) {
-    struct tcphdr* th = pkt ? th_get(pkt) : NULL;
+    struct tcphdr* th;
     uint8_t next = 0;
     uint8_t fl = 0;
     bool do_close = false;
     bool connection_ok = false;
-    size_t tcp_options_len = th ? (th_off(th) - 5) * 4 : 0;
+    size_t tcp_options_len;
     struct net_conn* conn_handler = NULL;
     struct net_pkt*  recv_pkt;
     void* recv_user_data;
@@ -2899,10 +2898,21 @@
     int close_status = 0;
     enum net_verdict verdict = NET_DROP;
 
-    if (th) {
-        /* Currently we ignore ECN and CWR flags */
-        fl = th_flags(th) & ~(ECN | CWR);
-    }
+    if ((conn == NULL) || (pkt == NULL)) {
+        NET_ERR("Invalid parameters");
+        return (NET_DROP);
+    }
+
+    th = th_get(pkt);
+    if (th == NULL) {
+        NET_ERR("Failed to get TCP header");
+        return NET_DROP;
+    }
+
+    tcp_options_len = (th_off(th) - 5) * 4;
+
+    /* Currently we ignore ECN and CWR flags */
+    fl = th_flags(th) & ~(ECN | CWR);
 
     if (conn->state != TCP_SYN_SENT) {
         tcp_check_sock_options(conn);
@@ -2918,7 +2928,7 @@
 
     NET_DBG("%s", tcp_conn_state(conn, pkt));
 
-    if (th && th_off(th) < 5) {
+    if (th_off(th) < 5) {
         tcp_out(conn, RST);
         do_close     = true;
         close_status = -ECONNRESET;
@@ -2963,7 +2973,7 @@
         goto out;
     }
 
-    if (th && (conn->state != TCP_LISTEN) && (conn->state != TCP_SYN_SENT) &&
+    if ((conn->state != TCP_LISTEN) && (conn->state != TCP_SYN_SENT) &&
         tcp_validate_seq(conn, th) && FL(&fl, &, SYN)) {
         /* According to RFC 793, ch 3.9 Event Processing, receiving SYN
          * once the connection has been established is an error
@@ -2978,36 +2988,31 @@
         goto out;
     }
 
-    if (th) {
-        conn->send_win = net_ntohs(th_win(th));
-        if (conn->send_win > conn->send_win_max) {
-            NET_DBG("Lowering send window from %u to %u",
-                    conn->send_win, conn->send_win_max);
-
-            conn->send_win = conn->send_win_max;
-        }
-
-        if (conn->send_win == 0) {
-            if (!k_work_delayable_is_pending(&conn->persist_timer)) {
-                conn->zwp_retries = 0;
-                (void) k_work_reschedule_for_queue(
-                        &tcp_work_q, &conn->persist_timer,
-                        K_MSEC(TCP_RTO_MS));
-            }
-        }
-        else {
-            (void) k_work_cancel_delayable(&conn->persist_timer);
-        }
-
-        if (tcp_window_full(conn)) {
-            (void)k_sem_take(&conn->tx_sem, K_NO_WAIT);
-        }
-        else {
-            k_sem_give(&conn->tx_sem);
-        }
-    }
-
-    len = pkt ? tcp_data_len(pkt) : 0;
+    conn->send_win = net_ntohs(th_win(th));
+    if (conn->send_win > conn->send_win_max) {
+        NET_DBG("Lowering send window from %u to %u", conn->send_win, conn->send_win_max);
+        conn->send_win = conn->send_win_max;
+    }
+
+    if (conn->send_win == 0) {
+        if (!k_work_delayable_is_pending(&conn->persist_timer)) {
+            conn->zwp_retries = 0;
+            (void)k_work_reschedule_for_queue(&tcp_work_q, &conn->persist_timer,
+                              K_MSEC(TCP_RTO_MS));
+        }
+    }
+    else {
+        (void)k_work_cancel_delayable(&conn->persist_timer);
+    }
+
+    if (tcp_window_full(conn)) {
+        (void)k_sem_take(&conn->tx_sem, K_NO_WAIT);
+    }
+    else {
+        k_sem_give(&conn->tx_sem);
+    }
+
+    len = tcp_data_len(pkt);
 
     switch (conn->state) {
         case TCP_LISTEN :
@@ -3017,7 +3022,7 @@
                 conn_ack(conn, th_seq(th) + 1); /* capture peer's isn */
                 tcp_out(conn, SYN | ACK);
                 conn->send_options.mss_found = false;
-                conn_seq(conn, +1);
+                conn_seq(conn, + 1);
                 next = TCP_SYN_RECEIVED;
 
                 /* Close the connection if we do not receive ACK on time.
@@ -3028,18 +3033,8 @@
                 verdict = NET_OK;
             }
             else {
-                conn->send_options.mss_found = true;
-                ret = tcp_out_ext(conn, SYN, NULL /* no data */, conn->seq);
-                if (ret < 0) {
-                    do_close = true;
-                    close_status = ret;
-                }
-                else {
-                    conn->send_options.mss_found = false;
-                    conn_seq(conn, + 1);
-                    next = TCP_SYN_SENT;
-                    tcp_conn_ref(conn);
-                }
+                k_mutex_unlock(&conn->lock);
+                return NET_DROP;
             }
             break;
 
@@ -3175,14 +3170,14 @@
                  */
                 tcp_nbr_reachability_hint(conn);
             }
-            else if (pkt) {
+            else {
                 net_tcp_reply_rst(pkt);
             }
             break;
 
         case TCP_ESTABLISHED :
             /* full-close */
-            if (th && FL(&fl, &, FIN, th_seq(th) == conn->ack)) {
+            if (FL(&fl, &, FIN, th_seq(th) == conn->ack)) {
                 if (len) {
                     verdict = tcp_data_get(conn, pkt, &len);
                     if (verdict == NET_OK) {
@@ -3200,11 +3195,11 @@
                 if (FL(&fl, &, ACK) && (net_tcp_seq_cmp(th_ack(th), conn->seq) > 0)) {
                     uint32_t len_acked = th_ack(th) - conn->seq;
 
-                    conn_seq(conn, len_acked);
+                    conn_seq(conn, + len_acked);
                 }
 
                 tcp_out(conn, FIN | ACK);
-                conn_seq(conn, 1);
+                conn_seq(conn, + 1);
                 tcp_setup_last_ack_timer(conn);
                 next = TCP_LAST_ACK;
 
@@ -3217,7 +3212,7 @@
             keep_alive_timer_restart(conn);
 
             #ifdef CONFIG_NET_TCP_FAST_RETRANSMIT
-            if (th && (net_tcp_seq_cmp(th_ack(th), conn->seq) == 0)) {
+            if (net_tcp_seq_cmp(th_ack(th), conn->seq) == 0) {
                 /* Only if there is pending data, increment the duplicate ack count */
                 if (conn->send_data_total > 0) {
                     /* There could be also payload, only without payload account them */
@@ -3259,7 +3254,7 @@
                        "conn: %p, Missing a subscription "
                        "of the send_data queue timer", conn);
 
-            if (th && (net_tcp_seq_cmp(th_ack(th), conn->seq) > 0)) {
+            if (net_tcp_seq_cmp(th_ack(th), conn->seq) > 0) {
                 uint32_t len_acked = th_ack(th) - conn->seq;
 
                 NET_DBG("conn: %p len_acked=%u", conn, len_acked);
@@ -3347,45 +3342,42 @@
                 }
             }
 
-            if (th) {
-                if (th_seq(th) == conn->ack) {
-                    if (len > 0) {
-                        bool psh = FL(&fl, &, PSH);
-
-                        verdict = tcp_data_received(conn, pkt, &len, psh);
-                        if (verdict == NET_OK) {
-                            /* net_pkt owned by the recv fifo now */
-                            pkt = NULL;
-                        }
-                    }
-                    else {
-                        /* ACK, no data */
-                        verdict = NET_OK;
+            if (th_seq(th) == conn->ack) {
+                if (len > 0) {
+                    bool psh = FL(&fl, &, PSH);
+
+                    verdict = tcp_data_received(conn, pkt, &len, psh);
+                    if (verdict == NET_OK) {
+                        /* net_pkt owned by the recv fifo now */
+                        pkt = NULL;
                     }
                 }
-                else if (net_tcp_seq_greater(conn->ack, th_seq(th))) {
-                    /* This should handle the acknowledgements of keep alive
-                     * packets and retransmitted data.
-                     * RISK:
-                     * There is a tiny risk of creating a ACK loop this way when
-                     * both ends of the connection are out of order due to packet
-                     * loss is a simultaneous bidirectional data flow.
-                     */
-                    tcp_out(conn, ACK); /* peer has resent */
-
-                    net_stats_update_tcp_seg_ackerr(conn->iface);
+                else {
+                    /* ACK, no data */
                     verdict = NET_OK;
                 }
-                else if (CONFIG_NET_TCP_RECV_QUEUE_TIMEOUT) {
-                    tcp_out_of_order_data(conn, pkt, len,
-                                          th_seq(th));
-                    /* Send out a duplicated ACK */
-                    if ((len > 0) || FL(&fl, &, FIN)) {
-                        tcp_out(conn, ACK);
-                    }
-
-                    verdict = NET_OK;
+            }
+            else if (net_tcp_seq_greater(conn->ack, th_seq(th))) {
+                /* This should handle the acknowledgements of keep alive
+                 * packets and retransmitted data.
+                 * RISK:
+                 * There is a tiny risk of creating a ACK loop this way when
+                 * both ends of the connection are out of order due to packet
+                 * loss is a simultaneous bidirectional data flow.
+                 */
+                tcp_out(conn, ACK); /* peer has resent */
+
+                net_stats_update_tcp_seg_ackerr(conn->iface);
+                verdict = NET_OK;
+            }
+            else if (CONFIG_NET_TCP_RECV_QUEUE_TIMEOUT) {
+                tcp_out_of_order_data(conn, pkt, len, th_seq(th));
+                /* Send out a duplicated ACK */
+                if ((len > 0) || FL(&fl, &, FIN)) {
+                    tcp_out(conn, ACK);
                 }
+
+                verdict = NET_OK;
             }
 
             /* Check if there is any data left to retransmit possibly*/
@@ -3408,7 +3400,7 @@
             break;
 
         case TCP_LAST_ACK :
-            if (th && FL(&fl, ==, ACK, th_ack(th) == conn->seq)) {
+            if (FL(&fl, ==, ACK, th_ack(th) == conn->seq)) {
                 tcp_send_timer_cancel(conn);
                 do_close     = true;
                 verdict      = NET_OK;
@@ -3422,7 +3414,7 @@
         case TCP_CLOSED :
             break;
 
-        case TCP_FIN_WAIT_1 :
+        case TCP_FIN_WAIT_1: {
             /*
              * FIN1:
              * Acknowledge path and sequence path are independent, treat them that way
@@ -3432,78 +3424,75 @@
              * -   & ACK -> TCP_FIN_WAIT_2
              * FIN & ACK -> TCP_TIME_WAIT
              */
-            if (th) {
-                bool fin_acked = false;
-
-                if (tcp_compute_new_length(conn, th, len, false) > 0) {
-                    /* We do not implement half closed sockets, therefore
-                     * cannot accept new data in after sending our FIN, as
-                     * we are in sequence can send a reset now.
+            bool fin_acked = false;
+
+            if (tcp_compute_new_length(conn, th, len, false) > 0) {
+                /* We do not implement half closed sockets, therefore
+                 * cannot accept new data in after sending our FIN, as
+                 * we are in sequence can send a reset now.
+                 */
+                net_stats_update_tcp_seg_drop(conn->iface);
+
+                next = tcp_enter_time_wait(conn);
+
+                tcp_out(conn, RST);
+                break;
+            }
+            if (FL(&fl, &, ACK, th_ack(th) == conn->seq)) {
+                NET_DBG("conn %p: FIN acknowledged, going to FIN_WAIT_2 "
+                    "state seq %u, ack %u",
+                    conn, conn->seq, conn->ack);
+                tcp_send_timer_cancel(conn);
+                fin_acked = true;
+                next = TCP_FIN_WAIT_2;
+                verdict = NET_OK;
+            }
+
+            /*
+             * There can also be data in the message, so compute with the length
+             * of the packet to check the sequence number of the FIN flag with the ACK
+             */
+            if (FL(&fl, &, FIN, net_tcp_seq_cmp(th_seq(th) + len, conn->ack) == 0)) {
+                conn_ack(conn, + 1);
+
+                /* State path is dependent on if the acknowledge is in */
+                if (fin_acked) {
+                    /* Already acknowledged, we can go further */
+                    NET_DBG("conn %p: FIN received, going to TIME WAIT", conn);
+
+                    next = tcp_enter_time_wait(conn);
+
+                    tcp_out(conn, ACK);
+                } else {
+                    /* Fin not yet acknowledged, waiting for the ack in CLOSING
                      */
-                    net_stats_update_tcp_seg_drop(conn->iface);
-
-                    next = tcp_enter_time_wait(conn);
-
-                    tcp_out(conn, RST);
-                    break;
+                    NET_DBG("conn %p: FIN received, going to CLOSING as no "
+                        "ACK has been received",
+                        conn);
+                    tcp_send_timer_cancel(conn);
+                    tcp_out_ext(conn, FIN | ACK, NULL, conn->seq - 1);
+                    next = TCP_CLOSING;
                 }
-                if (FL(&fl, &, ACK, th_ack(th) == conn->seq)) {
-                    NET_DBG("conn %p: FIN acknowledged, going to FIN_WAIT_2 "
-                            "state seq %u, ack %u",
-                            conn, conn->seq, conn->ack);
-                    tcp_send_timer_cancel(conn);
-                    fin_acked = true;
-                    next      = TCP_FIN_WAIT_2;
-                    verdict   = NET_OK;
-                }
-
-                /*
-                 * There can also be data in the message, so compute with the length
-                 * of the packet to check the sequence number of the FIN flag with the ACK
-                 */
-                if (FL(&fl, &, FIN, net_tcp_seq_cmp(th_seq(th) + len, conn->ack) == 0)) {
-                    conn_ack(conn, +1);
-
-                    /* State path is dependent on if the acknowledge is in */
+                verdict = NET_OK;
+            } else {
+                if (len > 0) {
                     if (fin_acked) {
-                        /* Already acknowledged, we can go further */
-                        NET_DBG("conn %p: FIN received, going to TIME WAIT", conn);
-
-                        next = tcp_enter_time_wait(conn);
-
+                        /* Send out a duplicate ACK */
+                        tcp_send_timer_cancel(conn);
                         tcp_out(conn, ACK);
-                    }
-                    else {
-                        /* Fin not yet acknowledged, waiting for the ack in CLOSING
+                    } else {
+                        /* In FIN1 state
+                         * Send out a duplicate ACK, with the pending FIN
+                         * flag
                          */
-                        NET_DBG("conn %p: FIN received, going to CLOSING as no "
-                                "ACK has been received", conn);
                         tcp_send_timer_cancel(conn);
                         tcp_out_ext(conn, FIN | ACK, NULL, conn->seq - 1);
-                        next = TCP_CLOSING;
                     }
                     verdict = NET_OK;
                 }
-                else {
-                    if (len > 0) {
-                        if (fin_acked) {
-                            /* Send out a duplicate ACK */
-                            tcp_send_timer_cancel(conn);
-                            tcp_out(conn, ACK);
-                        }
-                        else {
-                            /* In FIN1 state
-                             * Send out a duplicate ACK, with the pending FIN
-                             * flag
-                             */
-                            tcp_send_timer_cancel(conn);
-                            tcp_out_ext(conn, FIN | ACK, NULL, conn->seq - 1);
-                        }
-                        verdict = NET_OK;
-                    }
-                }
             }
             break;
+        }
 
         case TCP_FIN_WAIT_2 :
             /*
@@ -3512,882 +3501,141 @@
              * -   -> TCP_FIN_WAIT_2
              * FIN -> TCP_TIME_WAIT
              */
-            if (th) {
-                /* No tcp_send_timer_cancel call required here, as is has been called
-                 * before entering this state, only allowed through the
-                 * tcp_enter_time_wait function.
+            /* No tcp_send_timer_cancel call required here, as is has been called
+             * before entering this state, only allowed through the
+             * tcp_enter_time_wait function.
+             */
+
+            /* Compute if there is new data after our close */
+            if (tcp_compute_new_length(conn, th, len, false) > 0) {
+                /* We do not implement half closed sockets, therefore
+                 * cannot accept new data in after sending our FIN, as
+                 * we are in sequence can send a reset now.
                  */
-
-                /* Compute if there is new data after our close */
-                if (tcp_compute_new_length(conn, th, len, false) > 0) {
-                    /* We do not implement half closed sockets, therefore
-                     * cannot accept new data in after sending our FIN, as
-                     * we are in sequence can send a reset now.
-                     */
-                    net_stats_update_tcp_seg_drop(conn->iface);
-
-                    next = tcp_enter_time_wait(conn);
-
-                    tcp_out(conn, RST);
-                    break;
-                }
-                /*
-                 * There can also be data in the message, so compute with the length
-                 * of the packet to check the sequence number of the FIN flag with the ACK
-                 */
-                if (FL(&fl, &, FIN, net_tcp_seq_cmp(th_seq(th) + len, conn->ack) == 0)) {
-                    conn_ack(conn, +1);
-                    NET_DBG("conn %p: FIN received, going to TIME WAIT", conn);
-
-                    next = tcp_enter_time_wait(conn);
-
-                    verdict = NET_OK;
+                net_stats_update_tcp_seg_drop(conn->iface);
+
+                next = tcp_enter_time_wait(conn);
+
+                tcp_out(conn, RST);
+                break;
+            }
+
+            /*
+             * There can also be data in the message, so compute with the length
+             * of the packet to check the sequence number of the FIN flag with the ACK
+             */
+            if (FL(&fl, &, FIN, net_tcp_seq_cmp(th_seq(th) + len, conn->ack) == 0)) {
+                conn_ack(conn, + 1);
+                NET_DBG("conn %p: FIN received, going to TIME WAIT", conn);
+
+                next = tcp_enter_time_wait(conn);
+
+                verdict = NET_OK;
+                tcp_out(conn, ACK);
+            }
+            else {
+                if (len > 0) {
+                    /* Send out a duplicate ACK */
                     tcp_out(conn, ACK);
-                }
-                else {
-                    if (len > 0) {
-                        /* Send out a duplicate ACK */
-                        tcp_out(conn, ACK);
-                        verdict = NET_OK;
-                    }
-                }
-            }
-            break;
-
-        case TCP_CLOSING :
-            if (th) {
-                bool fin_acked = false;
-
-                /*
-                 * Closing:
-                 * Our FIN has to be acknowledged
-                 * -   -> TCP_CLOSING
-                 * ACK -> TCP_TIME_WAIT
-                 */
-                int32_t new_len = tcp_compute_new_length(conn, th, len, true);
-
-                if (new_len > 0) {
-                    /* This should not happen here, as no data can be send after
-                     * the FIN flag has been send.
-                     */
-                    NET_ERR("conn: %p, new bytes %u during CLOSING state "
-                            "sending reset", conn, new_len);
-                    net_stats_update_tcp_seg_drop(conn->iface);
-
-                    next = tcp_enter_time_wait(conn);
-
-                    tcp_out(conn, RST);
-                    break;
-                }
-
-                if (FL(&fl, &, ACK, th_ack(th) == conn->seq)) {
-                    NET_DBG("conn %p: FIN acknowledged, going to TIME WAIT "
-                            "state seq %u, ack %u"
-                            , conn, conn->seq, conn->ack);
-
-                    next = tcp_enter_time_wait(conn);
-                    fin_acked = true;
-
                     verdict = NET_OK;
                 }
-
-                /*
-                 * There can also be data in the message, so compute with the length
-                 * of the packet to check with the ack
-                 * Since the conn->ack was already incremented in TCP_FIN_WAIT_1
-                 * add 1 in the comparison sequence
+            }
+            break;
+
+        case TCP_CLOSING : {
+            bool fin_acked = false;
+
+            /*
+             * Closing:
+             * Our FIN has to be acknowledged
+             * -   -> TCP_CLOSING
+             * ACK -> TCP_TIME_WAIT
+             */
+            int32_t new_len = tcp_compute_new_length(conn, th, len, true);
+
+            if (new_len > 0) {
+                /* This should not happen here, as no data can be send after
+                 * the FIN flag has been send.
                  */
-                if ((FL(&fl, &, FIN,
-                    net_tcp_seq_cmp(th_seq(th) + len + 1, conn->ack) == 0)) ||
+                NET_ERR("conn: %p, new bytes %u during CLOSING state "
+                    "sending reset",
+                    conn, new_len);
+                net_stats_update_tcp_seg_drop(conn->iface);
+
+                next = tcp_enter_time_wait(conn);
+
+                tcp_out(conn, RST);
+                break;
+            }
+
+            if (FL(&fl, &, ACK, th_ack(th) == conn->seq)) {
+                NET_DBG("conn %p: FIN acknowledged, going to TIME WAIT "
+                    "state seq %u, ack %u",
+                    conn, conn->seq, conn->ack);
+
+                next = tcp_enter_time_wait(conn);
+                fin_acked = true;
+
+                verdict = NET_OK;
+            }
+
+            /*
+             * There can also be data in the message, so compute with the length
+             * of the packet to check with the ack
+             * Since the conn->ack was already incremented in TCP_FIN_WAIT_1
+             * add 1 in the comparison sequence
+             */
+            if ((FL(&fl, &, FIN, net_tcp_seq_cmp(th_seq(th) + len + 1, conn->ack) == 0)) ||
+                (len > 0)) {
+                tcp_send_timer_cancel(conn);
+                if (fin_acked) {
+                    /* Send out a duplicate ACK */
+                    tcp_out(conn, ACK);
+                } else {
+                    /* Send out a duplicate ACK, with the pending FIN
+                     * flag
+                     */
+                    tcp_out_ext(conn, FIN | ACK, NULL, conn->seq - 1);
+                }
+                verdict = NET_OK;
+            }
+            break;
+        }
+
+        case TCP_TIME_WAIT : {
+            int32_t new_len = tcp_compute_new_length(conn, th, len, true);
+
+            /* No tcp_send_timer_cancel call required here, as is has been called
+             * before entering this state, only allowed through the
+             * tcp_enter_time_wait function.
+             */
+
+            if (new_len > 0) {
+                /* This should not happen here, as no data can be send after
+                 * the FIN flag has been send.
+                 */
+                NET_ERR("conn: %p, new bytes %u during TIME-WAIT state "
+                    "sending reset",
+                    conn, new_len);
+                net_stats_update_tcp_seg_drop(conn->iface);
+
+                tcp_out(conn, RST);
+            } else {
+                /* Acknowledge any FIN attempts, in case retransmission took
+                 * place.
+                 */
+                if ((FL(&fl, &, FIN, net_tcp_seq_cmp(th_seq(th) + 1, conn->ack) == 0)) ||
                     (len > 0)) {
-                    tcp_send_timer_cancel(conn);
-                    if (fin_acked) {
-                        /* Send out a duplicate ACK */
-                        tcp_out(conn, ACK);
-                    }
-                    else {
-                        /* Send out a duplicate ACK, with the pending FIN
-                         * flag
-                         */
-                        tcp_out_ext(conn, FIN | ACK, NULL, conn->seq - 1);
-                    }
+                    tcp_out(conn, ACK);
                     verdict = NET_OK;
                 }
             }
             break;
-
-        case TCP_TIME_WAIT :
-            if (th) {
-                int32_t new_len = tcp_compute_new_length(conn, th, len, true);
-
-                /* No tcp_send_timer_cancel call required here, as is has been called
-                 * before entering this state, only allowed through the
-                 * tcp_enter_time_wait function.
-                 */
-
-                if (new_len > 0) {
-                    /* This should not happen here, as no data can be send after
-                     * the FIN flag has been send.
-                     */
-                    NET_ERR("conn: %p, new bytes %u during TIME-WAIT state "
-                            "sending reset", conn, new_len);
-                    net_stats_update_tcp_seg_drop(conn->iface);
-
-                    tcp_out(conn, RST);
-                }
-                else {
-                    /* Acknowledge any FIN attempts, in case retransmission took
-                     * place.
-                     */
-                    if ((FL(&fl, &, FIN,
-                        net_tcp_seq_cmp(th_seq(th) + 1, conn->ack) == 0)) ||
-                        (len > 0)) {
-                        tcp_out(conn, ACK);
-                        verdict = NET_OK;
-                    }
-                }
-            }
-            break;
+        }
 
         default :
-            NET_ASSERT(false, "%s is unimplemented",
-                       tcp_state_to_str(conn->state, true));
-            break;
-    }
-=======
-
-/* TCP state machine, everything happens here */
-static enum net_verdict tcp_in(struct tcp *conn, struct net_pkt *pkt)
-{
-	struct tcphdr *th;
-	uint8_t next = 0, fl = 0;
-	bool do_close = false;
-	bool connection_ok = false;
-	size_t tcp_options_len;
-	struct net_conn *conn_handler = NULL;
-	struct net_pkt *recv_pkt;
-	void *recv_user_data;
-	struct k_fifo *recv_data_fifo;
-	size_t len;
-	int ret;
-	int close_status = 0;
-	enum net_verdict verdict = NET_DROP;
-
-	if (conn == NULL || pkt == NULL) {
-		NET_ERR("Invalid parameters");
-		return NET_DROP;
-	}
-
-	th = th_get(pkt);
-	if (th == NULL) {
-		NET_ERR("Failed to get TCP header");
-		return NET_DROP;
-	}
-
-	tcp_options_len = (th_off(th) - 5) * 4;
-
-	/* Currently we ignore ECN and CWR flags */
-	fl = th_flags(th) & ~(ECN | CWR);
-
-	if (conn->state != TCP_SYN_SENT) {
-		tcp_check_sock_options(conn);
-	}
-
-	k_mutex_lock(&conn->lock, K_FOREVER);
-
-	/* Connection context was already freed. */
-	if (conn->state == TCP_UNUSED) {
-		k_mutex_unlock(&conn->lock);
-		return NET_DROP;
-	}
-
-	NET_DBG("%s", tcp_conn_state(conn, pkt));
-
-	if (th_off(th) < 5) {
-		tcp_out(conn, RST);
-		do_close = true;
-		close_status = -ECONNRESET;
-		goto out;
-	}
-
-	if (FL(&fl, &, RST)) {
-		/* We only accept RST packet that has valid seq field. */
-		if (!tcp_validate_seq(conn, th)) {
-			net_stats_update_tcp_seg_rsterr(net_pkt_iface(pkt));
-			k_mutex_unlock(&conn->lock);
-			return NET_DROP;
-		}
-
-		/* Valid RST received. */
-		verdict = NET_OK;
-		net_stats_update_tcp_seg_rst(net_pkt_iface(pkt));
-		do_close = true;
-		close_status = -ECONNRESET;
-		conn->rst_received = true;
-
-		/* If we receive RST and ACK for the sent SYN, it means
-		 * that there is no socket listening the port we are trying
-		 * to connect to. Set the errno properly in this case.
-		 */
-		if (conn->in_connect) {
-			fl = th_flags(th);
-			if (FL(&fl, ==, RST | ACK)) {
-				close_status = -ECONNREFUSED;
-			}
-		}
-
-		goto out;
-	}
-
-	if (tcp_options_len && !tcp_options_check(&conn->recv_options, pkt,
-						  tcp_options_len)) {
-		NET_DBG("DROP: Invalid TCP option list");
-		tcp_out(conn, RST);
-		do_close = true;
-		close_status = -ECONNRESET;
-		goto out;
-	}
-
-	if ((conn->state != TCP_LISTEN) && (conn->state != TCP_SYN_SENT) &&
-	    tcp_validate_seq(conn, th) && FL(&fl, &, SYN)) {
-		/* According to RFC 793, ch 3.9 Event Processing, receiving SYN
-		 * once the connection has been established is an error
-		 * condition, reset should be sent and connection closed.
-		 */
-		NET_DBG("conn: %p, SYN received in %s state, dropping connection",
-			conn, tcp_state_to_str(conn->state, false));
-		net_stats_update_tcp_seg_drop(conn->iface);
-		tcp_out(conn, RST);
-		do_close = true;
-		close_status = -ECONNRESET;
-		goto out;
-	}
-
-	conn->send_win = ntohs(th_win(th));
-	if (conn->send_win > conn->send_win_max) {
-		NET_DBG("Lowering send window from %u to %u", conn->send_win, conn->send_win_max);
-		conn->send_win = conn->send_win_max;
-	}
-
-	if (conn->send_win == 0) {
-		if (!k_work_delayable_is_pending(&conn->persist_timer)) {
-			conn->zwp_retries = 0;
-			(void)k_work_reschedule_for_queue(&tcp_work_q, &conn->persist_timer,
-							  K_MSEC(TCP_RTO_MS));
-		}
-	} else {
-		(void)k_work_cancel_delayable(&conn->persist_timer);
-	}
-
-	if (tcp_window_full(conn)) {
-		(void)k_sem_take(&conn->tx_sem, K_NO_WAIT);
-	} else {
-		k_sem_give(&conn->tx_sem);
-	}
-
-	len = tcp_data_len(pkt);
-
-	switch (conn->state) {
-	case TCP_LISTEN:
-		if (FL(&fl, ==, SYN)) {
-			/* Make sure our MSS is also sent in the ACK */
-			conn->send_options.mss_found = true;
-			conn_ack(conn, th_seq(th) + 1); /* capture peer's isn */
-			tcp_out(conn, SYN | ACK);
-			conn->send_options.mss_found = false;
-			conn_seq(conn, + 1);
-			next = TCP_SYN_RECEIVED;
-
-			/* Close the connection if we do not receive ACK on time.
-			 */
-			k_work_reschedule_for_queue(&tcp_work_q,
-						    &conn->establish_timer,
-						    ACK_TIMEOUT);
-			verdict = NET_OK;
-		} else {
-			k_mutex_unlock(&conn->lock);
-			return NET_DROP;
-		}
-		break;
-	case TCP_SYN_RECEIVED:
-		if (FL(&fl, &, ACK, th_ack(th) == conn->seq &&
-				th_seq(th) == conn->ack)) {
-			net_tcp_accept_cb_t accept_cb = NULL;
-			struct net_context *context = NULL;
-
-			if (conn->accepted_conn != NULL) {
-				accept_cb = conn->accepted_conn->accept_cb;
-				context = conn->accepted_conn->context;
-				keep_alive_param_copy(conn, conn->accepted_conn);
-			}
-
-			k_work_cancel_delayable(&conn->establish_timer);
-			tcp_send_timer_cancel(conn);
-			tcp_conn_ref(conn);
-			net_context_set_state(conn->context,
-					      NET_CONTEXT_CONNECTED);
-
-			/* Make sure the accept_cb is only called once. */
-			conn->accepted_conn = NULL;
-
-			if (accept_cb == NULL) {
-				/* In case of no accept_cb registered,
-				 * application will not take ownership of the
-				 * connection. To prevent connection leak, unref
-				 * the TCP context and put the connection into
-				 * active close (TCP_FIN_WAIT_1).
-				 */
-				net_tcp_put(conn->context);
-				break;
-			}
-
-			net_ipaddr_copy(&conn->context->remote, &conn->dst.sa);
-
-			/* Check if v4-mapping-to-v6 needs to be done for
-			 * the accepted socket.
-			 */
-			if (IS_ENABLED(CONFIG_NET_IPV4_MAPPING_TO_IPV6) &&
-			    net_context_get_family(conn->context) == AF_INET &&
-			    net_context_get_family(context) == AF_INET6 &&
-			    !net_context_is_v6only_set(context)) {
-				struct in6_addr mapped;
-
-				net_ipv6_addr_create_v4_mapped(
-					&net_sin(&conn->context->remote)->sin_addr,
-					&mapped);
-				net_ipaddr_copy(&net_sin6(&conn->context->remote)->sin6_addr,
-						&mapped);
-
-				net_sin6(&conn->context->remote)->sin6_family = AF_INET6;
-
-				NET_DBG("Setting v4 mapped address %s",
-					net_sprint_ipv6_addr(&mapped));
-
-				/* Note that we cannot set the local address to IPv6 one
-				 * as that is used to match the connection, and not just
-				 * for printing. The remote address is only used for
-				 * passing it to accept() and printing it by "net conn"
-				 * command.
-				 */
-			}
-
-			accept_cb(conn->context, &conn->context->remote,
-				  net_context_get_family(context) == AF_INET6 ?
-				  sizeof(struct sockaddr_in6) : sizeof(struct sockaddr_in),
-				  0, context);
-
-			next = TCP_ESTABLISHED;
-
-			tcp_ca_init(conn);
-
-			if (len) {
-				verdict = tcp_data_get(conn, pkt, &len);
-				if (verdict == NET_OK) {
-					/* net_pkt owned by the recv fifo now */
-					pkt = NULL;
-				}
-
-				conn_ack(conn, + len);
-				tcp_out(conn, ACK);
-			} else {
-				verdict = NET_OK;
-			}
-
-			/* ACK for SYN | ACK has been received. This signilizes that
-			 * the connection makes a "forward progress".
-			 */
-			tcp_nbr_reachability_hint(conn);
-		}
-		break;
-	case TCP_SYN_SENT:
-		/* if we are in SYN SENT and receive only a SYN without an
-		 * ACK , shouldn't we go to SYN RECEIVED state? See Figure
-		 * 6 of RFC 793
-		 */
-		if (FL(&fl, &, SYN | ACK, th && th_ack(th) == conn->seq)) {
-			tcp_send_timer_cancel(conn);
-			conn_ack(conn, th_seq(th) + 1);
-			if (len) {
-				verdict = tcp_data_get(conn, pkt, &len);
-				if (verdict == NET_OK) {
-					/* net_pkt owned by the recv fifo now */
-					pkt = NULL;
-				}
-
-				conn_ack(conn, + len);
-			} else {
-				verdict = NET_OK;
-			}
-
-			next = TCP_ESTABLISHED;
-			net_context_set_state(conn->context,
-					      NET_CONTEXT_CONNECTED);
-			tcp_ca_init(conn);
-			tcp_out(conn, ACK);
-
-			/* The connection semaphore is released *after*
-			 * we have changed the connection state. This way
-			 * the application can send data and it is queued
-			 * properly even if this thread is running in lower
-			 * priority.
-			 */
-			connection_ok = true;
-
-			/* ACK for SYN has been received. This signilizes that
-			 * the connection makes a "forward progress".
-			 */
-			tcp_nbr_reachability_hint(conn);
-		} else {
-			net_tcp_reply_rst(pkt);
-		}
-
-		break;
-	case TCP_ESTABLISHED:
-		/* full-close */
-		if (FL(&fl, &, FIN, th_seq(th) == conn->ack)) {
-			if (len) {
-				verdict = tcp_data_get(conn, pkt, &len);
-				if (verdict == NET_OK) {
-					/* net_pkt owned by the recv fifo now */
-					pkt = NULL;
-				}
-			} else {
-				verdict = NET_OK;
-			}
-
-			conn_ack(conn, + len + 1);
-			keep_alive_timer_stop(conn);
-
-			if (FL(&fl, &, ACK) && (net_tcp_seq_cmp(th_ack(th), conn->seq) > 0)) {
-				uint32_t len_acked = th_ack(th) - conn->seq;
-
-				conn_seq(conn, + len_acked);
-			}
-
-			tcp_out(conn, FIN | ACK);
-			conn_seq(conn, + 1);
-			tcp_setup_last_ack_timer(conn);
-			next = TCP_LAST_ACK;
-
-			break;
-		}
-
-		/* Whatever we've received, we know that peer is alive, so reset
-		 * the keepalive timer.
-		 */
-		keep_alive_timer_restart(conn);
-
-#ifdef CONFIG_NET_TCP_FAST_RETRANSMIT
-		if (net_tcp_seq_cmp(th_ack(th), conn->seq) == 0) {
-			/* Only if there is pending data, increment the duplicate ack count */
-			if (conn->send_data_total > 0) {
-				/* There could be also payload, only without payload account them */
-				if (len == 0) {
-					/* Increment the duplicate acc counter,
-					 * but maximize the value
-					 */
-					conn->dup_ack_cnt = MIN(conn->dup_ack_cnt + 1,
-						DUPLICATE_ACK_RETRANSMIT_TRHESHOLD + 1);
-					tcp_ca_dup_ack(conn);
-				}
-			} else {
-				conn->dup_ack_cnt = 0;
-			}
-
-			/* Only do fast retransmit when not already in a resend state */
-			if ((conn->data_mode == TCP_DATA_MODE_SEND) &&
-			    (conn->dup_ack_cnt == DUPLICATE_ACK_RETRANSMIT_TRHESHOLD)) {
-				/* Apply a fast retransmit */
-				int temp_unacked_len = conn->unacked_len;
-
-				conn->unacked_len = 0;
-
-				(void)tcp_send_data(conn);
-
-				/* Restore the current transmission */
-				conn->unacked_len = temp_unacked_len;
-
-				tcp_ca_fast_retransmit(conn);
-				if (tcp_window_full(conn)) {
-					(void)k_sem_take(&conn->tx_sem, K_NO_WAIT);
-				}
-			}
-		}
-#endif
-		NET_ASSERT((conn->send_data_total == 0) ||
-			   k_work_delayable_is_pending(&conn->send_data_timer),
-			   "conn: %p, Missing a subscription "
-				"of the send_data queue timer", conn);
-
-		if (net_tcp_seq_cmp(th_ack(th), conn->seq) > 0) {
-			uint32_t len_acked = th_ack(th) - conn->seq;
-
-			NET_DBG("conn: %p len_acked=%u", conn, len_acked);
-
-			if ((conn->send_data_total < len_acked) ||
-					(tcp_pkt_pull(conn->send_data,
-						      len_acked) < 0)) {
-				NET_ERR("conn: %p, Invalid len_acked=%u "
-					"(total=%zu)", conn, len_acked,
-					conn->send_data_total);
-				net_stats_update_tcp_seg_drop(conn->iface);
-				tcp_out(conn, RST);
-				do_close = true;
-				close_status = -ECONNRESET;
-				break;
-			}
-
-#ifdef CONFIG_NET_TCP_FAST_RETRANSMIT
-			/* New segment, reset duplicate ack counter */
-			conn->dup_ack_cnt = 0;
-#endif
-			tcp_ca_pkts_acked(conn, len_acked);
-
-			conn->send_data_total -= len_acked;
-			if (conn->unacked_len < len_acked) {
-				conn->unacked_len = 0;
-			} else {
-				conn->unacked_len -= len_acked;
-			}
-
-			if (!tcp_window_full(conn)) {
-				k_sem_give(&conn->tx_sem);
-			}
-
-			conn_seq(conn, + len_acked);
-			net_stats_update_tcp_seg_recv(conn->iface);
-
-			/* Receipt of an acknowledgment that covers a sequence number
-			 * not previously acknowledged indicates that the connection
-			 * makes a "forward progress".
-			 */
-			tcp_nbr_reachability_hint(conn);
-
-			conn_send_data_dump(conn);
-
-			conn->send_data_retries = 0;
-			if (conn->data_mode == TCP_DATA_MODE_RESEND) {
-				conn->unacked_len = 0;
-				tcp_derive_rto(conn);
-			}
-			conn->data_mode = TCP_DATA_MODE_SEND;
-			if (conn->send_data_total > 0) {
-				k_work_reschedule_for_queue(&tcp_work_q, &conn->send_data_timer,
-					    K_MSEC(TCP_RTO_MS));
-			}
-
-			/* We are closing the connection, send a FIN to peer */
-			if (conn->in_close && conn->send_data_total == 0) {
-				tcp_send_timer_cancel(conn);
-				next = TCP_FIN_WAIT_1;
-
-				k_work_reschedule_for_queue(&tcp_work_q,
-							    &conn->fin_timer,
-							    FIN_TIMEOUT);
-
-				tcp_out(conn, FIN | ACK);
-				conn_seq(conn, + 1);
-				verdict = NET_OK;
-				keep_alive_timer_stop(conn);
-				break;
-			}
-
-			ret = tcp_send_queued_data(conn);
-			if (ret < 0 && ret != -ENOBUFS) {
-				tcp_out(conn, RST);
-				do_close = true;
-				close_status = ret;
-				verdict = NET_OK;
-				break;
-			}
-
-			if (tcp_window_full(conn)) {
-				(void)k_sem_take(&conn->tx_sem, K_NO_WAIT);
-			}
-		}
-
-		if (th_seq(th) == conn->ack) {
-			if (len > 0) {
-				bool psh = FL(&fl, &, PSH);
-
-				verdict = tcp_data_received(conn, pkt, &len, psh);
-				if (verdict == NET_OK) {
-					/* net_pkt owned by the recv fifo now */
-					pkt = NULL;
-				}
-			} else {
-				/* ACK, no data */
-				verdict = NET_OK;
-			}
-		} else if (net_tcp_seq_greater(conn->ack, th_seq(th))) {
-			/* This should handle the acknowledgements of keep alive
-			 * packets and retransmitted data.
-			 * RISK:
-			 * There is a tiny risk of creating a ACK loop this way when
-			 * both ends of the connection are out of order due to packet
-			 * loss is a simultaneous bidirectional data flow.
-			 */
-			tcp_out(conn, ACK); /* peer has resent */
-
-			net_stats_update_tcp_seg_ackerr(conn->iface);
-			verdict = NET_OK;
-		} else if (CONFIG_NET_TCP_RECV_QUEUE_TIMEOUT) {
-			tcp_out_of_order_data(conn, pkt, len, th_seq(th));
-			/* Send out a duplicated ACK */
-			if ((len > 0) || FL(&fl, &, FIN)) {
-				tcp_out(conn, ACK);
-			}
-
-			verdict = NET_OK;
-		}
-
-		/* Check if there is any data left to retransmit possibly*/
-		if (conn->send_data_total == 0) {
-			conn->send_data_retries = 0;
-			k_work_cancel_delayable(&conn->send_data_timer);
-		}
-
-		/* A lot could have happened to the transmission window check the situation here */
-		if (tcp_window_full(conn)) {
-			(void)k_sem_take(&conn->tx_sem, K_NO_WAIT);
-		} else {
-			k_sem_give(&conn->tx_sem);
-		}
-
-		break;
-	case TCP_CLOSE_WAIT:
-		/* Half-close is not supported, so do nothing here */
-		break;
-	case TCP_LAST_ACK:
-		if (FL(&fl, ==, ACK, th_ack(th) == conn->seq)) {
-			tcp_send_timer_cancel(conn);
-			do_close = true;
-			verdict = NET_OK;
-			close_status = 0;
-
-			/* Remove the last ack timer if we received it in time */
-			tcp_cancel_last_ack_timer(conn);
-		}
-		break;
-	case TCP_CLOSED:
-		break;
-	case TCP_FIN_WAIT_1: {
-		/*
-		 * FIN1:
-		 * Acknowledge path and sequence path are independent, treat them that way
-		 * The table of incoming messages and their destination states:
-		 * -   & -   -> TCP_FIN_WAIT_1
-		 * FIN & -   -> TCP_CLOSING
-		 * -   & ACK -> TCP_FIN_WAIT_2
-		 * FIN & ACK -> TCP_TIME_WAIT
-		 */
-		bool fin_acked = false;
-
-		if (tcp_compute_new_length(conn, th, len, false) > 0) {
-			/* We do not implement half closed sockets, therefore
-			 * cannot accept new data in after sending our FIN, as
-			 * we are in sequence can send a reset now.
-			 */
-			net_stats_update_tcp_seg_drop(conn->iface);
-
-			next = tcp_enter_time_wait(conn);
-
-			tcp_out(conn, RST);
-			break;
-		}
-		if (FL(&fl, &, ACK, th_ack(th) == conn->seq)) {
-			NET_DBG("conn %p: FIN acknowledged, going to FIN_WAIT_2 "
-				"state seq %u, ack %u",
-				conn, conn->seq, conn->ack);
-			tcp_send_timer_cancel(conn);
-			fin_acked = true;
-			next = TCP_FIN_WAIT_2;
-			verdict = NET_OK;
-		}
-
-		/*
-		 * There can also be data in the message, so compute with the length
-		 * of the packet to check the sequence number of the FIN flag with the ACK
-		 */
-		if (FL(&fl, &, FIN, net_tcp_seq_cmp(th_seq(th) + len, conn->ack) == 0)) {
-			conn_ack(conn, + 1);
-
-			/* State path is dependent on if the acknowledge is in */
-			if (fin_acked) {
-				/* Already acknowledged, we can go further */
-				NET_DBG("conn %p: FIN received, going to TIME WAIT", conn);
-
-				next = tcp_enter_time_wait(conn);
-
-				tcp_out(conn, ACK);
-			} else {
-				/* Fin not yet acknowledged, waiting for the ack in CLOSING
-				 */
-				NET_DBG("conn %p: FIN received, going to CLOSING as no "
-					"ACK has been received",
-					conn);
-				tcp_send_timer_cancel(conn);
-				tcp_out_ext(conn, FIN | ACK, NULL, conn->seq - 1);
-				next = TCP_CLOSING;
-			}
-			verdict = NET_OK;
-		} else {
-			if (len > 0) {
-				if (fin_acked) {
-					/* Send out a duplicate ACK */
-					tcp_send_timer_cancel(conn);
-					tcp_out(conn, ACK);
-				} else {
-					/* In FIN1 state
-					 * Send out a duplicate ACK, with the pending FIN
-					 * flag
-					 */
-					tcp_send_timer_cancel(conn);
-					tcp_out_ext(conn, FIN | ACK, NULL, conn->seq - 1);
-				}
-				verdict = NET_OK;
-			}
-		}
-	}
-	break;
-	case TCP_FIN_WAIT_2:
-		/*
-		 * FIN2:
-		 * Only FIN is relevant in this state, as our FIN was already acknowledged
-		 * -   -> TCP_FIN_WAIT_2
-		 * FIN -> TCP_TIME_WAIT
-		 */
-		/* No tcp_send_timer_cancel call required here, as is has been called
-		 * before entering this state, only allowed through the
-		 * tcp_enter_time_wait function.
-		 */
-
-		/* Compute if there is new data after our close */
-		if (tcp_compute_new_length(conn, th, len, false) > 0) {
-			/* We do not implement half closed sockets, therefore
-			 * cannot accept new data in after sending our FIN, as
-			 * we are in sequence can send a reset now.
-			 */
-			net_stats_update_tcp_seg_drop(conn->iface);
-
-			next = tcp_enter_time_wait(conn);
-
-			tcp_out(conn, RST);
-			break;
-		}
-		/*
-		 * There can also be data in the message, so compute with the length
-		 * of the packet to check the sequence number of the FIN flag with the ACK
-		 */
-		if (FL(&fl, &, FIN, net_tcp_seq_cmp(th_seq(th) + len, conn->ack) == 0)) {
-			conn_ack(conn, + 1);
-			NET_DBG("conn %p: FIN received, going to TIME WAIT", conn);
-
-			next = tcp_enter_time_wait(conn);
-
-			verdict = NET_OK;
-			tcp_out(conn, ACK);
-		} else {
-			if (len > 0) {
-				/* Send out a duplicate ACK */
-				tcp_out(conn, ACK);
-				verdict = NET_OK;
-			}
-		}
-		break;
-	case TCP_CLOSING: {
-		bool fin_acked = false;
-
-		/*
-		 * Closing:
-		 * Our FIN has to be acknowledged
-		 * -   -> TCP_CLOSING
-		 * ACK -> TCP_TIME_WAIT
-		 */
-		int32_t new_len = tcp_compute_new_length(conn, th, len, true);
-
-		if (new_len > 0) {
-			/* This should not happen here, as no data can be send after
-			 * the FIN flag has been send.
-			 */
-			NET_ERR("conn: %p, new bytes %u during CLOSING state "
-				"sending reset",
-				conn, new_len);
-			net_stats_update_tcp_seg_drop(conn->iface);
-
-			next = tcp_enter_time_wait(conn);
-
-			tcp_out(conn, RST);
-			break;
-		}
-
-		if (FL(&fl, &, ACK, th_ack(th) == conn->seq)) {
-			NET_DBG("conn %p: FIN acknowledged, going to TIME WAIT "
-				"state seq %u, ack %u",
-				conn, conn->seq, conn->ack);
-
-			next = tcp_enter_time_wait(conn);
-			fin_acked = true;
-
-			verdict = NET_OK;
-		}
-
-		/*
-		 * There can also be data in the message, so compute with the length
-		 * of the packet to check with the ack
-		 * Since the conn->ack was already incremented in TCP_FIN_WAIT_1
-		 * add 1 in the comparison sequence
-		 */
-		if ((FL(&fl, &, FIN, net_tcp_seq_cmp(th_seq(th) + len + 1, conn->ack) == 0)) ||
-		    (len > 0)) {
-			tcp_send_timer_cancel(conn);
-			if (fin_acked) {
-				/* Send out a duplicate ACK */
-				tcp_out(conn, ACK);
-			} else {
-				/* Send out a duplicate ACK, with the pending FIN
-				 * flag
-				 */
-				tcp_out_ext(conn, FIN | ACK, NULL, conn->seq - 1);
-			}
-			verdict = NET_OK;
-		}
-	}
-	break;
-	case TCP_TIME_WAIT: {
-		int32_t new_len = tcp_compute_new_length(conn, th, len, true);
-
-		/* No tcp_send_timer_cancel call required here, as is has been called
-		 * before entering this state, only allowed through the
-		 * tcp_enter_time_wait function.
-		 */
-
-		if (new_len > 0) {
-			/* This should not happen here, as no data can be send after
-			 * the FIN flag has been send.
-			 */
-			NET_ERR("conn: %p, new bytes %u during TIME-WAIT state "
-				"sending reset",
-				conn, new_len);
-			net_stats_update_tcp_seg_drop(conn->iface);
-
-			tcp_out(conn, RST);
-		} else {
-			/* Acknowledge any FIN attempts, in case retransmission took
-			 * place.
-			 */
-			if ((FL(&fl, &, FIN, net_tcp_seq_cmp(th_seq(th) + 1, conn->ack) == 0)) ||
-			    (len > 0)) {
-				tcp_out(conn, ACK);
-				verdict = NET_OK;
-			}
-		}
-	}
-	break;
-	default:
-		NET_ASSERT(false, "%s is unimplemented", tcp_state_to_str(conn->state, true));
-	}
->>>>>>> 6ee55e42
+            NET_ASSERT(false, "%s is unimplemented", tcp_state_to_str(conn->state, true));
+        }
 
 out:
     if (pkt) {
@@ -4648,33 +3896,32 @@
     return (0);
 }
 
-static int tcp_start_handshake(struct tcp *conn)
-{
-	int ret;
-
-	/* Start the connection handshake */
-	k_mutex_lock(&conn->lock, K_FOREVER);
-	tcp_check_sock_options(conn);
-	conn->send_options.mss_found = true;
-	ret = tcp_out_ext(conn, SYN, NULL /* no data */, conn->seq);
-	if (ret < 0) {
-		k_mutex_unlock(&conn->lock);
-		return ret;
-	}
-	conn->send_options.mss_found = false;
-	conn_seq(conn, + 1);
-	conn_state(conn, TCP_SYN_SENT);
-	tcp_conn_ref(conn);
-	k_mutex_unlock(&conn->lock);
-
-	return 0;
+static int tcp_start_handshake(struct tcp* conn) {
+    int ret;
+
+    /* Start the connection handshake */
+    k_mutex_lock(&conn->lock, K_FOREVER);
+    tcp_check_sock_options(conn);
+    conn->send_options.mss_found = true;
+    ret = tcp_out_ext(conn, SYN, NULL /* no data */, conn->seq);
+    if (ret < 0) {
+        k_mutex_unlock(&conn->lock);
+        return (ret);
+    }
+
+    conn->send_options.mss_found = false;
+    conn_seq(conn, + 1);
+    conn_state(conn, TCP_SYN_SENT);
+    tcp_conn_ref(conn);
+    k_mutex_unlock(&conn->lock);
+
+    return (0);
 }
 
 /* When connect() is called on a TCP socket, register the socket for incoming
  * traffic with net context and give the TCP packet receiving function, which
  * in turn will call tcp_in() to deliver the TCP packet to the stack
  */
-<<<<<<< HEAD
 int net_tcp_connect(struct net_context* context,
                     const struct net_sockaddr* remote_addr,
                     struct net_sockaddr* local_addr,
@@ -4807,11 +4054,10 @@
      */
     conn->in_connect = !IS_ENABLED(CONFIG_NET_TEST_PROTOCOL);
 
-    /* The ref will make sure that if the connection is closed in tcp_in(),
-     * we do not access already freed connection.
-     */
-    tcp_conn_ref(conn);
-    (void)tcp_in(conn, NULL);
+    ret = tcp_start_handshake(conn);
+    if (ret < 0) {
+        goto out;
+    }
 
     if (!IS_ENABLED(CONFIG_NET_TEST_PROTOCOL)) {
         if ((conn->state == TCP_UNUSED) || (conn->state == TCP_CLOSED)) {
@@ -4821,12 +4067,11 @@
             else {
                 ret = -ENOTCONN;
             }
-            goto out_unref;
-        }
-        else if ((K_TIMEOUT_EQ(timeout, K_NO_WAIT)) &&
-                 (conn->state != TCP_ESTABLISHED)) {
+            goto out;
+        }
+        else if ((K_TIMEOUT_EQ(timeout, K_NO_WAIT)) && (conn->state != TCP_ESTABLISHED)) {
             ret = -EINPROGRESS;
-            goto out_unref;
+            goto out;
         }
         else if ((k_sem_take(&conn->connect_sem, timeout) != 0) &&
                  (conn->state != TCP_ESTABLISHED)) {
@@ -4841,13 +4086,10 @@
             else {
                 ret = -ETIMEDOUT;
             }
-            goto out_unref;
+            goto out;
         }
         conn->in_connect = false;
     }
-
-out_unref :
-    tcp_conn_unref(conn);
 
 out :
     NET_DBG("conn: %p, ret=%d", conn, ret);
@@ -4939,173 +4181,6 @@
                              remote_port, local_port,
                              context, tcp_recv, context,
                              &context->conn_handler);
-=======
-int net_tcp_connect(struct net_context *context,
-		    const struct sockaddr *remote_addr,
-		    struct sockaddr *local_addr,
-		    uint16_t remote_port, uint16_t local_port,
-		    k_timeout_t timeout, net_context_connect_cb_t cb,
-		    void *user_data)
-{
-	struct tcp *conn;
-	int ret = 0;
-
-	NET_DBG("context: %p, local: %s, remote: %s", context,
-		net_sprint_addr(local_addr->sa_family,
-				(const void *)&net_sin(local_addr)->sin_addr),
-		net_sprint_addr(remote_addr->sa_family,
-				(const void *)&net_sin(remote_addr)->sin_addr));
-
-	conn = context->tcp;
-	conn->iface = net_context_get_iface(context);
-	tcp_derive_rto(conn);
-
-	switch (net_context_get_family(context)) {
-		const struct in_addr *ip4;
-		const struct in6_addr *ip6;
-
-	case AF_INET:
-		if (!IS_ENABLED(CONFIG_NET_IPV4)) {
-			ret = -EINVAL;
-			goto out;
-		}
-
-		memset(&conn->src, 0, sizeof(struct sockaddr_in));
-		memset(&conn->dst, 0, sizeof(struct sockaddr_in));
-
-		conn->src.sa.sa_family = AF_INET;
-		conn->dst.sa.sa_family = AF_INET;
-
-		conn->dst.sin.sin_port = remote_port;
-		conn->src.sin.sin_port = local_port;
-
-		/* we have to select the source address here as
-		 * net_context_create_ipv4_new() is not called in the packet
-		 * output chain
-		 */
-		if (net_ipv4_is_addr_unspecified(
-			&net_sin(local_addr)->sin_addr)) {
-			ip4 = net_if_ipv4_select_src_addr(
-				net_context_get_iface(context),
-				&net_sin(remote_addr)->sin_addr);
-			net_ipaddr_copy(&conn->src.sin.sin_addr, ip4);
-		} else {
-			net_ipaddr_copy(&conn->src.sin.sin_addr,
-					&net_sin(local_addr)->sin_addr);
-		}
-		net_ipaddr_copy(&conn->dst.sin.sin_addr,
-				&net_sin(remote_addr)->sin_addr);
-		break;
-
-	case AF_INET6:
-		if (!IS_ENABLED(CONFIG_NET_IPV6)) {
-			ret = -EINVAL;
-			goto out;
-		}
-
-		memset(&conn->src, 0, sizeof(struct sockaddr_in6));
-		memset(&conn->dst, 0, sizeof(struct sockaddr_in6));
-
-		conn->src.sin6.sin6_family = AF_INET6;
-		conn->dst.sin6.sin6_family = AF_INET6;
-
-		conn->dst.sin6.sin6_port = remote_port;
-		conn->src.sin6.sin6_port = local_port;
-
-		if (net_ipv6_is_addr_unspecified(
-			&net_sin6(local_addr)->sin6_addr)) {
-			ip6 = net_if_ipv6_select_src_addr(
-				net_context_get_iface(context),
-				&net_sin6(remote_addr)->sin6_addr);
-			net_ipaddr_copy(&conn->src.sin6.sin6_addr, ip6);
-		} else {
-			net_ipaddr_copy(&conn->src.sin6.sin6_addr,
-					&net_sin6(local_addr)->sin6_addr);
-		}
-		net_ipaddr_copy(&conn->dst.sin6.sin6_addr,
-				&net_sin6(remote_addr)->sin6_addr);
-		break;
-
-	default:
-		ret = -EPROTONOSUPPORT;
-	}
-
-	if (!(IS_ENABLED(CONFIG_NET_TEST_PROTOCOL) ||
-	      IS_ENABLED(CONFIG_NET_TEST))) {
-		conn->seq = tcp_init_isn(&conn->src.sa, &conn->dst.sa);
-	}
-
-	NET_DBG("conn: %p src: %s, dst: %s", conn,
-		net_sprint_addr(conn->src.sa.sa_family,
-				(const void *)&conn->src.sin.sin_addr),
-		net_sprint_addr(conn->dst.sa.sa_family,
-				(const void *)&conn->dst.sin.sin_addr));
-
-	net_context_set_state(context, NET_CONTEXT_CONNECTING);
-
-	ret = net_conn_register(net_context_get_proto(context),
-				net_context_get_type(context),
-				net_context_get_family(context),
-				remote_addr, local_addr,
-				ntohs(remote_port), ntohs(local_port),
-				context, tcp_recv, context,
-				&context->conn_handler);
-	if (ret < 0) {
-		goto out;
-	}
-
-	net_if_addr_ref(conn->iface, conn->src.sa.sa_family,
-			conn->src.sa.sa_family == AF_INET ?
-			(const void *)&conn->src.sin.sin_addr :
-			(const void *)&conn->src.sin6.sin6_addr);
-	conn->addr_ref_done = true;
-
-	conn->connect_cb = cb;
-	context->user_data = user_data;
-
-	/* Input of a (nonexistent) packet with no flags set will cause
-	 * a TCP connection to be established
-	 */
-	conn->in_connect = !IS_ENABLED(CONFIG_NET_TEST_PROTOCOL);
-
-	ret = tcp_start_handshake(conn);
-	if (ret < 0) {
-		goto out;
-	}
-
-	if (!IS_ENABLED(CONFIG_NET_TEST_PROTOCOL)) {
-		if (conn->state == TCP_UNUSED || conn->state == TCP_CLOSED) {
-			if (conn->rst_received) {
-				ret = -ECONNREFUSED;
-			} else {
-				ret = -ENOTCONN;
-			}
-			goto out;
-		} else if ((K_TIMEOUT_EQ(timeout, K_NO_WAIT)) && conn->state != TCP_ESTABLISHED) {
-			ret = -EINPROGRESS;
-			goto out;
-		} else if (k_sem_take(&conn->connect_sem, timeout) != 0 &&
-			   conn->state != TCP_ESTABLISHED) {
-			if (conn->in_connect) {
-				conn->in_connect = false;
-				tcp_conn_close(conn, -ETIMEDOUT);
-			}
-
-			if (conn->rst_received) {
-				ret = -ECONNREFUSED;
-			} else {
-				ret = -ETIMEDOUT;
-			}
-			goto out;
-		}
-		conn->in_connect = false;
-	}
-
-out:
-	NET_DBG("conn: %p, ret=%d", conn, ret);
-
-	return ret;
->>>>>>> 6ee55e42
 }
 
 int net_tcp_recv(struct net_context* context, net_context_recv_cb_t cb,
@@ -5312,7 +4387,10 @@
                     tcp_conn_ref(conn);
                 }
                 conn->seq = tp->seq;
-                verdict   = tcp_in(conn, NULL);
+
+                if (tcp_start_handshake(conn) == 0) {
+                    verdict = NET_OK;
+                }
             }
 
             if (is("CLOSE", tp->op)) {
@@ -5492,156 +4570,8 @@
     #endif /* CONFIG_NET_IPV4_PMTU */
 }
 
-<<<<<<< HEAD
 uint16_t net_tcp_get_supported_mss(const struct tcp* conn) {
     sa_family_t family = net_context_get_family(conn->context);
-=======
-enum net_verdict tp_input(struct net_conn *net_conn,
-			  struct net_pkt *pkt,
-			  union net_ip_header *ip_hdr,
-			  union net_proto_header *proto,
-			  void *user_data)
-{
-	struct net_udp_hdr *uh = net_udp_get_hdr(pkt, NULL);
-	size_t data_len = ntohs(uh->len) - sizeof(*uh);
-	struct tcp *conn = tcp_conn_search(pkt);
-	size_t json_len = 0;
-	struct tp *tp;
-	struct tp_new *tp_new;
-	enum tp_type type;
-	bool responded = false;
-	static char buf[512];
-	enum net_verdict verdict = NET_DROP;
-
-	net_pkt_cursor_init(pkt);
-	net_pkt_set_overwrite(pkt, true);
-	net_pkt_skip(pkt, net_pkt_ip_hdr_len(pkt) +
-		     net_pkt_ip_opts_len(pkt) + sizeof(*uh));
-	net_pkt_read(pkt, buf, data_len);
-	buf[data_len] = '\0';
-	data_len += 1;
-
-	type = json_decode_msg(buf, data_len);
-
-	data_len = ntohs(uh->len) - sizeof(*uh);
-
-	net_pkt_cursor_init(pkt);
-	net_pkt_set_overwrite(pkt, true);
-	net_pkt_skip(pkt, net_pkt_ip_hdr_len(pkt) +
-		     net_pkt_ip_opts_len(pkt) + sizeof(*uh));
-	net_pkt_read(pkt, buf, data_len);
-	buf[data_len] = '\0';
-	data_len += 1;
-
-	switch (type) {
-	case TP_CONFIG_REQUEST:
-		tp_new = json_to_tp_new(buf, data_len);
-		break;
-	default:
-		tp = json_to_tp(buf, data_len);
-		break;
-	}
-
-	switch (type) {
-	case TP_COMMAND:
-		if (is("CONNECT", tp->op)) {
-			tp_output(pkt->family, pkt->iface, buf, 1);
-			responded = true;
-			{
-				struct net_context *context = tcp_calloc(1,
-						sizeof(struct net_context));
-				net_tcp_get(context);
-				net_context_set_family(context,
-						       net_pkt_family(pkt));
-				conn = context->tcp;
-				tcp_endpoint_set(&conn->dst, pkt, TCP_EP_SRC);
-				tcp_endpoint_set(&conn->src, pkt, TCP_EP_DST);
-				conn->iface = pkt->iface;
-				tcp_conn_ref(conn);
-			}
-			conn->seq = tp->seq;
-
-			if (tcp_start_handshake(conn) == 0) {
-				verdict = NET_OK;
-			}
-		}
-		if (is("CLOSE", tp->op)) {
-			tp_trace = false;
-			{
-				struct net_context *context;
-
-				conn = (void *)sys_slist_peek_head(&tcp_conns);
-				context = conn->context;
-				while (tcp_conn_close(conn, 0))
-					;
-				tcp_free(context);
-			}
-			tp_mem_stat();
-			tp_nbuf_stat();
-			tp_pkt_stat();
-			tp_seq_stat();
-		}
-		if (is("CLOSE2", tp->op)) {
-			struct tcp *conn =
-				(void *)sys_slist_peek_head(&tcp_conns);
-			net_tcp_put(conn->context);
-		}
-		if (is("RECV", tp->op)) {
-#define HEXSTR_SIZE 64
-			char hexstr[HEXSTR_SIZE];
-			ssize_t len = tp_tcp_recv(0, buf, sizeof(buf), 0);
-
-			tp_init(conn, tp);
-			bin2hex(buf, len, hexstr, HEXSTR_SIZE);
-			tp->data = hexstr;
-			NET_DBG("%zd = tcp_recv(\"%s\")", len, tp->data);
-			json_len = sizeof(buf);
-			tp_encode(tp, buf, &json_len);
-		}
-		if (is("SEND", tp->op)) {
-			ssize_t len = tp_str_to_hex(buf, sizeof(buf), tp->data);
-			struct tcp *conn =
-				(void *)sys_slist_peek_head(&tcp_conns);
-
-			tp_output(pkt->family, pkt->iface, buf, 1);
-			responded = true;
-			NET_DBG("tcp_send(\"%s\")", tp->data);
-			{
-				net_tcp_queue(conn->context, buf, len);
-			}
-		}
-		break;
-	case TP_CONFIG_REQUEST:
-		tp_new_find_and_apply(tp_new, "tcp_rto", &tcp_rto, TP_INT);
-		tp_new_find_and_apply(tp_new, "tcp_retries", &tcp_retries,
-					TP_INT);
-		tp_new_find_and_apply(tp_new, "tcp_window", &tcp_rx_window,
-					TP_INT);
-		tp_new_find_and_apply(tp_new, "tp_trace", &tp_trace, TP_BOOL);
-		break;
-	case TP_INTROSPECT_REQUEST:
-		json_len = sizeof(buf);
-		conn = (void *)sys_slist_peek_head(&tcp_conns);
-		tcp_to_json(conn, buf, &json_len);
-		break;
-	case TP_DEBUG_STOP:
-	case TP_DEBUG_CONTINUE:
-		tp_state = tp->type;
-		break;
-	default:
-		NET_ASSERT(false, "Unimplemented tp command: %s", tp->msg);
-	}
-
-	if (json_len) {
-		tp_output(pkt->family, pkt->iface, buf, json_len);
-	} else if ((TP_CONFIG_REQUEST == type || TP_COMMAND == type)
-			&& responded == false) {
-		tp_output(pkt->family, pkt->iface, buf, 1);
-	}
-
-	return verdict;
-}
->>>>>>> 6ee55e42
 
     if (IS_ENABLED(CONFIG_NET_IPV4) && (family == NET_AF_INET)) {
         struct net_if* iface = net_context_get_iface(conn->context);
