--- conflicted
+++ resolved
@@ -14,14 +14,13 @@
 #define MIN3(_a, _b, _c) MIN((_a), MIN((_b), (_c)))
 #endif
 
-<<<<<<< HEAD
-#define th_sport(_x) UNALIGNED_GET(&(_x)->th_sport)
-#define th_dport(_x) UNALIGNED_GET(&(_x)->th_dport)
-#define th_seq(_x)   net_ntohl(UNALIGNED_GET(&(_x)->th_seq))
-#define th_ack(_x)   net_ntohl(UNALIGNED_GET(&(_x)->th_ack))
+#define th_sport(_x) UNALIGNED_GET(UNALIGNED_MEMBER_ADDR((_x), th_sport))
+#define th_dport(_x) UNALIGNED_GET(UNALIGNED_MEMBER_ADDR((_x), th_dport))
+#define th_seq(_x)   net_ntohl(UNALIGNED_GET(UNALIGNED_MEMBER_ADDR((_x), th_seq)))
+#define th_ack(_x)   net_ntohl(UNALIGNED_GET(UNALIGNED_MEMBER_ADDR((_x), th_ack)))
 #define th_off(_x)   ((_x)->th_off)
-#define th_flags(_x) UNALIGNED_GET(&(_x)->th_flags)
-#define th_win(_x)   UNALIGNED_GET(&(_x)->th_win)
+#define th_flags(_x) UNALIGNED_GET(UNALIGNED_MEMBER_ADDR((_x), th_flags))
+#define th_win(_x)   UNALIGNED_GET(UNALIGNED_MEMBER_ADDR((_x), th_win))
 
 #define tcp_slist(_conn, _slist, _op, _type, _link)                     \
     ({                                                                  \
@@ -35,29 +34,6 @@
                                                                         \
         _x;                                                             \
     })
-=======
-#define th_sport(_x) UNALIGNED_GET(UNALIGNED_MEMBER_ADDR((_x), th_sport))
-#define th_dport(_x) UNALIGNED_GET(UNALIGNED_MEMBER_ADDR((_x), th_dport))
-#define th_seq(_x) ntohl(UNALIGNED_GET(UNALIGNED_MEMBER_ADDR((_x), th_seq)))
-#define th_ack(_x) ntohl(UNALIGNED_GET(UNALIGNED_MEMBER_ADDR((_x), th_ack)))
-
-#define th_off(_x) ((_x)->th_off)
-#define th_flags(_x) UNALIGNED_GET(UNALIGNED_MEMBER_ADDR((_x), th_flags))
-#define th_win(_x) UNALIGNED_GET(UNALIGNED_MEMBER_ADDR((_x), th_win))
-
-#define tcp_slist(_conn, _slist, _op, _type, _link)			\
-({									\
-	k_mutex_lock(&_conn->lock, K_FOREVER);				\
-									\
-	sys_snode_t *_node = sys_slist_##_op(_slist);			\
-									\
-	_type * _x = _node ? CONTAINER_OF(_node, _type, _link) : NULL;	\
-									\
-	k_mutex_unlock(&_conn->lock);					\
-									\
-	_x;								\
-})
->>>>>>> 0ec49fa5
 
 #if defined(CONFIG_NET_TEST_PROTOCOL)
 #define tcp_malloc(_size) \
