--- conflicted
+++ resolved
@@ -85,7 +85,7 @@
 
 char* net_byte_to_hex(char* ptr, uint8_t byte, char base, bool pad) {
     uint8_t high = (byte >> 4) & 0x0f;
-    uint8_t low = byte & 0x0f;
+    uint8_t low  = byte & 0x0f;
 
     if (pad || (high > 0)) {
         *ptr++ = (high < 10) ? (char)(high + '0') : (char)(high - 10 + base);
@@ -181,7 +181,7 @@
     bool mapped = false;
 
     if (family == NET_AF_INET6) {
-        addr6 = src;
+        addr6 = (struct net_in6_addr*)src;
         w = addr6->s6_addr16;
         len = 8;
 
@@ -211,7 +211,7 @@
         }
     }
     else if (family == NET_AF_INET) {
-        addr  = src;
+        addr  = (struct net_in_addr*)src;
         len   = 4;
         delim = '.';
     }
@@ -407,7 +407,6 @@
             /* Three dots needed */
             return (-EINVAL);
         }
-
     }
     else if (family == NET_AF_INET6) {
         /* If the string contains a '.', it means it's of the form
@@ -994,7 +993,162 @@
     return (false);
 }
 
-<<<<<<< HEAD
+char const* net_ipaddr_parse_mask(char const* str, size_t str_len,
+                                  struct net_sockaddr* addr, uint8_t* mask_len) {
+    char const* next = NULL;
+    char const* mask_ptr = NULL;
+    int parsed_mask_len = -1;
+    bool ret = false;
+
+    if ((str == NULL) || (str_len == 0) || (addr == NULL) || (mask_len == NULL)) {
+        return (NULL);
+    }
+
+    if (*str == '\0') {
+        return (NULL);
+    }
+
+    for (size_t i = 0; i < str_len; i++) {
+        if ((str[i] == ',') || (str[i] == ' ')) {
+            next    = str + i + 1;
+            str_len = next - str - 1;
+            break;
+        }
+
+        if (str[i] == '/') {
+            mask_ptr = str + i;
+        }
+    }
+
+    if (mask_ptr != NULL) {
+        char* endptr;
+
+        parsed_mask_len = strtoul(mask_ptr + 1, &endptr, 10);
+        if (*endptr != '\0') {
+            if (next == NULL) {
+                return (NULL);
+            }
+        }
+
+        str_len   = mask_ptr - str;
+        *mask_len = (uint8_t)parsed_mask_len;
+    }
+
+    #if defined(CONFIG_NET_IPV4) && defined(CONFIG_NET_IPV6)
+    ret = parse_ipv4(str, str_len, addr, false);
+    if (!ret) {
+        ret = parse_ipv6(str, str_len, addr, false);
+    }
+    #elif defined(CONFIG_NET_IPV4) && !defined(CONFIG_NET_IPV6)
+    ret = parse_ipv4(str, str_len, addr, false);
+    #elif defined(CONFIG_NET_IPV6) && !defined(CONFIG_NET_IPV4)
+    ret = parse_ipv6(str, str_len, addr, false);
+    #endif
+
+    if (!ret) {
+        return (NULL);
+    }
+
+    if (parsed_mask_len < 0) {
+        if (addr->sa_family == NET_AF_INET) {
+            *mask_len = 32;
+        }
+        else if (addr->sa_family == NET_AF_INET6) {
+            *mask_len = 128;
+        }
+    }
+
+    if (next != NULL) {
+        return (next);
+    }
+
+    return ("");
+}
+
+int net_mask_len_to_netmask(sa_family_t family, uint8_t mask_len, struct net_sockaddr* mask) {
+    if (family == NET_AF_INET) {
+        struct net_in_addr* addr4 = &net_sin(mask)->sin_addr;
+        struct net_sockaddr_in* mask4 = (struct net_sockaddr_in*)mask;
+
+        if (mask_len > 32) {
+            return (-ERANGE);
+        }
+
+        memset(mask4, 0, sizeof(struct net_sockaddr_in));
+
+        mask4->sin_family = NET_AF_INET;
+        mask4->sin_port   = 0;
+        addr4->s_addr_be  = net_htonl(UINT32_MAX << (32 - mask_len));
+    }
+    else if (family == NET_AF_INET6) {
+        struct net_in6_addr* addr6 = &net_sin6(mask)->sin6_addr;
+        struct net_sockaddr_in6* mask6 = (struct net_sockaddr_in6*)mask;
+        uint32_t mask_val[4] = {0};
+
+        if (mask_len > 128) {
+            return (-ERANGE);
+        }
+
+        memset(mask6, 0, sizeof(struct net_sockaddr_in6));
+
+        mask6->sin6_family = NET_AF_INET6;
+        mask6->sin6_port   = 0;
+
+        for (int i = 0; i < 4; i++) {
+            int bits = mask_len - i * 32;
+
+            if (bits >= 32) {
+                mask_val[i] = UINT32_MAX;
+            }
+            else if (bits > 0) {
+                mask_val[i] = net_htonl(UINT32_MAX << (32 - bits));
+            }
+        }
+
+        memcpy(addr6->s6_addr32, mask_val, sizeof(mask_val));
+    }
+    else {
+        return (-EINVAL);
+    }
+
+    return (0);
+}
+
+int net_netmask_to_mask_len(sa_family_t family, struct net_sockaddr* mask, uint8_t* mask_len) {
+    int zerobits = 0;
+    int maxlen;
+    uint8_t n;
+
+    if ((mask_len == NULL) || (mask == NULL)) {
+        return (-EINVAL);
+    }
+
+    if ((family != NET_AF_INET) && (family != NET_AF_INET6)) {
+        return (-EINVAL);
+    }
+
+    maxlen = (family == NET_AF_INET) ? sizeof(struct net_in_addr) : sizeof(struct net_in6_addr);
+
+    for (int i = maxlen - 1; i >= 0; i--) {
+        n = net_sin6(mask)->sin6_addr.s6_addr[i];
+
+        for (int j = 0; j < 8; j++) {
+            if ((n & 0x1) == 0) {
+                zerobits++;
+            }
+            else {
+                break;
+            }
+
+            n = n >> 1;
+        }
+    }
+
+    *mask_len = (maxlen * 8) - zerobits;
+
+    return (0);
+}
+
 int net_port_set_default(struct net_sockaddr const* addr, uint16_t default_port) {
     if (IS_ENABLED(CONFIG_NET_IPV4) && (addr->sa_family == NET_AF_INET) &&
         (net_sin(addr)->sin_port == 0)) {
@@ -1014,181 +1168,6 @@
     }
 
     return (0);
-=======
-const char *net_ipaddr_parse_mask(const char *str, size_t str_len,
-				  struct sockaddr *addr, uint8_t *mask_len)
-{
-	const char *next = NULL, *mask_ptr = NULL;
-	int parsed_mask_len = -1;
-	bool ret = false;
-
-	if (str == NULL || str_len == 0 || addr == NULL || mask_len == NULL) {
-		return NULL;
-	}
-
-	if (*str == '\0') {
-		return NULL;
-	}
-
-	for (int i = 0; i < str_len; i++) {
-		if (str[i] == ',' || str[i] == ' ') {
-			next = str + i + 1;
-			str_len = next - str - 1;
-			break;
-		}
-
-		if (str[i] == '/') {
-			mask_ptr = str + i;
-		}
-	}
-
-	if (mask_ptr != NULL) {
-		char *endptr;
-
-		parsed_mask_len = strtoul(mask_ptr + 1, &endptr, 10);
-		if (*endptr != '\0') {
-			if (next == NULL) {
-				return NULL;
-			}
-		}
-
-		str_len = mask_ptr - str;
-		*mask_len = (uint8_t)parsed_mask_len;
-	}
-
-#if defined(CONFIG_NET_IPV4) && defined(CONFIG_NET_IPV6)
-	ret = parse_ipv4(str, str_len, addr, false);
-	if (!ret) {
-		ret = parse_ipv6(str, str_len, addr, false);
-	}
-#elif defined(CONFIG_NET_IPV4) && !defined(CONFIG_NET_IPV6)
-	ret = parse_ipv4(str, str_len, addr, false);
-
-#elif defined(CONFIG_NET_IPV6) && !defined(CONFIG_NET_IPV4)
-	ret = parse_ipv6(str, str_len, addr, false);
-#endif
-
-	if (!ret) {
-		return NULL;
-	}
-
-	if (parsed_mask_len < 0) {
-		if (addr->sa_family == AF_INET) {
-			*mask_len = 32;
-		} else if (addr->sa_family == AF_INET6) {
-			*mask_len = 128;
-		}
-	}
-
-	if (next != NULL) {
-		return next;
-	}
-
-	return "";
-}
-
-int net_mask_len_to_netmask(sa_family_t family, uint8_t mask_len, struct sockaddr *mask)
-{
-	if (family == AF_INET) {
-		struct in_addr *addr4 = &net_sin(mask)->sin_addr;
-		struct sockaddr_in *mask4 = (struct sockaddr_in *)mask;
-
-		if (mask_len > 32) {
-			return -ERANGE;
-		}
-
-		memset(mask4, 0, sizeof(struct sockaddr_in));
-
-		mask4->sin_family = AF_INET;
-		mask4->sin_port = 0;
-		addr4->s_addr = htonl(UINT32_MAX << (32 - mask_len));
-
-	} else if (family == AF_INET6) {
-		struct in6_addr *addr6 = &net_sin6(mask)->sin6_addr;
-		struct sockaddr_in6 *mask6 = (struct sockaddr_in6 *)mask;
-		uint32_t mask_val[4] = { 0 };
-
-		if (mask_len > 128) {
-			return -ERANGE;
-		}
-
-		memset(mask6, 0, sizeof(struct sockaddr_in6));
-
-		mask6->sin6_family = AF_INET6;
-		mask6->sin6_port = 0;
-
-		for (int i = 0; i < 4; i++) {
-			int bits = mask_len - i * 32;
-
-			if (bits >= 32) {
-				mask_val[i] = UINT32_MAX;
-			} else if (bits > 0) {
-				mask_val[i] = htonl(UINT32_MAX << (32 - bits));
-			}
-		}
-
-		memcpy(addr6->s6_addr32, mask_val, sizeof(mask_val));
-	} else {
-		return -EINVAL;
-	}
-
-	return 0;
-}
-
-int net_netmask_to_mask_len(sa_family_t family, struct sockaddr *mask, uint8_t *mask_len)
-{
-	int zerobits = 0;
-	int maxlen;
-	uint8_t n;
-
-	if (mask_len == NULL || mask == NULL) {
-		return -EINVAL;
-	}
-
-	if (family != AF_INET && family != AF_INET6) {
-		return -EINVAL;
-	}
-
-	maxlen = family == AF_INET ? sizeof(struct in_addr) :
-				     sizeof(struct in6_addr);
-
-	for (int i = maxlen - 1; i >= 0; i--) {
-		n = net_sin6(mask)->sin6_addr.s6_addr[i];
-
-		for (int j = 0; j < 8; j++) {
-			if ((n & 0x1) == 0) {
-				zerobits++;
-			} else {
-				break;
-			}
-
-			n = n >> 1;
-		}
-	}
-
-	*mask_len = maxlen * 8 - zerobits;
-
-	return 0;
-}
-
-int net_port_set_default(struct sockaddr *addr, uint16_t default_port)
-{
-	if (IS_ENABLED(CONFIG_NET_IPV4) && addr->sa_family == AF_INET &&
-	    net_sin(addr)->sin_port == 0) {
-		net_sin(addr)->sin_port = htons(default_port);
-	} else if (IS_ENABLED(CONFIG_NET_IPV6) && addr->sa_family == AF_INET6 &&
-		   net_sin6(addr)->sin6_port == 0) {
-		net_sin6(addr)->sin6_port = htons(default_port);
-	} else if ((IS_ENABLED(CONFIG_NET_IPV4) && addr->sa_family == AF_INET) ||
-		   (IS_ENABLED(CONFIG_NET_IPV6) && addr->sa_family == AF_INET6)) {
-		; /* Port is already set */
-	} else {
-		LOG_ERR("Unknown address family");
-		return -EINVAL;
-	}
-
-	return 0;
->>>>>>> b4b5d8b2
 }
 
 int net_bytes_from_str(uint8_t* buf, int buf_len, char const* src) {
