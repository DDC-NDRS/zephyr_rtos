--- conflicted
+++ resolved
@@ -194,15 +194,9 @@
 	}
 
 	if (net_eth_is_addr_broadcast(&hdr->dst) &&
-<<<<<<< HEAD
-	    !(net_ipv4_is_addr_mcast((struct net_in_addr *)NET_IPV4_HDR(pkt)->dst) ||
-	      net_ipv4_is_addr_bcast(net_pkt_iface(pkt),
-				     (struct net_in_addr *)NET_IPV4_HDR(pkt)->dst))) {
-=======
 	    !(net_ipv4_is_addr_mcast_raw(NET_IPV4_HDR(pkt)->dst) ||
 	      net_ipv4_is_addr_bcast_raw(net_pkt_iface(pkt),
 					 NET_IPV4_HDR(pkt)->dst))) {
->>>>>>> 7da64e7b
 		return NET_DROP;
 	}
 
@@ -471,15 +465,9 @@
 #if defined(CONFIG_NET_IPV4)
 static inline bool ethernet_ipv4_dst_is_broadcast_or_mcast(struct net_pkt *pkt)
 {
-<<<<<<< HEAD
-	if (net_ipv4_is_addr_bcast(net_pkt_iface(pkt),
-				   (struct net_in_addr *)NET_IPV4_HDR(pkt)->dst) ||
-	    net_ipv4_is_addr_mcast((struct net_in_addr *)NET_IPV4_HDR(pkt)->dst)) {
-=======
 	if (net_ipv4_is_addr_bcast_raw(net_pkt_iface(pkt),
 				       NET_IPV4_HDR(pkt)->dst) ||
 	    net_ipv4_is_addr_mcast_raw(NET_IPV4_HDR(pkt)->dst)) {
->>>>>>> 7da64e7b
 		return true;
 	}
 
@@ -489,13 +477,8 @@
 static bool ethernet_fill_in_dst_on_ipv4_mcast(struct net_pkt *pkt,
 					       struct net_eth_addr *dst)
 {
-<<<<<<< HEAD
-	if (net_pkt_family(pkt) == NET_AF_INET &&
-	    net_ipv4_is_addr_mcast((struct net_in_addr *)NET_IPV4_HDR(pkt)->dst)) {
-=======
-	if (net_pkt_family(pkt) == AF_INET &&
+	if ((net_pkt_family(pkt) == NET_AF_INET) &&
 	    net_ipv4_is_addr_mcast_raw(NET_IPV4_HDR(pkt)->dst)) {
->>>>>>> 7da64e7b
 		/* Multicast address */
 		net_eth_ipv4_mcast_to_mac_addr(
 			(struct net_in_addr *)NET_IPV4_HDR(pkt)->dst, dst);
@@ -540,13 +523,8 @@
 static bool ethernet_fill_in_dst_on_ipv6_mcast(struct net_pkt *pkt,
 					       struct net_eth_addr *dst)
 {
-<<<<<<< HEAD
-	if (net_pkt_family(pkt) == NET_AF_INET6 &&
-	    net_ipv6_is_addr_mcast((struct net_in6_addr *)NET_IPV6_HDR(pkt)->dst)) {
-=======
-	if (net_pkt_family(pkt) == AF_INET6 &&
+	if ((net_pkt_family(pkt) == NET_AF_INET6) &&
 	    net_ipv6_is_addr_mcast_raw(NET_IPV6_HDR(pkt)->dst)) {
->>>>>>> 7da64e7b
 		memcpy(dst, (uint8_t *)multicast_eth_addr.addr,
 		       sizeof(struct net_eth_addr) - 4);
 		memcpy((uint8_t *)dst + 2,
