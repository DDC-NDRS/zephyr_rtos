--- conflicted
+++ resolved
@@ -508,26 +508,7 @@
 	}
 
 	if (IS_ENABLED(CONFIG_NET_ARP)) {
-<<<<<<< HEAD
-		struct net_pkt *arp_pkt;
-
-		arp_pkt = net_arp_prepare(pkt, (struct net_in_addr *)NET_IPV4_HDR(pkt)->dst, NULL);
-		if (!arp_pkt) {
-			return NULL;
-		}
-
-		if (pkt != arp_pkt) {
-			NET_DBG("Sending arp pkt %p (orig %p) to iface %d (%p)",
-				arp_pkt, pkt, net_if_get_by_iface(iface), iface);
-			net_pkt_unref(pkt);
-			return arp_pkt;
-		}
-
-		NET_DBG("Found ARP entry, sending pkt %p to iface %d (%p)",
-			pkt, net_if_get_by_iface(iface), iface);
-=======
-		return net_arp_prepare(pkt, (struct in_addr *)NET_IPV4_HDR(pkt)->dst, NULL, out);
->>>>>>> c9f149cf
+		return net_arp_prepare(pkt, (struct net_in_addr *)NET_IPV4_HDR(pkt)->dst, NULL, out);
 	}
 
 	return NET_ARP_COMPLETE;
@@ -741,15 +722,11 @@
 				/* Original pkt got queued and is replaced
 				 * by an ARP request packet.
 				 */
-<<<<<<< HEAD
-				pkt = tmp;
-				ptype = net_htons(net_pkt_ll_proto_type(pkt));
-=======
 				NET_DBG("Sending arp pkt %p (orig %p) to iface %d (%p)",
 					arp, pkt, net_if_get_by_iface(iface), iface);
 				net_pkt_unref(pkt);
 				pkt = arp;
-				ptype = htons(net_pkt_ll_proto_type(pkt));
+				ptype = net_htons(net_pkt_ll_proto_type(pkt));
 			} else if (ret == NET_ARP_PKT_QUEUED) {
 				/* Original pkt got queued, pending resolution
 				 * of an ongoing ARP request.
@@ -761,7 +738,6 @@
 			} else {
 				__ASSERT_NO_MSG(ret < 0);
 				goto error;
->>>>>>> c9f149cf
 			}
 		}
 	} else if (IS_ENABLED(CONFIG_NET_SOCKETS_PACKET) &&
