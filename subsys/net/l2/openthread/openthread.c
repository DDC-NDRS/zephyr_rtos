/*
 * Copyright (c) 2018 Nordic Semiconductor ASA
 *
 * SPDX-License-Identifier: Apache-2.0
 */

#include <zephyr/logging/log.h>
LOG_MODULE_REGISTER(net_l2_openthread, CONFIG_OPENTHREAD_L2_LOG_LEVEL);

#include <zephyr/net/net_core.h>
#include <zephyr/net/net_pkt.h>
#include <zephyr/net/net_mgmt.h>
#include <zephyr/net/openthread.h>

#include <net_private.h>

#include <zephyr/init.h>
#include <zephyr/sys/check.h>
#include <zephyr/sys/slist.h>
#include <zephyr/sys/util.h>
#include <zephyr/sys/__assert.h>

#include <openthread/thread.h>

#include <platform-zephyr.h>

#include "openthread_utils.h"

static struct net_linkaddr *ll_addr;
static struct openthread_state_changed_callback ot_l2_state_changed_cb;

#define PKT_IS_IPv4(_p) ((NET_IPV6_HDR(_p)->vtc & 0xf0) == 0x40)

#ifdef CONFIG_NET_MGMT_EVENT
static struct net_mgmt_event_callback ip6_addr_cb;

static void ipv6_addr_event_handler(struct net_mgmt_event_callback *cb, uint32_t mgmt_event,
				    struct net_if *iface)
{
	if (net_if_l2(iface) != &NET_L2_GET_NAME(OPENTHREAD)) {
		return;
	}

#ifdef CONFIG_NET_MGMT_EVENT_INFO
	struct openthread_context *ot_context = net_if_l2_data(iface);

	if (cb->info == NULL || cb->info_length != sizeof(struct net_in6_addr)) {
		return;
	}

	if (mgmt_event == NET_EVENT_IPV6_ADDR_ADD) {
		add_ipv6_addr_to_ot(ot_context, (const struct net_in6_addr *)cb->info);
	} else if (mgmt_event == NET_EVENT_IPV6_MADDR_ADD) {
		add_ipv6_maddr_to_ot(ot_context, (const struct net_in6_addr *)cb->info);
	}
#else
	NET_WARN("No address info provided with event, "
		 "please enable CONFIG_NET_MGMT_EVENT_INFO");
#endif /* CONFIG_NET_MGMT_EVENT_INFO */
}
#endif /* CONFIG_NET_MGMT_EVENT */

#ifndef CONFIG_HDLC_RCP_IF
void otPlatRadioGetIeeeEui64(otInstance *instance, uint8_t *ieee_eui64)
{
	ARG_UNUSED(instance);

	memcpy(ieee_eui64, ll_addr->addr, ll_addr->len);
}
#endif /* CONFIG_HDLC_RCP_IF */

static void ot_l2_state_changed_handler(uint32_t flags, void *context)
{
	struct openthread_context *ot_context = context;
	struct openthread_state_changed_cb *entry, *next;

#if defined(CONFIG_OPENTHREAD_INTERFACE_EARLY_UP)
	if (is_up) {
		net_if_dormant_off(ot_context->iface);
	} else {
		net_if_dormant_on(ot_context->iface);
	}
#else
	if (flags & OT_CHANGED_THREAD_ROLE) {
		switch (otThreadGetDeviceRole(openthread_get_default_instance())) {
		case OT_DEVICE_ROLE_CHILD:
		case OT_DEVICE_ROLE_ROUTER:
		case OT_DEVICE_ROLE_LEADER:
			net_if_dormant_off(ot_context->iface);
			break;

		case OT_DEVICE_ROLE_DISABLED:
		case OT_DEVICE_ROLE_DETACHED:
		default:
			net_if_dormant_on(ot_context->iface);
			break;
		}
	}
#endif

	if (flags & OT_CHANGED_IP6_ADDRESS_REMOVED) {
		rm_ipv6_addr_from_zephyr(ot_context);
		NET_DBG("Ipv6 address removed");
	}

	if (flags & OT_CHANGED_IP6_ADDRESS_ADDED) {
		add_ipv6_addr_to_zephyr(ot_context);
		NET_DBG("Ipv6 address added");
	}

	if (flags & OT_CHANGED_IP6_MULTICAST_UNSUBSCRIBED) {
		rm_ipv6_maddr_from_zephyr(ot_context);
		NET_DBG("Ipv6 multicast address removed");
	}

	if (flags & OT_CHANGED_IP6_MULTICAST_SUBSCRIBED) {
		add_ipv6_maddr_to_zephyr(ot_context);
		NET_DBG("Ipv6 multicast address added");
	}

#if defined(CONFIG_OPENTHREAD_NAT64_TRANSLATOR)

	if (flags & OT_CHANGED_NAT64_TRANSLATOR_STATE) {
		NET_DBG("Nat64 translator state changed to %x",
			otNat64GetTranslatorState(openthread_get_default_instance()));
	}

#endif /* CONFIG_OPENTHREAD_NAT64_TRANSLATOR */

	SYS_SLIST_FOR_EACH_CONTAINER_SAFE(&ot_context->state_change_cbs, entry, next, node) {
		if (entry->state_changed_cb != NULL) {
			entry->state_changed_cb(flags, ot_context, entry->user_data);
		}
	}
}

static void ot_receive_handler(otMessage *message, void *context)
{
	struct openthread_context *ot_context = context;

	uint16_t offset = 0U;
	uint16_t read_len;
	struct net_pkt *pkt;
	struct net_buf *pkt_buf;

<<<<<<< HEAD
	pkt = net_pkt_rx_alloc_with_buffer(ot_context->iface,
					   otMessageGetLength(aMessage),
					   NET_AF_UNSPEC, 0, K_NO_WAIT);
=======
	pkt = net_pkt_rx_alloc_with_buffer(ot_context->iface, otMessageGetLength(message),
					   AF_UNSPEC, 0, K_NO_WAIT);
>>>>>>> 64fe4342
	if (!pkt) {
		NET_ERR("Failed to reserve net pkt");
		goto out;
	}

	pkt_buf = pkt->buffer;

	while (1) {
		read_len = otMessageRead(message, offset, pkt_buf->data, net_buf_tailroom(pkt_buf));
		if (!read_len) {
			break;
		}

		net_buf_add(pkt_buf, read_len);

		offset += read_len;

		if (!net_buf_tailroom(pkt_buf)) {
			pkt_buf = pkt_buf->frags;
			if (!pkt_buf) {
				break;
			}
		}
	}

	NET_DBG("Injecting %s packet to Zephyr net stack",
		PKT_IS_IPv4(pkt) ? "translated IPv4" : "Ip6");

	if (IS_ENABLED(CONFIG_OPENTHREAD_L2_DEBUG_DUMP_IPV6)) {
		if (IS_ENABLED(CONFIG_OPENTHREAD_NAT64_TRANSLATOR) && PKT_IS_IPv4(pkt)) {
			net_pkt_hexdump(pkt, "Received NAT64 IPv4 packet");
		} else {
			net_pkt_hexdump(pkt, "Received IPv6 packet");
		}
	}

	if (!pkt_list_is_full(ot_context)) {
		if (pkt_list_add(ot_context, pkt) != 0) {
			NET_ERR("pkt_list_add failed");
			goto out;
		}

		if (net_recv_data(ot_context->iface, pkt) < 0) {
			NET_ERR("net_recv_data failed");
			pkt_list_remove_first(ot_context);
			goto out;
		}

		pkt = NULL;
	} else {
		NET_INFO("Packet list is full");
	}
out:
	if (pkt) {
		net_pkt_unref(pkt);
	}

	otMessageFree(message);
}

static bool is_ipv6_frag(struct net_pkt *pkt)
{
	NET_PKT_DATA_ACCESS_CONTIGUOUS_DEFINE(ipv6_access, struct net_ipv6_hdr);
	struct net_ipv6_hdr *hdr;

	hdr = (struct net_ipv6_hdr *)net_pkt_get_data(pkt, &ipv6_access);
	if (!hdr) {
		return false;
	}

	return hdr->nexthdr == NET_IPV6_NEXTHDR_FRAG ? true : false;
}

static enum net_verdict openthread_recv(struct net_if *iface, struct net_pkt *pkt)
{
	struct openthread_context *ot_context = net_if_l2_data(iface);

	if (pkt_list_peek(ot_context) == pkt) {
		pkt_list_remove_last(ot_context);
		NET_DBG("Got injected Ip6 packet, sending to upper layers");

		if (IS_ENABLED(CONFIG_OPENTHREAD_L2_DEBUG_DUMP_IPV6)) {
			net_pkt_hexdump(pkt, "Injected IPv6 packet");
		}

		if (IS_ENABLED(CONFIG_OPENTHREAD_IP6_FRAGM) && is_ipv6_frag(pkt)) {
			return NET_DROP;
		}

		return NET_CONTINUE;
	}

	NET_DBG("Got 802.15.4 packet, sending to OT");

	if (IS_ENABLED(CONFIG_OPENTHREAD_L2_DEBUG_DUMP_IPV6)) {
		net_pkt_hexdump(pkt, "Received 802.15.4 frame");
	}

	if (notify_new_rx_frame(pkt) != 0) {
		NET_ERR("Failed to queue RX packet for OpenThread");
		return NET_DROP;
	}

	return NET_OK;
}

int openthread_send(struct net_if *iface, struct net_pkt *pkt)
{
	int len = net_pkt_get_len(pkt);

	if (IS_ENABLED(CONFIG_OPENTHREAD_L2_DEBUG_DUMP_IPV6)) {
		net_pkt_hexdump(pkt, "IPv6 packet to send");
	}

	net_capture_pkt(iface, pkt);

	if (notify_new_tx_frame(pkt) != 0) {
		net_pkt_unref(pkt);
	}

	return len;
}

static int openthread_l2_init(struct net_if *iface)
{
	struct openthread_context *ot_l2_context = net_if_l2_data(iface);
	int error = 0;

	ot_l2_state_changed_cb.otCallback = ot_l2_state_changed_handler;
	ot_l2_state_changed_cb.user_data = (void *)ot_l2_context;

	ll_addr = net_if_get_link_addr(iface);

	error = openthread_init();
	if (error) {
		return error;
	}

	ot_l2_context->iface = iface;

	if (!IS_ENABLED(CONFIG_OPENTHREAD_COPROCESSOR)) {
		net_mgmt_init_event_callback(&ip6_addr_cb, ipv6_addr_event_handler,
					     NET_EVENT_IPV6_ADDR_ADD | NET_EVENT_IPV6_MADDR_ADD);
		net_mgmt_add_event_callback(&ip6_addr_cb);
		net_if_dormant_on(iface);

		openthread_set_receive_cb(ot_receive_handler, (void *)ot_l2_context);

		/* To keep backward compatibility use the additional state change callback list from
		 * the ot l2 context and register the callback to the openthread module.
		 */
		sys_slist_init(&ot_l2_context->state_change_cbs);
		openthread_state_changed_callback_register(&ot_l2_state_changed_cb);
	}

	return error;
}

void ieee802154_init(struct net_if *iface)
{
	if (IS_ENABLED(CONFIG_IEEE802154_NET_IF_NO_AUTO_START)) {
		net_if_flag_set(iface, NET_IF_NO_AUTO_START);
	}

	net_if_flag_set(iface, NET_IF_IPV6_NO_ND);
	net_if_flag_set(iface, NET_IF_IPV6_NO_MLD);

	int error = openthread_l2_init(iface);

	if (error) {
		NET_ERR("Failed to initialize OpenThread L2");
	}
}

static enum net_l2_flags openthread_flags(struct net_if *iface)
{
	/* TODO: Should report NET_L2_PROMISC_MODE if the radio driver
	 *       reports the IEEE802154_HW_PROMISC capability.
	 */
	return NET_L2_MULTICAST | NET_L2_MULTICAST_SKIP_JOIN_SOLICIT_NODE;
}

static int openthread_enable(struct net_if *iface, bool state)
{
	LOG_DBG("iface %p %s", iface, state ? "up" : "down");

	if (state) {
		if (IS_ENABLED(CONFIG_OPENTHREAD_MANUAL_START)) {
			return 0;
		}

		return openthread_run();
	}

	return openthread_stop();
}

struct openthread_context *openthread_get_default_context(void)
{
	struct net_if *iface;
	struct openthread_context *ot_context = NULL;

	iface = net_if_get_first_by_type(&NET_L2_GET_NAME(OPENTHREAD));
	if (!iface) {
		NET_ERR("There is no net interface for OpenThread");
		goto exit;
	}

	ot_context = net_if_l2_data(iface);
	if (!ot_context) {
		NET_ERR("There is no Openthread context in net interface data");
		goto exit;
	}

exit:
	return ot_context;
}

/* Keep deprecated functions and forward them to the OpenThread platform module */
int openthread_start(struct openthread_context *ot_context)
{
	ARG_UNUSED(ot_context);

	return openthread_run();
}

void openthread_api_mutex_lock(struct openthread_context *ot_context)
{
	/* The mutex is managed internally by the OpenThread module */
	ARG_UNUSED(ot_context);

	openthread_mutex_lock();
}

int openthread_api_mutex_try_lock(struct openthread_context *ot_context)
{
	/* The mutex is managed internally by the OpenThread module */
	ARG_UNUSED(ot_context);

	return openthread_mutex_try_lock();
}

void openthread_api_mutex_unlock(struct openthread_context *ot_context)
{
	/* The mutex is managed internally by the OpenThread module */
	ARG_UNUSED(ot_context);

	openthread_mutex_unlock();
}

/* Keep deprecated state change callback registration functions to keep backward compatibility.
 * The callbacks that are registered using these functions are run by the OpenThread module
 * as one of the platform callback. However, they will be not supported in the future after
 * deprecation period, so it is recommended to switch to
 * openthread_state_change_callback_register() instead.
 */
int openthread_state_changed_cb_register(struct openthread_context *ot_context,
					 struct openthread_state_changed_cb *cb)
{
	CHECKIF(cb == NULL || cb->state_changed_cb == NULL) {
		return -EINVAL;
	}

	openthread_mutex_lock();
	sys_slist_append(&ot_context->state_change_cbs, &cb->node);
	openthread_mutex_unlock();

	return 0;
}

int openthread_state_changed_cb_unregister(struct openthread_context *ot_context,
					   struct openthread_state_changed_cb *cb)
{
	bool removed;

	CHECKIF(cb == NULL) {
		return -EINVAL;
	}

	openthread_mutex_lock();
	removed = sys_slist_find_and_remove(&ot_context->state_change_cbs, &cb->node);
	openthread_mutex_unlock();

	if (!removed) {
		return -EALREADY;
	}

	return 0;
}

NET_L2_INIT(OPENTHREAD_L2, openthread_recv, openthread_send, openthread_enable, openthread_flags);<|MERGE_RESOLUTION|>--- conflicted
+++ resolved
@@ -143,14 +143,8 @@
 	struct net_pkt *pkt;
 	struct net_buf *pkt_buf;
 
-<<<<<<< HEAD
-	pkt = net_pkt_rx_alloc_with_buffer(ot_context->iface,
-					   otMessageGetLength(aMessage),
+	pkt = net_pkt_rx_alloc_with_buffer(ot_context->iface, otMessageGetLength(message),
 					   NET_AF_UNSPEC, 0, K_NO_WAIT);
-=======
-	pkt = net_pkt_rx_alloc_with_buffer(ot_context->iface, otMessageGetLength(message),
-					   AF_UNSPEC, 0, K_NO_WAIT);
->>>>>>> 64fe4342
 	if (!pkt) {
 		NET_ERR("Failed to reserve net pkt");
 		goto out;
