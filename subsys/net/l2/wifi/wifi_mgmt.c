/*
 * Copyright (c) 2016 Intel Corporation.
 * Copyright 2024 NXP
 *
 * SPDX-License-Identifier: Apache-2.0
 */

#undef _POSIX_C_SOURCE
#define _POSIX_C_SOURCE 200809L /* For strnlen() */

#include <zephyr/logging/log.h>
LOG_MODULE_REGISTER(net_wifi_mgmt, CONFIG_NET_L2_WIFI_MGMT_LOG_LEVEL);

#include <errno.h>
#include <string.h>
#include <stdio.h>
#include <zephyr/net/net_core.h>
#include <zephyr/net/net_if.h>
#include <zephyr/net/wifi_mgmt.h>
#ifdef CONFIG_WIFI_NM
#include <zephyr/net/wifi_nm.h>
#endif /* CONFIG_WIFI_NM */

#ifdef CONFIG_WIFI_NM_WPA_SUPPLICANT_ROAMING
#define MAX_NEIGHBOR_AP_LIMIT 6U
#define MAX_EVENT_STR_LEN 32

struct wifi_rrm_neighbor_ap_t {
    char ssid[WIFI_SSID_MAX_LEN + 1];
    uint8_t bssid[WIFI_SSID_MAX_LEN];
    uint8_t bssid_info[WIFI_SSID_MAX_LEN];
    int op_class;
    int channel;
    int phy_type;
};

struct wifi_rrm_neighbor_report_t {
    struct wifi_rrm_neighbor_ap_t neighbor_ap[MAX_NEIGHBOR_AP_LIMIT];
    int neighbor_cnt;
};

struct wifi_roaming_params {
    bool is_11r_used;
    bool is_11k_enabled;
    struct wifi_rrm_neighbor_report_t neighbor_rep;
};

static struct wifi_roaming_params roaming_params;
#endif

char const* wifi_security_txt(enum wifi_security_type security) {
    switch (security) {
        case WIFI_SECURITY_TYPE_NONE :
            return "OPEN";

<<<<<<< HEAD
        case WIFI_SECURITY_TYPE_PSK :
            return "WPA2-PSK";

        case WIFI_SECURITY_TYPE_PSK_SHA256 :
            return "WPA2-PSK-SHA256";

        case WIFI_SECURITY_TYPE_SAE_HNP :
            return "WPA3-SAE-HNP";

        case WIFI_SECURITY_TYPE_SAE_H2E :
            return "WPA3-SAE-H2E";

        case WIFI_SECURITY_TYPE_SAE_AUTO :
            return "WPA3-SAE-AUTO";

        case WIFI_SECURITY_TYPE_WAPI :
            return "WAPI";

        case WIFI_SECURITY_TYPE_EAP_TLS :
            return "EAP-TLS";

        case WIFI_SECURITY_TYPE_WEP :
            return "WEP";

        case WIFI_SECURITY_TYPE_WPA_PSK :
            return "WPA-PSK";

        case WIFI_SECURITY_TYPE_WPA_AUTO_PERSONAL :
            return "WPA/WPA2/WPA3 PSK";

        case WIFI_SECURITY_TYPE_DPP :
            return "DPP";

        case WIFI_SECURITY_TYPE_EAP_PEAP_MSCHAPV2 :
            return "EAP-PEAP-MSCHAPV2";

        case WIFI_SECURITY_TYPE_EAP_PEAP_GTC :
            return "EAP-PEAP-GTC";

        case WIFI_SECURITY_TYPE_EAP_TTLS_MSCHAPV2 :
            return "EAP-TTLS-MSCHAPV2";

        case WIFI_SECURITY_TYPE_EAP_PEAP_TLS :
            return "EAP-PEAP-TLS";

        case WIFI_SECURITY_TYPE_FT_PSK :
            return "FT-PSK";

        case WIFI_SECURITY_TYPE_FT_SAE :
            return "FT-SAE";

        case WIFI_SECURITY_TYPE_FT_EAP :
            return "FT-EAP";

        case WIFI_SECURITY_TYPE_FT_EAP_SHA384 :
            return "FT-EAP-SHA384";

        case WIFI_SECURITY_TYPE_SAE_EXT_KEY:
            return "WPA3-SAE-EXT-KEY";

        case WIFI_SECURITY_TYPE_UNKNOWN :
        default :
            return "UNKNOWN";
    }
}

const char* wifi_wpa3_enterprise_txt(enum wifi_wpa3_enterprise_type wpa3_ent) {
    switch (wpa3_ent) {
        case WIFI_WPA3_ENTERPRISE_SUITEB :
            return "WPA3-SuiteB";

        case WIFI_WPA3_ENTERPRISE_SUITEB_192 :
            return "WPA3-SuiteB-192";

        case WIFI_WPA3_ENTERPRISE_ONLY :
            return "WPA3-Enterprise-Only";

        default :
            return "";
    }
}

char const* wifi_mfp_txt(enum wifi_mfp_options mfp) {
    switch (mfp) {
        case WIFI_MFP_DISABLE :
            return "Disable";

        case WIFI_MFP_OPTIONAL :
            return "Optional";

        case WIFI_MFP_REQUIRED :
            return "Required";

        case WIFI_MFP_UNKNOWN :
        default :
            return "UNKNOWN";
    }
}

char const* wifi_band_txt(enum wifi_frequency_bands band) {
    switch (band) {
        case WIFI_FREQ_BAND_2_4_GHZ :
            return "2.4GHz";

        case WIFI_FREQ_BAND_5_GHZ :
            return "5GHz";

        case WIFI_FREQ_BAND_6_GHZ :
            return "6GHz";

        case WIFI_FREQ_BAND_UNKNOWN :
        default :
            return "UNKNOWN";
    }
}

const char* const wifi_bandwidth_txt(enum wifi_frequency_bandwidths bandwidth) {
    switch (bandwidth) {
        case WIFI_FREQ_BANDWIDTH_20MHZ :
            return "20 MHz";

        case WIFI_FREQ_BANDWIDTH_40MHZ :
            return "40 MHz";

        case WIFI_FREQ_BANDWIDTH_80MHZ :
            return "80 MHz";

        case WIFI_FREQ_BANDWIDTH_UNKNOWN :
        default :
            return "UNKNOWN";
    }
}

char const* wifi_state_txt(enum wifi_iface_state state) {
    switch (state) {
        case WIFI_STATE_DISCONNECTED :
            return "DISCONNECTED";

        case WIFI_STATE_INACTIVE :
            return "INACTIVE";

        case WIFI_STATE_INTERFACE_DISABLED :
            return "INTERFACE_DISABLED";

        case WIFI_STATE_SCANNING :
            return "SCANNING";

        case WIFI_STATE_AUTHENTICATING :
            return "AUTHENTICATING";

        case WIFI_STATE_ASSOCIATING :
            return "ASSOCIATING";

        case WIFI_STATE_ASSOCIATED :
            return "ASSOCIATED";

        case WIFI_STATE_4WAY_HANDSHAKE :
            return "4WAY_HANDSHAKE";

        case WIFI_STATE_GROUP_HANDSHAKE :
            return "GROUP_HANDSHAKE";

        case WIFI_STATE_COMPLETED :
            return "COMPLETED";

        case WIFI_STATE_UNKNOWN :
        default :
            return "UNKNOWN";
    }
}

char const* wifi_mode_txt(enum wifi_iface_mode mode) {
    switch (mode) {
        case WIFI_MODE_INFRA :
            return "STATION";

        case WIFI_MODE_IBSS :
            return "ADHOC";

        case WIFI_MODE_AP :
            return "ACCESS POINT";

        case WIFI_MODE_P2P_GO :
            return "P2P GROUP OWNER";

        case WIFI_MODE_P2P_GROUP_FORMATION :
            return "P2P GROUP FORMATION";

        case WIFI_MODE_MESH :
            return "MESH";

        case WIFI_MODE_UNKNOWN :
        default :
            return "UNKNOWN";
    }
}

char const* wifi_link_mode_txt(enum wifi_link_mode link_mode) {
    switch (link_mode) {
        case WIFI_0 :
            return "WIFI 0 (802.11)";

        case WIFI_1 :
            return "WIFI 1 (802.11b)";

        case WIFI_2 :
            return "WIFI 2 (802.11a)";

        case WIFI_3 :
            return "WIFI 3 (802.11g)";

        case WIFI_4 :
            return "WIFI 4 (802.11n/HT)";

        case WIFI_5 :
            return "WIFI 5 (802.11ac/VHT)";

        case WIFI_6 :
            return "WIFI 6 (802.11ax/HE)";

        case WIFI_6E :
            return "WIFI 6E (802.11ax 6GHz/HE)";

        case WIFI_7 :
            return "WIFI 7 (802.11be/EHT)";

        case WIFI_LINK_MODE_UNKNOWN :
        default :
            return "UNKNOWN";
    }
}

char const* wifi_ps_txt(enum wifi_ps ps_name) {
    switch (ps_name) {
        case WIFI_PS_DISABLED :
            return "Power save disabled";

        case WIFI_PS_ENABLED :
            return "Power save enabled";

        default :
            return "UNKNOWN";
    }
}

char const* wifi_ps_mode_txt(enum wifi_ps_mode ps_mode) {
    switch (ps_mode) {
        case WIFI_PS_MODE_LEGACY :
            return "Legacy power save";
=======
	if (nm) {
		return nm->ops;
	}
#endif /* CONFIG_WIFI_NM */
	return off_api ? off_api->wifi_mgmt_api : NULL;
}

static int wifi_connect(uint32_t mgmt_request, struct net_if *iface,
			void *data, size_t len)
{
	struct wifi_connect_req_params *params =
		(struct wifi_connect_req_params *)data;
	const struct device *dev = net_if_get_device(iface);

	const struct wifi_mgmt_ops *const wifi_mgmt_api = get_wifi_api(iface);

	if (wifi_mgmt_api == NULL || wifi_mgmt_api->connect == NULL) {
		return -ENOTSUP;
	}

	if (!net_if_is_admin_up(iface)) {
		return -ENETDOWN;
	}

	LOG_HEXDUMP_DBG(params->ssid, params->ssid_length, "ssid");
	LOG_HEXDUMP_DBG(params->psk, params->psk_length, "psk");
	if (params->sae_password) {
		LOG_HEXDUMP_DBG(params->sae_password, params->sae_password_length, "sae");
	}
	NET_DBG("ch %u sec %u", params->channel, params->security);

	if (params->channel > WIFI_CHANNEL_MAX && params->channel != WIFI_CHANNEL_ANY) {
		return -EINVAL;
	}

	if (!params->ssid) {
		return -EINVAL;
	}

	if (params->ssid_length <= 0 || params->ssid_length > WIFI_SSID_MAX_LEN) {
		return -EINVAL;
	}

	if (params->psk_length && (params->psk_length < 8 || params->psk_length > 64)) {
		return -EINVAL;
	}

	if (params->sae_password_length &&
	    (params->sae_password_length < 8 || params->sae_password_length > 64)) {
		return -EINVAL;
	}

	if (params->security > WIFI_SECURITY_TYPE_MAX) {
		return -EINVAL;
	}

	switch (params->security) {
	case WIFI_SECURITY_TYPE_PSK:
	case WIFI_SECURITY_TYPE_WPA_PSK:
	case WIFI_SECURITY_TYPE_PSK_SHA256:
	case WIFI_SECURITY_TYPE_WPA_AUTO_PERSONAL:
		if (!params->psk_length || !params->psk) {
			return -EINVAL;
		}
		break;
	case WIFI_SECURITY_TYPE_SAE_HNP:
	case WIFI_SECURITY_TYPE_SAE_H2E:
	case WIFI_SECURITY_TYPE_SAE_AUTO:
		if ((!params->psk_length || !params->psk) &&
		    (!params->sae_password_length || !params->sae_password)) {
			return -EINVAL;
		}
		break;
	default:
		break;
	}

#ifdef CONFIG_WIFI_NM_WPA_SUPPLICANT_ROAMING
	memset(&roaming_params, 0x0, sizeof(roaming_params));
	roaming_params.is_11r_used = params->ft_used;
#endif
>>>>>>> 651ecab5

        case WIFI_PS_MODE_WMM :
            return "WMM power save";

        default :
            return "UNKNOWN";
    }
}

char const* wifi_twt_operation_txt(enum wifi_twt_operation twt_operation) {
    switch (twt_operation) {
        case WIFI_TWT_SETUP :
            return "TWT setup";

        case WIFI_TWT_TEARDOWN :
            return "TWT teardown";

        default :
            return "UNKNOWN";
    }
}

char const* wifi_twt_negotiation_type_txt(enum wifi_twt_negotiation_type twt_negotiation) {
    switch (twt_negotiation) {
        case WIFI_TWT_INDIVIDUAL :
            return "TWT individual negotiation";

        case WIFI_TWT_BROADCAST :
            return "TWT broadcast negotiation";

        case WIFI_TWT_WAKE_TBTT :
            return "TWT wake TBTT negotiation";

        default :
            return "UNKNOWN";
    }
}

char const* wifi_twt_setup_cmd_txt(enum wifi_twt_setup_cmd twt_setup) {
    switch (twt_setup) {
        case WIFI_TWT_SETUP_CMD_REQUEST :
            return "TWT request";

        case WIFI_TWT_SETUP_CMD_SUGGEST :
            return "TWT suggest";

        case WIFI_TWT_SETUP_CMD_DEMAND :
            return "TWT demand";

        case WIFI_TWT_SETUP_CMD_GROUPING :
            return "TWT grouping";

        case WIFI_TWT_SETUP_CMD_ACCEPT :
            return "TWT accept";

        case WIFI_TWT_SETUP_CMD_ALTERNATE :
            return "TWT alternate";

        case WIFI_TWT_SETUP_CMD_DICTATE :
            return "TWT dictate";

        case WIFI_TWT_SETUP_CMD_REJECT :
            return "TWT reject";

        default :
            return "UNKNOWN";
    }
}

char const* wifi_ps_wakeup_mode_txt(enum wifi_ps_wakeup_mode ps_wakeup_mode) {
    switch (ps_wakeup_mode) {
        case WIFI_PS_WAKEUP_MODE_DTIM :
            return "PS wakeup mode DTIM";

        case WIFI_PS_WAKEUP_MODE_LISTEN_INTERVAL :
            return "PS wakeup mode listen interval";

        default :
            return "UNKNOWN";
    }
}

const char* wifi_ps_exit_strategy_txt(enum wifi_ps_exit_strategy ps_exit_strategy) {
    switch (ps_exit_strategy) {
        case WIFI_PS_EXIT_EVERY_TIM :
            return "Every TIM";

        case WIFI_PS_EXIT_CUSTOM_ALGO :
            return "Custom algorithm";

        default :
            return "UNKNOWN";
    }
}

const char* wifi_conn_status_txt(enum wifi_conn_status status) {
    switch (status) {
        case WIFI_STATUS_CONN_SUCCESS :
            return "Connection successful";

        case WIFI_STATUS_CONN_FAIL :
            return "Connection failed";

        case WIFI_STATUS_CONN_WRONG_PASSWORD :
            return "Wrong password";

        case WIFI_STATUS_CONN_TIMEOUT :
            return "Connection timeout";

        case WIFI_STATUS_CONN_AP_NOT_FOUND :
            return "AP not found";

        default :
            return "UNKNOWN";
    }
}

static const struct wifi_mgmt_ops* const get_wifi_api(struct net_if* iface) {
    const struct device* dev = net_if_get_device(iface);
    struct net_wifi_mgmt_offload* off_api;

    if (dev == NULL) {
        return NULL;
    }

    off_api = (struct net_wifi_mgmt_offload *) dev->api;
    #ifdef CONFIG_WIFI_NM
    struct wifi_nm_instance* nm = wifi_nm_get_instance_iface(iface);

    if (nm) {
        return nm->ops;
    }
    #endif /* CONFIG_WIFI_NM */
    return off_api ? off_api->wifi_mgmt_api : NULL;
}

static int wifi_connect(uint32_t mgmt_request, struct net_if* iface,
                        void* data, size_t len) {
    struct wifi_connect_req_params* params =
            (struct wifi_connect_req_params*)data;
    const struct device* dev = net_if_get_device(iface);

    const struct wifi_mgmt_ops* const wifi_mgmt_api = get_wifi_api(iface);

    if ((wifi_mgmt_api == NULL) || (wifi_mgmt_api->connect == NULL)) {
        return (-ENOTSUP);
    }

    if (!net_if_is_admin_up(iface)) {
        return (-ENETDOWN);
    }

    LOG_HEXDUMP_DBG(params->ssid, params->ssid_length, "ssid");
    LOG_HEXDUMP_DBG(params->psk, params->psk_length, "psk");
    if (params->sae_password) {
        LOG_HEXDUMP_DBG(params->sae_password, params->sae_password_length, "sae");
    }
    NET_DBG("ch %u sec %u", params->channel, params->security);

    if ((params->security > WIFI_SECURITY_TYPE_MAX) ||
        (params->ssid_length > WIFI_SSID_MAX_LEN) ||
        (params->ssid_length == 0U) ||
        ((params->security == WIFI_SECURITY_TYPE_PSK ||
          params->security == WIFI_SECURITY_TYPE_WPA_PSK ||
          params->security == WIFI_SECURITY_TYPE_PSK_SHA256 ||
          params->security == WIFI_SECURITY_TYPE_WPA_AUTO_PERSONAL) &&
         ((params->psk_length < 8) || (params->psk_length > 64) ||
          (params->psk_length == 0U) || !params->psk)) ||
        ((params->security == WIFI_SECURITY_TYPE_SAE_HNP ||
          params->security == WIFI_SECURITY_TYPE_SAE_H2E ||
          params->security == WIFI_SECURITY_TYPE_SAE_AUTO) &&
          ((params->psk_length == 0U) || !params->psk) &&
          ((params->sae_password_length == 0U) || !params->sae_password)) ||
        ((params->channel != WIFI_CHANNEL_ANY) &&
         (params->channel > WIFI_CHANNEL_MAX)) ||
        !params->ssid) {
        return (-EINVAL);
    }

    #ifdef CONFIG_WIFI_NM_WPA_SUPPLICANT_ROAMING
    memset(&roaming_params, 0x0, sizeof(roaming_params));
    roaming_params.is_11r_used = params->ft_used;
    #endif

    return wifi_mgmt_api->connect(dev, params);
}

NET_MGMT_REGISTER_REQUEST_HANDLER(NET_REQUEST_WIFI_CONNECT, wifi_connect);

static void scan_result_cb(struct net_if* iface, int status,
                           struct wifi_scan_result* entry) {
    if (!iface) {
        return;
    }

    if (!entry) {
        struct wifi_status scan_status = {
            .status = status,
        };

        net_mgmt_event_notify_with_info(NET_EVENT_WIFI_SCAN_DONE,
                                        iface, &scan_status,
                                        sizeof(struct wifi_status));
        return;
    }

    #ifndef CONFIG_WIFI_MGMT_RAW_SCAN_RESULTS_ONLY
    net_mgmt_event_notify_with_info(NET_EVENT_WIFI_SCAN_RESULT, iface,
                                    entry, sizeof(struct wifi_scan_result));
    #endif /* CONFIG_WIFI_MGMT_RAW_SCAN_RESULTS_ONLY */
}

static int wifi_scan(uint32_t mgmt_request, struct net_if* iface,
                     void* data, size_t len) {
    const struct device* dev = net_if_get_device(iface);
    struct wifi_scan_params* params = data;
    const struct wifi_mgmt_ops* const wifi_mgmt_api = get_wifi_api(iface);

    if ((wifi_mgmt_api == NULL) || (wifi_mgmt_api->scan == NULL)) {
        return (-ENOTSUP);
    }

    if (!net_if_is_admin_up(iface)) {
        return (-ENETDOWN);
    }

    #ifdef CONFIG_WIFI_MGMT_FORCED_PASSIVE_SCAN
    struct wifi_scan_params default_params = {0};

    if (params == NULL) {
        params = &default_params;
    }
    params->scan_type = WIFI_SCAN_TYPE_PASSIVE;
    #endif /* CONFIG_WIFI_MGMT_FORCED_PASSIVE_SCAN */

    return wifi_mgmt_api->scan(dev, params, scan_result_cb);
}

NET_MGMT_REGISTER_REQUEST_HANDLER(NET_REQUEST_WIFI_SCAN, wifi_scan);

static int wifi_disconnect(uint32_t mgmt_request, struct net_if* iface,
                           void* data, size_t len) {
    const struct device* dev = net_if_get_device(iface);
    const struct wifi_mgmt_ops* const wifi_mgmt_api = get_wifi_api(iface);

    if ((wifi_mgmt_api == NULL) || (wifi_mgmt_api->disconnect == NULL)) {
        return (-ENOTSUP);
    }

    if (!net_if_is_admin_up(iface)) {
        return (-ENETDOWN);
    }

    return wifi_mgmt_api->disconnect(dev);
}

NET_MGMT_REGISTER_REQUEST_HANDLER(NET_REQUEST_WIFI_DISCONNECT, wifi_disconnect);

void wifi_mgmt_raise_connect_result_event(struct net_if* iface, int status) {
    struct wifi_status cnx_status = {
        .status = status,
    };

    net_mgmt_event_notify_with_info(NET_EVENT_WIFI_CONNECT_RESULT,
                                    iface, &cnx_status,
                                    sizeof(struct wifi_status));
}

void wifi_mgmt_raise_disconnect_result_event(struct net_if* iface, int status) {
    struct wifi_status cnx_status = {
        .status = status,
    };

    net_mgmt_event_notify_with_info(NET_EVENT_WIFI_DISCONNECT_RESULT,
                                    iface, &cnx_status,
                                    sizeof(struct wifi_status));
}

#ifdef CONFIG_WIFI_NM_WPA_SUPPLICANT_ROAMING
static int wifi_start_roaming(uint32_t mgmt_request, struct net_if* iface,
                              void* data, size_t len) {
    const struct device* dev = net_if_get_device(iface);
    const struct wifi_mgmt_ops* const wifi_mgmt_api = get_wifi_api(iface);

    if (wifi_mgmt_api == NULL) {
        return (-ENOTSUP);
    }

    if (!net_if_is_admin_up(iface)) {
        return (-ENETDOWN);
    }

    if (roaming_params.is_11r_used) {
        if (wifi_mgmt_api->start_11r_roaming == NULL) {
            return (-ENOTSUP);
        }

        return wifi_mgmt_api->start_11r_roaming(dev);
    }
    else if (roaming_params.is_11k_enabled) {
        memset(&roaming_params.neighbor_rep, 0x0, sizeof(roaming_params.neighbor_rep));
        if (wifi_mgmt_api->send_11k_neighbor_request == NULL) {
            return (-ENOTSUP);
        }

        return wifi_mgmt_api->send_11k_neighbor_request(dev, NULL);
    }
    else if (wifi_mgmt_api->bss_ext_capab &&
             wifi_mgmt_api->bss_ext_capab(dev, WIFI_EXT_CAPAB_BSS_TRANSITION)) {
        if (wifi_mgmt_api->btm_query) {
            return wifi_mgmt_api->btm_query(dev, 0x10);
        }
        else {
            return (-ENOTSUP);
        }
    }
    else if (wifi_mgmt_api->legacy_roam) {
        return wifi_mgmt_api->legacy_roam(dev);
    }
    else {
        return (-ENOTSUP);
    }
}

NET_MGMT_REGISTER_REQUEST_HANDLER(NET_REQUEST_WIFI_START_ROAMING, wifi_start_roaming);

static int wifi_neighbor_rep_complete(uint32_t mgmt_request, struct net_if* iface,
                                      void* data, size_t len) {
    const struct device* dev = net_if_get_device(iface);
    const struct wifi_mgmt_ops* const wifi_mgmt_api = get_wifi_api(iface);
    struct wifi_scan_params params = {0};

    if (!net_if_is_admin_up(iface)) {
        return (-ENETDOWN);
    }

    for (int i = 0; i < roaming_params.neighbor_rep.neighbor_cnt; i++) {
        params.band_chan[i].channel = roaming_params.neighbor_rep.neighbor_ap[i].channel;
        if (params.band_chan[i].channel > 14) {
            params.band_chan[i].band = WIFI_FREQ_BAND_5_GHZ;
        }
        else {
            params.band_chan[i].band = WIFI_FREQ_BAND_2_4_GHZ;
        }
    }

    if ((wifi_mgmt_api == NULL) ||
        (wifi_mgmt_api->candidate_scan == NULL)) {
        return (-ENOTSUP);
    }

    return wifi_mgmt_api->candidate_scan(dev, &params);
}

NET_MGMT_REGISTER_REQUEST_HANDLER(NET_REQUEST_WIFI_NEIGHBOR_REP_COMPLETE,
                                  wifi_neighbor_rep_complete);

void wifi_mgmt_raise_neighbor_rep_recv_event(struct net_if* iface, char* inbuf, size_t buf_len) {
    const uint8_t* buf = inbuf;
    char event[MAX_EVENT_STR_LEN + 1] = {0};
    char bssid[WIFI_SSID_MAX_LEN + 1] = {0};
    char bssid_info[WIFI_SSID_MAX_LEN + 1]  = {0};
    int op_class, channel, phy_type;
    int idx = roaming_params.neighbor_rep.neighbor_cnt;

    if (!buf || buf[0] == '\0') {
        return;
    }

    if (sscanf(buf,
               "%" STRINGIFY(MAX_EVENT_STR_LEN) "s "
               "bssid=%" STRINGIFY(WIFI_SSID_MAX_LEN) "s "
               "info=%" STRINGIFY(WIFI_SSID_MAX_LEN) "s "
               "op_class=%d chan=%d phy_type=%d",
               event, bssid, bssid_info, &op_class, &channel, &phy_type) == 6) {
        int i;
        int match  = 0;
        size_t len = 0;

        for (i = 0; i < roaming_params.neighbor_rep.neighbor_cnt; i++) {
            if (strncmp((const char *)roaming_params.neighbor_rep.neighbor_ap[i].bssid,
                        bssid, sizeof(bssid)) == 0) {
                match = 1;
                break;
            }

            if (roaming_params.neighbor_rep.neighbor_ap[i].channel == channel) {
                match = 1;
                break;
            }
        }

        if (!match && (roaming_params.neighbor_rep.neighbor_cnt < MAX_NEIGHBOR_AP_LIMIT)) {
            memcpy((char *)roaming_params.neighbor_rep.neighbor_ap[idx].bssid,
                   bssid,
                   sizeof(roaming_params.neighbor_rep.neighbor_ap[idx].bssid));
            len = strnlen(bssid, sizeof(bssid) - 1);
            roaming_params.neighbor_rep.neighbor_ap[idx].bssid[len] = (uint8_t)'\0';

            memcpy((char *)roaming_params.neighbor_rep.neighbor_ap[idx].bssid_info,
                   bssid_info,
                   sizeof(roaming_params.neighbor_rep.neighbor_ap[idx].bssid_info));
            len = strnlen(bssid_info, sizeof(bssid_info) - 1);
            roaming_params.neighbor_rep.neighbor_ap[idx].bssid_info[len] =
                (uint8_t)'\0';

            roaming_params.neighbor_rep.neighbor_ap[idx].channel  = channel;
            roaming_params.neighbor_rep.neighbor_ap[idx].op_class = op_class;
            roaming_params.neighbor_rep.neighbor_ap[idx].phy_type = phy_type;

            roaming_params.neighbor_rep.neighbor_cnt += 1;
        }
        else if (match) {
            LOG_INF("BSSID already present in neighbor list, Skipping %s ",
                    bssid);
        }
        else {
            LOG_INF("Maximum neighbors added to list, Skipping.");
        }
    }
    else {
        LOG_INF("Failed to Parse Neighbor Report - Skipping entry\n");
    }
}
#endif

static int wifi_ap_enable(uint32_t mgmt_request, struct net_if* iface,
                          void* data, size_t len) {
    struct wifi_connect_req_params* params =
            (struct wifi_connect_req_params*)data;
    const struct device* dev = net_if_get_device(iface);
    const struct wifi_mgmt_ops* const wifi_mgmt_api = get_wifi_api(iface);

    if ((wifi_mgmt_api == NULL) ||
        (wifi_mgmt_api->ap_enable == NULL)) {
        return (-ENOTSUP);
    }

    if (!net_if_is_admin_up(iface)) {
        return (-ENETDOWN);
    }

    return wifi_mgmt_api->ap_enable(dev, params);
}

NET_MGMT_REGISTER_REQUEST_HANDLER(NET_REQUEST_WIFI_AP_ENABLE, wifi_ap_enable);

static int wifi_ap_disable(uint32_t mgmt_request, struct net_if* iface,
                           void* data, size_t len) {
    const struct device* dev = net_if_get_device(iface);
    const struct wifi_mgmt_ops* const wifi_mgmt_api = get_wifi_api(iface);

    if ((wifi_mgmt_api == NULL) ||
        (wifi_mgmt_api->ap_disable == NULL)) {
        return (-ENOTSUP);
    }

    if (!net_if_is_admin_up(iface)) {
        return (-ENETDOWN);
    }

    return wifi_mgmt_api->ap_disable(dev);
}

NET_MGMT_REGISTER_REQUEST_HANDLER(NET_REQUEST_WIFI_AP_DISABLE, wifi_ap_disable);

static int wifi_ap_sta_disconnect(uint32_t mgmt_request, struct net_if* iface,
                                  void* data, size_t len) {
    const struct device* dev = net_if_get_device(iface);
    const struct wifi_mgmt_ops* const wifi_mgmt_api = get_wifi_api(iface);
    uint8_t* mac = data;

    if (dev == NULL) {
        return (-ENODEV);
    }

    if ((wifi_mgmt_api == NULL) ||
        (wifi_mgmt_api->ap_sta_disconnect == NULL)) {
        return (-ENOTSUP);
    }

    if (!net_if_is_admin_up(iface)) {
        return (-ENETDOWN);
    }

    if (!data || (len != (sizeof(uint8_t) * WIFI_MAC_ADDR_LEN))) {
        return (-EINVAL);
    }

    return wifi_mgmt_api->ap_sta_disconnect(dev, mac);
}

NET_MGMT_REGISTER_REQUEST_HANDLER(NET_REQUEST_WIFI_AP_STA_DISCONNECT, wifi_ap_sta_disconnect);

static int wifi_ap_config_params(uint32_t mgmt_request, struct net_if* iface,
                                 void* data, size_t len) {
    const struct device* dev = net_if_get_device(iface);
    const struct wifi_mgmt_ops* const wifi_mgmt_api = get_wifi_api(iface);
    struct wifi_ap_config_params* params = data;

    if (dev == NULL) {
        return (-ENODEV);
    }

    if ((wifi_mgmt_api == NULL) ||
        (wifi_mgmt_api->ap_config_params == NULL)) {
        return (-ENOTSUP);
    }

    if (!net_if_is_admin_up(iface)) {
        return (-ENETDOWN);
    }

    if (!data || (len != sizeof(*params))) {
        return (-EINVAL);
    }

    if (params->type & WIFI_AP_CONFIG_PARAM_MAX_NUM_STA) {
        if (params->max_num_sta > CONFIG_WIFI_MGMT_AP_MAX_NUM_STA) {
            LOG_INF("Maximum number of stations(%d) "
                    "exceeded default configured value = %d.",
                    params->max_num_sta, CONFIG_WIFI_MGMT_AP_MAX_NUM_STA);
            return (-EINVAL);
        }
    }

    return wifi_mgmt_api->ap_config_params(dev, params);
}

NET_MGMT_REGISTER_REQUEST_HANDLER(NET_REQUEST_WIFI_AP_CONFIG_PARAM, wifi_ap_config_params);

static int wifi_ap_set_rts_threshold(uint32_t mgmt_request, struct net_if* iface,
                                     void* data, size_t len) {
    const struct device* dev = net_if_get_device(iface);
    const struct wifi_mgmt_ops* const wifi_mgmt_api = get_wifi_api(iface);
    unsigned int* rts_threshold = data;

    if ((wifi_mgmt_api == NULL) |
        (wifi_mgmt_api->set_rts_threshold == NULL)) {
        return (-ENOTSUP);
    }

    if (!net_if_is_admin_up(iface)) {
        return (-ENETDOWN);
    }

    if ((data == NULL) || (len != sizeof(*rts_threshold))) {
        return (-EINVAL);
    }

    return wifi_mgmt_api->set_rts_threshold(dev, *rts_threshold);
}

NET_MGMT_REGISTER_REQUEST_HANDLER(NET_REQUEST_WIFI_AP_RTS_THRESHOLD, wifi_ap_set_rts_threshold);

static int wifi_iface_status(uint32_t mgmt_request, struct net_if* iface,
                             void* data, size_t len) {
    const struct device* dev = net_if_get_device(iface);
    const struct wifi_mgmt_ops* const wifi_mgmt_api = get_wifi_api(iface);
    struct wifi_iface_status* status = data;

    if ((wifi_mgmt_api == NULL) ||
        (wifi_mgmt_api->iface_status == NULL)) {
        return (-ENOTSUP);
    }

    if (!data || (len != sizeof(*status))) {
        return (-EINVAL);
    }

    return wifi_mgmt_api->iface_status(dev, status);
}

NET_MGMT_REGISTER_REQUEST_HANDLER(NET_REQUEST_WIFI_IFACE_STATUS, wifi_iface_status);

void wifi_mgmt_raise_iface_status_event(struct net_if* iface,
                                        struct wifi_iface_status* iface_status) {
    net_mgmt_event_notify_with_info(NET_EVENT_WIFI_IFACE_STATUS,
                                    iface, iface_status,
                                    sizeof(struct wifi_iface_status));
}

#ifdef CONFIG_NET_STATISTICS_WIFI
static int wifi_iface_stats(uint32_t mgmt_request, struct net_if* iface,
                            void* data, size_t len) {
    const struct device* dev = net_if_get_device(iface);
    const struct wifi_mgmt_ops* const wifi_mgmt_api = get_wifi_api(iface);
    struct net_stats_wifi* stats = data;

    if ((wifi_mgmt_api == NULL) ||
        (wifi_mgmt_api->get_stats == NULL)) {
        return (-ENOTSUP);
    }

    if (!data || (len != sizeof(*stats))) {
        return (-EINVAL);
    }

    return wifi_mgmt_api->get_stats(dev, stats);
}

NET_MGMT_REGISTER_REQUEST_HANDLER(NET_REQUEST_STATS_GET_WIFI, wifi_iface_stats);

static int wifi_iface_stats_reset(uint32_t mgmt_request, struct net_if* iface,
                                  void* data, size_t len) {
    const struct device* dev = net_if_get_device(iface);
    const struct wifi_mgmt_ops* const wifi_mgmt_api = get_wifi_api(iface);

    if ((wifi_mgmt_api == NULL) ||
        (wifi_mgmt_api->reset_stats == NULL)) {
        return (-ENOTSUP);
    }

    return wifi_mgmt_api->reset_stats(dev);
}
NET_MGMT_REGISTER_REQUEST_HANDLER(NET_REQUEST_STATS_RESET_WIFI, wifi_iface_stats_reset);
#endif /* CONFIG_NET_STATISTICS_WIFI */

static int wifi_11k_cfg(uint32_t mgmt_request, struct net_if* iface,
                        void* data, size_t len) {
    const struct device *dev = net_if_get_device(iface);
    const struct wifi_mgmt_ops *const wifi_mgmt_api = get_wifi_api(iface);
    struct wifi_11k_params *params = data;

    if ((wifi_mgmt_api == NULL) ||
        (wifi_mgmt_api->cfg_11k == NULL)) {
        return (-ENOTSUP);
    }

    if (!net_if_is_admin_up(iface)) {
        return (-ENETDOWN);
    }

    #ifdef CONFIG_WIFI_NM_WPA_SUPPLICANT_ROAMING
    if (params->oper == WIFI_MGMT_SET) {
        roaming_params.is_11k_enabled = params->enable_11k;
    }
    #endif

    return wifi_mgmt_api->cfg_11k(dev, params);
}

NET_MGMT_REGISTER_REQUEST_HANDLER(NET_REQUEST_WIFI_11K_CONFIG, wifi_11k_cfg);

static int wifi_11k_neighbor_request(uint32_t mgmt_request, struct net_if* iface,
                                     void* data, size_t len) {
    const struct device *dev = net_if_get_device(iface);
    const struct wifi_mgmt_ops *const wifi_mgmt_api = get_wifi_api(iface);
    struct wifi_11k_params *params = data;

    if ((wifi_mgmt_api == NULL) ||
        (wifi_mgmt_api->send_11k_neighbor_request == NULL)) {
        return (-ENOTSUP);
    }

    if (!net_if_is_admin_up(iface)) {
        return (-ENETDOWN);
    }

    return wifi_mgmt_api->send_11k_neighbor_request(dev, params);
}

NET_MGMT_REGISTER_REQUEST_HANDLER(NET_REQUEST_WIFI_11K_NEIGHBOR_REQUEST,
                                  wifi_11k_neighbor_request);

static int wifi_set_power_save(uint32_t mgmt_request, struct net_if* iface,
                               void* data, size_t len) {
    const struct device* dev = net_if_get_device(iface);
    const struct wifi_mgmt_ops* const wifi_mgmt_api = get_wifi_api(iface);
    struct wifi_ps_params* ps_params = data;
    struct wifi_iface_status info = {0};

    if ((wifi_mgmt_api == NULL) ||
        (wifi_mgmt_api->set_power_save == NULL)) {
        return (-ENOTSUP);
    }

    if (!net_if_is_admin_up(iface)) {
        return (-ENETDOWN);
    }

    switch (ps_params->type) {
        case WIFI_PS_PARAM_LISTEN_INTERVAL :
        case WIFI_PS_PARAM_MODE :
            if (net_mgmt(NET_REQUEST_WIFI_IFACE_STATUS, iface, &info,
                         sizeof(struct wifi_iface_status))) {
                ps_params->fail_reason =
                        WIFI_PS_PARAM_FAIL_UNABLE_TO_GET_IFACE_STATUS;
                return (-EIO);
            }

            if (info.state >= WIFI_STATE_ASSOCIATED) {
                ps_params->fail_reason =
                    WIFI_PS_PARAM_FAIL_DEVICE_CONNECTED;
                return (-ENOTSUP);
            }
            break;

        case WIFI_PS_PARAM_STATE :
        case WIFI_PS_PARAM_WAKEUP_MODE :
        case WIFI_PS_PARAM_TIMEOUT :
            break;

        case WIFI_PS_PARAM_EXIT_STRATEGY :
            if (ps_params->exit_strategy > WIFI_PS_EXIT_MAX) {
                ps_params->fail_reason =
                WIFI_PS_PARAM_FAIL_INVALID_EXIT_STRATEGY;
                return (-EINVAL);
            }
            break;

        default :
            ps_params->fail_reason =
                WIFI_PS_PARAM_FAIL_OPERATION_NOT_SUPPORTED;
            return (-ENOTSUP);
    }

    return wifi_mgmt_api->set_power_save(dev, ps_params);
}

NET_MGMT_REGISTER_REQUEST_HANDLER(NET_REQUEST_WIFI_PS, wifi_set_power_save);

static int wifi_get_power_save_config(uint32_t mgmt_request, struct net_if* iface,
                                      void* data, size_t len) {
    const struct device* dev = net_if_get_device(iface);
    const struct wifi_mgmt_ops* const wifi_mgmt_api = get_wifi_api(iface);
    struct wifi_ps_config* ps_config = data;

    if ((wifi_mgmt_api == NULL) ||
        (wifi_mgmt_api->get_power_save_config == NULL)) {
        return (-ENOTSUP);
    }

    if (!net_if_is_admin_up(iface)) {
        return (-ENETDOWN);
    }

    if (!data || len != sizeof(*ps_config)) {
        return (-EINVAL);
    }

    return wifi_mgmt_api->get_power_save_config(dev, ps_config);
}

NET_MGMT_REGISTER_REQUEST_HANDLER(NET_REQUEST_WIFI_PS_CONFIG, wifi_get_power_save_config);

static int wifi_set_twt(uint32_t mgmt_request, struct net_if* iface,
                        void* data, size_t len) {
    const struct device* dev = net_if_get_device(iface);
    const struct wifi_mgmt_ops* const wifi_mgmt_api = get_wifi_api(iface);
    struct wifi_twt_params* twt_params = data;
    struct wifi_iface_status info = {0};

    if ((wifi_mgmt_api == NULL) ||
        (wifi_mgmt_api->set_twt == NULL)) {
        twt_params->fail_reason =
                WIFI_TWT_FAIL_OPERATION_NOT_SUPPORTED;
        return (-ENOTSUP);
    }

    if (!net_if_is_admin_up(iface)) {
        return (-ENETDOWN);
    }

    if (twt_params->operation == WIFI_TWT_TEARDOWN) {
        return wifi_mgmt_api->set_twt(dev, twt_params);
    }

    if (net_mgmt(NET_REQUEST_WIFI_IFACE_STATUS, iface, &info,
                 sizeof(struct wifi_iface_status))) {
        twt_params->fail_reason =
                WIFI_TWT_FAIL_UNABLE_TO_GET_IFACE_STATUS;
        goto fail;
    }

    if (info.state != WIFI_STATE_COMPLETED) {
        twt_params->fail_reason =
                WIFI_TWT_FAIL_DEVICE_NOT_CONNECTED;
        goto fail;
    }

    #ifdef CONFIG_WIFI_MGMT_TWT_CHECK_IP
    if ((!net_if_ipv4_get_global_addr(iface, NET_ADDR_PREFERRED)) &&
        (!net_if_ipv6_get_global_addr(NET_ADDR_PREFERRED, &iface))) {
        twt_params->fail_reason =
                WIFI_TWT_FAIL_IP_NOT_ASSIGNED;
        goto fail;
    }
    #else
    NET_WARN("Check for valid IP address been disabled. "
             "Device might be unreachable or might not receive traffic.\n");
    #endif /* CONFIG_WIFI_MGMT_TWT_CHECK_IP */

    if (info.link_mode < WIFI_6) {
        twt_params->fail_reason =
                WIFI_TWT_FAIL_PEER_NOT_HE_CAPAB;
        goto fail;
    }

    if (!info.twt_capable) {
        twt_params->fail_reason =
                WIFI_TWT_FAIL_PEER_NOT_TWT_CAPAB;
        goto fail;
    }

    return wifi_mgmt_api->set_twt(dev, twt_params);

fail :
    return (-ENOEXEC);
}

NET_MGMT_REGISTER_REQUEST_HANDLER(NET_REQUEST_WIFI_TWT, wifi_set_twt);

static int wifi_set_btwt(uint32_t mgmt_request, struct net_if* iface,
                         void* data, size_t len) {
    const struct device* dev = net_if_get_device(iface);
    const struct wifi_mgmt_ops* const wifi_mgmt_api = get_wifi_api(iface);
    struct wifi_twt_params *twt_params = data;
    struct wifi_iface_status info = { 0 };

    if ((wifi_mgmt_api == NULL) ||
        (wifi_mgmt_api->set_btwt == NULL)) {
        twt_params->fail_reason =
            WIFI_TWT_FAIL_OPERATION_NOT_SUPPORTED;
        return (-ENOTSUP);
    }

    if (!net_if_is_admin_up(iface)) {
        return (-ENETDOWN);
    }

    if (net_mgmt(NET_REQUEST_WIFI_IFACE_STATUS, iface, &info,
                 sizeof(struct wifi_iface_status))) {
        twt_params->fail_reason =
            WIFI_TWT_FAIL_UNABLE_TO_GET_IFACE_STATUS;
        goto fail;
    }

    return wifi_mgmt_api->set_btwt(dev, twt_params);

fail :
    return (-ENOEXEC);
}

NET_MGMT_REGISTER_REQUEST_HANDLER(NET_REQUEST_WIFI_BTWT, wifi_set_btwt);

void wifi_mgmt_raise_twt_event(struct net_if* iface, struct wifi_twt_params* twt_params) {
    net_mgmt_event_notify_with_info(NET_EVENT_WIFI_TWT,
                                    iface, twt_params,
                                    sizeof(struct wifi_twt_params));
}

static int wifi_reg_domain(uint32_t mgmt_request, struct net_if* iface,
                           void* data, size_t len) {
    const struct device* dev = net_if_get_device(iface);
    const struct wifi_mgmt_ops* const wifi_mgmt_api = get_wifi_api(iface);
    struct wifi_reg_domain* reg_domain = data;

    if ((wifi_mgmt_api == NULL) ||
        (wifi_mgmt_api->reg_domain == NULL)) {
        return (-ENOTSUP);
    }

    if (!net_if_is_admin_up(iface)) {
        return (-ENETDOWN);
    }

    if (!data || (len != sizeof(*reg_domain))) {
        return (-EINVAL);
    }

    return wifi_mgmt_api->reg_domain(dev, reg_domain);
}

NET_MGMT_REGISTER_REQUEST_HANDLER(NET_REQUEST_WIFI_REG_DOMAIN, wifi_reg_domain);

void wifi_mgmt_raise_twt_sleep_state(struct net_if* iface,
                                     int twt_sleep_state) {
    net_mgmt_event_notify_with_info(NET_EVENT_WIFI_TWT_SLEEP_STATE,
                                    iface, &twt_sleep_state,
                                    sizeof(twt_sleep_state));
}

static int wifi_mode(uint32_t mgmt_request, struct net_if* iface,
                     void* data, size_t len) {
    const struct device* dev = net_if_get_device(iface);
    const struct wifi_mgmt_ops* const wifi_mgmt_api = get_wifi_api(iface);
    struct wifi_mode_info* mode_info = data;

    if (dev == NULL) {
        return (-ENODEV);
    }

    if ((wifi_mgmt_api == NULL) ||
        (wifi_mgmt_api->mode == NULL)) {
        return (-ENOTSUP);
    }

    if (!net_if_is_admin_up(iface)) {
        return (-ENETDOWN);
    }

    return wifi_mgmt_api->mode(dev, mode_info);
}

NET_MGMT_REGISTER_REQUEST_HANDLER(NET_REQUEST_WIFI_MODE, wifi_mode);

static int wifi_packet_filter(uint32_t mgmt_request, struct net_if* iface,
                              void* data, size_t len) {
    const struct device* dev = net_if_get_device(iface);
    const struct wifi_mgmt_ops* const wifi_mgmt_api = get_wifi_api(iface);
    struct wifi_filter_info* filter_info = data;

    if (dev == NULL) {
        return (-ENODEV);
    }

    if ((wifi_mgmt_api == NULL) ||
        (wifi_mgmt_api->filter == NULL)) {
        return (-ENOTSUP);
    }

    if (!net_if_is_admin_up(iface)) {
        return (-ENETDOWN);
    }

    return (wifi_mgmt_api->filter(dev, filter_info));
}

NET_MGMT_REGISTER_REQUEST_HANDLER(NET_REQUEST_WIFI_PACKET_FILTER, wifi_packet_filter);

static int wifi_channel(uint32_t mgmt_request, struct net_if* iface,
                        void* data, size_t len) {
    const struct device* dev = net_if_get_device(iface);
    const struct wifi_mgmt_ops* const wifi_mgmt_api = get_wifi_api(iface);
    struct wifi_channel_info* channel_info = data;

    if (dev == NULL) {
        return (-ENODEV);
    }

    if ((wifi_mgmt_api == NULL) ||
        (wifi_mgmt_api->channel == NULL)) {
        return (-ENOTSUP);
    }

    if (!net_if_is_admin_up(iface)) {
        return (-ENETDOWN);
    }

    return (wifi_mgmt_api->channel(dev, channel_info));
}

NET_MGMT_REGISTER_REQUEST_HANDLER(NET_REQUEST_WIFI_CHANNEL, wifi_channel);

static int wifi_get_version(uint32_t mgmt_request, struct net_if* iface,
                            void* data, size_t len) {
    const struct device* dev = net_if_get_device(iface);
    const struct wifi_mgmt_ops* const wifi_mgmt_api = get_wifi_api(iface);
    struct wifi_version *ver_params = data;

    if ((wifi_mgmt_api == NULL) ||
        (wifi_mgmt_api->get_version == NULL)) {
        return (-ENOTSUP);
    }

    return (wifi_mgmt_api->get_version(dev, ver_params));
}

NET_MGMT_REGISTER_REQUEST_HANDLER(NET_REQUEST_WIFI_VERSION, wifi_get_version);

static int wifi_btm_query(uint32_t mgmt_request, struct net_if* iface, void* data, size_t len) {
    const struct device* dev = net_if_get_device(iface);
    const struct wifi_mgmt_ops* const wifi_mgmt_api = get_wifi_api(iface);
    uint8_t query_reason = *((uint8_t *)data);

    if ((wifi_mgmt_api == NULL) ||
        (wifi_mgmt_api->btm_query == NULL)) {
        return (-ENOTSUP);
    }

    if (!net_if_is_admin_up(iface)) {
        return (-ENETDOWN);
    }

    if (query_reason >= WIFI_BTM_QUERY_REASON_UNSPECIFIED &&
        query_reason <= WIFI_BTM_QUERY_REASON_LEAVING_ESS) {
        return wifi_mgmt_api->btm_query(dev, query_reason);
    }

    return (-EINVAL);
}

NET_MGMT_REGISTER_REQUEST_HANDLER(NET_REQUEST_WIFI_BTM_QUERY, wifi_btm_query);

static int wifi_get_connection_params(uint32_t mgmt_request, struct net_if* iface,
                                      void* data, size_t len) {
    const struct device* dev = net_if_get_device(iface);
    const struct wifi_mgmt_ops* const wifi_mgmt_api = get_wifi_api(iface);
    struct wifi_connect_req_params* conn_params = data;

    if ((wifi_mgmt_api == NULL) ||
        (wifi_mgmt_api->get_conn_params == NULL)) {
        return (-ENOTSUP);
    }

    if (!net_if_is_admin_up(iface)) {
        return (-ENETDOWN);
    }

    return wifi_mgmt_api->get_conn_params(dev, conn_params);
}

NET_MGMT_REGISTER_REQUEST_HANDLER(NET_REQUEST_WIFI_CONN_PARAMS, wifi_get_connection_params);

static int wifi_wps_config(uint32_t mgmt_request, struct net_if* iface, void* data, size_t len) {
    const struct device* dev = net_if_get_device(iface);
    const struct wifi_mgmt_ops* const wifi_mgmt_api = get_wifi_api(iface);
    struct wifi_wps_config_params* params = data;

    if ((wifi_mgmt_api == NULL) ||
        (wifi_mgmt_api->wps_config == NULL)) {
        return (-ENOTSUP);
    }

    if (!net_if_is_admin_up(iface)) {
        return (-ENETDOWN);
    }

    return wifi_mgmt_api->wps_config(dev, params);
}

NET_MGMT_REGISTER_REQUEST_HANDLER(NET_REQUEST_WIFI_WPS_CONFIG, wifi_wps_config);

static int wifi_set_rts_threshold(uint32_t mgmt_request, struct net_if* iface,
                                  void* data, size_t len) {
    const struct device* dev = net_if_get_device(iface);
    const struct wifi_mgmt_ops* const wifi_mgmt_api = get_wifi_api(iface);
    unsigned int* rts_threshold = data;

    if ((wifi_mgmt_api == NULL) ||
        (wifi_mgmt_api->set_rts_threshold == NULL)) {
        return (-ENOTSUP);
    }

    if (!net_if_is_admin_up(iface)) {
        return (-ENETDOWN);
    }

    if (!data || len != sizeof(*rts_threshold)) {
        return (-EINVAL);
    }

    return wifi_mgmt_api->set_rts_threshold(dev, *rts_threshold);
}

NET_MGMT_REGISTER_REQUEST_HANDLER(NET_REQUEST_WIFI_RTS_THRESHOLD, wifi_set_rts_threshold);

#ifdef CONFIG_WIFI_NM_WPA_SUPPLICANT_DPP
static int wifi_dpp(uint32_t mgmt_request, struct net_if* iface,
                    void* data, size_t len) {
    const struct device *dev = net_if_get_device(iface);
    const struct wifi_mgmt_ops *const wifi_mgmt_api = get_wifi_api(iface);
    struct wifi_dpp_params *params = data;

    if ((wifi_mgmt_api == NULL) ||
        (wifi_mgmt_api->dpp_dispatch == NULL)) {
        return (-ENOTSUP);
    }

    if (!net_if_is_admin_up(iface)) {
        return (-ENETDOWN);
    }

    return wifi_mgmt_api->dpp_dispatch(dev, params);
}

NET_MGMT_REGISTER_REQUEST_HANDLER(NET_REQUEST_WIFI_DPP, wifi_dpp);

#endif /* CONFIG_WIFI_NM_WPA_SUPPLICANT_DPP */

static int wifi_pmksa_flush(uint32_t mgmt_request, struct net_if* iface,
                            void* data, size_t len) {
    const struct device* dev = net_if_get_device(iface);
    const struct wifi_mgmt_ops* const wifi_mgmt_api = get_wifi_api(iface);

    if ((wifi_mgmt_api == NULL) ||
        (wifi_mgmt_api->pmksa_flush == NULL)) {
        return (-ENOTSUP);
    }

    if (!net_if_is_admin_up(iface)) {
        return (-ENETDOWN);
    }

    return wifi_mgmt_api->pmksa_flush(dev);
}

NET_MGMT_REGISTER_REQUEST_HANDLER(NET_REQUEST_WIFI_PMKSA_FLUSH, wifi_pmksa_flush);

static int wifi_get_rts_threshold(uint32_t mgmt_request, struct net_if* iface,
                                  void* data, size_t len) {
    const struct device* dev = net_if_get_device(iface);
    const struct wifi_mgmt_ops* const wifi_mgmt_api = get_wifi_api(iface);
    unsigned int *rts_threshold = data;

    if ((wifi_mgmt_api == NULL) ||
        (wifi_mgmt_api->get_rts_threshold == NULL)) {
        return (-ENOTSUP);
    }

    if (!net_if_is_admin_up(iface)) {
        return (-ENETDOWN);
    }

    if (!data || (len != sizeof(*rts_threshold))) {
        return (-EINVAL);
    }

    return wifi_mgmt_api->get_rts_threshold(dev, rts_threshold);
}

NET_MGMT_REGISTER_REQUEST_HANDLER(NET_REQUEST_WIFI_RTS_THRESHOLD_CONFIG, wifi_get_rts_threshold);

#ifdef CONFIG_WIFI_NM_WPA_SUPPLICANT_CRYPTO_ENTERPRISE
static int wifi_set_enterprise_creds(uint32_t mgmt_request, struct net_if* iface,
                                     void* data, size_t len) {
    const struct device* dev = net_if_get_device(iface);
    const struct wifi_mgmt_ops* const wifi_mgmt_api = get_wifi_api(iface);
    struct wifi_enterprise_creds_params* params = data;

    if ((wifi_mgmt_api == NULL) ||
        (wifi_mgmt_api->enterprise_creds == NULL)) {
        return (-ENOTSUP);
    }

    if (!net_if_is_admin_up(iface)) {
        return (-ENETDOWN);
    }

    return wifi_mgmt_api->enterprise_creds(dev, params);
}

NET_MGMT_REGISTER_REQUEST_HANDLER(NET_REQUEST_WIFI_ENTERPRISE_CREDS, wifi_set_enterprise_creds);
#endif

#ifdef CONFIG_WIFI_MGMT_RAW_SCAN_RESULTS
void wifi_mgmt_raise_raw_scan_result_event(struct net_if* iface,
                                           struct wifi_raw_scan_result* raw_scan_result) {
    if (raw_scan_result->frame_length > CONFIG_WIFI_MGMT_RAW_SCAN_RESULT_LENGTH) {
        LOG_INF("raw scan result frame length = %d too big,"
                "saving upto max raw scan length = %d",
                raw_scan_result->frame_length,
                CONFIG_WIFI_MGMT_RAW_SCAN_RESULT_LENGTH);
    }

    net_mgmt_event_notify_with_info(NET_EVENT_WIFI_RAW_SCAN_RESULT,
                                    iface, raw_scan_result,
                                    sizeof(*raw_scan_result));
}
#endif /* CONFIG_WIFI_MGMT_RAW_SCAN_RESULTS */

void wifi_mgmt_raise_disconnect_complete_event(struct net_if* iface,
                                               int status) {
    struct wifi_status cnx_status = {
        .status = status,
    };

    net_mgmt_event_notify_with_info(NET_EVENT_WIFI_DISCONNECT_COMPLETE,
                                    iface, &cnx_status,
                                    sizeof(struct wifi_status));
}

void wifi_mgmt_raise_ap_enable_result_event(struct net_if* iface,
                                            enum wifi_ap_status status) {
    struct wifi_status cnx_status = {
        .status = status,
    };

    net_mgmt_event_notify_with_info(NET_EVENT_WIFI_AP_ENABLE_RESULT,
                                    iface, &cnx_status,
                                    sizeof(enum wifi_ap_status));
}

void wifi_mgmt_raise_ap_disable_result_event(struct net_if* iface,
                                             enum wifi_ap_status status) {
    struct wifi_status cnx_status = {
        .status = status,
    };

    net_mgmt_event_notify_with_info(NET_EVENT_WIFI_AP_DISABLE_RESULT,
                                    iface, &cnx_status,
                                    sizeof(enum wifi_ap_status));
}

void wifi_mgmt_raise_ap_sta_connected_event(struct net_if* iface,
                                            struct wifi_ap_sta_info* sta_info) {
    net_mgmt_event_notify_with_info(NET_EVENT_WIFI_AP_STA_CONNECTED,
                                    iface, sta_info,
                                    sizeof(struct wifi_ap_sta_info));
}

void wifi_mgmt_raise_ap_sta_disconnected_event(struct net_if* iface,
                                               struct wifi_ap_sta_info* sta_info) {
    net_mgmt_event_notify_with_info(NET_EVENT_WIFI_AP_STA_DISCONNECTED,
                                    iface, sta_info,
                                    sizeof(struct wifi_ap_sta_info));
}

#ifdef CONFIG_WIFI_CREDENTIALS_CONNECT_STORED

#include <zephyr/net/wifi_credentials.h>

#if defined(CONFIG_WIFI_CREDENTIALS_STATIC)
BUILD_ASSERT(sizeof(CONFIG_WIFI_CREDENTIALS_STATIC_SSID) != 1,
             "CONFIG_WIFI_CREDENTIALS_STATIC_SSID required");
#endif /* defined(CONFIG_WIFI_CREDENTIALS_STATIC) */

static int __stored_creds_to_params(struct wifi_credentials_personal* creds,
                                    struct wifi_connect_req_params* params) {
    char* ssid = NULL;
    char* psk  = NULL;
    #ifdef CONFIG_WIFI_NM_WPA_SUPPLICANT_CRYPTO_ENTERPRISE
    char* key_passwd = NULL;
    #endif /* CONFIG_WIFI_NM_WPA_SUPPLICANT_CRYPTO_ENTERPRISE */
    int ret;

    /* SSID */
    ssid = (char*)k_malloc(creds->header.ssid_len + 1);
    if (!ssid) {
        LOG_ERR("Failed to allocate memory for SSID\n");
        ret = -ENOMEM;
        goto err_out;
    }

    memset(ssid, 0, creds->header.ssid_len + 1);
    ret = snprintf(ssid, creds->header.ssid_len + 1, "%s", creds->header.ssid);
    if (ret > creds->header.ssid_len) {
        LOG_ERR("SSID string truncated\n");
        ret = -EINVAL;
        goto err_out;
    }

    params->ssid = ssid;
    params->ssid_length = creds->header.ssid_len;

    /* PSK (optional) */
    if (creds->password_len > 0) {
        psk = (char*)k_malloc(creds->password_len + 1);
        if (!psk) {
            LOG_ERR("Failed to allocate memory for PSK\n");
            ret = -ENOMEM;
            goto err_out;
        }

        memset(psk, 0, creds->password_len + 1);
        ret = snprintf(psk, creds->password_len + 1, "%s", creds->password);
        if (ret > creds->password_len) {
            LOG_ERR("PSK string truncated\n");
            ret = -EINVAL;
            goto err_out;
        }

        params->psk = psk;
        params->psk_length = creds->password_len;
    }

    /* Defaults */
    params->security = creds->header.type;

    #ifdef CONFIG_WIFI_NM_WPA_SUPPLICANT_CRYPTO_ENTERPRISE
    if (params->security == WIFI_SECURITY_TYPE_EAP_TLS) {
        if (creds->header.key_passwd_length > 0) {
            key_passwd = (char*)k_malloc(creds->header.key_passwd_length + 1);
            if (!key_passwd) {
                LOG_ERR("Failed to allocate memory for key_passwd\n");
                ret = -ENOMEM;
                goto err_out;
            }

            memset(key_passwd, 0, creds->header.key_passwd_length + 1);
            ret = snprintf(key_passwd, creds->header.key_passwd_length + 1, "%s",
                           creds->header.key_passwd);
            if (ret > creds->header.key_passwd_length) {
                LOG_ERR("key_passwd string truncated\n");
                ret = -EINVAL;
                goto err_out;
            }
            params->key_passwd = key_passwd;
            params->key_passwd_length = creds->header.key_passwd_length;
        }
    }
    #endif /* CONFIG_WIFI_NM_WPA_SUPPLICANT_CRYPTO_ENTERPRISE */

    /* If channel is set to 0 we default to ANY. 0 is not a valid Wi-Fi channel. */
    params->channel = (creds->header.channel != 0) ? creds->header.channel : WIFI_CHANNEL_ANY;
    params->timeout = (creds->header.timeout != 0)
                            ? creds->header.timeout
                            : CONFIG_WIFI_CREDENTIALS_CONNECT_STORED_CONNECTION_TIMEOUT;

    /* Security type (optional) */
    if (creds->header.type > WIFI_SECURITY_TYPE_MAX) {
        params->security = WIFI_SECURITY_TYPE_NONE;
    }

    if (creds->header.flags & WIFI_CREDENTIALS_FLAG_2_4GHz) {
        params->band = WIFI_FREQ_BAND_2_4_GHZ;
    }
    else if (creds->header.flags & WIFI_CREDENTIALS_FLAG_5GHz) {
        params->band = WIFI_FREQ_BAND_5_GHZ;
    }
    else {
        params->band = WIFI_FREQ_BAND_UNKNOWN;
    }

    /* MFP setting (default: optional) */
    if (creds->header.flags & WIFI_CREDENTIALS_FLAG_MFP_DISABLED) {
        params->mfp = WIFI_MFP_DISABLE;
    }
    else if (creds->header.flags & WIFI_CREDENTIALS_FLAG_MFP_REQUIRED) {
        params->mfp = WIFI_MFP_REQUIRED;
    }
    else {
        params->mfp = WIFI_MFP_OPTIONAL;
    }

    return (0);

err_out :
    if (ssid) {
        k_free(ssid);
        ssid = NULL;
    }

    if (psk) {
        k_free(psk);
        psk = NULL;
    }

    #ifdef CONFIG_WIFI_NM_WPA_SUPPLICANT_CRYPTO_ENTERPRISE
    if (key_passwd) {
        k_free(key_passwd);
        key_passwd = NULL;
    }
    #endif /* CONFIG_WIFI_NM_WPA_SUPPLICANT_CRYPTO_ENTERPRISE */

    return (ret);
}

static inline char const* wpa_supp_security_txt(enum wifi_security_type security) {
    switch (security) {
        case WIFI_SECURITY_TYPE_NONE :
            return "NONE";

        case WIFI_SECURITY_TYPE_PSK :
            return "WPA-PSK";

        case WIFI_SECURITY_TYPE_PSK_SHA256 :
            return "WPA-PSK-SHA256";

        case WIFI_SECURITY_TYPE_SAE :
            return "SAE";

        case WIFI_SECURITY_TYPE_UNKNOWN :
        default :
            return "UNKNOWN";
    }
}

static int add_network_from_credentials_struct_personal(struct wifi_credentials_personal* creds,
                                                        struct net_if* iface) {
    int ret = 0;
    struct wifi_connect_req_params cnx_params = {0};

    if (__stored_creds_to_params(creds, &cnx_params)) {
        ret = -ENOEXEC;
        goto out;
    }

    if (net_mgmt(NET_REQUEST_WIFI_CONNECT, iface, &cnx_params,
                 sizeof(struct wifi_connect_req_params))) {
        LOG_ERR("Connection request failed\n");

        return (-ENOEXEC);
    }

    LOG_INF("Connection requested");

out :
    if (cnx_params.psk) {
        k_free((void*)cnx_params.psk);
    }

    if (cnx_params.ssid) {
        k_free((void*)cnx_params.ssid);
    }

    return (ret);
}

static void add_stored_network(void* cb_arg, char const* ssid, size_t ssid_len) {
    int ret = 0;
    struct wifi_credentials_personal creds;

    /* load stored data */
    ret = wifi_credentials_get_by_ssid_personal_struct(ssid, ssid_len, &creds);
    if (ret) {
        LOG_ERR("Loading WiFi credentials failed for SSID [%.*s], len: %d, err: %d",
                ssid_len, ssid, ssid_len, ret);
        return;
    }

    add_network_from_credentials_struct_personal(&creds, (struct net_if*)cb_arg);
}

static int add_static_network_config(struct net_if* iface) {
    #if defined(CONFIG_WIFI_CREDENTIALS_STATIC)

    struct wifi_credentials_personal creds = {
        .header = {
            .ssid_len = strlen(CONFIG_WIFI_CREDENTIALS_STATIC_SSID),
        },
        .password_len = strlen(CONFIG_WIFI_CREDENTIALS_STATIC_PASSWORD),
    };

    int ret = wifi_credentials_get_by_ssid_personal_struct(
        CONFIG_WIFI_CREDENTIALS_STATIC_SSID,
        strlen(CONFIG_WIFI_CREDENTIALS_STATIC_SSID),
        &creds);

    if (!ret) {
        LOG_WRN("Statically configured WiFi network was overridden by storage.");
        return (0);
    }

    #if defined(CONFIG_WIFI_CREDENTIALS_STATIC_TYPE_OPEN)
    creds.header.type = WIFI_SECURITY_TYPE_NONE;
    #elif defined(CONFIG_WIFI_CREDENTIALS_STATIC_TYPE_PSK)
    creds.header.type = WIFI_SECURITY_TYPE_PSK;
    #elif defined(CONFIG_WIFI_CREDENTIALS_STATIC_TYPE_PSK_SHA256)
    creds.header.type = WIFI_SECURITY_TYPE_PSK_SHA256;
    #elif defined(CONFIG_WIFI_CREDENTIALS_STATIC_TYPE_SAE)
    creds.header.type = WIFI_SECURITY_TYPE_SAE;
    #elif defined(CONFIG_WIFI_CREDENTIALS_STATIC_TYPE_WPA_PSK)
    creds.header.type = WIFI_SECURITY_TYPE_WPA_PSK;
    #else
    #error "invalid CONFIG_WIFI_CREDENTIALS_STATIC_TYPE"
    #endif

    memcpy(creds.header.ssid, CONFIG_WIFI_CREDENTIALS_STATIC_SSID,
           strlen(CONFIG_WIFI_CREDENTIALS_STATIC_SSID));
    memcpy(creds.password, CONFIG_WIFI_CREDENTIALS_STATIC_PASSWORD,
           strlen(CONFIG_WIFI_CREDENTIALS_STATIC_PASSWORD));

    LOG_DBG("Adding statically configured WiFi network [%s] to internal list.",
            creds.header.ssid);

    return add_network_from_credentials_struct_personal(&creds, iface);
    #else
    return (0);
    #endif /* defined(CONFIG_WIFI_CREDENTIALS_STATIC) */
}

static int connect_stored_command(uint32_t mgmt_request, struct net_if* iface, void* data,
                                  size_t len) {
    int ret = 0;

    ret = add_static_network_config(iface);
    if (ret) {
        return (ret);
    }

    wifi_credentials_for_each_ssid(add_stored_network, iface);

    return (ret);
};

NET_MGMT_REGISTER_REQUEST_HANDLER(NET_REQUEST_WIFI_CONNECT_STORED, connect_stored_command);

#endif /* CONFIG_WIFI_CREDENTIALS_CONNECT_STORED */<|MERGE_RESOLUTION|>--- conflicted
+++ resolved
@@ -53,7 +53,6 @@
         case WIFI_SECURITY_TYPE_NONE :
             return "OPEN";
 
-<<<<<<< HEAD
         case WIFI_SECURITY_TYPE_PSK :
             return "WPA2-PSK";
 
@@ -303,89 +302,6 @@
     switch (ps_mode) {
         case WIFI_PS_MODE_LEGACY :
             return "Legacy power save";
-=======
-	if (nm) {
-		return nm->ops;
-	}
-#endif /* CONFIG_WIFI_NM */
-	return off_api ? off_api->wifi_mgmt_api : NULL;
-}
-
-static int wifi_connect(uint32_t mgmt_request, struct net_if *iface,
-			void *data, size_t len)
-{
-	struct wifi_connect_req_params *params =
-		(struct wifi_connect_req_params *)data;
-	const struct device *dev = net_if_get_device(iface);
-
-	const struct wifi_mgmt_ops *const wifi_mgmt_api = get_wifi_api(iface);
-
-	if (wifi_mgmt_api == NULL || wifi_mgmt_api->connect == NULL) {
-		return -ENOTSUP;
-	}
-
-	if (!net_if_is_admin_up(iface)) {
-		return -ENETDOWN;
-	}
-
-	LOG_HEXDUMP_DBG(params->ssid, params->ssid_length, "ssid");
-	LOG_HEXDUMP_DBG(params->psk, params->psk_length, "psk");
-	if (params->sae_password) {
-		LOG_HEXDUMP_DBG(params->sae_password, params->sae_password_length, "sae");
-	}
-	NET_DBG("ch %u sec %u", params->channel, params->security);
-
-	if (params->channel > WIFI_CHANNEL_MAX && params->channel != WIFI_CHANNEL_ANY) {
-		return -EINVAL;
-	}
-
-	if (!params->ssid) {
-		return -EINVAL;
-	}
-
-	if (params->ssid_length <= 0 || params->ssid_length > WIFI_SSID_MAX_LEN) {
-		return -EINVAL;
-	}
-
-	if (params->psk_length && (params->psk_length < 8 || params->psk_length > 64)) {
-		return -EINVAL;
-	}
-
-	if (params->sae_password_length &&
-	    (params->sae_password_length < 8 || params->sae_password_length > 64)) {
-		return -EINVAL;
-	}
-
-	if (params->security > WIFI_SECURITY_TYPE_MAX) {
-		return -EINVAL;
-	}
-
-	switch (params->security) {
-	case WIFI_SECURITY_TYPE_PSK:
-	case WIFI_SECURITY_TYPE_WPA_PSK:
-	case WIFI_SECURITY_TYPE_PSK_SHA256:
-	case WIFI_SECURITY_TYPE_WPA_AUTO_PERSONAL:
-		if (!params->psk_length || !params->psk) {
-			return -EINVAL;
-		}
-		break;
-	case WIFI_SECURITY_TYPE_SAE_HNP:
-	case WIFI_SECURITY_TYPE_SAE_H2E:
-	case WIFI_SECURITY_TYPE_SAE_AUTO:
-		if ((!params->psk_length || !params->psk) &&
-		    (!params->sae_password_length || !params->sae_password)) {
-			return -EINVAL;
-		}
-		break;
-	default:
-		break;
-	}
-
-#ifdef CONFIG_WIFI_NM_WPA_SUPPLICANT_ROAMING
-	memset(&roaming_params, 0x0, sizeof(roaming_params));
-	roaming_params.is_11r_used = params->ft_used;
-#endif
->>>>>>> 651ecab5
 
         case WIFI_PS_MODE_WMM :
             return "WMM power save";
@@ -545,24 +461,53 @@
     }
     NET_DBG("ch %u sec %u", params->channel, params->security);
 
-    if ((params->security > WIFI_SECURITY_TYPE_MAX) ||
-        (params->ssid_length > WIFI_SSID_MAX_LEN) ||
-        (params->ssid_length == 0U) ||
-        ((params->security == WIFI_SECURITY_TYPE_PSK ||
-          params->security == WIFI_SECURITY_TYPE_WPA_PSK ||
-          params->security == WIFI_SECURITY_TYPE_PSK_SHA256 ||
-          params->security == WIFI_SECURITY_TYPE_WPA_AUTO_PERSONAL) &&
-         ((params->psk_length < 8) || (params->psk_length > 64) ||
-          (params->psk_length == 0U) || !params->psk)) ||
-        ((params->security == WIFI_SECURITY_TYPE_SAE_HNP ||
-          params->security == WIFI_SECURITY_TYPE_SAE_H2E ||
-          params->security == WIFI_SECURITY_TYPE_SAE_AUTO) &&
-          ((params->psk_length == 0U) || !params->psk) &&
-          ((params->sae_password_length == 0U) || !params->sae_password)) ||
-        ((params->channel != WIFI_CHANNEL_ANY) &&
-         (params->channel > WIFI_CHANNEL_MAX)) ||
-        !params->ssid) {
+    if ((params->channel > WIFI_CHANNEL_MAX) &&
+        (params->channel != WIFI_CHANNEL_ANY)) {
         return (-EINVAL);
+    }
+
+    if (!params->ssid) {
+        return (-EINVAL);
+    }
+
+    if ((params->ssid_length <= 0) || (params->ssid_length > WIFI_SSID_MAX_LEN)) {
+        return (-EINVAL);
+    }
+
+    if (params->psk_length && (params->psk_length < 8 || params->psk_length > 64)) {
+        return (-EINVAL);
+    }
+
+    if (params->sae_password_length &&
+        ((params->sae_password_length < 8) || (params->sae_password_length > 64))) {
+        return (-EINVAL);
+    }
+
+    if (params->security > WIFI_SECURITY_TYPE_MAX) {
+        return (-EINVAL);
+    }
+
+    switch (params->security) {
+        case WIFI_SECURITY_TYPE_PSK :
+        case WIFI_SECURITY_TYPE_WPA_PSK :
+        case WIFI_SECURITY_TYPE_PSK_SHA256 :
+        case WIFI_SECURITY_TYPE_WPA_AUTO_PERSONAL :
+            if (!params->psk_length || !params->psk) {
+                return (-EINVAL);
+            }
+            break;
+
+        case WIFI_SECURITY_TYPE_SAE_HNP :
+        case WIFI_SECURITY_TYPE_SAE_H2E :
+        case WIFI_SECURITY_TYPE_SAE_AUTO :
+            if ((!params->psk_length || !params->psk) &&
+                (!params->sae_password_length || !params->sae_password)) {
+                return (-EINVAL);
+            }
+            break;
+
+        default :
+            break;
     }
 
     #ifdef CONFIG_WIFI_NM_WPA_SUPPLICANT_ROAMING
