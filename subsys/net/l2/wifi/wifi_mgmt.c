/*
 * Copyright (c) 2016 Intel Corporation.
 * Copyright 2024 NXP
 *
 * SPDX-License-Identifier: Apache-2.0
 */

#undef _POSIX_C_SOURCE
#define _POSIX_C_SOURCE 200809L /* For strnlen() */

#include <zephyr/logging/log.h>
LOG_MODULE_REGISTER(net_wifi_mgmt, CONFIG_NET_L2_WIFI_MGMT_LOG_LEVEL);

#include <errno.h>
#include <string.h>
#include <stdio.h>
#include <zephyr/net/net_core.h>
#include <zephyr/net/net_if.h>
#include <zephyr/net/wifi_mgmt.h>
#ifdef CONFIG_WIFI_NM
#include <zephyr/net/wifi_nm.h>
#endif /* CONFIG_WIFI_NM */

#ifdef CONFIG_WIFI_NM_WPA_SUPPLICANT_ROAMING
#define MAX_NEIGHBOR_AP_LIMIT 6U
#define MAX_EVENT_STR_LEN 32

struct wifi_rrm_neighbor_ap_t {
    char ssid[WIFI_SSID_MAX_LEN + 1];
    uint8_t bssid[WIFI_SSID_MAX_LEN];
    uint8_t bssid_info[WIFI_SSID_MAX_LEN];
    int op_class;
    int channel;
    int phy_type;
};

struct wifi_rrm_neighbor_report_t {
    struct wifi_rrm_neighbor_ap_t neighbor_ap[MAX_NEIGHBOR_AP_LIMIT];
    int neighbor_cnt;
};

struct wifi_roaming_params {
    bool is_11r_used;
    bool is_11k_enabled;
    struct wifi_rrm_neighbor_report_t neighbor_rep;
};

static struct wifi_roaming_params roaming_params;
#endif

char const* wifi_security_txt(enum wifi_security_type security) {
    switch (security) {
        case WIFI_SECURITY_TYPE_NONE :
            return "OPEN";

        case WIFI_SECURITY_TYPE_PSK :
            return "WPA2-PSK";

        case WIFI_SECURITY_TYPE_PSK_SHA256 :
            return "WPA2-PSK-SHA256";

<<<<<<< HEAD
        case WIFI_SECURITY_TYPE_SAE_HNP :
            return "WPA3-SAE-HNP";
=======
const char *const wifi_bandwidth_txt(enum wifi_frequency_bandwidths bandwidth)
{
	switch (bandwidth) {
	case WIFI_FREQ_BANDWIDTH_20MHZ:
		return "20 MHz";
	case WIFI_FREQ_BANDWIDTH_40MHZ:
		return "40 MHz";
	case WIFI_FREQ_BANDWIDTH_80MHZ:
		return "80 MHz";
	case WIFI_FREQ_BANDWIDTH_UNKNOWN:
	default:
		return "UNKNOWN";
	}
}

const char *wifi_state_txt(enum wifi_iface_state state)
{
	switch (state) {
	case WIFI_STATE_DISCONNECTED:
		return "DISCONNECTED";
	case WIFI_STATE_INACTIVE:
		return "INACTIVE";
	case WIFI_STATE_INTERFACE_DISABLED:
		return "INTERFACE_DISABLED";
	case WIFI_STATE_SCANNING:
		return "SCANNING";
	case WIFI_STATE_AUTHENTICATING:
		return "AUTHENTICATING";
	case WIFI_STATE_ASSOCIATING:
		return "ASSOCIATING";
	case WIFI_STATE_ASSOCIATED:
		return "ASSOCIATED";
	case WIFI_STATE_4WAY_HANDSHAKE:
		return "4WAY_HANDSHAKE";
	case WIFI_STATE_GROUP_HANDSHAKE:
		return "GROUP_HANDSHAKE";
	case WIFI_STATE_COMPLETED:
		return "COMPLETED";
	case WIFI_STATE_UNKNOWN:
	default:
		return "UNKNOWN";
	}
}
>>>>>>> 5dfd41e5

        case WIFI_SECURITY_TYPE_SAE_H2E :
            return "WPA3-SAE-H2E";

        case WIFI_SECURITY_TYPE_SAE_AUTO :
            return "WPA3-SAE-AUTO";

        case WIFI_SECURITY_TYPE_WAPI :
            return "WAPI";

        case WIFI_SECURITY_TYPE_EAP_TLS :
            return "EAP-TLS";

        case WIFI_SECURITY_TYPE_WEP :
            return "WEP";

        case WIFI_SECURITY_TYPE_WPA_PSK :
            return "WPA-PSK";

        case WIFI_SECURITY_TYPE_WPA_AUTO_PERSONAL :
            return "WPA/WPA2/WPA3 PSK";

        case WIFI_SECURITY_TYPE_DPP :
            return "DPP";

        case WIFI_SECURITY_TYPE_EAP_PEAP_MSCHAPV2 :
            return "EAP-PEAP-MSCHAPV2";

        case WIFI_SECURITY_TYPE_EAP_PEAP_GTC :
            return "EAP-PEAP-GTC";

        case WIFI_SECURITY_TYPE_EAP_TTLS_MSCHAPV2 :
            return "EAP-TTLS-MSCHAPV2";

        case WIFI_SECURITY_TYPE_EAP_PEAP_TLS :
            return "EAP-PEAP-TLS";

        case WIFI_SECURITY_TYPE_EAP_TLS_SHA256 :
            return "EAP-TLS-SHA256";

        case WIFI_SECURITY_TYPE_FT_PSK :
            return "FT-PSK";

        case WIFI_SECURITY_TYPE_FT_SAE :
            return "FT-SAE";

        case WIFI_SECURITY_TYPE_FT_EAP :
            return "FT-EAP";

        case WIFI_SECURITY_TYPE_FT_EAP_SHA384 :
            return "FT-EAP-SHA384";

        case WIFI_SECURITY_TYPE_UNKNOWN :
        default :
            return "UNKNOWN";
    }
}

char const* wifi_mfp_txt(enum wifi_mfp_options mfp) {
    switch (mfp) {
        case WIFI_MFP_DISABLE :
            return "Disable";

        case WIFI_MFP_OPTIONAL :
            return "Optional";

        case WIFI_MFP_REQUIRED :
            return "Required";

        case WIFI_MFP_UNKNOWN :
        default :
            return "UNKNOWN";
    }
}

char const* wifi_band_txt(enum wifi_frequency_bands band) {
    switch (band) {
        case WIFI_FREQ_BAND_2_4_GHZ :
            return "2.4GHz";

        case WIFI_FREQ_BAND_5_GHZ :
            return "5GHz";

        case WIFI_FREQ_BAND_6_GHZ :
            return "6GHz";

        case WIFI_FREQ_BAND_UNKNOWN :
        default :
            return "UNKNOWN";
    }
}

char const* wifi_state_txt(enum wifi_iface_state state) {
    switch (state) {
        case WIFI_STATE_DISCONNECTED :
            return "DISCONNECTED";

        case WIFI_STATE_INACTIVE :
            return "INACTIVE";

        case WIFI_STATE_INTERFACE_DISABLED :
            return "INTERFACE_DISABLED";

        case WIFI_STATE_SCANNING :
            return "SCANNING";

        case WIFI_STATE_AUTHENTICATING :
            return "AUTHENTICATING";

        case WIFI_STATE_ASSOCIATING :
            return "ASSOCIATING";

        case WIFI_STATE_ASSOCIATED :
            return "ASSOCIATED";

        case WIFI_STATE_4WAY_HANDSHAKE :
            return "4WAY_HANDSHAKE";

        case WIFI_STATE_GROUP_HANDSHAKE :
            return "GROUP_HANDSHAKE";

        case WIFI_STATE_COMPLETED :
            return "COMPLETED";

        case WIFI_STATE_UNKNOWN :
        default :
            return "UNKNOWN";
    }
}

char const* wifi_mode_txt(enum wifi_iface_mode mode) {
    switch (mode) {
        case WIFI_MODE_INFRA :
            return "STATION";

        case WIFI_MODE_IBSS :
            return "ADHOC";

        case WIFI_MODE_AP :
            return "ACCESS POINT";

        case WIFI_MODE_P2P_GO :
            return "P2P GROUP OWNER";

        case WIFI_MODE_P2P_GROUP_FORMATION :
            return "P2P GROUP FORMATION";

        case WIFI_MODE_MESH :
            return "MESH";

        case WIFI_MODE_UNKNOWN :
        default :
            return "UNKNOWN";
    }
}

char const* wifi_link_mode_txt(enum wifi_link_mode link_mode) {
    switch (link_mode) {
        case WIFI_0 :
            return "WIFI 0 (802.11)";

        case WIFI_1 :
            return "WIFI 1 (802.11b)";

        case WIFI_2 :
            return "WIFI 2 (802.11a)";

        case WIFI_3 :
            return "WIFI 3 (802.11g)";

        case WIFI_4 :
            return "WIFI 4 (802.11n/HT)";

        case WIFI_5 :
            return "WIFI 5 (802.11ac/VHT)";

        case WIFI_6 :
            return "WIFI 6 (802.11ax/HE)";

        case WIFI_6E :
            return "WIFI 6E (802.11ax 6GHz/HE)";

        case WIFI_7 :
            return "WIFI 7 (802.11be/EHT)";

        case WIFI_LINK_MODE_UNKNOWN :
        default :
            return "UNKNOWN";
    }
}

char const* wifi_ps_txt(enum wifi_ps ps_name) {
    switch (ps_name) {
        case WIFI_PS_DISABLED :
            return "Power save disabled";

        case WIFI_PS_ENABLED :
            return "Power save enabled";

        default :
            return "UNKNOWN";
    }
}

char const* wifi_ps_mode_txt(enum wifi_ps_mode ps_mode) {
    switch (ps_mode) {
        case WIFI_PS_MODE_LEGACY :
            return "Legacy power save";

        case WIFI_PS_MODE_WMM :
            return "WMM power save";

        default :
            return "UNKNOWN";
    }
}

char const* wifi_twt_operation_txt(enum wifi_twt_operation twt_operation) {
    switch (twt_operation) {
        case WIFI_TWT_SETUP :
            return "TWT setup";

        case WIFI_TWT_TEARDOWN :
            return "TWT teardown";

        default :
            return "UNKNOWN";
    }
}

char const* wifi_twt_negotiation_type_txt(enum wifi_twt_negotiation_type twt_negotiation) {
    switch (twt_negotiation) {
        case WIFI_TWT_INDIVIDUAL :
            return "TWT individual negotiation";

        case WIFI_TWT_BROADCAST :
            return "TWT broadcast negotiation";

        case WIFI_TWT_WAKE_TBTT :
            return "TWT wake TBTT negotiation";

        default :
            return "UNKNOWN";
    }
}

char const* wifi_twt_setup_cmd_txt(enum wifi_twt_setup_cmd twt_setup) {
    switch (twt_setup) {
        case WIFI_TWT_SETUP_CMD_REQUEST :
            return "TWT request";

        case WIFI_TWT_SETUP_CMD_SUGGEST :
            return "TWT suggest";

        case WIFI_TWT_SETUP_CMD_DEMAND :
            return "TWT demand";

        case WIFI_TWT_SETUP_CMD_GROUPING :
            return "TWT grouping";

        case WIFI_TWT_SETUP_CMD_ACCEPT :
            return "TWT accept";

        case WIFI_TWT_SETUP_CMD_ALTERNATE :
            return "TWT alternate";

        case WIFI_TWT_SETUP_CMD_DICTATE :
            return "TWT dictate";

        case WIFI_TWT_SETUP_CMD_REJECT :
            return "TWT reject";

        default :
            return "UNKNOWN";
    }
}

char const* wifi_ps_wakeup_mode_txt(enum wifi_ps_wakeup_mode ps_wakeup_mode) {
    switch (ps_wakeup_mode) {
        case WIFI_PS_WAKEUP_MODE_DTIM :
            return "PS wakeup mode DTIM";

        case WIFI_PS_WAKEUP_MODE_LISTEN_INTERVAL :
            return "PS wakeup mode listen interval";

        default :
            return "UNKNOWN";
    }
}

const char* const wifi_ps_exit_strategy_txt(enum wifi_ps_exit_strategy ps_exit_strategy) {
    switch (ps_exit_strategy) {
        case WIFI_PS_EXIT_EVERY_TIM :
            return "Every TIM";

        case WIFI_PS_EXIT_CUSTOM_ALGO :
            return "Custom algorithm";

        default :
            return "UNKNOWN";
    }
}

static const struct wifi_mgmt_ops* const get_wifi_api(struct net_if* iface) {
    const struct device* dev = net_if_get_device(iface);
    struct net_wifi_mgmt_offload* off_api =
                    (struct net_wifi_mgmt_offload*)dev->api;
    #ifdef CONFIG_WIFI_NM
    struct wifi_nm_instance* nm = wifi_nm_get_instance_iface(iface);

    if (nm) {
        return nm->ops;
    }
    #endif /* CONFIG_WIFI_NM */
    return off_api ? off_api->wifi_mgmt_api : NULL;
}

static int wifi_connect(uint32_t mgmt_request, struct net_if* iface,
                        void* data, size_t len) {
    struct wifi_connect_req_params* params =
            (struct wifi_connect_req_params*)data;
    const struct device* dev = net_if_get_device(iface);

    const struct wifi_mgmt_ops* const wifi_mgmt_api = get_wifi_api(iface);

    if ((wifi_mgmt_api == NULL) || (wifi_mgmt_api->connect == NULL)) {
        return (-ENOTSUP);
    }

    LOG_HEXDUMP_DBG(params->ssid, params->ssid_length, "ssid");
    LOG_HEXDUMP_DBG(params->psk, params->psk_length, "psk");
    if (params->sae_password) {
        LOG_HEXDUMP_DBG(params->sae_password, params->sae_password_length, "sae");
    }
    NET_DBG("ch %u sec %u", params->channel, params->security);

    if ((params->security > WIFI_SECURITY_TYPE_MAX) ||
        (params->ssid_length > WIFI_SSID_MAX_LEN) ||
        (params->ssid_length == 0U) ||
        ((params->security == WIFI_SECURITY_TYPE_PSK ||
          params->security == WIFI_SECURITY_TYPE_WPA_PSK ||
          params->security == WIFI_SECURITY_TYPE_PSK_SHA256 ||
          params->security == WIFI_SECURITY_TYPE_WPA_AUTO_PERSONAL) &&
         ((params->psk_length < 8) || (params->psk_length > 64) ||
          (params->psk_length == 0U) || !params->psk)) ||
        ((params->security == WIFI_SECURITY_TYPE_SAE_HNP ||
          params->security == WIFI_SECURITY_TYPE_SAE_H2E ||
          params->security == WIFI_SECURITY_TYPE_SAE_AUTO) &&
          ((params->psk_length == 0U) || !params->psk) &&
          ((params->sae_password_length == 0U) || !params->sae_password)) ||
        ((params->channel != WIFI_CHANNEL_ANY) &&
         (params->channel > WIFI_CHANNEL_MAX)) ||
        !params->ssid) {
        return (-EINVAL);
    }

    #ifdef CONFIG_WIFI_NM_WPA_SUPPLICANT_ROAMING
    memset(&roaming_params, 0x0, sizeof(roaming_params));
    roaming_params.is_11r_used = params->ft_used;
    #endif

    return wifi_mgmt_api->connect(dev, params);
}

NET_MGMT_REGISTER_REQUEST_HANDLER(NET_REQUEST_WIFI_CONNECT, wifi_connect);

static void scan_result_cb(struct net_if* iface, int status,
                           struct wifi_scan_result* entry) {
    if (!iface) {
        return;
    }

    if (!entry) {
        struct wifi_status scan_status = {
            .status = status,
        };

        net_mgmt_event_notify_with_info(NET_EVENT_WIFI_SCAN_DONE,
                                        iface, &scan_status,
                                        sizeof(struct wifi_status));
        return;
    }

    #ifndef CONFIG_WIFI_MGMT_RAW_SCAN_RESULTS_ONLY
    net_mgmt_event_notify_with_info(NET_EVENT_WIFI_SCAN_RESULT, iface,
                                    entry, sizeof(struct wifi_scan_result));
    #endif /* CONFIG_WIFI_MGMT_RAW_SCAN_RESULTS_ONLY */
}

static int wifi_scan(uint32_t mgmt_request, struct net_if* iface,
                     void* data, size_t len) {
    const struct device* dev = net_if_get_device(iface);
    struct wifi_scan_params* params = data;
    const struct wifi_mgmt_ops* const wifi_mgmt_api = get_wifi_api(iface);

    if ((wifi_mgmt_api == NULL) || (wifi_mgmt_api->scan == NULL)) {
        return (-ENOTSUP);
    }

    #ifdef CONFIG_WIFI_MGMT_FORCED_PASSIVE_SCAN
    struct wifi_scan_params default_params = {0};

    if (params == NULL) {
        params = &default_params;
    }
    params->scan_type = WIFI_SCAN_TYPE_PASSIVE;
    #endif /* CONFIG_WIFI_MGMT_FORCED_PASSIVE_SCAN */

    return wifi_mgmt_api->scan(dev, params, scan_result_cb);
}

NET_MGMT_REGISTER_REQUEST_HANDLER(NET_REQUEST_WIFI_SCAN, wifi_scan);

static int wifi_disconnect(uint32_t mgmt_request, struct net_if* iface,
                           void* data, size_t len) {
    const struct device* dev = net_if_get_device(iface);
    const struct wifi_mgmt_ops* const wifi_mgmt_api = get_wifi_api(iface);

    if ((wifi_mgmt_api == NULL) || (wifi_mgmt_api->disconnect == NULL)) {
        return (-ENOTSUP);
    }

    return wifi_mgmt_api->disconnect(dev);
}

NET_MGMT_REGISTER_REQUEST_HANDLER(NET_REQUEST_WIFI_DISCONNECT, wifi_disconnect);

void wifi_mgmt_raise_connect_result_event(struct net_if* iface, int status) {
    struct wifi_status cnx_status = {
        .status = status,
    };

    net_mgmt_event_notify_with_info(NET_EVENT_WIFI_CONNECT_RESULT,
                                    iface, &cnx_status,
                                    sizeof(struct wifi_status));
}

void wifi_mgmt_raise_disconnect_result_event(struct net_if* iface, int status) {
    struct wifi_status cnx_status = {
        .status = status,
    };

    net_mgmt_event_notify_with_info(NET_EVENT_WIFI_DISCONNECT_RESULT,
                                    iface, &cnx_status,
                                    sizeof(struct wifi_status));
}

#ifdef CONFIG_WIFI_NM_WPA_SUPPLICANT_ROAMING
static int wifi_start_roaming(uint32_t mgmt_request, struct net_if* iface,
                              void* data, size_t len) {
    const struct device* dev = net_if_get_device(iface);
    const struct wifi_mgmt_ops* const wifi_mgmt_api = get_wifi_api(iface);

    if (roaming_params.is_11r_used) {
        if (wifi_mgmt_api == NULL ||
            wifi_mgmt_api->start_11r_roaming == NULL) {
            return (-ENOTSUP);
        }

        return wifi_mgmt_api->start_11r_roaming(dev);
    }
    else if (roaming_params.is_11k_enabled) {
        memset(&roaming_params.neighbor_rep, 0x0, sizeof(roaming_params.neighbor_rep));
        if ((wifi_mgmt_api == NULL) ||
            (wifi_mgmt_api->send_11k_neighbor_request == NULL)) {
            return (-ENOTSUP);
        }

        return wifi_mgmt_api->send_11k_neighbor_request(dev, NULL);
    }
    else if (wifi_mgmt_api == NULL || wifi_mgmt_api->btm_query == NULL) {
        return (-ENOTSUP);
    }

    return wifi_mgmt_api->btm_query(dev, 0x10);
}

NET_MGMT_REGISTER_REQUEST_HANDLER(NET_REQUEST_WIFI_START_ROAMING, wifi_start_roaming);

static int wifi_neighbor_rep_complete(uint32_t mgmt_request, struct net_if* iface,
                                      void* data, size_t len) {
    const struct device* dev = net_if_get_device(iface);
    const struct wifi_mgmt_ops* const wifi_mgmt_api = get_wifi_api(iface);
    struct wifi_scan_params params = {0};

    for (int i = 0; i < roaming_params.neighbor_rep.neighbor_cnt; i++) {
        params.band_chan[i].channel = roaming_params.neighbor_rep.neighbor_ap[i].channel;
        if (params.band_chan[i].channel > 14) {
            params.band_chan[i].band = WIFI_FREQ_BAND_5_GHZ;
        }
        else {
            params.band_chan[i].band = WIFI_FREQ_BAND_2_4_GHZ;
        }
    }

    if ((wifi_mgmt_api == NULL) ||
        (wifi_mgmt_api->candidate_scan == NULL)) {
        return (-ENOTSUP);
    }

    return wifi_mgmt_api->candidate_scan(dev, &params);
}

NET_MGMT_REGISTER_REQUEST_HANDLER(NET_REQUEST_WIFI_NEIGHBOR_REP_COMPLETE,
                                  wifi_neighbor_rep_complete);

void wifi_mgmt_raise_neighbor_rep_recv_event(struct net_if* iface, char* inbuf, size_t buf_len) {
    const uint8_t* buf = inbuf;
    char event[MAX_EVENT_STR_LEN + 1] = {0};
    char bssid[WIFI_SSID_MAX_LEN + 1] = {0};
    char bssid_info[WIFI_SSID_MAX_LEN + 1]  = {0};
    int op_class, channel, phy_type;
    int idx = roaming_params.neighbor_rep.neighbor_cnt;

    if (!buf || buf[0] == '\0') {
        return;
    }

    if (sscanf(buf,
               "%" STRINGIFY(MAX_EVENT_STR_LEN) "s "
               "bssid=%" STRINGIFY(WIFI_SSID_MAX_LEN) "s "
               "info=%" STRINGIFY(WIFI_SSID_MAX_LEN) "s "
               "op_class=%d chan=%d phy_type=%d",
               event, bssid, bssid_info, &op_class, &channel, &phy_type) == 6) {
        int i;
        int match  = 0;
        size_t len = 0;

        for (i = 0; i < roaming_params.neighbor_rep.neighbor_cnt; i++) {
            if (strncmp((const char *)roaming_params.neighbor_rep.neighbor_ap[i].bssid,
                        bssid, sizeof(bssid)) == 0) {
                match = 1;
                break;
            }

            if (roaming_params.neighbor_rep.neighbor_ap[i].channel == channel) {
                match = 1;
                break;
            }
        }

        if (!match && (roaming_params.neighbor_rep.neighbor_cnt < MAX_NEIGHBOR_AP_LIMIT)) {
            memcpy((char *)roaming_params.neighbor_rep.neighbor_ap[idx].bssid,
                   bssid,
                   sizeof(roaming_params.neighbor_rep.neighbor_ap[idx].bssid));
            len = strnlen(bssid, sizeof(bssid) - 1);
            roaming_params.neighbor_rep.neighbor_ap[idx].bssid[len] = (uint8_t)'\0';

            memcpy((char *)roaming_params.neighbor_rep.neighbor_ap[idx].bssid_info,
                   bssid_info,
                   sizeof(roaming_params.neighbor_rep.neighbor_ap[idx].bssid_info));
            len = strnlen(bssid_info, sizeof(bssid_info) - 1);
            roaming_params.neighbor_rep.neighbor_ap[idx].bssid_info[len] =
                (uint8_t)'\0';

            roaming_params.neighbor_rep.neighbor_ap[idx].channel  = channel;
            roaming_params.neighbor_rep.neighbor_ap[idx].op_class = op_class;
            roaming_params.neighbor_rep.neighbor_ap[idx].phy_type = phy_type;

            roaming_params.neighbor_rep.neighbor_cnt += 1;
        }
        else if (match) {
            LOG_INF("BSSID already present in neighbor list, Skipping %s ",
                    bssid);
        }
        else {
            LOG_INF("Maximum neighbors added to list, Skipping.");
        }
    }
    else {
        LOG_INF("Failed to Parse Neighbor Report - Skipping entry\n");
    }
}
#endif

static int wifi_ap_enable(uint32_t mgmt_request, struct net_if* iface,
                          void* data, size_t len) {
    struct wifi_connect_req_params* params =
            (struct wifi_connect_req_params*)data;
    const struct device* dev = net_if_get_device(iface);
    const struct wifi_mgmt_ops* const wifi_mgmt_api = get_wifi_api(iface);

    if ((wifi_mgmt_api == NULL) ||
        (wifi_mgmt_api->ap_enable == NULL)) {
        return (-ENOTSUP);
    }

    return wifi_mgmt_api->ap_enable(dev, params);
}

NET_MGMT_REGISTER_REQUEST_HANDLER(NET_REQUEST_WIFI_AP_ENABLE, wifi_ap_enable);

static int wifi_ap_disable(uint32_t mgmt_request, struct net_if* iface,
                           void* data, size_t len) {
    const struct device* dev = net_if_get_device(iface);
    const struct wifi_mgmt_ops* const wifi_mgmt_api = get_wifi_api(iface);

    if ((wifi_mgmt_api == NULL) ||
        (wifi_mgmt_api->ap_enable == NULL)) {
        return (-ENOTSUP);
    }

    return wifi_mgmt_api->ap_disable(dev);
}

NET_MGMT_REGISTER_REQUEST_HANDLER(NET_REQUEST_WIFI_AP_DISABLE, wifi_ap_disable);

static int wifi_ap_sta_disconnect(uint32_t mgmt_request, struct net_if* iface,
                                  void* data, size_t len) {
    const struct device* dev = net_if_get_device(iface);
    const struct wifi_mgmt_ops* const wifi_mgmt_api = get_wifi_api(iface);
    uint8_t* mac = data;

    if (dev == NULL) {
        return (-ENODEV);
    }

    if ((wifi_mgmt_api == NULL) || (wifi_mgmt_api->ap_sta_disconnect == NULL)) {
        return (-ENOTSUP);
    }

    if (!data || (len != (sizeof(uint8_t) * WIFI_MAC_ADDR_LEN))) {
        return (-EINVAL);
    }

    return wifi_mgmt_api->ap_sta_disconnect(dev, mac);
}

NET_MGMT_REGISTER_REQUEST_HANDLER(NET_REQUEST_WIFI_AP_STA_DISCONNECT, wifi_ap_sta_disconnect);

static int wifi_ap_config_params(uint32_t mgmt_request, struct net_if* iface,
                                 void* data, size_t len) {
    const struct device* dev = net_if_get_device(iface);
    const struct wifi_mgmt_ops* const wifi_mgmt_api = get_wifi_api(iface);
    struct wifi_ap_config_params* params = data;

    if (dev == NULL) {
        return (-ENODEV);
    }

    if ((wifi_mgmt_api == NULL) ||
        (wifi_mgmt_api->ap_config_params == NULL)) {
        return (-ENOTSUP);
    }

    if (!data || (len != sizeof(*params))) {
        return (-EINVAL);
    }

    if (params->type & WIFI_AP_CONFIG_PARAM_MAX_NUM_STA) {
        if (params->max_num_sta > CONFIG_WIFI_MGMT_AP_MAX_NUM_STA) {
            LOG_INF("Maximum number of stations(%d) "
                    "exceeded default configured value = %d.",
                    params->max_num_sta, CONFIG_WIFI_MGMT_AP_MAX_NUM_STA);
            return (-EINVAL);
        }
    }

    return wifi_mgmt_api->ap_config_params(dev, params);
}

NET_MGMT_REGISTER_REQUEST_HANDLER(NET_REQUEST_WIFI_AP_CONFIG_PARAM, wifi_ap_config_params);

static int wifi_iface_status(uint32_t mgmt_request, struct net_if* iface,
                             void* data, size_t len) {
    const struct device* dev = net_if_get_device(iface);
    const struct wifi_mgmt_ops* const wifi_mgmt_api = get_wifi_api(iface);
    struct wifi_iface_status* status = data;

    if ((wifi_mgmt_api == NULL) || (wifi_mgmt_api->iface_status == NULL)) {
        return (-ENOTSUP);
    }

    if (!data || (len != sizeof(*status))) {
        return (-EINVAL);
    }

    return wifi_mgmt_api->iface_status(dev, status);
}

NET_MGMT_REGISTER_REQUEST_HANDLER(NET_REQUEST_WIFI_IFACE_STATUS, wifi_iface_status);

void wifi_mgmt_raise_iface_status_event(struct net_if* iface,
                                        struct wifi_iface_status* iface_status) {
    net_mgmt_event_notify_with_info(NET_EVENT_WIFI_IFACE_STATUS,
                                    iface, iface_status,
                                    sizeof(struct wifi_iface_status));
}

#ifdef CONFIG_NET_STATISTICS_WIFI
static int wifi_iface_stats(uint32_t mgmt_request, struct net_if* iface,
                            void* data, size_t len) {
    const struct device* dev = net_if_get_device(iface);
    const struct wifi_mgmt_ops* const wifi_mgmt_api = get_wifi_api(iface);
    struct net_stats_wifi* stats = data;

    if ((wifi_mgmt_api == NULL) || (wifi_mgmt_api->get_stats == NULL)) {
        return (-ENOTSUP);
    }

    if (!data || (len != sizeof(*stats))) {
        return (-EINVAL);
    }

    return wifi_mgmt_api->get_stats(dev, stats);
}

NET_MGMT_REGISTER_REQUEST_HANDLER(NET_REQUEST_STATS_GET_WIFI, wifi_iface_stats);

static int wifi_iface_stats_reset(uint32_t mgmt_request, struct net_if* iface,
                                  void* data, size_t len) {
    const struct device* dev = net_if_get_device(iface);
    const struct wifi_mgmt_ops* const wifi_mgmt_api = get_wifi_api(iface);

    if ((wifi_mgmt_api == NULL) || (wifi_mgmt_api->reset_stats == NULL)) {
        return (-ENOTSUP);
    }

    return wifi_mgmt_api->reset_stats(dev);
}
NET_MGMT_REGISTER_REQUEST_HANDLER(NET_REQUEST_STATS_RESET_WIFI, wifi_iface_stats_reset);
#endif /* CONFIG_NET_STATISTICS_WIFI */

static int wifi_11k_cfg(uint32_t mgmt_request, struct net_if* iface,
                        void* data, size_t len) {
    const struct device *dev = net_if_get_device(iface);
    const struct wifi_mgmt_ops *const wifi_mgmt_api = get_wifi_api(iface);
    struct wifi_11k_params *params = data;

    if ((wifi_mgmt_api == NULL) ||
        (wifi_mgmt_api->cfg_11k == NULL)) {
        return (-ENOTSUP);
    }

    #ifdef CONFIG_WIFI_NM_WPA_SUPPLICANT_ROAMING
    if (params->oper == WIFI_MGMT_SET) {
        roaming_params.is_11k_enabled = params->enable_11k;
    }
    #endif

    return wifi_mgmt_api->cfg_11k(dev, params);
}

NET_MGMT_REGISTER_REQUEST_HANDLER(NET_REQUEST_WIFI_11K_CONFIG, wifi_11k_cfg);

static int wifi_11k_neighbor_request(uint32_t mgmt_request, struct net_if* iface,
                                     void* data, size_t len) {
    const struct device *dev = net_if_get_device(iface);
    const struct wifi_mgmt_ops *const wifi_mgmt_api = get_wifi_api(iface);
    struct wifi_11k_params *params = data;

    if (wifi_mgmt_api == NULL ||
        wifi_mgmt_api->send_11k_neighbor_request == NULL) {
        return (-ENOTSUP);
    }

    return wifi_mgmt_api->send_11k_neighbor_request(dev, params);
}

NET_MGMT_REGISTER_REQUEST_HANDLER(NET_REQUEST_WIFI_11K_NEIGHBOR_REQUEST,
                                  wifi_11k_neighbor_request);

static int wifi_set_power_save(uint32_t mgmt_request, struct net_if* iface,
                               void* data, size_t len) {
    const struct device* dev = net_if_get_device(iface);
    const struct wifi_mgmt_ops* const wifi_mgmt_api = get_wifi_api(iface);
    struct wifi_ps_params* ps_params = data;
    struct wifi_iface_status info = {0};

    if ((wifi_mgmt_api == NULL) ||
        (wifi_mgmt_api->set_power_save == NULL)) {
        return (-ENOTSUP);
    }

    switch (ps_params->type) {
        case WIFI_PS_PARAM_LISTEN_INTERVAL :
        case WIFI_PS_PARAM_MODE :
            if (net_mgmt(NET_REQUEST_WIFI_IFACE_STATUS, iface, &info,
                         sizeof(struct wifi_iface_status))) {
                ps_params->fail_reason =
                        WIFI_PS_PARAM_FAIL_UNABLE_TO_GET_IFACE_STATUS;
                return (-EIO);
            }

            if (info.state >= WIFI_STATE_ASSOCIATED) {
                ps_params->fail_reason =
                    WIFI_PS_PARAM_FAIL_DEVICE_CONNECTED;
                return (-ENOTSUP);
            }
            break;

        case WIFI_PS_PARAM_STATE :
        case WIFI_PS_PARAM_WAKEUP_MODE :
        case WIFI_PS_PARAM_TIMEOUT :
            break;

        case WIFI_PS_PARAM_EXIT_STRATEGY :
            if (ps_params->exit_strategy > WIFI_PS_EXIT_MAX) {
                ps_params->fail_reason =
                WIFI_PS_PARAM_FAIL_INVALID_EXIT_STRATEGY;
                return (-EINVAL);
            }
            break;

        default :
            ps_params->fail_reason =
                WIFI_PS_PARAM_FAIL_OPERATION_NOT_SUPPORTED;
            return (-ENOTSUP);
    }

    return wifi_mgmt_api->set_power_save(dev, ps_params);
}

NET_MGMT_REGISTER_REQUEST_HANDLER(NET_REQUEST_WIFI_PS, wifi_set_power_save);

static int wifi_get_power_save_config(uint32_t mgmt_request, struct net_if* iface,
                                      void* data, size_t len) {
    const struct device* dev = net_if_get_device(iface);
    const struct wifi_mgmt_ops* const wifi_mgmt_api = get_wifi_api(iface);
    struct wifi_ps_config* ps_config = data;

    if ((wifi_mgmt_api == NULL) ||
        (wifi_mgmt_api->get_power_save_config == NULL)) {
        return (-ENOTSUP);
    }

    if (!data || len != sizeof(*ps_config)) {
        return (-EINVAL);
    }

    return wifi_mgmt_api->get_power_save_config(dev, ps_config);
}

NET_MGMT_REGISTER_REQUEST_HANDLER(NET_REQUEST_WIFI_PS_CONFIG, wifi_get_power_save_config);

static int wifi_set_twt(uint32_t mgmt_request, struct net_if* iface,
                        void* data, size_t len) {
    const struct device* dev = net_if_get_device(iface);
    const struct wifi_mgmt_ops* const wifi_mgmt_api = get_wifi_api(iface);
    struct wifi_twt_params* twt_params = data;
    struct wifi_iface_status info = {0};

    if ((wifi_mgmt_api == NULL) || (wifi_mgmt_api->set_twt == NULL)) {
        twt_params->fail_reason =
                WIFI_TWT_FAIL_OPERATION_NOT_SUPPORTED;
        return (-ENOTSUP);
    }

    if (twt_params->operation == WIFI_TWT_TEARDOWN) {
        return wifi_mgmt_api->set_twt(dev, twt_params);
    }

    if (net_mgmt(NET_REQUEST_WIFI_IFACE_STATUS, iface, &info,
                 sizeof(struct wifi_iface_status))) {
        twt_params->fail_reason =
                WIFI_TWT_FAIL_UNABLE_TO_GET_IFACE_STATUS;
        goto fail;
    }

    if (info.state != WIFI_STATE_COMPLETED) {
        twt_params->fail_reason =
                WIFI_TWT_FAIL_DEVICE_NOT_CONNECTED;
        goto fail;
    }

    #ifdef CONFIG_WIFI_MGMT_TWT_CHECK_IP
    if ((!net_if_ipv4_get_global_addr(iface, NET_ADDR_PREFERRED)) &&
        (!net_if_ipv6_get_global_addr(NET_ADDR_PREFERRED, &iface))) {
        twt_params->fail_reason =
                WIFI_TWT_FAIL_IP_NOT_ASSIGNED;
        goto fail;
    }
    #else
    NET_WARN("Check for valid IP address been disabled. "
             "Device might be unreachable or might not receive traffic.\n");
    #endif /* CONFIG_WIFI_MGMT_TWT_CHECK_IP */

    if (info.link_mode < WIFI_6) {
        twt_params->fail_reason =
                WIFI_TWT_FAIL_PEER_NOT_HE_CAPAB;
        goto fail;
    }

    if (!info.twt_capable) {
        twt_params->fail_reason =
                WIFI_TWT_FAIL_PEER_NOT_TWT_CAPAB;
        goto fail;
    }

    return wifi_mgmt_api->set_twt(dev, twt_params);

fail :
    return (-ENOEXEC);
}

NET_MGMT_REGISTER_REQUEST_HANDLER(NET_REQUEST_WIFI_TWT, wifi_set_twt);

void wifi_mgmt_raise_twt_event(struct net_if* iface, struct wifi_twt_params* twt_params) {
    net_mgmt_event_notify_with_info(NET_EVENT_WIFI_TWT,
                                    iface, twt_params,
                                    sizeof(struct wifi_twt_params));
}

static int wifi_reg_domain(uint32_t mgmt_request, struct net_if* iface,
                           void* data, size_t len) {
    const struct device* dev = net_if_get_device(iface);
    const struct wifi_mgmt_ops* const wifi_mgmt_api = get_wifi_api(iface);
    struct wifi_reg_domain* reg_domain = data;

    if ((wifi_mgmt_api == NULL) || (wifi_mgmt_api->reg_domain == NULL)) {
        return (-ENOTSUP);
    }

    if (!data || (len != sizeof(*reg_domain))) {
        return (-EINVAL);
    }

    return wifi_mgmt_api->reg_domain(dev, reg_domain);
}

NET_MGMT_REGISTER_REQUEST_HANDLER(NET_REQUEST_WIFI_REG_DOMAIN, wifi_reg_domain);

void wifi_mgmt_raise_twt_sleep_state(struct net_if* iface,
                                     int twt_sleep_state) {
    net_mgmt_event_notify_with_info(NET_EVENT_WIFI_TWT_SLEEP_STATE,
                                    iface, &twt_sleep_state,
                                    sizeof(twt_sleep_state));
}

static int wifi_mode(uint32_t mgmt_request, struct net_if* iface,
                     void* data, size_t len) {
    const struct device* dev = net_if_get_device(iface);
    const struct wifi_mgmt_ops* const wifi_mgmt_api = get_wifi_api(iface);
    struct wifi_mode_info* mode_info = data;

    if (dev == NULL) {
        return (-ENODEV);
    }

    if ((wifi_mgmt_api == NULL) || (wifi_mgmt_api->mode == NULL)) {
        return (-ENOTSUP);
    }

    return wifi_mgmt_api->mode(dev, mode_info);
}

NET_MGMT_REGISTER_REQUEST_HANDLER(NET_REQUEST_WIFI_MODE, wifi_mode);

static int wifi_packet_filter(uint32_t mgmt_request, struct net_if* iface,
                              void* data, size_t len) {
    const struct device* dev = net_if_get_device(iface);
    const struct wifi_mgmt_ops* const wifi_mgmt_api = get_wifi_api(iface);
    struct wifi_filter_info* filter_info = data;

    if (dev == NULL) {
        return (-ENODEV);
    }

    if ((wifi_mgmt_api == NULL) || (wifi_mgmt_api->filter == NULL)) {
        return (-ENOTSUP);
    }

    return (wifi_mgmt_api->filter(dev, filter_info));
}

NET_MGMT_REGISTER_REQUEST_HANDLER(NET_REQUEST_WIFI_PACKET_FILTER, wifi_packet_filter);

static int wifi_channel(uint32_t mgmt_request, struct net_if* iface,
                        void* data, size_t len) {
    const struct device* dev = net_if_get_device(iface);
    const struct wifi_mgmt_ops* const wifi_mgmt_api = get_wifi_api(iface);
    struct wifi_channel_info* channel_info = data;

    if (dev == NULL) {
        return (-ENODEV);
    }

    if ((wifi_mgmt_api == NULL) || (wifi_mgmt_api->channel == NULL)) {
        return (-ENOTSUP);
    }

    return (wifi_mgmt_api->channel(dev, channel_info));
}

NET_MGMT_REGISTER_REQUEST_HANDLER(NET_REQUEST_WIFI_CHANNEL, wifi_channel);

static int wifi_get_version(uint32_t mgmt_request, struct net_if* iface,
                            void* data, size_t len) {
    const struct device* dev = net_if_get_device(iface);
    const struct wifi_mgmt_ops* const wifi_mgmt_api = get_wifi_api(iface);
    struct wifi_version *ver_params = data;

    if ((wifi_mgmt_api == NULL) || (wifi_mgmt_api->get_version == NULL)) {
        return (-ENOTSUP);
    }

    return (wifi_mgmt_api->get_version(dev, ver_params));
}

NET_MGMT_REGISTER_REQUEST_HANDLER(NET_REQUEST_WIFI_VERSION, wifi_get_version);

#ifdef CONFIG_WIFI_NM_WPA_SUPPLICANT_WNM
static int wifi_btm_query(uint32_t mgmt_request, struct net_if* iface, void* data, size_t len) {
    const struct device* dev = net_if_get_device(iface);
    const struct wifi_mgmt_ops* const wifi_mgmt_api = get_wifi_api(iface);
    uint8_t query_reason = *((uint8_t *)data);

    if ((wifi_mgmt_api == NULL) || (wifi_mgmt_api->btm_query == NULL)) {
        return (-ENOTSUP);
    }

    if (query_reason >= WIFI_BTM_QUERY_REASON_UNSPECIFIED &&
        query_reason <= WIFI_BTM_QUERY_REASON_LEAVING_ESS) {
        return wifi_mgmt_api->btm_query(dev, query_reason);
    }

    return (-EINVAL);
}

NET_MGMT_REGISTER_REQUEST_HANDLER(NET_REQUEST_WIFI_BTM_QUERY, wifi_btm_query);
#endif

static int wifi_get_connection_params(uint32_t mgmt_request, struct net_if* iface,
                                      void* data, size_t len) {
    const struct device* dev = net_if_get_device(iface);
    const struct wifi_mgmt_ops* const wifi_mgmt_api = get_wifi_api(iface);
    struct wifi_connect_req_params* conn_params = data;

    if ((wifi_mgmt_api == NULL) || (wifi_mgmt_api->get_conn_params == NULL)) {
        return (-ENOTSUP);
    }

    return wifi_mgmt_api->get_conn_params(dev, conn_params);
}

NET_MGMT_REGISTER_REQUEST_HANDLER(NET_REQUEST_WIFI_CONN_PARAMS, wifi_get_connection_params);

static int wifi_wps_config(uint32_t mgmt_request, struct net_if* iface, void* data, size_t len) {
    const struct device* dev = net_if_get_device(iface);
    const struct wifi_mgmt_ops* const wifi_mgmt_api = get_wifi_api(iface);
    struct wifi_wps_config_params* params = data;

    if ((wifi_mgmt_api == NULL) || (wifi_mgmt_api->wps_config == NULL)) {
        return (-ENOTSUP);
    }

    return wifi_mgmt_api->wps_config(dev, params);
}

NET_MGMT_REGISTER_REQUEST_HANDLER(NET_REQUEST_WIFI_WPS_CONFIG, wifi_wps_config);

static int wifi_set_rts_threshold(uint32_t mgmt_request, struct net_if* iface,
                                  void* data, size_t len) {
    const struct device* dev = net_if_get_device(iface);
    const struct wifi_mgmt_ops* const wifi_mgmt_api = get_wifi_api(iface);
    unsigned int* rts_threshold = data;

    if ((wifi_mgmt_api == NULL) || (wifi_mgmt_api->set_rts_threshold == NULL)) {
        return (-ENOTSUP);
    }

    if (!data || len != sizeof(*rts_threshold)) {
        return (-EINVAL);
    }

    return wifi_mgmt_api->set_rts_threshold(dev, *rts_threshold);
}

NET_MGMT_REGISTER_REQUEST_HANDLER(NET_REQUEST_WIFI_RTS_THRESHOLD, wifi_set_rts_threshold);

#ifdef CONFIG_WIFI_NM_WPA_SUPPLICANT_DPP
static int wifi_dpp(uint32_t mgmt_request, struct net_if* iface,
                    void* data, size_t len) {
    const struct device *dev = net_if_get_device(iface);
    const struct wifi_mgmt_ops *const wifi_mgmt_api = get_wifi_api(iface);
    struct wifi_dpp_params *params = data;

    if ((wifi_mgmt_api == NULL) || (wifi_mgmt_api->dpp_dispatch == NULL)) {
        return (-ENOTSUP);
    }

    return wifi_mgmt_api->dpp_dispatch(dev, params);
}

NET_MGMT_REGISTER_REQUEST_HANDLER(NET_REQUEST_WIFI_DPP, wifi_dpp);

#endif /* CONFIG_WIFI_NM_WPA_SUPPLICANT_DPP */

static int wifi_pmksa_flush(uint32_t mgmt_request, struct net_if* iface,
                            void* data, size_t len) {
    const struct device* dev = net_if_get_device(iface);
    const struct wifi_mgmt_ops* const wifi_mgmt_api = get_wifi_api(iface);

    if ((wifi_mgmt_api == NULL) || (wifi_mgmt_api->pmksa_flush == NULL)) {
        return (-ENOTSUP);
    }

    return wifi_mgmt_api->pmksa_flush(dev);
}

NET_MGMT_REGISTER_REQUEST_HANDLER(NET_REQUEST_WIFI_PMKSA_FLUSH, wifi_pmksa_flush);

static int wifi_get_rts_threshold(uint32_t mgmt_request, struct net_if* iface,
                                  void* data, size_t len) {
    const struct device* dev = net_if_get_device(iface);
    const struct wifi_mgmt_ops* const wifi_mgmt_api = get_wifi_api(iface);
    unsigned int *rts_threshold = data;

    if ((wifi_mgmt_api == NULL) || (wifi_mgmt_api->get_rts_threshold == NULL)) {
        return (-ENOTSUP);
    }

    if (!data || (len != sizeof(*rts_threshold))) {
        return (-EINVAL);
    }

    return wifi_mgmt_api->get_rts_threshold(dev, rts_threshold);
}

NET_MGMT_REGISTER_REQUEST_HANDLER(NET_REQUEST_WIFI_RTS_THRESHOLD_CONFIG, wifi_get_rts_threshold);

#ifdef CONFIG_WIFI_NM_WPA_SUPPLICANT_CRYPTO_ENTERPRISE
static int wifi_set_enterprise_creds(uint32_t mgmt_request, struct net_if* iface,
                                     void* data, size_t len) {
    const struct device* dev = net_if_get_device(iface);
    const struct wifi_mgmt_ops* const wifi_mgmt_api = get_wifi_api(iface);
    struct wifi_enterprise_creds_params* params = data;

    if ((wifi_mgmt_api == NULL) || (wifi_mgmt_api->enterprise_creds == NULL)) {
        return (-ENOTSUP);
    }

    return wifi_mgmt_api->enterprise_creds(dev, params);
}

NET_MGMT_REGISTER_REQUEST_HANDLER(NET_REQUEST_WIFI_ENTERPRISE_CREDS, wifi_set_enterprise_creds);
#endif

#ifdef CONFIG_WIFI_MGMT_RAW_SCAN_RESULTS
void wifi_mgmt_raise_raw_scan_result_event(struct net_if* iface,
                                           struct wifi_raw_scan_result* raw_scan_result) {
    if (raw_scan_result->frame_length > CONFIG_WIFI_MGMT_RAW_SCAN_RESULT_LENGTH) {
        LOG_INF("raw scan result frame length = %d too big,"
                "saving upto max raw scan length = %d",
                raw_scan_result->frame_length,
                CONFIG_WIFI_MGMT_RAW_SCAN_RESULT_LENGTH);
    }

    net_mgmt_event_notify_with_info(NET_EVENT_WIFI_RAW_SCAN_RESULT,
                                    iface, raw_scan_result,
                                    sizeof(*raw_scan_result));
}
#endif /* CONFIG_WIFI_MGMT_RAW_SCAN_RESULTS */

void wifi_mgmt_raise_disconnect_complete_event(struct net_if* iface,
                                               int status) {
    struct wifi_status cnx_status = {
        .status = status,
    };

    net_mgmt_event_notify_with_info(NET_EVENT_WIFI_DISCONNECT_COMPLETE,
                                    iface, &cnx_status,
                                    sizeof(struct wifi_status));
}

void wifi_mgmt_raise_ap_enable_result_event(struct net_if* iface,
                                            enum wifi_ap_status status) {
    struct wifi_status cnx_status = {
        .status = status,
    };

    net_mgmt_event_notify_with_info(NET_EVENT_WIFI_AP_ENABLE_RESULT,
                                    iface, &cnx_status,
                                    sizeof(enum wifi_ap_status));
}

void wifi_mgmt_raise_ap_disable_result_event(struct net_if* iface,
                                             enum wifi_ap_status status) {
    struct wifi_status cnx_status = {
        .status = status,
    };

    net_mgmt_event_notify_with_info(NET_EVENT_WIFI_AP_DISABLE_RESULT,
                                    iface, &cnx_status,
                                    sizeof(enum wifi_ap_status));
}

void wifi_mgmt_raise_ap_sta_connected_event(struct net_if* iface,
                                            struct wifi_ap_sta_info* sta_info) {
    net_mgmt_event_notify_with_info(NET_EVENT_WIFI_AP_STA_CONNECTED,
                                    iface, sta_info,
                                    sizeof(struct wifi_ap_sta_info));
}

void wifi_mgmt_raise_ap_sta_disconnected_event(struct net_if* iface,
                                               struct wifi_ap_sta_info* sta_info) {
    net_mgmt_event_notify_with_info(NET_EVENT_WIFI_AP_STA_DISCONNECTED,
                                    iface, sta_info,
                                    sizeof(struct wifi_ap_sta_info));
}

#ifdef CONFIG_WIFI_CREDENTIALS_CONNECT_STORED

#include <zephyr/net/wifi_credentials.h>

#if defined(CONFIG_WIFI_CREDENTIALS_STATIC)
BUILD_ASSERT(sizeof(CONFIG_WIFI_CREDENTIALS_STATIC_SSID) != 1,
	     "CONFIG_WIFI_CREDENTIALS_STATIC_SSID required");
#endif /* defined(CONFIG_WIFI_CREDENTIALS_STATIC) */

static int __stored_creds_to_params(struct wifi_credentials_personal *creds,
				    struct wifi_connect_req_params *params)
{
	char *ssid = NULL;
	char *psk = NULL;
	int ret;

	/* SSID */
	ssid = (char *)k_malloc(creds->header.ssid_len + 1);
	if (!ssid) {
		LOG_ERR("Failed to allocate memory for SSID\n");
		ret = -ENOMEM;
		goto err_out;
	}

	memset(ssid, 0, creds->header.ssid_len + 1);
	ret = snprintf(ssid, creds->header.ssid_len + 1, "%s", creds->header.ssid);
	if (ret > creds->header.ssid_len) {
		LOG_ERR("SSID string truncated\n");
		ret = -EINVAL;
		goto err_out;
	}

	params->ssid = ssid;
	params->ssid_length = creds->header.ssid_len;

	/* PSK (optional) */
	if (creds->password_len > 0) {
		psk = (char *)k_malloc(creds->password_len + 1);
		if (!psk) {
			LOG_ERR("Failed to allocate memory for PSK\n");
			ret = -ENOMEM;
			goto err_out;
		}

		memset(psk, 0, creds->password_len + 1);
		ret = snprintf(psk, creds->password_len + 1, "%s", creds->password);
		if (ret > creds->password_len) {
			LOG_ERR("PSK string truncated\n");
			ret = -EINVAL;
			goto err_out;
		}

		params->psk = psk;
		params->psk_length = creds->password_len;
	}

	/* Defaults */
	params->security = creds->header.type;

	/* If channel is set to 0 we default to ANY. 0 is not a valid Wi-Fi channel. */
	params->channel = (creds->header.channel != 0) ? creds->header.channel : WIFI_CHANNEL_ANY;
	params->timeout = (creds->header.timeout != 0)
				  ? creds->header.timeout
				  : CONFIG_WIFI_CREDENTIALS_CONNECT_STORED_CONNECTION_TIMEOUT;

	/* Security type (optional) */
	if (creds->header.type > WIFI_SECURITY_TYPE_MAX) {
		params->security = WIFI_SECURITY_TYPE_NONE;
	}

	if (creds->header.flags & WIFI_CREDENTIALS_FLAG_2_4GHz) {
		params->band = WIFI_FREQ_BAND_2_4_GHZ;
	} else if (creds->header.flags & WIFI_CREDENTIALS_FLAG_5GHz) {
		params->band = WIFI_FREQ_BAND_5_GHZ;
	} else {
		params->band = WIFI_FREQ_BAND_UNKNOWN;
	}

	/* MFP setting (default: optional) */
	if (creds->header.flags & WIFI_CREDENTIALS_FLAG_MFP_DISABLED) {
		params->mfp = WIFI_MFP_DISABLE;
	} else if (creds->header.flags & WIFI_CREDENTIALS_FLAG_MFP_REQUIRED) {
		params->mfp = WIFI_MFP_REQUIRED;
	} else {
		params->mfp = WIFI_MFP_OPTIONAL;
	}

	return 0;
err_out:
	if (ssid) {
		k_free(ssid);
		ssid = NULL;
	}

	if (psk) {
		k_free(psk);
		psk = NULL;
	}

	return ret;
}

static inline const char *wpa_supp_security_txt(enum wifi_security_type security)
{
	switch (security) {
	case WIFI_SECURITY_TYPE_NONE:
		return "NONE";
	case WIFI_SECURITY_TYPE_PSK:
		return "WPA-PSK";
	case WIFI_SECURITY_TYPE_PSK_SHA256:
		return "WPA-PSK-SHA256";
	case WIFI_SECURITY_TYPE_SAE:
		return "SAE";
	case WIFI_SECURITY_TYPE_UNKNOWN:
	default:
		return "UNKNOWN";
	}
}

static int add_network_from_credentials_struct_personal(struct wifi_credentials_personal *creds,
							struct net_if *iface)
{
	int ret = 0;
	struct wifi_connect_req_params cnx_params = {0};

	if (__stored_creds_to_params(creds, &cnx_params)) {
		ret = -ENOEXEC;
		goto out;
	}

	if (net_mgmt(NET_REQUEST_WIFI_CONNECT, iface, &cnx_params,
		     sizeof(struct wifi_connect_req_params))) {
		LOG_ERR("Connection request failed\n");

		return -ENOEXEC;
	}

	LOG_INF("Connection requested");

out:
	if (cnx_params.psk) {
		k_free((void *)cnx_params.psk);
	}

	if (cnx_params.ssid) {
		k_free((void *)cnx_params.ssid);
	}

	return ret;
}

static void add_stored_network(void *cb_arg, const char *ssid, size_t ssid_len)
{
	int ret = 0;
	struct wifi_credentials_personal creds;

	/* load stored data */
	ret = wifi_credentials_get_by_ssid_personal_struct(ssid, ssid_len, &creds);

	if (ret) {
		LOG_ERR("Loading WiFi credentials failed for SSID [%.*s], len: %d, err: %d",
			ssid_len, ssid, ssid_len, ret);
		return;
	}

	add_network_from_credentials_struct_personal(&creds, (struct net_if *)cb_arg);
}

static int add_static_network_config(struct net_if *iface)
{
#if defined(CONFIG_WIFI_CREDENTIALS_STATIC)

	struct wifi_credentials_personal creds = {
		.header = {
			.ssid_len = strlen(CONFIG_WIFI_CREDENTIALS_STATIC_SSID),
		},
		.password_len = strlen(CONFIG_WIFI_CREDENTIALS_STATIC_PASSWORD),
	};

	int ret = wifi_credentials_get_by_ssid_personal_struct(
		CONFIG_WIFI_CREDENTIALS_STATIC_SSID, strlen(CONFIG_WIFI_CREDENTIALS_STATIC_SSID),
		&creds);

	if (!ret) {
		LOG_WRN("Statically configured WiFi network was overridden by storage.");
		return 0;
	}

#if defined(CONFIG_WIFI_CREDENTIALS_STATIC_TYPE_OPEN)
	creds.header.type = WIFI_SECURITY_TYPE_NONE;
#elif defined(CONFIG_WIFI_CREDENTIALS_STATIC_TYPE_PSK)
	creds.header.type = WIFI_SECURITY_TYPE_PSK;
#elif defined(CONFIG_WIFI_CREDENTIALS_STATIC_TYPE_PSK_SHA256)
	creds.header.type = WIFI_SECURITY_TYPE_PSK_SHA256;
#elif defined(CONFIG_WIFI_CREDENTIALS_STATIC_TYPE_SAE)
	creds.header.type = WIFI_SECURITY_TYPE_SAE;
#elif defined(CONFIG_WIFI_CREDENTIALS_STATIC_TYPE_WPA_PSK)
	creds.header.type = WIFI_SECURITY_TYPE_WPA_PSK;
#else
#error "invalid CONFIG_WIFI_CREDENTIALS_STATIC_TYPE"
#endif

	memcpy(creds.header.ssid, CONFIG_WIFI_CREDENTIALS_STATIC_SSID,
	       strlen(CONFIG_WIFI_CREDENTIALS_STATIC_SSID));
	memcpy(creds.password, CONFIG_WIFI_CREDENTIALS_STATIC_PASSWORD,
	       strlen(CONFIG_WIFI_CREDENTIALS_STATIC_PASSWORD));

	LOG_DBG("Adding statically configured WiFi network [%s] to internal list.",
		creds.header.ssid);

	return add_network_from_credentials_struct_personal(&creds, iface);
#else
	return 0;
#endif /* defined(CONFIG_WIFI_CREDENTIALS_STATIC) */
}

static int connect_stored_command(uint32_t mgmt_request, struct net_if *iface, void *data,
				  size_t len)
{
	int ret = 0;

	ret = add_static_network_config(iface);
	if (ret) {
		return ret;
	}

	wifi_credentials_for_each_ssid(add_stored_network, iface);

	return ret;
};

NET_MGMT_REGISTER_REQUEST_HANDLER(NET_REQUEST_WIFI_CONNECT_STORED, connect_stored_command);

#endif /* CONFIG_WIFI_CREDENTIALS_CONNECT_STORED */<|MERGE_RESOLUTION|>--- conflicted
+++ resolved
@@ -59,54 +59,8 @@
         case WIFI_SECURITY_TYPE_PSK_SHA256 :
             return "WPA2-PSK-SHA256";
 
-<<<<<<< HEAD
         case WIFI_SECURITY_TYPE_SAE_HNP :
             return "WPA3-SAE-HNP";
-=======
-const char *const wifi_bandwidth_txt(enum wifi_frequency_bandwidths bandwidth)
-{
-	switch (bandwidth) {
-	case WIFI_FREQ_BANDWIDTH_20MHZ:
-		return "20 MHz";
-	case WIFI_FREQ_BANDWIDTH_40MHZ:
-		return "40 MHz";
-	case WIFI_FREQ_BANDWIDTH_80MHZ:
-		return "80 MHz";
-	case WIFI_FREQ_BANDWIDTH_UNKNOWN:
-	default:
-		return "UNKNOWN";
-	}
-}
-
-const char *wifi_state_txt(enum wifi_iface_state state)
-{
-	switch (state) {
-	case WIFI_STATE_DISCONNECTED:
-		return "DISCONNECTED";
-	case WIFI_STATE_INACTIVE:
-		return "INACTIVE";
-	case WIFI_STATE_INTERFACE_DISABLED:
-		return "INTERFACE_DISABLED";
-	case WIFI_STATE_SCANNING:
-		return "SCANNING";
-	case WIFI_STATE_AUTHENTICATING:
-		return "AUTHENTICATING";
-	case WIFI_STATE_ASSOCIATING:
-		return "ASSOCIATING";
-	case WIFI_STATE_ASSOCIATED:
-		return "ASSOCIATED";
-	case WIFI_STATE_4WAY_HANDSHAKE:
-		return "4WAY_HANDSHAKE";
-	case WIFI_STATE_GROUP_HANDSHAKE:
-		return "GROUP_HANDSHAKE";
-	case WIFI_STATE_COMPLETED:
-		return "COMPLETED";
-	case WIFI_STATE_UNKNOWN:
-	default:
-		return "UNKNOWN";
-	}
-}
->>>>>>> 5dfd41e5
 
         case WIFI_SECURITY_TYPE_SAE_H2E :
             return "WPA3-SAE-H2E";
@@ -194,6 +148,23 @@
             return "6GHz";
 
         case WIFI_FREQ_BAND_UNKNOWN :
+        default :
+            return "UNKNOWN";
+    }
+}
+
+const char* const wifi_bandwidth_txt(enum wifi_frequency_bandwidths bandwidth) {
+    switch (bandwidth) {
+        case WIFI_FREQ_BANDWIDTH_20MHZ :
+            return "20 MHz";
+
+        case WIFI_FREQ_BANDWIDTH_40MHZ :
+            return "40 MHz";
+
+        case WIFI_FREQ_BANDWIDTH_80MHZ :
+            return "80 MHz";
+
+        case WIFI_FREQ_BANDWIDTH_UNKNOWN :
         default :
             return "UNKNOWN";
     }
