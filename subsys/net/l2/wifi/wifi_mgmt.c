/*
 * Copyright (c) 2016 Intel Corporation.
 * Copyright 2024 NXP
 *
 * SPDX-License-Identifier: Apache-2.0
 */

#undef _POSIX_C_SOURCE
#define _POSIX_C_SOURCE 200809L /* For strnlen() */

#include <zephyr/logging/log.h>
LOG_MODULE_REGISTER(net_wifi_mgmt, CONFIG_NET_L2_WIFI_MGMT_LOG_LEVEL);

#include <errno.h>
#include <string.h>
#include <stdio.h>
#include <zephyr/net/net_core.h>
#include <zephyr/net/net_if.h>
#include <zephyr/net/wifi_mgmt.h>
#ifdef CONFIG_WIFI_NM
#include <zephyr/net/wifi_nm.h>
#endif /* CONFIG_WIFI_NM */

#ifdef CONFIG_WIFI_NM_WPA_SUPPLICANT_ROAMING
#define MAX_NEIGHBOR_AP_LIMIT 6U
#define MAX_EVENT_STR_LEN 32

struct wifi_rrm_neighbor_ap_t {
    char ssid[WIFI_SSID_MAX_LEN + 1];
    uint8_t bssid[WIFI_SSID_MAX_LEN];
    uint8_t bssid_info[WIFI_SSID_MAX_LEN];
    int op_class;
    int channel;
    int phy_type;
};

struct wifi_rrm_neighbor_report_t {
    struct wifi_rrm_neighbor_ap_t neighbor_ap[MAX_NEIGHBOR_AP_LIMIT];
    int neighbor_cnt;
};

struct wifi_roaming_params {
    bool is_11r_used;
    bool is_11k_enabled;
    struct wifi_rrm_neighbor_report_t neighbor_rep;
};

static struct wifi_roaming_params roaming_params;
#endif

char const* wifi_security_txt(enum wifi_security_type security) {
    switch (security) {
        case WIFI_SECURITY_TYPE_NONE :
            return "OPEN";

        case WIFI_SECURITY_TYPE_PSK :
            return "WPA2-PSK";

        case WIFI_SECURITY_TYPE_PSK_SHA256 :
            return "WPA2-PSK-SHA256";

        case WIFI_SECURITY_TYPE_SAE_HNP :
            return "WPA3-SAE-HNP";

        case WIFI_SECURITY_TYPE_SAE_H2E :
            return "WPA3-SAE-H2E";

        case WIFI_SECURITY_TYPE_SAE_AUTO :
            return "WPA3-SAE-AUTO";

        case WIFI_SECURITY_TYPE_WAPI :
            return "WAPI";

        case WIFI_SECURITY_TYPE_EAP_TLS :
            return "EAP-TLS";

        case WIFI_SECURITY_TYPE_WEP :
            return "WEP";

        case WIFI_SECURITY_TYPE_WPA_PSK :
            return "WPA-PSK";

        case WIFI_SECURITY_TYPE_WPA_AUTO_PERSONAL :
            return "WPA/WPA2/WPA3 PSK";

        case WIFI_SECURITY_TYPE_DPP :
            return "DPP";

        case WIFI_SECURITY_TYPE_EAP_PEAP_MSCHAPV2 :
            return "EAP-PEAP-MSCHAPV2";

        case WIFI_SECURITY_TYPE_EAP_PEAP_GTC :
            return "EAP-PEAP-GTC";

        case WIFI_SECURITY_TYPE_EAP_TTLS_MSCHAPV2 :
            return "EAP-TTLS-MSCHAPV2";

        case WIFI_SECURITY_TYPE_EAP_PEAP_TLS :
            return "EAP-PEAP-TLS";

        case WIFI_SECURITY_TYPE_EAP_TLS_SHA256 :
            return "EAP-TLS-SHA256";

        case WIFI_SECURITY_TYPE_FT_PSK :
            return "FT-PSK";

        case WIFI_SECURITY_TYPE_FT_SAE :
            return "FT-SAE";

        case WIFI_SECURITY_TYPE_FT_EAP :
            return "FT-EAP";

        case WIFI_SECURITY_TYPE_FT_EAP_SHA384 :
            return "FT-EAP-SHA384";

        case WIFI_SECURITY_TYPE_UNKNOWN :
        default :
            return "UNKNOWN";
    }
}

char const* wifi_mfp_txt(enum wifi_mfp_options mfp) {
    switch (mfp) {
        case WIFI_MFP_DISABLE :
            return "Disable";

        case WIFI_MFP_OPTIONAL :
            return "Optional";

        case WIFI_MFP_REQUIRED :
            return "Required";

        case WIFI_MFP_UNKNOWN :
        default :
            return "UNKNOWN";
    }
}

char const* wifi_band_txt(enum wifi_frequency_bands band) {
    switch (band) {
        case WIFI_FREQ_BAND_2_4_GHZ :
            return "2.4GHz";

        case WIFI_FREQ_BAND_5_GHZ :
            return "5GHz";

        case WIFI_FREQ_BAND_6_GHZ :
            return "6GHz";

        case WIFI_FREQ_BAND_UNKNOWN :
        default :
            return "UNKNOWN";
    }
}

const char* const wifi_bandwidth_txt(enum wifi_frequency_bandwidths bandwidth) {
    switch (bandwidth) {
        case WIFI_FREQ_BANDWIDTH_20MHZ :
            return "20 MHz";

        case WIFI_FREQ_BANDWIDTH_40MHZ :
            return "40 MHz";

        case WIFI_FREQ_BANDWIDTH_80MHZ :
            return "80 MHz";

        case WIFI_FREQ_BANDWIDTH_UNKNOWN :
        default :
            return "UNKNOWN";
    }
}

char const* wifi_state_txt(enum wifi_iface_state state) {
    switch (state) {
        case WIFI_STATE_DISCONNECTED :
            return "DISCONNECTED";

        case WIFI_STATE_INACTIVE :
            return "INACTIVE";

        case WIFI_STATE_INTERFACE_DISABLED :
            return "INTERFACE_DISABLED";

        case WIFI_STATE_SCANNING :
            return "SCANNING";

        case WIFI_STATE_AUTHENTICATING :
            return "AUTHENTICATING";

        case WIFI_STATE_ASSOCIATING :
            return "ASSOCIATING";

        case WIFI_STATE_ASSOCIATED :
            return "ASSOCIATED";

        case WIFI_STATE_4WAY_HANDSHAKE :
            return "4WAY_HANDSHAKE";

        case WIFI_STATE_GROUP_HANDSHAKE :
            return "GROUP_HANDSHAKE";

        case WIFI_STATE_COMPLETED :
            return "COMPLETED";

        case WIFI_STATE_UNKNOWN :
        default :
            return "UNKNOWN";
    }
}

char const* wifi_mode_txt(enum wifi_iface_mode mode) {
    switch (mode) {
        case WIFI_MODE_INFRA :
            return "STATION";

        case WIFI_MODE_IBSS :
            return "ADHOC";

        case WIFI_MODE_AP :
            return "ACCESS POINT";

        case WIFI_MODE_P2P_GO :
            return "P2P GROUP OWNER";

        case WIFI_MODE_P2P_GROUP_FORMATION :
            return "P2P GROUP FORMATION";

        case WIFI_MODE_MESH :
            return "MESH";

        case WIFI_MODE_UNKNOWN :
        default :
            return "UNKNOWN";
    }
}

char const* wifi_link_mode_txt(enum wifi_link_mode link_mode) {
    switch (link_mode) {
        case WIFI_0 :
            return "WIFI 0 (802.11)";

        case WIFI_1 :
            return "WIFI 1 (802.11b)";

        case WIFI_2 :
            return "WIFI 2 (802.11a)";

        case WIFI_3 :
            return "WIFI 3 (802.11g)";

        case WIFI_4 :
            return "WIFI 4 (802.11n/HT)";

        case WIFI_5 :
            return "WIFI 5 (802.11ac/VHT)";

        case WIFI_6 :
            return "WIFI 6 (802.11ax/HE)";

        case WIFI_6E :
            return "WIFI 6E (802.11ax 6GHz/HE)";

        case WIFI_7 :
            return "WIFI 7 (802.11be/EHT)";

        case WIFI_LINK_MODE_UNKNOWN :
        default :
            return "UNKNOWN";
    }
}

char const* wifi_ps_txt(enum wifi_ps ps_name) {
    switch (ps_name) {
        case WIFI_PS_DISABLED :
            return "Power save disabled";

        case WIFI_PS_ENABLED :
            return "Power save enabled";

        default :
            return "UNKNOWN";
    }
}

char const* wifi_ps_mode_txt(enum wifi_ps_mode ps_mode) {
    switch (ps_mode) {
        case WIFI_PS_MODE_LEGACY :
            return "Legacy power save";

        case WIFI_PS_MODE_WMM :
            return "WMM power save";

        default :
            return "UNKNOWN";
    }
}

char const* wifi_twt_operation_txt(enum wifi_twt_operation twt_operation) {
    switch (twt_operation) {
        case WIFI_TWT_SETUP :
            return "TWT setup";

        case WIFI_TWT_TEARDOWN :
            return "TWT teardown";

        default :
            return "UNKNOWN";
    }
}

char const* wifi_twt_negotiation_type_txt(enum wifi_twt_negotiation_type twt_negotiation) {
    switch (twt_negotiation) {
        case WIFI_TWT_INDIVIDUAL :
            return "TWT individual negotiation";

        case WIFI_TWT_BROADCAST :
            return "TWT broadcast negotiation";

        case WIFI_TWT_WAKE_TBTT :
            return "TWT wake TBTT negotiation";

        default :
            return "UNKNOWN";
    }
}

char const* wifi_twt_setup_cmd_txt(enum wifi_twt_setup_cmd twt_setup) {
    switch (twt_setup) {
        case WIFI_TWT_SETUP_CMD_REQUEST :
            return "TWT request";

        case WIFI_TWT_SETUP_CMD_SUGGEST :
            return "TWT suggest";

        case WIFI_TWT_SETUP_CMD_DEMAND :
            return "TWT demand";

        case WIFI_TWT_SETUP_CMD_GROUPING :
            return "TWT grouping";

        case WIFI_TWT_SETUP_CMD_ACCEPT :
            return "TWT accept";

        case WIFI_TWT_SETUP_CMD_ALTERNATE :
            return "TWT alternate";

        case WIFI_TWT_SETUP_CMD_DICTATE :
            return "TWT dictate";

        case WIFI_TWT_SETUP_CMD_REJECT :
            return "TWT reject";

        default :
            return "UNKNOWN";
    }
}

char const* wifi_ps_wakeup_mode_txt(enum wifi_ps_wakeup_mode ps_wakeup_mode) {
    switch (ps_wakeup_mode) {
        case WIFI_PS_WAKEUP_MODE_DTIM :
            return "PS wakeup mode DTIM";

        case WIFI_PS_WAKEUP_MODE_LISTEN_INTERVAL :
            return "PS wakeup mode listen interval";

        default :
            return "UNKNOWN";
    }
}

const char* wifi_ps_exit_strategy_txt(enum wifi_ps_exit_strategy ps_exit_strategy) {
    switch (ps_exit_strategy) {
        case WIFI_PS_EXIT_EVERY_TIM :
            return "Every TIM";

        case WIFI_PS_EXIT_CUSTOM_ALGO :
            return "Custom algorithm";

        default :
            return "UNKNOWN";
    }
}

static const struct wifi_mgmt_ops* const get_wifi_api(struct net_if* iface) {
    const struct device* dev = net_if_get_device(iface);
    struct net_wifi_mgmt_offload* off_api =
                    (struct net_wifi_mgmt_offload*)dev->api;
    #ifdef CONFIG_WIFI_NM
    struct wifi_nm_instance* nm = wifi_nm_get_instance_iface(iface);

    if (nm) {
        return nm->ops;
    }
    #endif /* CONFIG_WIFI_NM */
    return off_api ? off_api->wifi_mgmt_api : NULL;
}

static int wifi_connect(uint32_t mgmt_request, struct net_if* iface,
                        void* data, size_t len) {
    struct wifi_connect_req_params* params =
            (struct wifi_connect_req_params*)data;
    const struct device* dev = net_if_get_device(iface);

    const struct wifi_mgmt_ops* const wifi_mgmt_api = get_wifi_api(iface);

    if ((wifi_mgmt_api == NULL) || (wifi_mgmt_api->connect == NULL)) {
        return (-ENOTSUP);
    }

    LOG_HEXDUMP_DBG(params->ssid, params->ssid_length, "ssid");
    LOG_HEXDUMP_DBG(params->psk, params->psk_length, "psk");
    if (params->sae_password) {
        LOG_HEXDUMP_DBG(params->sae_password, params->sae_password_length, "sae");
    }
    NET_DBG("ch %u sec %u", params->channel, params->security);

    if ((params->security > WIFI_SECURITY_TYPE_MAX) ||
        (params->ssid_length > WIFI_SSID_MAX_LEN) ||
        (params->ssid_length == 0U) ||
        ((params->security == WIFI_SECURITY_TYPE_PSK ||
          params->security == WIFI_SECURITY_TYPE_WPA_PSK ||
          params->security == WIFI_SECURITY_TYPE_PSK_SHA256 ||
          params->security == WIFI_SECURITY_TYPE_WPA_AUTO_PERSONAL) &&
         ((params->psk_length < 8) || (params->psk_length > 64) ||
          (params->psk_length == 0U) || !params->psk)) ||
        ((params->security == WIFI_SECURITY_TYPE_SAE_HNP ||
          params->security == WIFI_SECURITY_TYPE_SAE_H2E ||
          params->security == WIFI_SECURITY_TYPE_SAE_AUTO) &&
          ((params->psk_length == 0U) || !params->psk) &&
          ((params->sae_password_length == 0U) || !params->sae_password)) ||
        ((params->channel != WIFI_CHANNEL_ANY) &&
         (params->channel > WIFI_CHANNEL_MAX)) ||
        !params->ssid) {
        return (-EINVAL);
    }

    #ifdef CONFIG_WIFI_NM_WPA_SUPPLICANT_ROAMING
    memset(&roaming_params, 0x0, sizeof(roaming_params));
    roaming_params.is_11r_used = params->ft_used;
    #endif

    return wifi_mgmt_api->connect(dev, params);
}

NET_MGMT_REGISTER_REQUEST_HANDLER(NET_REQUEST_WIFI_CONNECT, wifi_connect);

static void scan_result_cb(struct net_if* iface, int status,
                           struct wifi_scan_result* entry) {
    if (!iface) {
        return;
    }

    if (!entry) {
        struct wifi_status scan_status = {
            .status = status,
        };

        net_mgmt_event_notify_with_info(NET_EVENT_WIFI_SCAN_DONE,
                                        iface, &scan_status,
                                        sizeof(struct wifi_status));
        return;
    }

    #ifndef CONFIG_WIFI_MGMT_RAW_SCAN_RESULTS_ONLY
    net_mgmt_event_notify_with_info(NET_EVENT_WIFI_SCAN_RESULT, iface,
                                    entry, sizeof(struct wifi_scan_result));
    #endif /* CONFIG_WIFI_MGMT_RAW_SCAN_RESULTS_ONLY */
}

static int wifi_scan(uint32_t mgmt_request, struct net_if* iface,
                     void* data, size_t len) {
    const struct device* dev = net_if_get_device(iface);
    struct wifi_scan_params* params = data;
    const struct wifi_mgmt_ops* const wifi_mgmt_api = get_wifi_api(iface);

    if ((wifi_mgmt_api == NULL) || (wifi_mgmt_api->scan == NULL)) {
        return (-ENOTSUP);
    }

    #ifdef CONFIG_WIFI_MGMT_FORCED_PASSIVE_SCAN
    struct wifi_scan_params default_params = {0};

    if (params == NULL) {
        params = &default_params;
    }
    params->scan_type = WIFI_SCAN_TYPE_PASSIVE;
    #endif /* CONFIG_WIFI_MGMT_FORCED_PASSIVE_SCAN */

    return wifi_mgmt_api->scan(dev, params, scan_result_cb);
}

NET_MGMT_REGISTER_REQUEST_HANDLER(NET_REQUEST_WIFI_SCAN, wifi_scan);

static int wifi_disconnect(uint32_t mgmt_request, struct net_if* iface,
                           void* data, size_t len) {
    const struct device* dev = net_if_get_device(iface);
    const struct wifi_mgmt_ops* const wifi_mgmt_api = get_wifi_api(iface);

    if ((wifi_mgmt_api == NULL) || (wifi_mgmt_api->disconnect == NULL)) {
        return (-ENOTSUP);
    }

    return wifi_mgmt_api->disconnect(dev);
}

NET_MGMT_REGISTER_REQUEST_HANDLER(NET_REQUEST_WIFI_DISCONNECT, wifi_disconnect);

void wifi_mgmt_raise_connect_result_event(struct net_if* iface, int status) {
    struct wifi_status cnx_status = {
        .status = status,
    };

    net_mgmt_event_notify_with_info(NET_EVENT_WIFI_CONNECT_RESULT,
                                    iface, &cnx_status,
                                    sizeof(struct wifi_status));
}

void wifi_mgmt_raise_disconnect_result_event(struct net_if* iface, int status) {
    struct wifi_status cnx_status = {
        .status = status,
    };

    net_mgmt_event_notify_with_info(NET_EVENT_WIFI_DISCONNECT_RESULT,
                                    iface, &cnx_status,
                                    sizeof(struct wifi_status));
}

#ifdef CONFIG_WIFI_NM_WPA_SUPPLICANT_ROAMING
static int wifi_start_roaming(uint32_t mgmt_request, struct net_if* iface,
                              void* data, size_t len) {
    const struct device* dev = net_if_get_device(iface);
    const struct wifi_mgmt_ops* const wifi_mgmt_api = get_wifi_api(iface);

    if (roaming_params.is_11r_used) {
        if (wifi_mgmt_api == NULL ||
            wifi_mgmt_api->start_11r_roaming == NULL) {
            return (-ENOTSUP);
        }

        return wifi_mgmt_api->start_11r_roaming(dev);
    }
    else if (roaming_params.is_11k_enabled) {
        memset(&roaming_params.neighbor_rep, 0x0, sizeof(roaming_params.neighbor_rep));
        if ((wifi_mgmt_api == NULL) ||
            (wifi_mgmt_api->send_11k_neighbor_request == NULL)) {
            return (-ENOTSUP);
        }

        return wifi_mgmt_api->send_11k_neighbor_request(dev, NULL);
    }
    else if (wifi_mgmt_api == NULL || wifi_mgmt_api->btm_query == NULL) {
        return (-ENOTSUP);
    }

    return wifi_mgmt_api->btm_query(dev, 0x10);
}

NET_MGMT_REGISTER_REQUEST_HANDLER(NET_REQUEST_WIFI_START_ROAMING, wifi_start_roaming);

static int wifi_neighbor_rep_complete(uint32_t mgmt_request, struct net_if* iface,
                                      void* data, size_t len) {
    const struct device* dev = net_if_get_device(iface);
    const struct wifi_mgmt_ops* const wifi_mgmt_api = get_wifi_api(iface);
    struct wifi_scan_params params = {0};

    for (int i = 0; i < roaming_params.neighbor_rep.neighbor_cnt; i++) {
        params.band_chan[i].channel = roaming_params.neighbor_rep.neighbor_ap[i].channel;
        if (params.band_chan[i].channel > 14) {
            params.band_chan[i].band = WIFI_FREQ_BAND_5_GHZ;
        }
        else {
            params.band_chan[i].band = WIFI_FREQ_BAND_2_4_GHZ;
        }
    }

    if ((wifi_mgmt_api == NULL) ||
        (wifi_mgmt_api->candidate_scan == NULL)) {
        return (-ENOTSUP);
    }

    return wifi_mgmt_api->candidate_scan(dev, &params);
}

NET_MGMT_REGISTER_REQUEST_HANDLER(NET_REQUEST_WIFI_NEIGHBOR_REP_COMPLETE,
                                  wifi_neighbor_rep_complete);

void wifi_mgmt_raise_neighbor_rep_recv_event(struct net_if* iface, char* inbuf, size_t buf_len) {
    const uint8_t* buf = inbuf;
    char event[MAX_EVENT_STR_LEN + 1] = {0};
    char bssid[WIFI_SSID_MAX_LEN + 1] = {0};
    char bssid_info[WIFI_SSID_MAX_LEN + 1]  = {0};
    int op_class, channel, phy_type;
    int idx = roaming_params.neighbor_rep.neighbor_cnt;

    if (!buf || buf[0] == '\0') {
        return;
    }

    if (sscanf(buf,
               "%" STRINGIFY(MAX_EVENT_STR_LEN) "s "
               "bssid=%" STRINGIFY(WIFI_SSID_MAX_LEN) "s "
               "info=%" STRINGIFY(WIFI_SSID_MAX_LEN) "s "
               "op_class=%d chan=%d phy_type=%d",
               event, bssid, bssid_info, &op_class, &channel, &phy_type) == 6) {
        int i;
        int match  = 0;
        size_t len = 0;

        for (i = 0; i < roaming_params.neighbor_rep.neighbor_cnt; i++) {
            if (strncmp((const char *)roaming_params.neighbor_rep.neighbor_ap[i].bssid,
                        bssid, sizeof(bssid)) == 0) {
                match = 1;
                break;
            }

            if (roaming_params.neighbor_rep.neighbor_ap[i].channel == channel) {
                match = 1;
                break;
            }
        }

        if (!match && (roaming_params.neighbor_rep.neighbor_cnt < MAX_NEIGHBOR_AP_LIMIT)) {
            memcpy((char *)roaming_params.neighbor_rep.neighbor_ap[idx].bssid,
                   bssid,
                   sizeof(roaming_params.neighbor_rep.neighbor_ap[idx].bssid));
            len = strnlen(bssid, sizeof(bssid) - 1);
            roaming_params.neighbor_rep.neighbor_ap[idx].bssid[len] = (uint8_t)'\0';

            memcpy((char *)roaming_params.neighbor_rep.neighbor_ap[idx].bssid_info,
                   bssid_info,
                   sizeof(roaming_params.neighbor_rep.neighbor_ap[idx].bssid_info));
            len = strnlen(bssid_info, sizeof(bssid_info) - 1);
            roaming_params.neighbor_rep.neighbor_ap[idx].bssid_info[len] =
                (uint8_t)'\0';

            roaming_params.neighbor_rep.neighbor_ap[idx].channel  = channel;
            roaming_params.neighbor_rep.neighbor_ap[idx].op_class = op_class;
            roaming_params.neighbor_rep.neighbor_ap[idx].phy_type = phy_type;

            roaming_params.neighbor_rep.neighbor_cnt += 1;
        }
        else if (match) {
            LOG_INF("BSSID already present in neighbor list, Skipping %s ",
                    bssid);
        }
        else {
            LOG_INF("Maximum neighbors added to list, Skipping.");
        }
    }
    else {
        LOG_INF("Failed to Parse Neighbor Report - Skipping entry\n");
    }
}
#endif

static int wifi_ap_enable(uint32_t mgmt_request, struct net_if* iface,
                          void* data, size_t len) {
    struct wifi_connect_req_params* params =
            (struct wifi_connect_req_params*)data;
    const struct device* dev = net_if_get_device(iface);
    const struct wifi_mgmt_ops* const wifi_mgmt_api = get_wifi_api(iface);

    if ((wifi_mgmt_api == NULL) ||
        (wifi_mgmt_api->ap_enable == NULL)) {
        return (-ENOTSUP);
    }

    return wifi_mgmt_api->ap_enable(dev, params);
}

NET_MGMT_REGISTER_REQUEST_HANDLER(NET_REQUEST_WIFI_AP_ENABLE, wifi_ap_enable);

static int wifi_ap_disable(uint32_t mgmt_request, struct net_if* iface,
                           void* data, size_t len) {
    const struct device* dev = net_if_get_device(iface);
    const struct wifi_mgmt_ops* const wifi_mgmt_api = get_wifi_api(iface);

    if ((wifi_mgmt_api == NULL) ||
        (wifi_mgmt_api->ap_disable == NULL)) {
        return (-ENOTSUP);
    }

    return wifi_mgmt_api->ap_disable(dev);
}

NET_MGMT_REGISTER_REQUEST_HANDLER(NET_REQUEST_WIFI_AP_DISABLE, wifi_ap_disable);

static int wifi_ap_sta_disconnect(uint32_t mgmt_request, struct net_if* iface,
                                  void* data, size_t len) {
    const struct device* dev = net_if_get_device(iface);
    const struct wifi_mgmt_ops* const wifi_mgmt_api = get_wifi_api(iface);
    uint8_t* mac = data;

    if (dev == NULL) {
        return (-ENODEV);
    }

    if ((wifi_mgmt_api == NULL) || (wifi_mgmt_api->ap_sta_disconnect == NULL)) {
        return (-ENOTSUP);
    }

    if (!data || (len != (sizeof(uint8_t) * WIFI_MAC_ADDR_LEN))) {
        return (-EINVAL);
    }

    return wifi_mgmt_api->ap_sta_disconnect(dev, mac);
}

NET_MGMT_REGISTER_REQUEST_HANDLER(NET_REQUEST_WIFI_AP_STA_DISCONNECT, wifi_ap_sta_disconnect);

static int wifi_ap_config_params(uint32_t mgmt_request, struct net_if* iface,
                                 void* data, size_t len) {
    const struct device* dev = net_if_get_device(iface);
    const struct wifi_mgmt_ops* const wifi_mgmt_api = get_wifi_api(iface);
    struct wifi_ap_config_params* params = data;

    if (dev == NULL) {
        return (-ENODEV);
    }

    if ((wifi_mgmt_api == NULL) ||
        (wifi_mgmt_api->ap_config_params == NULL)) {
        return (-ENOTSUP);
    }

    if (!data || (len != sizeof(*params))) {
        return (-EINVAL);
    }

    if (params->type & WIFI_AP_CONFIG_PARAM_MAX_NUM_STA) {
        if (params->max_num_sta > CONFIG_WIFI_MGMT_AP_MAX_NUM_STA) {
            LOG_INF("Maximum number of stations(%d) "
                    "exceeded default configured value = %d.",
                    params->max_num_sta, CONFIG_WIFI_MGMT_AP_MAX_NUM_STA);
            return (-EINVAL);
        }
    }

    return wifi_mgmt_api->ap_config_params(dev, params);
}

NET_MGMT_REGISTER_REQUEST_HANDLER(NET_REQUEST_WIFI_AP_CONFIG_PARAM, wifi_ap_config_params);

static int wifi_iface_status(uint32_t mgmt_request, struct net_if* iface,
                             void* data, size_t len) {
    const struct device* dev = net_if_get_device(iface);
    const struct wifi_mgmt_ops* const wifi_mgmt_api = get_wifi_api(iface);
    struct wifi_iface_status* status = data;

    if ((wifi_mgmt_api == NULL) || (wifi_mgmt_api->iface_status == NULL)) {
        return (-ENOTSUP);
    }

    if (!data || (len != sizeof(*status))) {
        return (-EINVAL);
    }

    return wifi_mgmt_api->iface_status(dev, status);
}

NET_MGMT_REGISTER_REQUEST_HANDLER(NET_REQUEST_WIFI_IFACE_STATUS, wifi_iface_status);

void wifi_mgmt_raise_iface_status_event(struct net_if* iface,
                                        struct wifi_iface_status* iface_status) {
    net_mgmt_event_notify_with_info(NET_EVENT_WIFI_IFACE_STATUS,
                                    iface, iface_status,
                                    sizeof(struct wifi_iface_status));
}

#ifdef CONFIG_NET_STATISTICS_WIFI
static int wifi_iface_stats(uint32_t mgmt_request, struct net_if* iface,
                            void* data, size_t len) {
    const struct device* dev = net_if_get_device(iface);
    const struct wifi_mgmt_ops* const wifi_mgmt_api = get_wifi_api(iface);
    struct net_stats_wifi* stats = data;

    if ((wifi_mgmt_api == NULL) || (wifi_mgmt_api->get_stats == NULL)) {
        return (-ENOTSUP);
    }

    if (!data || (len != sizeof(*stats))) {
        return (-EINVAL);
    }

    return wifi_mgmt_api->get_stats(dev, stats);
}

NET_MGMT_REGISTER_REQUEST_HANDLER(NET_REQUEST_STATS_GET_WIFI, wifi_iface_stats);

static int wifi_iface_stats_reset(uint32_t mgmt_request, struct net_if* iface,
                                  void* data, size_t len) {
    const struct device* dev = net_if_get_device(iface);
    const struct wifi_mgmt_ops* const wifi_mgmt_api = get_wifi_api(iface);

    if ((wifi_mgmt_api == NULL) || (wifi_mgmt_api->reset_stats == NULL)) {
        return (-ENOTSUP);
    }

    return wifi_mgmt_api->reset_stats(dev);
}
NET_MGMT_REGISTER_REQUEST_HANDLER(NET_REQUEST_STATS_RESET_WIFI, wifi_iface_stats_reset);
#endif /* CONFIG_NET_STATISTICS_WIFI */

static int wifi_11k_cfg(uint32_t mgmt_request, struct net_if* iface,
                        void* data, size_t len) {
    const struct device *dev = net_if_get_device(iface);
    const struct wifi_mgmt_ops *const wifi_mgmt_api = get_wifi_api(iface);
    struct wifi_11k_params *params = data;

    if ((wifi_mgmt_api == NULL) ||
        (wifi_mgmt_api->cfg_11k == NULL)) {
        return (-ENOTSUP);
    }

    #ifdef CONFIG_WIFI_NM_WPA_SUPPLICANT_ROAMING
    if (params->oper == WIFI_MGMT_SET) {
        roaming_params.is_11k_enabled = params->enable_11k;
    }
    #endif

    return wifi_mgmt_api->cfg_11k(dev, params);
}

NET_MGMT_REGISTER_REQUEST_HANDLER(NET_REQUEST_WIFI_11K_CONFIG, wifi_11k_cfg);

static int wifi_11k_neighbor_request(uint32_t mgmt_request, struct net_if* iface,
                                     void* data, size_t len) {
    const struct device *dev = net_if_get_device(iface);
    const struct wifi_mgmt_ops *const wifi_mgmt_api = get_wifi_api(iface);
    struct wifi_11k_params *params = data;

    if (wifi_mgmt_api == NULL ||
        wifi_mgmt_api->send_11k_neighbor_request == NULL) {
        return (-ENOTSUP);
    }

    return wifi_mgmt_api->send_11k_neighbor_request(dev, params);
}

NET_MGMT_REGISTER_REQUEST_HANDLER(NET_REQUEST_WIFI_11K_NEIGHBOR_REQUEST,
                                  wifi_11k_neighbor_request);

static int wifi_set_power_save(uint32_t mgmt_request, struct net_if* iface,
                               void* data, size_t len) {
    const struct device* dev = net_if_get_device(iface);
    const struct wifi_mgmt_ops* const wifi_mgmt_api = get_wifi_api(iface);
    struct wifi_ps_params* ps_params = data;
    struct wifi_iface_status info = {0};

    if ((wifi_mgmt_api == NULL) ||
        (wifi_mgmt_api->set_power_save == NULL)) {
        return (-ENOTSUP);
    }

    switch (ps_params->type) {
        case WIFI_PS_PARAM_LISTEN_INTERVAL :
        case WIFI_PS_PARAM_MODE :
            if (net_mgmt(NET_REQUEST_WIFI_IFACE_STATUS, iface, &info,
                         sizeof(struct wifi_iface_status))) {
                ps_params->fail_reason =
                        WIFI_PS_PARAM_FAIL_UNABLE_TO_GET_IFACE_STATUS;
                return (-EIO);
            }

            if (info.state >= WIFI_STATE_ASSOCIATED) {
                ps_params->fail_reason =
                    WIFI_PS_PARAM_FAIL_DEVICE_CONNECTED;
                return (-ENOTSUP);
            }
            break;

        case WIFI_PS_PARAM_STATE :
        case WIFI_PS_PARAM_WAKEUP_MODE :
        case WIFI_PS_PARAM_TIMEOUT :
            break;

        case WIFI_PS_PARAM_EXIT_STRATEGY :
            if (ps_params->exit_strategy > WIFI_PS_EXIT_MAX) {
                ps_params->fail_reason =
                WIFI_PS_PARAM_FAIL_INVALID_EXIT_STRATEGY;
                return (-EINVAL);
            }
            break;

        default :
            ps_params->fail_reason =
                WIFI_PS_PARAM_FAIL_OPERATION_NOT_SUPPORTED;
            return (-ENOTSUP);
    }

    return wifi_mgmt_api->set_power_save(dev, ps_params);
}

NET_MGMT_REGISTER_REQUEST_HANDLER(NET_REQUEST_WIFI_PS, wifi_set_power_save);

static int wifi_get_power_save_config(uint32_t mgmt_request, struct net_if* iface,
                                      void* data, size_t len) {
    const struct device* dev = net_if_get_device(iface);
    const struct wifi_mgmt_ops* const wifi_mgmt_api = get_wifi_api(iface);
    struct wifi_ps_config* ps_config = data;

    if ((wifi_mgmt_api == NULL) ||
        (wifi_mgmt_api->get_power_save_config == NULL)) {
        return (-ENOTSUP);
    }

    if (!data || len != sizeof(*ps_config)) {
        return (-EINVAL);
    }

    return wifi_mgmt_api->get_power_save_config(dev, ps_config);
}

NET_MGMT_REGISTER_REQUEST_HANDLER(NET_REQUEST_WIFI_PS_CONFIG, wifi_get_power_save_config);

static int wifi_set_twt(uint32_t mgmt_request, struct net_if* iface,
                        void* data, size_t len) {
    const struct device* dev = net_if_get_device(iface);
    const struct wifi_mgmt_ops* const wifi_mgmt_api = get_wifi_api(iface);
    struct wifi_twt_params* twt_params = data;
    struct wifi_iface_status info = {0};

    if ((wifi_mgmt_api == NULL) || (wifi_mgmt_api->set_twt == NULL)) {
        twt_params->fail_reason =
                WIFI_TWT_FAIL_OPERATION_NOT_SUPPORTED;
        return (-ENOTSUP);
    }

    if (twt_params->operation == WIFI_TWT_TEARDOWN) {
        return wifi_mgmt_api->set_twt(dev, twt_params);
    }

    if (net_mgmt(NET_REQUEST_WIFI_IFACE_STATUS, iface, &info,
                 sizeof(struct wifi_iface_status))) {
        twt_params->fail_reason =
                WIFI_TWT_FAIL_UNABLE_TO_GET_IFACE_STATUS;
        goto fail;
    }

    if (info.state != WIFI_STATE_COMPLETED) {
        twt_params->fail_reason =
                WIFI_TWT_FAIL_DEVICE_NOT_CONNECTED;
        goto fail;
    }

    #ifdef CONFIG_WIFI_MGMT_TWT_CHECK_IP
    if ((!net_if_ipv4_get_global_addr(iface, NET_ADDR_PREFERRED)) &&
        (!net_if_ipv6_get_global_addr(NET_ADDR_PREFERRED, &iface))) {
        twt_params->fail_reason =
                WIFI_TWT_FAIL_IP_NOT_ASSIGNED;
        goto fail;
    }
    #else
    NET_WARN("Check for valid IP address been disabled. "
             "Device might be unreachable or might not receive traffic.\n");
    #endif /* CONFIG_WIFI_MGMT_TWT_CHECK_IP */

    if (info.link_mode < WIFI_6) {
        twt_params->fail_reason =
                WIFI_TWT_FAIL_PEER_NOT_HE_CAPAB;
        goto fail;
    }

    if (!info.twt_capable) {
        twt_params->fail_reason =
                WIFI_TWT_FAIL_PEER_NOT_TWT_CAPAB;
        goto fail;
    }

    return wifi_mgmt_api->set_twt(dev, twt_params);

fail :
    return (-ENOEXEC);
}

NET_MGMT_REGISTER_REQUEST_HANDLER(NET_REQUEST_WIFI_TWT, wifi_set_twt);

<<<<<<< HEAD
void wifi_mgmt_raise_twt_event(struct net_if* iface, struct wifi_twt_params* twt_params) {
    net_mgmt_event_notify_with_info(NET_EVENT_WIFI_TWT,
                                    iface, twt_params,
                                    sizeof(struct wifi_twt_params));
=======
static int wifi_set_btwt(uint32_t mgmt_request, struct net_if *iface,
			  void *data, size_t len)
{
	const struct device *dev = net_if_get_device(iface);
	const struct wifi_mgmt_ops *const wifi_mgmt_api = get_wifi_api(iface);
	struct wifi_twt_params *twt_params = data;
	struct wifi_iface_status info = { 0 };

	if (wifi_mgmt_api == NULL || wifi_mgmt_api->set_btwt == NULL) {
		twt_params->fail_reason =
			WIFI_TWT_FAIL_OPERATION_NOT_SUPPORTED;
		return -ENOTSUP;
	}

	if (net_mgmt(NET_REQUEST_WIFI_IFACE_STATUS, iface, &info,
			sizeof(struct wifi_iface_status))) {
		twt_params->fail_reason =
			WIFI_TWT_FAIL_UNABLE_TO_GET_IFACE_STATUS;
		goto fail;
	}

	return wifi_mgmt_api->set_btwt(dev, twt_params);
fail:
	return -ENOEXEC;

}

NET_MGMT_REGISTER_REQUEST_HANDLER(NET_REQUEST_WIFI_BTWT, wifi_set_btwt);

void wifi_mgmt_raise_twt_event(struct net_if *iface, struct wifi_twt_params *twt_params)
{
	net_mgmt_event_notify_with_info(NET_EVENT_WIFI_TWT,
					iface, twt_params,
					sizeof(struct wifi_twt_params));
>>>>>>> 60a2888d
}

static int wifi_reg_domain(uint32_t mgmt_request, struct net_if* iface,
                           void* data, size_t len) {
    const struct device* dev = net_if_get_device(iface);
    const struct wifi_mgmt_ops* const wifi_mgmt_api = get_wifi_api(iface);
    struct wifi_reg_domain* reg_domain = data;

    if ((wifi_mgmt_api == NULL) || (wifi_mgmt_api->reg_domain == NULL)) {
        return (-ENOTSUP);
    }

    if (!data || (len != sizeof(*reg_domain))) {
        return (-EINVAL);
    }

    return wifi_mgmt_api->reg_domain(dev, reg_domain);
}

NET_MGMT_REGISTER_REQUEST_HANDLER(NET_REQUEST_WIFI_REG_DOMAIN, wifi_reg_domain);

void wifi_mgmt_raise_twt_sleep_state(struct net_if* iface,
                                     int twt_sleep_state) {
    net_mgmt_event_notify_with_info(NET_EVENT_WIFI_TWT_SLEEP_STATE,
                                    iface, &twt_sleep_state,
                                    sizeof(twt_sleep_state));
}

static int wifi_mode(uint32_t mgmt_request, struct net_if* iface,
                     void* data, size_t len) {
    const struct device* dev = net_if_get_device(iface);
    const struct wifi_mgmt_ops* const wifi_mgmt_api = get_wifi_api(iface);
    struct wifi_mode_info* mode_info = data;

    if (dev == NULL) {
        return (-ENODEV);
    }

    if ((wifi_mgmt_api == NULL) || (wifi_mgmt_api->mode == NULL)) {
        return (-ENOTSUP);
    }

    return wifi_mgmt_api->mode(dev, mode_info);
}

NET_MGMT_REGISTER_REQUEST_HANDLER(NET_REQUEST_WIFI_MODE, wifi_mode);

static int wifi_packet_filter(uint32_t mgmt_request, struct net_if* iface,
                              void* data, size_t len) {
    const struct device* dev = net_if_get_device(iface);
    const struct wifi_mgmt_ops* const wifi_mgmt_api = get_wifi_api(iface);
    struct wifi_filter_info* filter_info = data;

    if (dev == NULL) {
        return (-ENODEV);
    }

    if ((wifi_mgmt_api == NULL) || (wifi_mgmt_api->filter == NULL)) {
        return (-ENOTSUP);
    }

    return (wifi_mgmt_api->filter(dev, filter_info));
}

NET_MGMT_REGISTER_REQUEST_HANDLER(NET_REQUEST_WIFI_PACKET_FILTER, wifi_packet_filter);

static int wifi_channel(uint32_t mgmt_request, struct net_if* iface,
                        void* data, size_t len) {
    const struct device* dev = net_if_get_device(iface);
    const struct wifi_mgmt_ops* const wifi_mgmt_api = get_wifi_api(iface);
    struct wifi_channel_info* channel_info = data;

    if (dev == NULL) {
        return (-ENODEV);
    }

    if ((wifi_mgmt_api == NULL) || (wifi_mgmt_api->channel == NULL)) {
        return (-ENOTSUP);
    }

    return (wifi_mgmt_api->channel(dev, channel_info));
}

NET_MGMT_REGISTER_REQUEST_HANDLER(NET_REQUEST_WIFI_CHANNEL, wifi_channel);

static int wifi_get_version(uint32_t mgmt_request, struct net_if* iface,
                            void* data, size_t len) {
    const struct device* dev = net_if_get_device(iface);
    const struct wifi_mgmt_ops* const wifi_mgmt_api = get_wifi_api(iface);
    struct wifi_version *ver_params = data;

    if ((wifi_mgmt_api == NULL) || (wifi_mgmt_api->get_version == NULL)) {
        return (-ENOTSUP);
    }

    return (wifi_mgmt_api->get_version(dev, ver_params));
}

NET_MGMT_REGISTER_REQUEST_HANDLER(NET_REQUEST_WIFI_VERSION, wifi_get_version);

#ifdef CONFIG_WIFI_NM_WPA_SUPPLICANT_WNM
static int wifi_btm_query(uint32_t mgmt_request, struct net_if* iface, void* data, size_t len) {
    const struct device* dev = net_if_get_device(iface);
    const struct wifi_mgmt_ops* const wifi_mgmt_api = get_wifi_api(iface);
    uint8_t query_reason = *((uint8_t *)data);

    if ((wifi_mgmt_api == NULL) || (wifi_mgmt_api->btm_query == NULL)) {
        return (-ENOTSUP);
    }

    if (query_reason >= WIFI_BTM_QUERY_REASON_UNSPECIFIED &&
        query_reason <= WIFI_BTM_QUERY_REASON_LEAVING_ESS) {
        return wifi_mgmt_api->btm_query(dev, query_reason);
    }

    return (-EINVAL);
}

NET_MGMT_REGISTER_REQUEST_HANDLER(NET_REQUEST_WIFI_BTM_QUERY, wifi_btm_query);
#endif

static int wifi_get_connection_params(uint32_t mgmt_request, struct net_if* iface,
                                      void* data, size_t len) {
    const struct device* dev = net_if_get_device(iface);
    const struct wifi_mgmt_ops* const wifi_mgmt_api = get_wifi_api(iface);
    struct wifi_connect_req_params* conn_params = data;

    if ((wifi_mgmt_api == NULL) || (wifi_mgmt_api->get_conn_params == NULL)) {
        return (-ENOTSUP);
    }

    return wifi_mgmt_api->get_conn_params(dev, conn_params);
}

NET_MGMT_REGISTER_REQUEST_HANDLER(NET_REQUEST_WIFI_CONN_PARAMS, wifi_get_connection_params);

static int wifi_wps_config(uint32_t mgmt_request, struct net_if* iface, void* data, size_t len) {
    const struct device* dev = net_if_get_device(iface);
    const struct wifi_mgmt_ops* const wifi_mgmt_api = get_wifi_api(iface);
    struct wifi_wps_config_params* params = data;

    if ((wifi_mgmt_api == NULL) || (wifi_mgmt_api->wps_config == NULL)) {
        return (-ENOTSUP);
    }

    return wifi_mgmt_api->wps_config(dev, params);
}

NET_MGMT_REGISTER_REQUEST_HANDLER(NET_REQUEST_WIFI_WPS_CONFIG, wifi_wps_config);

static int wifi_set_rts_threshold(uint32_t mgmt_request, struct net_if* iface,
                                  void* data, size_t len) {
    const struct device* dev = net_if_get_device(iface);
    const struct wifi_mgmt_ops* const wifi_mgmt_api = get_wifi_api(iface);
    unsigned int* rts_threshold = data;

    if ((wifi_mgmt_api == NULL) || (wifi_mgmt_api->set_rts_threshold == NULL)) {
        return (-ENOTSUP);
    }

    if (!data || len != sizeof(*rts_threshold)) {
        return (-EINVAL);
    }

    return wifi_mgmt_api->set_rts_threshold(dev, *rts_threshold);
}

NET_MGMT_REGISTER_REQUEST_HANDLER(NET_REQUEST_WIFI_RTS_THRESHOLD, wifi_set_rts_threshold);

#ifdef CONFIG_WIFI_NM_WPA_SUPPLICANT_DPP
static int wifi_dpp(uint32_t mgmt_request, struct net_if* iface,
                    void* data, size_t len) {
    const struct device *dev = net_if_get_device(iface);
    const struct wifi_mgmt_ops *const wifi_mgmt_api = get_wifi_api(iface);
    struct wifi_dpp_params *params = data;

    if ((wifi_mgmt_api == NULL) || (wifi_mgmt_api->dpp_dispatch == NULL)) {
        return (-ENOTSUP);
    }

    return wifi_mgmt_api->dpp_dispatch(dev, params);
}

NET_MGMT_REGISTER_REQUEST_HANDLER(NET_REQUEST_WIFI_DPP, wifi_dpp);

#endif /* CONFIG_WIFI_NM_WPA_SUPPLICANT_DPP */

static int wifi_pmksa_flush(uint32_t mgmt_request, struct net_if* iface,
                            void* data, size_t len) {
    const struct device* dev = net_if_get_device(iface);
    const struct wifi_mgmt_ops* const wifi_mgmt_api = get_wifi_api(iface);

    if ((wifi_mgmt_api == NULL) || (wifi_mgmt_api->pmksa_flush == NULL)) {
        return (-ENOTSUP);
    }

    return wifi_mgmt_api->pmksa_flush(dev);
}

NET_MGMT_REGISTER_REQUEST_HANDLER(NET_REQUEST_WIFI_PMKSA_FLUSH, wifi_pmksa_flush);

static int wifi_get_rts_threshold(uint32_t mgmt_request, struct net_if* iface,
                                  void* data, size_t len) {
    const struct device* dev = net_if_get_device(iface);
    const struct wifi_mgmt_ops* const wifi_mgmt_api = get_wifi_api(iface);
    unsigned int *rts_threshold = data;

    if ((wifi_mgmt_api == NULL) || (wifi_mgmt_api->get_rts_threshold == NULL)) {
        return (-ENOTSUP);
    }

    if (!data || (len != sizeof(*rts_threshold))) {
        return (-EINVAL);
    }

    return wifi_mgmt_api->get_rts_threshold(dev, rts_threshold);
}

NET_MGMT_REGISTER_REQUEST_HANDLER(NET_REQUEST_WIFI_RTS_THRESHOLD_CONFIG, wifi_get_rts_threshold);

#ifdef CONFIG_WIFI_NM_WPA_SUPPLICANT_CRYPTO_ENTERPRISE
static int wifi_set_enterprise_creds(uint32_t mgmt_request, struct net_if* iface,
                                     void* data, size_t len) {
    const struct device* dev = net_if_get_device(iface);
    const struct wifi_mgmt_ops* const wifi_mgmt_api = get_wifi_api(iface);
    struct wifi_enterprise_creds_params* params = data;

    if ((wifi_mgmt_api == NULL) || (wifi_mgmt_api->enterprise_creds == NULL)) {
        return (-ENOTSUP);
    }

    return wifi_mgmt_api->enterprise_creds(dev, params);
}

NET_MGMT_REGISTER_REQUEST_HANDLER(NET_REQUEST_WIFI_ENTERPRISE_CREDS, wifi_set_enterprise_creds);
#endif

#ifdef CONFIG_WIFI_MGMT_RAW_SCAN_RESULTS
void wifi_mgmt_raise_raw_scan_result_event(struct net_if* iface,
                                           struct wifi_raw_scan_result* raw_scan_result) {
    if (raw_scan_result->frame_length > CONFIG_WIFI_MGMT_RAW_SCAN_RESULT_LENGTH) {
        LOG_INF("raw scan result frame length = %d too big,"
                "saving upto max raw scan length = %d",
                raw_scan_result->frame_length,
                CONFIG_WIFI_MGMT_RAW_SCAN_RESULT_LENGTH);
    }

    net_mgmt_event_notify_with_info(NET_EVENT_WIFI_RAW_SCAN_RESULT,
                                    iface, raw_scan_result,
                                    sizeof(*raw_scan_result));
}
#endif /* CONFIG_WIFI_MGMT_RAW_SCAN_RESULTS */

void wifi_mgmt_raise_disconnect_complete_event(struct net_if* iface,
                                               int status) {
    struct wifi_status cnx_status = {
        .status = status,
    };

    net_mgmt_event_notify_with_info(NET_EVENT_WIFI_DISCONNECT_COMPLETE,
                                    iface, &cnx_status,
                                    sizeof(struct wifi_status));
}

void wifi_mgmt_raise_ap_enable_result_event(struct net_if* iface,
                                            enum wifi_ap_status status) {
    struct wifi_status cnx_status = {
        .status = status,
    };

    net_mgmt_event_notify_with_info(NET_EVENT_WIFI_AP_ENABLE_RESULT,
                                    iface, &cnx_status,
                                    sizeof(enum wifi_ap_status));
}

void wifi_mgmt_raise_ap_disable_result_event(struct net_if* iface,
                                             enum wifi_ap_status status) {
    struct wifi_status cnx_status = {
        .status = status,
    };

    net_mgmt_event_notify_with_info(NET_EVENT_WIFI_AP_DISABLE_RESULT,
                                    iface, &cnx_status,
                                    sizeof(enum wifi_ap_status));
}

void wifi_mgmt_raise_ap_sta_connected_event(struct net_if* iface,
                                            struct wifi_ap_sta_info* sta_info) {
    net_mgmt_event_notify_with_info(NET_EVENT_WIFI_AP_STA_CONNECTED,
                                    iface, sta_info,
                                    sizeof(struct wifi_ap_sta_info));
}

void wifi_mgmt_raise_ap_sta_disconnected_event(struct net_if* iface,
                                               struct wifi_ap_sta_info* sta_info) {
    net_mgmt_event_notify_with_info(NET_EVENT_WIFI_AP_STA_DISCONNECTED,
                                    iface, sta_info,
                                    sizeof(struct wifi_ap_sta_info));
}

#ifdef CONFIG_WIFI_CREDENTIALS_CONNECT_STORED

#include <zephyr/net/wifi_credentials.h>

#if defined(CONFIG_WIFI_CREDENTIALS_STATIC)
BUILD_ASSERT(sizeof(CONFIG_WIFI_CREDENTIALS_STATIC_SSID) != 1,
	     "CONFIG_WIFI_CREDENTIALS_STATIC_SSID required");
#endif /* defined(CONFIG_WIFI_CREDENTIALS_STATIC) */

static int __stored_creds_to_params(struct wifi_credentials_personal *creds,
				    struct wifi_connect_req_params *params)
{
	char *ssid = NULL;
	char *psk = NULL;
	int ret;

	/* SSID */
	ssid = (char *)k_malloc(creds->header.ssid_len + 1);
	if (!ssid) {
		LOG_ERR("Failed to allocate memory for SSID\n");
		ret = -ENOMEM;
		goto err_out;
	}

	memset(ssid, 0, creds->header.ssid_len + 1);
	ret = snprintf(ssid, creds->header.ssid_len + 1, "%s", creds->header.ssid);
	if (ret > creds->header.ssid_len) {
		LOG_ERR("SSID string truncated\n");
		ret = -EINVAL;
		goto err_out;
	}

	params->ssid = ssid;
	params->ssid_length = creds->header.ssid_len;

	/* PSK (optional) */
	if (creds->password_len > 0) {
		psk = (char *)k_malloc(creds->password_len + 1);
		if (!psk) {
			LOG_ERR("Failed to allocate memory for PSK\n");
			ret = -ENOMEM;
			goto err_out;
		}

		memset(psk, 0, creds->password_len + 1);
		ret = snprintf(psk, creds->password_len + 1, "%s", creds->password);
		if (ret > creds->password_len) {
			LOG_ERR("PSK string truncated\n");
			ret = -EINVAL;
			goto err_out;
		}

		params->psk = psk;
		params->psk_length = creds->password_len;
	}

	/* Defaults */
	params->security = creds->header.type;

	/* If channel is set to 0 we default to ANY. 0 is not a valid Wi-Fi channel. */
	params->channel = (creds->header.channel != 0) ? creds->header.channel : WIFI_CHANNEL_ANY;
	params->timeout = (creds->header.timeout != 0)
				  ? creds->header.timeout
				  : CONFIG_WIFI_CREDENTIALS_CONNECT_STORED_CONNECTION_TIMEOUT;

	/* Security type (optional) */
	if (creds->header.type > WIFI_SECURITY_TYPE_MAX) {
		params->security = WIFI_SECURITY_TYPE_NONE;
	}

	if (creds->header.flags & WIFI_CREDENTIALS_FLAG_2_4GHz) {
		params->band = WIFI_FREQ_BAND_2_4_GHZ;
	} else if (creds->header.flags & WIFI_CREDENTIALS_FLAG_5GHz) {
		params->band = WIFI_FREQ_BAND_5_GHZ;
	} else {
		params->band = WIFI_FREQ_BAND_UNKNOWN;
	}

	/* MFP setting (default: optional) */
	if (creds->header.flags & WIFI_CREDENTIALS_FLAG_MFP_DISABLED) {
		params->mfp = WIFI_MFP_DISABLE;
	} else if (creds->header.flags & WIFI_CREDENTIALS_FLAG_MFP_REQUIRED) {
		params->mfp = WIFI_MFP_REQUIRED;
	} else {
		params->mfp = WIFI_MFP_OPTIONAL;
	}

	return 0;
err_out:
	if (ssid) {
		k_free(ssid);
		ssid = NULL;
	}

	if (psk) {
		k_free(psk);
		psk = NULL;
	}

	return ret;
}

static inline const char *wpa_supp_security_txt(enum wifi_security_type security)
{
	switch (security) {
	case WIFI_SECURITY_TYPE_NONE:
		return "NONE";
	case WIFI_SECURITY_TYPE_PSK:
		return "WPA-PSK";
	case WIFI_SECURITY_TYPE_PSK_SHA256:
		return "WPA-PSK-SHA256";
	case WIFI_SECURITY_TYPE_SAE:
		return "SAE";
	case WIFI_SECURITY_TYPE_UNKNOWN:
	default:
		return "UNKNOWN";
	}
}

static int add_network_from_credentials_struct_personal(struct wifi_credentials_personal *creds,
							struct net_if *iface)
{
	int ret = 0;
	struct wifi_connect_req_params cnx_params = {0};

	if (__stored_creds_to_params(creds, &cnx_params)) {
		ret = -ENOEXEC;
		goto out;
	}

	if (net_mgmt(NET_REQUEST_WIFI_CONNECT, iface, &cnx_params,
		     sizeof(struct wifi_connect_req_params))) {
		LOG_ERR("Connection request failed\n");

		return -ENOEXEC;
	}

	LOG_INF("Connection requested");

out:
	if (cnx_params.psk) {
		k_free((void *)cnx_params.psk);
	}

	if (cnx_params.ssid) {
		k_free((void *)cnx_params.ssid);
	}

	return ret;
}

static void add_stored_network(void *cb_arg, const char *ssid, size_t ssid_len)
{
	int ret = 0;
	struct wifi_credentials_personal creds;

	/* load stored data */
	ret = wifi_credentials_get_by_ssid_personal_struct(ssid, ssid_len, &creds);

	if (ret) {
		LOG_ERR("Loading WiFi credentials failed for SSID [%.*s], len: %d, err: %d",
			ssid_len, ssid, ssid_len, ret);
		return;
	}

	add_network_from_credentials_struct_personal(&creds, (struct net_if *)cb_arg);
}

static int add_static_network_config(struct net_if *iface)
{
#if defined(CONFIG_WIFI_CREDENTIALS_STATIC)

	struct wifi_credentials_personal creds = {
		.header = {
			.ssid_len = strlen(CONFIG_WIFI_CREDENTIALS_STATIC_SSID),
		},
		.password_len = strlen(CONFIG_WIFI_CREDENTIALS_STATIC_PASSWORD),
	};

	int ret = wifi_credentials_get_by_ssid_personal_struct(
		CONFIG_WIFI_CREDENTIALS_STATIC_SSID, strlen(CONFIG_WIFI_CREDENTIALS_STATIC_SSID),
		&creds);

	if (!ret) {
		LOG_WRN("Statically configured WiFi network was overridden by storage.");
		return 0;
	}

#if defined(CONFIG_WIFI_CREDENTIALS_STATIC_TYPE_OPEN)
	creds.header.type = WIFI_SECURITY_TYPE_NONE;
#elif defined(CONFIG_WIFI_CREDENTIALS_STATIC_TYPE_PSK)
	creds.header.type = WIFI_SECURITY_TYPE_PSK;
#elif defined(CONFIG_WIFI_CREDENTIALS_STATIC_TYPE_PSK_SHA256)
	creds.header.type = WIFI_SECURITY_TYPE_PSK_SHA256;
#elif defined(CONFIG_WIFI_CREDENTIALS_STATIC_TYPE_SAE)
	creds.header.type = WIFI_SECURITY_TYPE_SAE;
#elif defined(CONFIG_WIFI_CREDENTIALS_STATIC_TYPE_WPA_PSK)
	creds.header.type = WIFI_SECURITY_TYPE_WPA_PSK;
#else
#error "invalid CONFIG_WIFI_CREDENTIALS_STATIC_TYPE"
#endif

	memcpy(creds.header.ssid, CONFIG_WIFI_CREDENTIALS_STATIC_SSID,
	       strlen(CONFIG_WIFI_CREDENTIALS_STATIC_SSID));
	memcpy(creds.password, CONFIG_WIFI_CREDENTIALS_STATIC_PASSWORD,
	       strlen(CONFIG_WIFI_CREDENTIALS_STATIC_PASSWORD));

	LOG_DBG("Adding statically configured WiFi network [%s] to internal list.",
		creds.header.ssid);

	return add_network_from_credentials_struct_personal(&creds, iface);
#else
	return 0;
#endif /* defined(CONFIG_WIFI_CREDENTIALS_STATIC) */
}

static int connect_stored_command(uint32_t mgmt_request, struct net_if *iface, void *data,
				  size_t len)
{
	int ret = 0;

	ret = add_static_network_config(iface);
	if (ret) {
		return ret;
	}

	wifi_credentials_for_each_ssid(add_stored_network, iface);

	return ret;
};

NET_MGMT_REGISTER_REQUEST_HANDLER(NET_REQUEST_WIFI_CONNECT_STORED, connect_stored_command);

#endif /* CONFIG_WIFI_CREDENTIALS_CONNECT_STORED */<|MERGE_RESOLUTION|>--- conflicted
+++ resolved
@@ -975,47 +975,38 @@
 
 NET_MGMT_REGISTER_REQUEST_HANDLER(NET_REQUEST_WIFI_TWT, wifi_set_twt);
 
-<<<<<<< HEAD
+static int wifi_set_btwt(uint32_t mgmt_request, struct net_if* iface,
+                         void* data, size_t len) {
+    const struct device* dev = net_if_get_device(iface);
+    const struct wifi_mgmt_ops* const wifi_mgmt_api = get_wifi_api(iface);
+    struct wifi_twt_params *twt_params = data;
+    struct wifi_iface_status info = { 0 };
+
+    if (wifi_mgmt_api == NULL || wifi_mgmt_api->set_btwt == NULL) {
+        twt_params->fail_reason =
+            WIFI_TWT_FAIL_OPERATION_NOT_SUPPORTED;
+        return (-ENOTSUP);
+    }
+
+    if (net_mgmt(NET_REQUEST_WIFI_IFACE_STATUS, iface, &info,
+                 sizeof(struct wifi_iface_status))) {
+        twt_params->fail_reason =
+            WIFI_TWT_FAIL_UNABLE_TO_GET_IFACE_STATUS;
+        goto fail;
+    }
+
+    return wifi_mgmt_api->set_btwt(dev, twt_params);
+
+fail :
+    return (-ENOEXEC);
+}
+
+NET_MGMT_REGISTER_REQUEST_HANDLER(NET_REQUEST_WIFI_BTWT, wifi_set_btwt);
+
 void wifi_mgmt_raise_twt_event(struct net_if* iface, struct wifi_twt_params* twt_params) {
     net_mgmt_event_notify_with_info(NET_EVENT_WIFI_TWT,
                                     iface, twt_params,
                                     sizeof(struct wifi_twt_params));
-=======
-static int wifi_set_btwt(uint32_t mgmt_request, struct net_if *iface,
-			  void *data, size_t len)
-{
-	const struct device *dev = net_if_get_device(iface);
-	const struct wifi_mgmt_ops *const wifi_mgmt_api = get_wifi_api(iface);
-	struct wifi_twt_params *twt_params = data;
-	struct wifi_iface_status info = { 0 };
-
-	if (wifi_mgmt_api == NULL || wifi_mgmt_api->set_btwt == NULL) {
-		twt_params->fail_reason =
-			WIFI_TWT_FAIL_OPERATION_NOT_SUPPORTED;
-		return -ENOTSUP;
-	}
-
-	if (net_mgmt(NET_REQUEST_WIFI_IFACE_STATUS, iface, &info,
-			sizeof(struct wifi_iface_status))) {
-		twt_params->fail_reason =
-			WIFI_TWT_FAIL_UNABLE_TO_GET_IFACE_STATUS;
-		goto fail;
-	}
-
-	return wifi_mgmt_api->set_btwt(dev, twt_params);
-fail:
-	return -ENOEXEC;
-
-}
-
-NET_MGMT_REGISTER_REQUEST_HANDLER(NET_REQUEST_WIFI_BTWT, wifi_set_btwt);
-
-void wifi_mgmt_raise_twt_event(struct net_if *iface, struct wifi_twt_params *twt_params)
-{
-	net_mgmt_event_notify_with_info(NET_EVENT_WIFI_TWT,
-					iface, twt_params,
-					sizeof(struct wifi_twt_params));
->>>>>>> 60a2888d
 }
 
 static int wifi_reg_domain(uint32_t mgmt_request, struct net_if* iface,
