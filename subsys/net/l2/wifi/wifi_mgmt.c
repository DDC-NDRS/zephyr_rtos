/*
 * Copyright (c) 2016 Intel Corporation.
 * Copyright 2024 NXP
 *
 * SPDX-License-Identifier: Apache-2.0
 */

#undef _POSIX_C_SOURCE
#define _POSIX_C_SOURCE 200809L /* For strnlen() */

#include <zephyr/logging/log.h>
LOG_MODULE_REGISTER(net_wifi_mgmt, CONFIG_NET_L2_WIFI_MGMT_LOG_LEVEL);

#include <errno.h>
#include <string.h>
#include <stdio.h>
#include <zephyr/net/net_core.h>
#include <zephyr/net/net_if.h>
#include <zephyr/net/wifi_mgmt.h>
#ifdef CONFIG_WIFI_NM
#include <zephyr/net/wifi_nm.h>
#endif /* CONFIG_WIFI_NM */

char const* wifi_security_txt(enum wifi_security_type security) {
    switch (security) {
        case WIFI_SECURITY_TYPE_NONE:
            return "OPEN";

        case WIFI_SECURITY_TYPE_WEP:
            return "WEP";

        case WIFI_SECURITY_TYPE_WPA_PSK:
            return "WPA-PSK";

        case WIFI_SECURITY_TYPE_PSK:
            return "WPA2-PSK";

        case WIFI_SECURITY_TYPE_PSK_SHA256:
            return "WPA2-PSK-SHA256";

        case WIFI_SECURITY_TYPE_SAE_HNP:
            return "WPA3-SAE-HNP";

        case WIFI_SECURITY_TYPE_SAE_H2E:
            return "WPA3-SAE-H2E";

        case WIFI_SECURITY_TYPE_SAE_AUTO:
            return "WPA3-SAE-AUTO";

        case WIFI_SECURITY_TYPE_WAPI:
            return "WAPI";

        case WIFI_SECURITY_TYPE_EAP:
            return "EAP";

        case WIFI_SECURITY_TYPE_WPA_AUTO_PERSONAL:
            return "WPA/WPA2/WPA3 PSK";

        case WIFI_SECURITY_TYPE_UNKNOWN:
            default:
            return "UNKNOWN";
    }
}

char const* wifi_mfp_txt(enum wifi_mfp_options mfp) {
    switch (mfp) {
        case WIFI_MFP_DISABLE :
            return "Disable";

        case WIFI_MFP_OPTIONAL :
            return "Optional";

        case WIFI_MFP_REQUIRED :
            return "Required";

        case WIFI_MFP_UNKNOWN :
        default :
            return "UNKNOWN";
    }
}

char const* wifi_band_txt(enum wifi_frequency_bands band) {
    switch (band) {
        case WIFI_FREQ_BAND_2_4_GHZ :
            return "2.4GHz";

        case WIFI_FREQ_BAND_5_GHZ :
            return "5GHz";

        case WIFI_FREQ_BAND_6_GHZ :
            return "6GHz";

        case WIFI_FREQ_BAND_UNKNOWN :
        default :
            return "UNKNOWN";
    }
}

char const* wifi_state_txt(enum wifi_iface_state state) {
    switch (state) {
        case WIFI_STATE_DISCONNECTED :
            return "DISCONNECTED";

        case WIFI_STATE_INACTIVE :
            return "INACTIVE";

        case WIFI_STATE_INTERFACE_DISABLED :
            return "INTERFACE_DISABLED";

        case WIFI_STATE_SCANNING :
            return "SCANNING";

        case WIFI_STATE_AUTHENTICATING :
            return "AUTHENTICATING";

        case WIFI_STATE_ASSOCIATING :
            return "ASSOCIATING";

        case WIFI_STATE_ASSOCIATED :
            return "ASSOCIATED";

        case WIFI_STATE_4WAY_HANDSHAKE :
            return "4WAY_HANDSHAKE";

        case WIFI_STATE_GROUP_HANDSHAKE :
            return "GROUP_HANDSHAKE";

        case WIFI_STATE_COMPLETED :
            return "COMPLETED";

        case WIFI_STATE_UNKNOWN :
        default :
            return "UNKNOWN";
    }
}

char const* wifi_mode_txt(enum wifi_iface_mode mode) {
    switch (mode) {
        case WIFI_MODE_INFRA :
            return "STATION";

        case WIFI_MODE_IBSS :
            return "ADHOC";

        case WIFI_MODE_AP :
            return "ACCESS POINT";

        case WIFI_MODE_P2P_GO :
            return "P2P GROUP OWNER";

        case WIFI_MODE_P2P_GROUP_FORMATION :
            return "P2P GROUP FORMATION";

        case WIFI_MODE_MESH :
            return "MESH";

        case WIFI_MODE_UNKNOWN :
        default :
            return "UNKNOWN";
    }
}

char const* wifi_link_mode_txt(enum wifi_link_mode link_mode) {
    switch (link_mode) {
        case WIFI_0 :
            return "WIFI 0 (802.11)";

        case WIFI_1 :
            return "WIFI 1 (802.11b)";

        case WIFI_2 :
            return "WIFI 2 (802.11a)";

        case WIFI_3 :
            return "WIFI 3 (802.11g)";

        case WIFI_4 :
            return "WIFI 4 (802.11n/HT)";

        case WIFI_5 :
            return "WIFI 5 (802.11ac/VHT)";

        case WIFI_6 :
            return "WIFI 6 (802.11ax/HE)";

        case WIFI_6E :
            return "WIFI 6E (802.11ax 6GHz/HE)";

        case WIFI_7 :
            return "WIFI 7 (802.11be/EHT)";

        case WIFI_LINK_MODE_UNKNOWN :
        default :
            return "UNKNOWN";
    }
}

char const* wifi_ps_txt(enum wifi_ps ps_name) {
    switch (ps_name) {
        case WIFI_PS_DISABLED :
            return "Power save disabled";

        case WIFI_PS_ENABLED :
            return "Power save enabled";

        default :
            return "UNKNOWN";
    }
}

char const* wifi_ps_mode_txt(enum wifi_ps_mode ps_mode) {
    switch (ps_mode) {
        case WIFI_PS_MODE_LEGACY :
            return "Legacy power save";

        case WIFI_PS_MODE_WMM :
            return "WMM power save";

        default :
            return "UNKNOWN";
    }
}

char const* wifi_twt_operation_txt(enum wifi_twt_operation twt_operation) {
    switch (twt_operation) {
        case WIFI_TWT_SETUP :
            return "TWT setup";

        case WIFI_TWT_TEARDOWN :
            return "TWT teardown";

        default :
            return "UNKNOWN";
    }
}

char const* wifi_twt_negotiation_type_txt(enum wifi_twt_negotiation_type twt_negotiation) {
    switch (twt_negotiation) {
        case WIFI_TWT_INDIVIDUAL :
            return "TWT individual negotiation";

        case WIFI_TWT_BROADCAST :
            return "TWT broadcast negotiation";

        case WIFI_TWT_WAKE_TBTT :
            return "TWT wake TBTT negotiation";

        default :
            return "UNKNOWN";
    }
}

char const* wifi_twt_setup_cmd_txt(enum wifi_twt_setup_cmd twt_setup) {
    switch (twt_setup) {
        case WIFI_TWT_SETUP_CMD_REQUEST :
            return "TWT request";

        case WIFI_TWT_SETUP_CMD_SUGGEST :
            return "TWT suggest";

        case WIFI_TWT_SETUP_CMD_DEMAND :
            return "TWT demand";

        case WIFI_TWT_SETUP_CMD_GROUPING :
            return "TWT grouping";

        case WIFI_TWT_SETUP_CMD_ACCEPT :
            return "TWT accept";

        case WIFI_TWT_SETUP_CMD_ALTERNATE :
            return "TWT alternate";

        case WIFI_TWT_SETUP_CMD_DICTATE :
            return "TWT dictate";

        case WIFI_TWT_SETUP_CMD_REJECT :
            return "TWT reject";

        default :
            return "UNKNOWN";
    }
}

char const* wifi_ps_wakeup_mode_txt(enum wifi_ps_wakeup_mode ps_wakeup_mode) {
    switch (ps_wakeup_mode) {
        case WIFI_PS_WAKEUP_MODE_DTIM :
            return "PS wakeup mode DTIM";

        case WIFI_PS_WAKEUP_MODE_LISTEN_INTERVAL :
            return "PS wakeup mode listen interval";

        default :
            return "UNKNOWN";
    }
}

const char* const wifi_ps_exit_strategy_txt(enum wifi_ps_exit_strategy ps_exit_strategy) {
    switch (ps_exit_strategy) {
        case WIFI_PS_EXIT_EVERY_TIM :
            return "Every TIM";

        case WIFI_PS_EXIT_CUSTOM_ALGO :
            return "Custom algorithm";

        default :
            return "UNKNOWN";
    }
}

static const struct wifi_mgmt_ops* const get_wifi_api(struct net_if* iface) {
    const struct device* dev = net_if_get_device(iface);
    struct net_wifi_mgmt_offload* off_api =
                    (struct net_wifi_mgmt_offload*)dev->api;
    #ifdef CONFIG_WIFI_NM
    struct wifi_nm_instance* nm = wifi_nm_get_instance_iface(iface);

    if (nm) {
        return nm->ops;
    }
    #endif /* CONFIG_WIFI_NM */
    return off_api ? off_api->wifi_mgmt_api : NULL;
}

static int wifi_connect(uint32_t mgmt_request, struct net_if* iface,
                        void* data, size_t len) {
    struct wifi_connect_req_params* params =
            (struct wifi_connect_req_params*)data;
    const struct device* dev = net_if_get_device(iface);

    const struct wifi_mgmt_ops* const wifi_mgmt_api = get_wifi_api(iface);

    if ((wifi_mgmt_api == NULL) || (wifi_mgmt_api->connect == NULL)) {
        return (-ENOTSUP);
    }

    LOG_HEXDUMP_DBG(params->ssid, params->ssid_length, "ssid");
    LOG_HEXDUMP_DBG(params->psk, params->psk_length, "psk");
    if (params->sae_password) {
        LOG_HEXDUMP_DBG(params->sae_password, params->sae_password_length, "sae");
    }
    NET_DBG("ch %u sec %u", params->channel, params->security);

    if ((params->security > WIFI_SECURITY_TYPE_MAX) ||
        (params->ssid_length > WIFI_SSID_MAX_LEN) ||
        (params->ssid_length == 0U) ||
        ((params->security == WIFI_SECURITY_TYPE_PSK ||
          params->security == WIFI_SECURITY_TYPE_WPA_PSK ||
          params->security == WIFI_SECURITY_TYPE_PSK_SHA256 ||
          params->security == WIFI_SECURITY_TYPE_WPA_AUTO_PERSONAL) &&
         ((params->psk_length < 8) || (params->psk_length > 64) ||
          (params->psk_length == 0U) || !params->psk)) ||
        ((params->security == WIFI_SECURITY_TYPE_SAE_HNP ||
          params->security == WIFI_SECURITY_TYPE_SAE_H2E ||
          params->security == WIFI_SECURITY_TYPE_SAE_AUTO) &&
          ((params->psk_length == 0U) || !params->psk) &&
          ((params->sae_password_length == 0U) || !params->sae_password)) ||
        ((params->channel != WIFI_CHANNEL_ANY) &&
         (params->channel > WIFI_CHANNEL_MAX)) ||
        !params->ssid) {
        return (-EINVAL);
    }

    return wifi_mgmt_api->connect(dev, params);
}

NET_MGMT_REGISTER_REQUEST_HANDLER(NET_REQUEST_WIFI_CONNECT, wifi_connect);

static void scan_result_cb(struct net_if* iface, int status,
                           struct wifi_scan_result* entry) {
    if (!iface) {
        return;
    }

    if (!entry) {
        struct wifi_status scan_status = {
            .status = status,
        };

        net_mgmt_event_notify_with_info(NET_EVENT_WIFI_SCAN_DONE,
                                        iface, &scan_status,
                                        sizeof(struct wifi_status));
        return;
    }

    #ifndef CONFIG_WIFI_MGMT_RAW_SCAN_RESULTS_ONLY
    net_mgmt_event_notify_with_info(NET_EVENT_WIFI_SCAN_RESULT, iface,
                                    entry, sizeof(struct wifi_scan_result));
    #endif /* CONFIG_WIFI_MGMT_RAW_SCAN_RESULTS_ONLY */
}

static int wifi_scan(uint32_t mgmt_request, struct net_if* iface,
                     void* data, size_t len) {
    const struct device* dev = net_if_get_device(iface);
    struct wifi_scan_params* params = data;
    const struct wifi_mgmt_ops* const wifi_mgmt_api = get_wifi_api(iface);

    if ((wifi_mgmt_api == NULL) || (wifi_mgmt_api->scan == NULL)) {
        return (-ENOTSUP);
    }

    #ifdef CONFIG_WIFI_MGMT_FORCED_PASSIVE_SCAN
    struct wifi_scan_params default_params = {0};

    if (params == NULL) {
        params = &default_params;
    }
    params->scan_type = WIFI_SCAN_TYPE_PASSIVE;
    #endif /* CONFIG_WIFI_MGMT_FORCED_PASSIVE_SCAN */

    return wifi_mgmt_api->scan(dev, params, scan_result_cb);
}

NET_MGMT_REGISTER_REQUEST_HANDLER(NET_REQUEST_WIFI_SCAN, wifi_scan);

static int wifi_disconnect(uint32_t mgmt_request, struct net_if* iface,
                           void* data, size_t len) {
    const struct device* dev = net_if_get_device(iface);
    const struct wifi_mgmt_ops* const wifi_mgmt_api = get_wifi_api(iface);

    if ((wifi_mgmt_api == NULL) || (wifi_mgmt_api->disconnect == NULL)) {
        return (-ENOTSUP);
    }

    return wifi_mgmt_api->disconnect(dev);
}

NET_MGMT_REGISTER_REQUEST_HANDLER(NET_REQUEST_WIFI_DISCONNECT, wifi_disconnect);

void wifi_mgmt_raise_connect_result_event(struct net_if* iface, int status) {
    struct wifi_status cnx_status = {
        .status = status,
    };

    net_mgmt_event_notify_with_info(NET_EVENT_WIFI_CONNECT_RESULT,
                                    iface, &cnx_status,
                                    sizeof(struct wifi_status));
}

void wifi_mgmt_raise_disconnect_result_event(struct net_if* iface, int status) {
    struct wifi_status cnx_status = {
        .status = status,
    };

    net_mgmt_event_notify_with_info(NET_EVENT_WIFI_DISCONNECT_RESULT,
                                    iface, &cnx_status,
                                    sizeof(struct wifi_status));
}

static int wifi_ap_enable(uint32_t mgmt_request, struct net_if* iface,
                          void* data, size_t len) {
    struct wifi_connect_req_params* params =
            (struct wifi_connect_req_params*)data;
    const struct device* dev = net_if_get_device(iface);
    const struct wifi_mgmt_ops* const wifi_mgmt_api = get_wifi_api(iface);

    if ((wifi_mgmt_api == NULL) || (wifi_mgmt_api->ap_enable == NULL)) {
        return (-ENOTSUP);
    }

    return wifi_mgmt_api->ap_enable(dev, params);
}

NET_MGMT_REGISTER_REQUEST_HANDLER(NET_REQUEST_WIFI_AP_ENABLE, wifi_ap_enable);

static int wifi_ap_disable(uint32_t mgmt_request, struct net_if* iface,
                           void* data, size_t len) {
    const struct device* dev = net_if_get_device(iface);
    const struct wifi_mgmt_ops* const wifi_mgmt_api = get_wifi_api(iface);

    if ((wifi_mgmt_api == NULL) || (wifi_mgmt_api->ap_enable == NULL)) {
        return (-ENOTSUP);
    }

    return wifi_mgmt_api->ap_disable(dev);
}

NET_MGMT_REGISTER_REQUEST_HANDLER(NET_REQUEST_WIFI_AP_DISABLE, wifi_ap_disable);

static int wifi_ap_sta_disconnect(uint32_t mgmt_request, struct net_if* iface,
                                  void* data, size_t len) {
    const struct device* dev = net_if_get_device(iface);
    const struct wifi_mgmt_ops* const wifi_mgmt_api = get_wifi_api(iface);
    uint8_t* mac = data;

    if (dev == NULL) {
        return (-ENODEV);
    }

    if ((wifi_mgmt_api == NULL) || (wifi_mgmt_api->ap_sta_disconnect == NULL)) {
        return (-ENOTSUP);
    }

    if (!data || (len != (sizeof(uint8_t) * WIFI_MAC_ADDR_LEN))) {
        return (-EINVAL);
    }

    return wifi_mgmt_api->ap_sta_disconnect(dev, mac);
}

NET_MGMT_REGISTER_REQUEST_HANDLER(NET_REQUEST_WIFI_AP_STA_DISCONNECT, wifi_ap_sta_disconnect);

static int wifi_ap_config_params(uint32_t mgmt_request, struct net_if* iface,
                                 void* data, size_t len) {
    const struct device* dev = net_if_get_device(iface);
    const struct wifi_mgmt_ops* const wifi_mgmt_api = get_wifi_api(iface);
    struct wifi_ap_config_params* params = data;

    if (dev == NULL) {
        return (-ENODEV);
    }

    if ((wifi_mgmt_api == NULL) ||
        (wifi_mgmt_api->ap_config_params == NULL)) {
        return (-ENOTSUP);
    }

    if (!data || (len != sizeof(*params))) {
        return (-EINVAL);
    }

    if (params->type & WIFI_AP_CONFIG_PARAM_MAX_NUM_STA) {
        if (params->max_num_sta > CONFIG_WIFI_MGMT_AP_MAX_NUM_STA) {
            LOG_INF("Maximum number of stations(%d) "
                    "exceeded default configured value = %d.",
                    params->max_num_sta, CONFIG_WIFI_MGMT_AP_MAX_NUM_STA);
            return (-EINVAL);
        }
    }

    return wifi_mgmt_api->ap_config_params(dev, params);
}

NET_MGMT_REGISTER_REQUEST_HANDLER(NET_REQUEST_WIFI_AP_CONFIG_PARAM, wifi_ap_config_params);

static int wifi_iface_status(uint32_t mgmt_request, struct net_if* iface,
                             void* data, size_t len) {
    const struct device* dev = net_if_get_device(iface);
    const struct wifi_mgmt_ops* const wifi_mgmt_api = get_wifi_api(iface);
    struct wifi_iface_status* status = data;

    if ((wifi_mgmt_api == NULL) || (wifi_mgmt_api->iface_status == NULL)) {
        return (-ENOTSUP);
    }

    if (!data || (len != sizeof(*status))) {
        return (-EINVAL);
    }

    return wifi_mgmt_api->iface_status(dev, status);
}

NET_MGMT_REGISTER_REQUEST_HANDLER(NET_REQUEST_WIFI_IFACE_STATUS, wifi_iface_status);

void wifi_mgmt_raise_iface_status_event(struct net_if* iface,
                                        struct wifi_iface_status* iface_status) {
    net_mgmt_event_notify_with_info(NET_EVENT_WIFI_IFACE_STATUS,
                                    iface, iface_status,
                                    sizeof(struct wifi_iface_status));
}

#ifdef CONFIG_NET_STATISTICS_WIFI
static int wifi_iface_stats(uint32_t mgmt_request, struct net_if* iface,
                            void* data, size_t len) {
    const struct device* dev = net_if_get_device(iface);
    const struct wifi_mgmt_ops* const wifi_mgmt_api = get_wifi_api(iface);
    struct net_stats_wifi* stats = data;

    if ((wifi_mgmt_api == NULL) || (wifi_mgmt_api->get_stats == NULL)) {
        return (-ENOTSUP);
    }

    if (!data || (len != sizeof(*stats))) {
        return (-EINVAL);
    }

    return wifi_mgmt_api->get_stats(dev, stats);
}

NET_MGMT_REGISTER_REQUEST_HANDLER(NET_REQUEST_STATS_GET_WIFI, wifi_iface_stats);

static int wifi_iface_stats_reset(uint32_t mgmt_request, struct net_if* iface,
                                  void* data, size_t len) {
    const struct device* dev = net_if_get_device(iface);
    const struct wifi_mgmt_ops* const wifi_mgmt_api = get_wifi_api(iface);

    if ((wifi_mgmt_api == NULL) || (wifi_mgmt_api->reset_stats == NULL)) {
        return (-ENOTSUP);
    }

    return wifi_mgmt_api->reset_stats(dev);
}
NET_MGMT_REGISTER_REQUEST_HANDLER(NET_REQUEST_STATS_RESET_WIFI, wifi_iface_stats_reset);
#endif /* CONFIG_NET_STATISTICS_WIFI */

static int wifi_set_power_save(uint32_t mgmt_request, struct net_if* iface,
                               void* data, size_t len) {
    const struct device* dev = net_if_get_device(iface);
    const struct wifi_mgmt_ops* const wifi_mgmt_api = get_wifi_api(iface);
    struct wifi_ps_params* ps_params = data;
    struct wifi_iface_status info = {0};

    if ((wifi_mgmt_api == NULL) || (wifi_mgmt_api->set_power_save == NULL)) {
        return (-ENOTSUP);
    }

    switch (ps_params->type) {
        case WIFI_PS_PARAM_LISTEN_INTERVAL :
        case WIFI_PS_PARAM_MODE :
            if (net_mgmt(NET_REQUEST_WIFI_IFACE_STATUS, iface, &info,
                         sizeof(struct wifi_iface_status))) {
                ps_params->fail_reason =
                        WIFI_PS_PARAM_FAIL_UNABLE_TO_GET_IFACE_STATUS;
                return (-EIO);
            }

            if (info.state >= WIFI_STATE_ASSOCIATED) {
                ps_params->fail_reason =
                    WIFI_PS_PARAM_FAIL_DEVICE_CONNECTED;
                return (-ENOTSUP);
            }
            break;

        case WIFI_PS_PARAM_STATE :
        case WIFI_PS_PARAM_WAKEUP_MODE :
        case WIFI_PS_PARAM_TIMEOUT :
            break;

        case WIFI_PS_PARAM_EXIT_STRATEGY :
            if (ps_params->exit_strategy > WIFI_PS_EXIT_MAX) {
                ps_params->fail_reason =
                WIFI_PS_PARAM_FAIL_INVALID_EXIT_STRATEGY;
                return (-EINVAL);
            }
            break;

        default :
            ps_params->fail_reason =
                WIFI_PS_PARAM_FAIL_OPERATION_NOT_SUPPORTED;
            return (-ENOTSUP);
    }

    return wifi_mgmt_api->set_power_save(dev, ps_params);
}

NET_MGMT_REGISTER_REQUEST_HANDLER(NET_REQUEST_WIFI_PS, wifi_set_power_save);

static int wifi_get_power_save_config(uint32_t mgmt_request, struct net_if* iface,
                                      void* data, size_t len) {
    const struct device* dev = net_if_get_device(iface);
    const struct wifi_mgmt_ops* const wifi_mgmt_api = get_wifi_api(iface);
    struct wifi_ps_config* ps_config = data;

    if ((wifi_mgmt_api == NULL) || (wifi_mgmt_api->get_power_save_config == NULL)) {
        return (-ENOTSUP);
    }

    if (!data || len != sizeof(*ps_config)) {
        return (-EINVAL);
    }

    return wifi_mgmt_api->get_power_save_config(dev, ps_config);
}

NET_MGMT_REGISTER_REQUEST_HANDLER(NET_REQUEST_WIFI_PS_CONFIG, wifi_get_power_save_config);

static int wifi_set_twt(uint32_t mgmt_request, struct net_if* iface,
                        void* data, size_t len) {
    const struct device* dev = net_if_get_device(iface);
    const struct wifi_mgmt_ops* const wifi_mgmt_api = get_wifi_api(iface);
    struct wifi_twt_params* twt_params = data;
    struct wifi_iface_status info = {0};

    if ((wifi_mgmt_api == NULL) || (wifi_mgmt_api->set_twt == NULL)) {
        twt_params->fail_reason =
                WIFI_TWT_FAIL_OPERATION_NOT_SUPPORTED;
        return (-ENOTSUP);
    }

    if (twt_params->operation == WIFI_TWT_TEARDOWN) {
        return wifi_mgmt_api->set_twt(dev, twt_params);
    }

    if (net_mgmt(NET_REQUEST_WIFI_IFACE_STATUS, iface, &info,
                 sizeof(struct wifi_iface_status))) {
        twt_params->fail_reason =
                WIFI_TWT_FAIL_UNABLE_TO_GET_IFACE_STATUS;
        goto fail;
    }

    if (info.state != WIFI_STATE_COMPLETED) {
        twt_params->fail_reason =
                WIFI_TWT_FAIL_DEVICE_NOT_CONNECTED;
        goto fail;
    }

    #ifdef CONFIG_WIFI_MGMT_TWT_CHECK_IP
    if ((!net_if_ipv4_get_global_addr(iface, NET_ADDR_PREFERRED)) &&
        (!net_if_ipv6_get_global_addr(NET_ADDR_PREFERRED, &iface))) {
        twt_params->fail_reason =
                WIFI_TWT_FAIL_IP_NOT_ASSIGNED;
        goto fail;
    }
    #else
    NET_WARN("Check for valid IP address been disabled. "
             "Device might be unreachable or might not receive traffic.\n");
    #endif /* CONFIG_WIFI_MGMT_TWT_CHECK_IP */

    if (info.link_mode < WIFI_6) {
        twt_params->fail_reason =
                WIFI_TWT_FAIL_PEER_NOT_HE_CAPAB;
        goto fail;
    }

    if (!info.twt_capable) {
        twt_params->fail_reason =
                WIFI_TWT_FAIL_PEER_NOT_TWT_CAPAB;
        goto fail;
    }

    return wifi_mgmt_api->set_twt(dev, twt_params);

fail :
    return (-ENOEXEC);
}

NET_MGMT_REGISTER_REQUEST_HANDLER(NET_REQUEST_WIFI_TWT, wifi_set_twt);

void wifi_mgmt_raise_twt_event(struct net_if* iface, struct wifi_twt_params* twt_params) {
    net_mgmt_event_notify_with_info(NET_EVENT_WIFI_TWT,
                                    iface, twt_params,
                                    sizeof(struct wifi_twt_params));
}

static int wifi_reg_domain(uint32_t mgmt_request, struct net_if* iface,
                           void* data, size_t len) {
    const struct device* dev = net_if_get_device(iface);
    const struct wifi_mgmt_ops* const wifi_mgmt_api = get_wifi_api(iface);
    struct wifi_reg_domain* reg_domain = data;

    if ((wifi_mgmt_api == NULL) || (wifi_mgmt_api->reg_domain == NULL)) {
        return (-ENOTSUP);
    }

    if (!data || (len != sizeof(*reg_domain))) {
        return (-EINVAL);
    }

    return wifi_mgmt_api->reg_domain(dev, reg_domain);
}

NET_MGMT_REGISTER_REQUEST_HANDLER(NET_REQUEST_WIFI_REG_DOMAIN, wifi_reg_domain);

void wifi_mgmt_raise_twt_sleep_state(struct net_if* iface,
                                     int twt_sleep_state) {
    net_mgmt_event_notify_with_info(NET_EVENT_WIFI_TWT_SLEEP_STATE,
                                    iface, &twt_sleep_state,
                                    sizeof(twt_sleep_state));
}

static int wifi_mode(uint32_t mgmt_request, struct net_if* iface,
                     void* data, size_t len) {
    const struct device* dev = net_if_get_device(iface);
    const struct wifi_mgmt_ops* const wifi_mgmt_api = get_wifi_api(iface);
    struct wifi_mode_info* mode_info = data;

    if (dev == NULL) {
        return (-ENODEV);
    }

    if ((wifi_mgmt_api == NULL) || (wifi_mgmt_api->mode == NULL)) {
        return (-ENOTSUP);
    }

    return wifi_mgmt_api->mode(dev, mode_info);
}

NET_MGMT_REGISTER_REQUEST_HANDLER(NET_REQUEST_WIFI_MODE, wifi_mode);

static int wifi_packet_filter(uint32_t mgmt_request, struct net_if* iface,
                              void* data, size_t len) {
    const struct device* dev = net_if_get_device(iface);
    const struct wifi_mgmt_ops* const wifi_mgmt_api = get_wifi_api(iface);
    struct wifi_filter_info* filter_info = data;

    if (dev == NULL) {
        return (-ENODEV);
    }

    if ((wifi_mgmt_api == NULL) || (wifi_mgmt_api->filter == NULL)) {
        return (-ENOTSUP);
    }

    return (wifi_mgmt_api->filter(dev, filter_info));
}

NET_MGMT_REGISTER_REQUEST_HANDLER(NET_REQUEST_WIFI_PACKET_FILTER, wifi_packet_filter);

static int wifi_channel(uint32_t mgmt_request, struct net_if* iface,
                        void* data, size_t len) {
    const struct device* dev = net_if_get_device(iface);
    const struct wifi_mgmt_ops* const wifi_mgmt_api = get_wifi_api(iface);
    struct wifi_channel_info* channel_info = data;

    if (dev == NULL) {
        return (-ENODEV);
    }

    if ((wifi_mgmt_api == NULL) || (wifi_mgmt_api->channel == NULL)) {
        return (-ENOTSUP);
    }

    return (wifi_mgmt_api->channel(dev, channel_info));
}

NET_MGMT_REGISTER_REQUEST_HANDLER(NET_REQUEST_WIFI_CHANNEL, wifi_channel);

static int wifi_get_version(uint32_t mgmt_request, struct net_if* iface,
                            void* data, size_t len) {
    const struct device* dev = net_if_get_device(iface);
    const struct wifi_mgmt_ops* const wifi_mgmt_api = get_wifi_api(iface);
    struct wifi_version *ver_params = data;

    if ((wifi_mgmt_api == NULL) || (wifi_mgmt_api->get_version == NULL)) {
        return (-ENOTSUP);
    }

    return (wifi_mgmt_api->get_version(dev, ver_params));
}

NET_MGMT_REGISTER_REQUEST_HANDLER(NET_REQUEST_WIFI_VERSION, wifi_get_version);

#ifdef CONFIG_WIFI_NM_WPA_SUPPLICANT_WNM
static int wifi_btm_query(uint32_t mgmt_request, struct net_if* iface, void* data, size_t len) {
    const struct device* dev = net_if_get_device(iface);
    const struct wifi_mgmt_ops* const wifi_mgmt_api = get_wifi_api(iface);
    uint8_t query_reason = *((uint8_t *)data);

    if ((wifi_mgmt_api == NULL) || (wifi_mgmt_api->btm_query == NULL)) {
        return (-ENOTSUP);
    }

    if (query_reason >= WIFI_BTM_QUERY_REASON_UNSPECIFIED &&
        query_reason <= WIFI_BTM_QUERY_REASON_LEAVING_ESS) {
        return wifi_mgmt_api->btm_query(dev, query_reason);
    }

    return (-EINVAL);
}

NET_MGMT_REGISTER_REQUEST_HANDLER(NET_REQUEST_WIFI_BTM_QUERY, wifi_btm_query);
#endif

static int wifi_get_connection_params(uint32_t mgmt_request, struct net_if* iface,
                                      void* data, size_t len) {
    const struct device* dev = net_if_get_device(iface);
    const struct wifi_mgmt_ops* const wifi_mgmt_api = get_wifi_api(iface);
    struct wifi_connect_req_params* conn_params = data;

    if ((wifi_mgmt_api == NULL) || (wifi_mgmt_api->get_conn_params == NULL)) {
        return (-ENOTSUP);
    }

    return wifi_mgmt_api->get_conn_params(dev, conn_params);
}

NET_MGMT_REGISTER_REQUEST_HANDLER(NET_REQUEST_WIFI_CONN_PARAMS, wifi_get_connection_params);

static int wifi_wps_config(uint32_t mgmt_request, struct net_if* iface, void* data, size_t len) {
    const struct device* dev = net_if_get_device(iface);
    const struct wifi_mgmt_ops* const wifi_mgmt_api = get_wifi_api(iface);
    struct wifi_wps_config_params* params = data;

    if ((wifi_mgmt_api == NULL) || (wifi_mgmt_api->wps_config == NULL)) {
        return (-ENOTSUP);
    }

    return wifi_mgmt_api->wps_config(dev, params);
}

NET_MGMT_REGISTER_REQUEST_HANDLER(NET_REQUEST_WIFI_WPS_CONFIG, wifi_wps_config);

static int wifi_set_rts_threshold(uint32_t mgmt_request, struct net_if* iface,
                                  void* data, size_t len) {
    const struct device* dev = net_if_get_device(iface);
    const struct wifi_mgmt_ops* const wifi_mgmt_api = get_wifi_api(iface);
    unsigned int* rts_threshold = data;

    if ((wifi_mgmt_api == NULL) || (wifi_mgmt_api->set_rts_threshold == NULL)) {
        return (-ENOTSUP);
    }

    if (!data || len != sizeof(*rts_threshold)) {
        return (-EINVAL);
    }

    return wifi_mgmt_api->set_rts_threshold(dev, *rts_threshold);
}

NET_MGMT_REGISTER_REQUEST_HANDLER(NET_REQUEST_WIFI_RTS_THRESHOLD, wifi_set_rts_threshold);

#ifdef CONFIG_WIFI_NM_WPA_SUPPLICANT_DPP
static int wifi_dpp(uint32_t mgmt_request, struct net_if* iface,
                    void* data, size_t len) {
    const struct device *dev = net_if_get_device(iface);
    const struct wifi_mgmt_ops *const wifi_mgmt_api = get_wifi_api(iface);
    struct wifi_dpp_params *params = data;

    if ((wifi_mgmt_api == NULL) || (wifi_mgmt_api->dpp_dispatch == NULL)) {
        return (-ENOTSUP);
    }

    return wifi_mgmt_api->dpp_dispatch(dev, params);
}

NET_MGMT_REGISTER_REQUEST_HANDLER(NET_REQUEST_WIFI_DPP, wifi_dpp);

#endif /* CONFIG_WIFI_NM_WPA_SUPPLICANT_DPP */

static int wifi_pmksa_flush(uint32_t mgmt_request, struct net_if* iface,
                            void* data, size_t len) {
    const struct device* dev = net_if_get_device(iface);
    const struct wifi_mgmt_ops* const wifi_mgmt_api = get_wifi_api(iface);

    if ((wifi_mgmt_api == NULL) || (wifi_mgmt_api->pmksa_flush == NULL)) {
        return (-ENOTSUP);
    }

    return wifi_mgmt_api->pmksa_flush(dev);
}

NET_MGMT_REGISTER_REQUEST_HANDLER(NET_REQUEST_WIFI_PMKSA_FLUSH, wifi_pmksa_flush);

static int wifi_get_rts_threshold(uint32_t mgmt_request, struct net_if* iface,
                                  void* data, size_t len) {
    const struct device* dev = net_if_get_device(iface);
    const struct wifi_mgmt_ops* const wifi_mgmt_api = get_wifi_api(iface);
    unsigned int *rts_threshold = data;

    if ((wifi_mgmt_api == NULL) || (wifi_mgmt_api->get_rts_threshold == NULL)) {
        return (-ENOTSUP);
    }

    if (!data || (len != sizeof(*rts_threshold))) {
        return (-EINVAL);
    }

    return wifi_mgmt_api->get_rts_threshold(dev, rts_threshold);
}

NET_MGMT_REGISTER_REQUEST_HANDLER(NET_REQUEST_WIFI_RTS_THRESHOLD_CONFIG, wifi_get_rts_threshold);

#ifdef CONFIG_WIFI_NM_WPA_SUPPLICANT_CRYPTO_ENTERPRISE
static int wifi_set_enterprise_creds(uint32_t mgmt_request, struct net_if* iface,
                                     void* data, size_t len) {
    const struct device* dev = net_if_get_device(iface);
    const struct wifi_mgmt_ops* const wifi_mgmt_api = get_wifi_api(iface);
    struct wifi_enterprise_creds_params* params = data;

    if ((wifi_mgmt_api == NULL) || (wifi_mgmt_api->enterprise_creds == NULL)) {
        return (-ENOTSUP);
    }

    return wifi_mgmt_api->enterprise_creds(dev, params);
}

NET_MGMT_REGISTER_REQUEST_HANDLER(NET_REQUEST_WIFI_ENTERPRISE_CREDS, wifi_set_enterprise_creds);
#endif

#ifdef CONFIG_WIFI_MGMT_RAW_SCAN_RESULTS
void wifi_mgmt_raise_raw_scan_result_event(struct net_if* iface,
                                           struct wifi_raw_scan_result* raw_scan_result) {
    if (raw_scan_result->frame_length > CONFIG_WIFI_MGMT_RAW_SCAN_RESULT_LENGTH) {
        LOG_INF("raw scan result frame length = %d too big,"
                "saving upto max raw scan length = %d",
                raw_scan_result->frame_length,
                CONFIG_WIFI_MGMT_RAW_SCAN_RESULT_LENGTH);
    }

    net_mgmt_event_notify_with_info(NET_EVENT_WIFI_RAW_SCAN_RESULT,
                                    iface, raw_scan_result,
                                    sizeof(*raw_scan_result));
}
#endif /* CONFIG_WIFI_MGMT_RAW_SCAN_RESULTS */

void wifi_mgmt_raise_disconnect_complete_event(struct net_if* iface,
                                               int status) {
    struct wifi_status cnx_status = {
        .status = status,
    };

    net_mgmt_event_notify_with_info(NET_EVENT_WIFI_DISCONNECT_COMPLETE,
                                    iface, &cnx_status,
                                    sizeof(struct wifi_status));
}

void wifi_mgmt_raise_ap_enable_result_event(struct net_if* iface,
                                            enum wifi_ap_status status) {
    struct wifi_status cnx_status = {
        .status = status,
    };

    net_mgmt_event_notify_with_info(NET_EVENT_WIFI_AP_ENABLE_RESULT,
                                    iface, &cnx_status,
                                    sizeof(enum wifi_ap_status));
}

void wifi_mgmt_raise_ap_disable_result_event(struct net_if* iface,
                                             enum wifi_ap_status status) {
    struct wifi_status cnx_status = {
        .status = status,
    };

    net_mgmt_event_notify_with_info(NET_EVENT_WIFI_AP_DISABLE_RESULT,
                                    iface, &cnx_status,
                                    sizeof(enum wifi_ap_status));
}

void wifi_mgmt_raise_ap_sta_connected_event(struct net_if* iface,
                                            struct wifi_ap_sta_info* sta_info) {
    net_mgmt_event_notify_with_info(NET_EVENT_WIFI_AP_STA_CONNECTED,
                                    iface, sta_info,
                                    sizeof(struct wifi_ap_sta_info));
}

<<<<<<< HEAD
void wifi_mgmt_raise_ap_sta_disconnected_event(struct net_if* iface,
                                               struct wifi_ap_sta_info* sta_info) {
    net_mgmt_event_notify_with_info(NET_EVENT_WIFI_AP_STA_DISCONNECTED,
                                    iface, sta_info,
                                    sizeof(struct wifi_ap_sta_info));
}
=======
void wifi_mgmt_raise_ap_sta_disconnected_event(struct net_if *iface,
					       struct wifi_ap_sta_info *sta_info)
{
	net_mgmt_event_notify_with_info(NET_EVENT_WIFI_AP_STA_DISCONNECTED,
					iface, sta_info,
					sizeof(struct wifi_ap_sta_info));
}

#ifdef CONFIG_WIFI_CREDENTIALS_CONNECT_STORED

#include <zephyr/net/wifi_credentials.h>

#if defined(CONFIG_WIFI_CREDENTIALS_STATIC)
BUILD_ASSERT(sizeof(CONFIG_WIFI_CREDENTIALS_STATIC_SSID) != 1,
	     "CONFIG_WIFI_CREDENTIALS_STATIC_SSID required");
#endif /* defined(CONFIG_WIFI_CREDENTIALS_STATIC) */

static int __stored_creds_to_params(struct wifi_credentials_personal *creds,
				    struct wifi_connect_req_params *params)
{
	char *ssid = NULL;
	char *psk = NULL;
	int ret;

	/* SSID */
	ssid = (char *)k_malloc(creds->header.ssid_len + 1);
	if (!ssid) {
		LOG_ERR("Failed to allocate memory for SSID\n");
		ret = -ENOMEM;
		goto err_out;
	}

	memset(ssid, 0, creds->header.ssid_len + 1);
	ret = snprintf(ssid, creds->header.ssid_len + 1, "%s", creds->header.ssid);
	if (ret > creds->header.ssid_len) {
		LOG_ERR("SSID string truncated\n");
		ret = -EINVAL;
		goto err_out;
	}

	params->ssid = ssid;
	params->ssid_length = creds->header.ssid_len;

	/* PSK (optional) */
	if (creds->password_len > 0) {
		psk = (char *)k_malloc(creds->password_len + 1);
		if (!psk) {
			LOG_ERR("Failed to allocate memory for PSK\n");
			ret = -ENOMEM;
			goto err_out;
		}

		memset(psk, 0, creds->password_len + 1);
		ret = snprintf(psk, creds->password_len + 1, "%s", creds->password);
		if (ret > creds->password_len) {
			LOG_ERR("PSK string truncated\n");
			ret = -EINVAL;
			goto err_out;
		}

		params->psk = psk;
		params->psk_length = creds->password_len;
	}

	/* Defaults */
	params->security = creds->header.type;

	/* If channel is set to 0 we default to ANY. 0 is not a valid Wi-Fi channel. */
	params->channel = (creds->header.channel != 0) ? creds->header.channel : WIFI_CHANNEL_ANY;
	params->timeout = (creds->header.timeout != 0)
				  ? creds->header.timeout
				  : CONFIG_WIFI_CREDENTIALS_CONNECT_STORED_CONNECTION_TIMEOUT;

	/* Security type (optional) */
	if (creds->header.type > WIFI_SECURITY_TYPE_MAX) {
		params->security = WIFI_SECURITY_TYPE_NONE;
	}

	if (creds->header.flags & WIFI_CREDENTIALS_FLAG_2_4GHz) {
		params->band = WIFI_FREQ_BAND_2_4_GHZ;
	} else if (creds->header.flags & WIFI_CREDENTIALS_FLAG_5GHz) {
		params->band = WIFI_FREQ_BAND_5_GHZ;
	} else {
		params->band = WIFI_FREQ_BAND_UNKNOWN;
	}

	/* MFP setting (default: optional) */
	if (creds->header.flags & WIFI_CREDENTIALS_FLAG_MFP_DISABLED) {
		params->mfp = WIFI_MFP_DISABLE;
	} else if (creds->header.flags & WIFI_CREDENTIALS_FLAG_MFP_REQUIRED) {
		params->mfp = WIFI_MFP_REQUIRED;
	} else {
		params->mfp = WIFI_MFP_OPTIONAL;
	}

	return 0;
err_out:
	if (ssid) {
		k_free(ssid);
		ssid = NULL;
	}

	if (psk) {
		k_free(psk);
		psk = NULL;
	}

	return ret;
}

static inline const char *wpa_supp_security_txt(enum wifi_security_type security)
{
	switch (security) {
	case WIFI_SECURITY_TYPE_NONE:
		return "NONE";
	case WIFI_SECURITY_TYPE_PSK:
		return "WPA-PSK";
	case WIFI_SECURITY_TYPE_PSK_SHA256:
		return "WPA-PSK-SHA256";
	case WIFI_SECURITY_TYPE_SAE:
		return "SAE";
	case WIFI_SECURITY_TYPE_UNKNOWN:
	default:
		return "UNKNOWN";
	}
}

static int add_network_from_credentials_struct_personal(struct wifi_credentials_personal *creds,
							struct net_if *iface)
{
	int ret = 0;
	struct wifi_connect_req_params cnx_params = {0};

	if (__stored_creds_to_params(creds, &cnx_params)) {
		ret = -ENOEXEC;
		goto out;
	}

	if (net_mgmt(NET_REQUEST_WIFI_CONNECT, iface, &cnx_params,
		     sizeof(struct wifi_connect_req_params))) {
		LOG_ERR("Connection request failed\n");

		return -ENOEXEC;
	}

	LOG_INF("Connection requested");

out:
	if (cnx_params.psk) {
		k_free((void *)cnx_params.psk);
	}

	if (cnx_params.ssid) {
		k_free((void *)cnx_params.ssid);
	}

	return ret;
}

static void add_stored_network(void *cb_arg, const char *ssid, size_t ssid_len)
{
	int ret = 0;
	struct wifi_credentials_personal creds;

	/* load stored data */
	ret = wifi_credentials_get_by_ssid_personal_struct(ssid, ssid_len, &creds);

	if (ret) {
		LOG_ERR("Loading WiFi credentials failed for SSID [%.*s], len: %d, err: %d",
			ssid_len, ssid, ssid_len, ret);
		return;
	}

	add_network_from_credentials_struct_personal(&creds, (struct net_if *)cb_arg);
}

static int add_static_network_config(struct net_if *iface)
{
#if defined(CONFIG_WIFI_CREDENTIALS_STATIC)

	struct wifi_credentials_personal creds = {
		.header = {
			.ssid_len = strlen(CONFIG_WIFI_CREDENTIALS_STATIC_SSID),
		},
		.password_len = strlen(CONFIG_WIFI_CREDENTIALS_STATIC_PASSWORD),
	};

	int ret = wifi_credentials_get_by_ssid_personal_struct(
		CONFIG_WIFI_CREDENTIALS_STATIC_SSID, strlen(CONFIG_WIFI_CREDENTIALS_STATIC_SSID),
		&creds);

	if (!ret) {
		LOG_WRN("Statically configured WiFi network was overridden by storage.");
		return 0;
	}

#if defined(CONFIG_WIFI_CREDENTIALS_STATIC_TYPE_OPEN)
	creds.header.type = WIFI_SECURITY_TYPE_NONE;
#elif defined(CONFIG_WIFI_CREDENTIALS_STATIC_TYPE_PSK)
	creds.header.type = WIFI_SECURITY_TYPE_PSK;
#elif defined(CONFIG_WIFI_CREDENTIALS_STATIC_TYPE_PSK_SHA256)
	creds.header.type = WIFI_SECURITY_TYPE_PSK_SHA256;
#elif defined(CONFIG_WIFI_CREDENTIALS_STATIC_TYPE_SAE)
	creds.header.type = WIFI_SECURITY_TYPE_SAE;
#elif defined(CONFIG_WIFI_CREDENTIALS_STATIC_TYPE_WPA_PSK)
	creds.header.type = WIFI_SECURITY_TYPE_WPA_PSK;
#else
#error "invalid CONFIG_WIFI_CREDENTIALS_STATIC_TYPE"
#endif

	memcpy(creds.header.ssid, CONFIG_WIFI_CREDENTIALS_STATIC_SSID,
	       strlen(CONFIG_WIFI_CREDENTIALS_STATIC_SSID));
	memcpy(creds.password, CONFIG_WIFI_CREDENTIALS_STATIC_PASSWORD,
	       strlen(CONFIG_WIFI_CREDENTIALS_STATIC_PASSWORD));

	LOG_DBG("Adding statically configured WiFi network [%s] to internal list.",
		creds.header.ssid);

	return add_network_from_credentials_struct_personal(&creds, iface);
#else
	return 0;
#endif /* defined(CONFIG_WIFI_CREDENTIALS_STATIC) */
}

static int connect_stored_command(uint32_t mgmt_request, struct net_if *iface, void *data,
				  size_t len)
{
	int ret = 0;

	ret = add_static_network_config(iface);
	if (ret) {
		return ret;
	}

	wifi_credentials_for_each_ssid(add_stored_network, iface);

	return ret;
};

NET_MGMT_REGISTER_REQUEST_HANDLER(NET_REQUEST_WIFI_CONNECT_STORED, connect_stored_command);

#endif /* CONFIG_WIFI_CREDENTIALS_CONNECT_STORED */
>>>>>>> 6e653a96
<|MERGE_RESOLUTION|>--- conflicted
+++ resolved
@@ -1022,20 +1022,11 @@
                                     sizeof(struct wifi_ap_sta_info));
 }
 
-<<<<<<< HEAD
 void wifi_mgmt_raise_ap_sta_disconnected_event(struct net_if* iface,
                                                struct wifi_ap_sta_info* sta_info) {
     net_mgmt_event_notify_with_info(NET_EVENT_WIFI_AP_STA_DISCONNECTED,
                                     iface, sta_info,
                                     sizeof(struct wifi_ap_sta_info));
-}
-=======
-void wifi_mgmt_raise_ap_sta_disconnected_event(struct net_if *iface,
-					       struct wifi_ap_sta_info *sta_info)
-{
-	net_mgmt_event_notify_with_info(NET_EVENT_WIFI_AP_STA_DISCONNECTED,
-					iface, sta_info,
-					sizeof(struct wifi_ap_sta_info));
 }
 
 #ifdef CONFIG_WIFI_CREDENTIALS_CONNECT_STORED
@@ -1271,5 +1262,4 @@
 
 NET_MGMT_REGISTER_REQUEST_HANDLER(NET_REQUEST_WIFI_CONNECT_STORED, connect_stored_command);
 
-#endif /* CONFIG_WIFI_CREDENTIALS_CONNECT_STORED */
->>>>>>> 6e653a96
+#endif /* CONFIG_WIFI_CREDENTIALS_CONNECT_STORED */