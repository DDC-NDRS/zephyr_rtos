/*
 * Copyright (c) 2016 Intel Corporation.
 * Copyright 2024 NXP
 *
 * SPDX-License-Identifier: Apache-2.0
 */

#undef _POSIX_C_SOURCE
#define _POSIX_C_SOURCE 200809L /* For strnlen() */

#include <zephyr/logging/log.h>
LOG_MODULE_REGISTER(net_wifi_mgmt, CONFIG_NET_L2_WIFI_MGMT_LOG_LEVEL);

#include <errno.h>
#include <string.h>
#include <stdio.h>
#include <zephyr/net/net_core.h>
#include <zephyr/net/net_if.h>
#include <zephyr/net/wifi_mgmt.h>
#ifdef CONFIG_WIFI_NM
#include <zephyr/net/wifi_nm.h>
#endif /* CONFIG_WIFI_NM */

#ifdef CONFIG_WIFI_NM_WPA_SUPPLICANT_ROAMING
#define MAX_NEIGHBOR_AP_LIMIT 6U
#define MAX_EVENT_STR_LEN 32

struct wifi_rrm_neighbor_ap_t {
    char ssid[WIFI_SSID_MAX_LEN + 1];
    uint8_t bssid[WIFI_SSID_MAX_LEN];
    uint8_t bssid_info[WIFI_SSID_MAX_LEN];
    int op_class;
    int channel;
    int phy_type;
};

struct wifi_rrm_neighbor_report_t {
    struct wifi_rrm_neighbor_ap_t neighbor_ap[MAX_NEIGHBOR_AP_LIMIT];
    int neighbor_cnt;
};

struct wifi_roaming_params {
    bool is_11r_used;
    bool is_11k_enabled;
    struct wifi_rrm_neighbor_report_t neighbor_rep;
};

static struct wifi_roaming_params roaming_params;
#endif

char const* wifi_security_txt(enum wifi_security_type security) {
    switch (security) {
        case WIFI_SECURITY_TYPE_NONE :
            return "OPEN";

        case WIFI_SECURITY_TYPE_PSK :
            return "WPA2-PSK";

        case WIFI_SECURITY_TYPE_PSK_SHA256 :
            return "WPA2-PSK-SHA256";

        case WIFI_SECURITY_TYPE_SAE_HNP :
            return "WPA3-SAE-HNP";

        case WIFI_SECURITY_TYPE_SAE_H2E :
            return "WPA3-SAE-H2E";

        case WIFI_SECURITY_TYPE_SAE_AUTO :
            return "WPA3-SAE-AUTO";

        case WIFI_SECURITY_TYPE_WAPI :
            return "WAPI";

        case WIFI_SECURITY_TYPE_EAP_TLS :
            return "EAP-TLS";

        case WIFI_SECURITY_TYPE_WEP :
            return "WEP";

        case WIFI_SECURITY_TYPE_WPA_PSK :
            return "WPA-PSK";

        case WIFI_SECURITY_TYPE_WPA_AUTO_PERSONAL :
            return "WPA/WPA2/WPA3 PSK";

        case WIFI_SECURITY_TYPE_DPP :
            return "DPP";

        case WIFI_SECURITY_TYPE_EAP_PEAP_MSCHAPV2 :
            return "EAP-PEAP-MSCHAPV2";

        case WIFI_SECURITY_TYPE_EAP_PEAP_GTC :
            return "EAP-PEAP-GTC";

        case WIFI_SECURITY_TYPE_EAP_TTLS_MSCHAPV2 :
            return "EAP-TTLS-MSCHAPV2";

        case WIFI_SECURITY_TYPE_EAP_PEAP_TLS :
            return "EAP-PEAP-TLS";

        case WIFI_SECURITY_TYPE_FT_PSK :
            return "FT-PSK";

        case WIFI_SECURITY_TYPE_FT_SAE :
            return "FT-SAE";

        case WIFI_SECURITY_TYPE_FT_EAP :
            return "FT-EAP";

        case WIFI_SECURITY_TYPE_FT_EAP_SHA384 :
            return "FT-EAP-SHA384";

        case WIFI_SECURITY_TYPE_SAE_EXT_KEY:
            return "WPA3-SAE-EXT-KEY";

        case WIFI_SECURITY_TYPE_UNKNOWN :
        default :
            return "UNKNOWN";
    }
}

const char* wifi_wpa3_enterprise_txt(enum wifi_wpa3_enterprise_type wpa3_ent) {
    switch (wpa3_ent) {
        case WIFI_WPA3_ENTERPRISE_SUITEB :
            return "WPA3-SuiteB";

        case WIFI_WPA3_ENTERPRISE_SUITEB_192 :
            return "WPA3-SuiteB-192";

        case WIFI_WPA3_ENTERPRISE_ONLY :
            return "WPA3-Enterprise-Only";

        default :
            return "";
    }
}

char const* wifi_mfp_txt(enum wifi_mfp_options mfp) {
    switch (mfp) {
        case WIFI_MFP_DISABLE :
            return "Disable";

        case WIFI_MFP_OPTIONAL :
            return "Optional";

        case WIFI_MFP_REQUIRED :
            return "Required";

        case WIFI_MFP_UNKNOWN :
        default :
            return "UNKNOWN";
    }
}

char const* wifi_band_txt(enum wifi_frequency_bands band) {
    switch (band) {
        case WIFI_FREQ_BAND_2_4_GHZ :
            return "2.4GHz";

        case WIFI_FREQ_BAND_5_GHZ :
            return "5GHz";

        case WIFI_FREQ_BAND_6_GHZ :
            return "6GHz";

        case WIFI_FREQ_BAND_UNKNOWN :
        default :
            return "UNKNOWN";
    }
}

const char* const wifi_bandwidth_txt(enum wifi_frequency_bandwidths bandwidth) {
    switch (bandwidth) {
        case WIFI_FREQ_BANDWIDTH_20MHZ :
            return "20 MHz";

        case WIFI_FREQ_BANDWIDTH_40MHZ :
            return "40 MHz";

        case WIFI_FREQ_BANDWIDTH_80MHZ :
            return "80 MHz";

        case WIFI_FREQ_BANDWIDTH_UNKNOWN :
        default :
            return "UNKNOWN";
    }
}

char const* wifi_state_txt(enum wifi_iface_state state) {
    switch (state) {
        case WIFI_STATE_DISCONNECTED :
            return "DISCONNECTED";

        case WIFI_STATE_INACTIVE :
            return "INACTIVE";

        case WIFI_STATE_INTERFACE_DISABLED :
            return "INTERFACE_DISABLED";

        case WIFI_STATE_SCANNING :
            return "SCANNING";

        case WIFI_STATE_AUTHENTICATING :
            return "AUTHENTICATING";

        case WIFI_STATE_ASSOCIATING :
            return "ASSOCIATING";

        case WIFI_STATE_ASSOCIATED :
            return "ASSOCIATED";

        case WIFI_STATE_4WAY_HANDSHAKE :
            return "4WAY_HANDSHAKE";

        case WIFI_STATE_GROUP_HANDSHAKE :
            return "GROUP_HANDSHAKE";

        case WIFI_STATE_COMPLETED :
            return "COMPLETED";

        case WIFI_STATE_UNKNOWN :
        default :
            return "UNKNOWN";
    }
}

char const* wifi_mode_txt(enum wifi_iface_mode mode) {
    switch (mode) {
        case WIFI_MODE_INFRA :
            return "STATION";

        case WIFI_MODE_IBSS :
            return "ADHOC";

        case WIFI_MODE_AP :
            return "ACCESS POINT";

        case WIFI_MODE_P2P_GO :
            return "P2P GROUP OWNER";

        case WIFI_MODE_P2P_GROUP_FORMATION :
            return "P2P GROUP FORMATION";

        case WIFI_MODE_MESH :
            return "MESH";

        case WIFI_MODE_UNKNOWN :
        default :
            return "UNKNOWN";
    }
}

char const* wifi_link_mode_txt(enum wifi_link_mode link_mode) {
    switch (link_mode) {
        case WIFI_0 :
            return "WIFI 0 (802.11)";

        case WIFI_1 :
            return "WIFI 1 (802.11b)";

        case WIFI_2 :
            return "WIFI 2 (802.11a)";

        case WIFI_3 :
            return "WIFI 3 (802.11g)";

        case WIFI_4 :
            return "WIFI 4 (802.11n/HT)";

        case WIFI_5 :
            return "WIFI 5 (802.11ac/VHT)";

        case WIFI_6 :
            return "WIFI 6 (802.11ax/HE)";

        case WIFI_6E :
            return "WIFI 6E (802.11ax 6GHz/HE)";

        case WIFI_7 :
            return "WIFI 7 (802.11be/EHT)";

        case WIFI_LINK_MODE_UNKNOWN :
        default :
            return "UNKNOWN";
    }
}

char const* wifi_ps_txt(enum wifi_ps ps_name) {
    switch (ps_name) {
        case WIFI_PS_DISABLED :
            return "Power save disabled";

        case WIFI_PS_ENABLED :
            return "Power save enabled";

        default :
            return "UNKNOWN";
    }
}

char const* wifi_ps_mode_txt(enum wifi_ps_mode ps_mode) {
    switch (ps_mode) {
        case WIFI_PS_MODE_LEGACY :
            return "Legacy power save";

        case WIFI_PS_MODE_WMM :
            return "WMM power save";

        default :
            return "UNKNOWN";
    }
}

char const* wifi_twt_operation_txt(enum wifi_twt_operation twt_operation) {
    switch (twt_operation) {
        case WIFI_TWT_SETUP :
            return "TWT setup";

        case WIFI_TWT_TEARDOWN :
            return "TWT teardown";

        default :
            return "UNKNOWN";
    }
}

char const* wifi_twt_negotiation_type_txt(enum wifi_twt_negotiation_type twt_negotiation) {
    switch (twt_negotiation) {
        case WIFI_TWT_INDIVIDUAL :
            return "TWT individual negotiation";

        case WIFI_TWT_BROADCAST :
            return "TWT broadcast negotiation";

        case WIFI_TWT_WAKE_TBTT :
            return "TWT wake TBTT negotiation";

        default :
            return "UNKNOWN";
    }
}

char const* wifi_twt_setup_cmd_txt(enum wifi_twt_setup_cmd twt_setup) {
    switch (twt_setup) {
        case WIFI_TWT_SETUP_CMD_REQUEST :
            return "TWT request";

        case WIFI_TWT_SETUP_CMD_SUGGEST :
            return "TWT suggest";

        case WIFI_TWT_SETUP_CMD_DEMAND :
            return "TWT demand";

        case WIFI_TWT_SETUP_CMD_GROUPING :
            return "TWT grouping";

        case WIFI_TWT_SETUP_CMD_ACCEPT :
            return "TWT accept";

        case WIFI_TWT_SETUP_CMD_ALTERNATE :
            return "TWT alternate";

        case WIFI_TWT_SETUP_CMD_DICTATE :
            return "TWT dictate";

        case WIFI_TWT_SETUP_CMD_REJECT :
            return "TWT reject";

        default :
            return "UNKNOWN";
    }
}

char const* wifi_ps_wakeup_mode_txt(enum wifi_ps_wakeup_mode ps_wakeup_mode) {
    switch (ps_wakeup_mode) {
        case WIFI_PS_WAKEUP_MODE_DTIM :
            return "PS wakeup mode DTIM";

        case WIFI_PS_WAKEUP_MODE_LISTEN_INTERVAL :
            return "PS wakeup mode listen interval";

        default :
            return "UNKNOWN";
    }
}

const char* wifi_ps_exit_strategy_txt(enum wifi_ps_exit_strategy ps_exit_strategy) {
    switch (ps_exit_strategy) {
        case WIFI_PS_EXIT_EVERY_TIM :
            return "Every TIM";

        case WIFI_PS_EXIT_CUSTOM_ALGO :
            return "Custom algorithm";

        default :
            return "UNKNOWN";
    }
}

const char* wifi_conn_status_txt(enum wifi_conn_status status) {
    switch (status) {
        case WIFI_STATUS_CONN_SUCCESS :
            return "Connection successful";

        case WIFI_STATUS_CONN_FAIL :
            return "Connection failed";

        case WIFI_STATUS_CONN_WRONG_PASSWORD :
            return "Wrong password";

        case WIFI_STATUS_CONN_TIMEOUT :
            return "Connection timeout";

        case WIFI_STATUS_CONN_AP_NOT_FOUND :
            return "AP not found";

        default :
            return "UNKNOWN";
    }
}

static const struct wifi_mgmt_ops* const get_wifi_api(struct net_if* iface) {
    const struct device* dev = net_if_get_device(iface);
    struct net_wifi_mgmt_offload* off_api;

    if (dev == NULL) {
        return NULL;
    }

    off_api = (struct net_wifi_mgmt_offload *) dev->api;
    #ifdef CONFIG_WIFI_NM
    struct wifi_nm_instance* nm = wifi_nm_get_instance_iface(iface);

    if (nm) {
        return nm->ops;
    }
    #endif /* CONFIG_WIFI_NM */
    return off_api ? off_api->wifi_mgmt_api : NULL;
}

static int wifi_connect(uint32_t mgmt_request, struct net_if* iface,
                        void* data, size_t len) {
    struct wifi_connect_req_params* params =
            (struct wifi_connect_req_params*)data;
    const struct device* dev = net_if_get_device(iface);

    const struct wifi_mgmt_ops* const wifi_mgmt_api = get_wifi_api(iface);

    if ((wifi_mgmt_api == NULL) || (wifi_mgmt_api->connect == NULL)) {
        return (-ENOTSUP);
    }

    if (!net_if_is_admin_up(iface)) {
        return (-ENETDOWN);
    }

    LOG_HEXDUMP_DBG(params->ssid, params->ssid_length, "ssid");
    LOG_HEXDUMP_DBG(params->psk, params->psk_length, "psk");
    if (params->sae_password) {
        LOG_HEXDUMP_DBG(params->sae_password, params->sae_password_length, "sae");
    }
    NET_DBG("ch %u sec %u", params->channel, params->security);

    if ((params->security > WIFI_SECURITY_TYPE_MAX) ||
        (params->ssid_length > WIFI_SSID_MAX_LEN) ||
        (params->ssid_length == 0U) ||
        ((params->security == WIFI_SECURITY_TYPE_PSK ||
          params->security == WIFI_SECURITY_TYPE_WPA_PSK ||
          params->security == WIFI_SECURITY_TYPE_PSK_SHA256 ||
          params->security == WIFI_SECURITY_TYPE_WPA_AUTO_PERSONAL) &&
         ((params->psk_length < 8) || (params->psk_length > 64) ||
          (params->psk_length == 0U) || !params->psk)) ||
        ((params->security == WIFI_SECURITY_TYPE_SAE_HNP ||
          params->security == WIFI_SECURITY_TYPE_SAE_H2E ||
          params->security == WIFI_SECURITY_TYPE_SAE_AUTO) &&
          ((params->psk_length == 0U) || !params->psk) &&
          ((params->sae_password_length == 0U) || !params->sae_password)) ||
        ((params->channel != WIFI_CHANNEL_ANY) &&
         (params->channel > WIFI_CHANNEL_MAX)) ||
        !params->ssid) {
        return (-EINVAL);
    }

    #ifdef CONFIG_WIFI_NM_WPA_SUPPLICANT_ROAMING
    memset(&roaming_params, 0x0, sizeof(roaming_params));
    roaming_params.is_11r_used = params->ft_used;
    #endif

    return wifi_mgmt_api->connect(dev, params);
}

NET_MGMT_REGISTER_REQUEST_HANDLER(NET_REQUEST_WIFI_CONNECT, wifi_connect);

static void scan_result_cb(struct net_if* iface, int status,
                           struct wifi_scan_result* entry) {
    if (!iface) {
        return;
    }

    if (!entry) {
        struct wifi_status scan_status = {
            .status = status,
        };

        net_mgmt_event_notify_with_info(NET_EVENT_WIFI_SCAN_DONE,
                                        iface, &scan_status,
                                        sizeof(struct wifi_status));
        return;
    }

    #ifndef CONFIG_WIFI_MGMT_RAW_SCAN_RESULTS_ONLY
    net_mgmt_event_notify_with_info(NET_EVENT_WIFI_SCAN_RESULT, iface,
                                    entry, sizeof(struct wifi_scan_result));
    #endif /* CONFIG_WIFI_MGMT_RAW_SCAN_RESULTS_ONLY */
}

static int wifi_scan(uint32_t mgmt_request, struct net_if* iface,
                     void* data, size_t len) {
    const struct device* dev = net_if_get_device(iface);
    struct wifi_scan_params* params = data;
    const struct wifi_mgmt_ops* const wifi_mgmt_api = get_wifi_api(iface);

    if ((wifi_mgmt_api == NULL) || (wifi_mgmt_api->scan == NULL)) {
        return (-ENOTSUP);
    }

    if (!net_if_is_admin_up(iface)) {
        return (-ENETDOWN);
    }

    #ifdef CONFIG_WIFI_MGMT_FORCED_PASSIVE_SCAN
    struct wifi_scan_params default_params = {0};

    if (params == NULL) {
        params = &default_params;
    }
    params->scan_type = WIFI_SCAN_TYPE_PASSIVE;
    #endif /* CONFIG_WIFI_MGMT_FORCED_PASSIVE_SCAN */

    return wifi_mgmt_api->scan(dev, params, scan_result_cb);
}

NET_MGMT_REGISTER_REQUEST_HANDLER(NET_REQUEST_WIFI_SCAN, wifi_scan);

static int wifi_disconnect(uint32_t mgmt_request, struct net_if* iface,
                           void* data, size_t len) {
    const struct device* dev = net_if_get_device(iface);
    const struct wifi_mgmt_ops* const wifi_mgmt_api = get_wifi_api(iface);

    if ((wifi_mgmt_api == NULL) || (wifi_mgmt_api->disconnect == NULL)) {
        return (-ENOTSUP);
    }

    if (!net_if_is_admin_up(iface)) {
        return (-ENETDOWN);
    }

    return wifi_mgmt_api->disconnect(dev);
}

NET_MGMT_REGISTER_REQUEST_HANDLER(NET_REQUEST_WIFI_DISCONNECT, wifi_disconnect);

void wifi_mgmt_raise_connect_result_event(struct net_if* iface, int status) {
    struct wifi_status cnx_status = {
        .status = status,
    };

    net_mgmt_event_notify_with_info(NET_EVENT_WIFI_CONNECT_RESULT,
                                    iface, &cnx_status,
                                    sizeof(struct wifi_status));
}

void wifi_mgmt_raise_disconnect_result_event(struct net_if* iface, int status) {
    struct wifi_status cnx_status = {
        .status = status,
    };

    net_mgmt_event_notify_with_info(NET_EVENT_WIFI_DISCONNECT_RESULT,
                                    iface, &cnx_status,
                                    sizeof(struct wifi_status));
}

#ifdef CONFIG_WIFI_NM_WPA_SUPPLICANT_ROAMING
static int wifi_start_roaming(uint32_t mgmt_request, struct net_if* iface,
                              void* data, size_t len) {
    const struct device* dev = net_if_get_device(iface);
    const struct wifi_mgmt_ops* const wifi_mgmt_api = get_wifi_api(iface);

    if (wifi_mgmt_api == NULL) {
        return (-ENOTSUP);
    }

    if (!net_if_is_admin_up(iface)) {
        return (-ENETDOWN);
    }

    if (roaming_params.is_11r_used) {
        if (wifi_mgmt_api->start_11r_roaming == NULL) {
            return (-ENOTSUP);
        }

        return wifi_mgmt_api->start_11r_roaming(dev);
    }
    else if (roaming_params.is_11k_enabled) {
        memset(&roaming_params.neighbor_rep, 0x0, sizeof(roaming_params.neighbor_rep));
        if (wifi_mgmt_api->send_11k_neighbor_request == NULL) {
            return (-ENOTSUP);
        }

        return wifi_mgmt_api->send_11k_neighbor_request(dev, NULL);
    }
    else if (wifi_mgmt_api->bss_ext_capab &&
             wifi_mgmt_api->bss_ext_capab(dev, WIFI_EXT_CAPAB_BSS_TRANSITION)) {
        if (wifi_mgmt_api->btm_query) {
            return wifi_mgmt_api->btm_query(dev, 0x10);
        }
        else {
            return (-ENOTSUP);
        }
    }
    else if (wifi_mgmt_api->legacy_roam) {
        return wifi_mgmt_api->legacy_roam(dev);
    }
    else {
        return (-ENOTSUP);
    }
}

NET_MGMT_REGISTER_REQUEST_HANDLER(NET_REQUEST_WIFI_START_ROAMING, wifi_start_roaming);

static int wifi_neighbor_rep_complete(uint32_t mgmt_request, struct net_if* iface,
                                      void* data, size_t len) {
    const struct device* dev = net_if_get_device(iface);
    const struct wifi_mgmt_ops* const wifi_mgmt_api = get_wifi_api(iface);
    struct wifi_scan_params params = {0};

    if (!net_if_is_admin_up(iface)) {
        return (-ENETDOWN);
    }

    for (int i = 0; i < roaming_params.neighbor_rep.neighbor_cnt; i++) {
        params.band_chan[i].channel = roaming_params.neighbor_rep.neighbor_ap[i].channel;
        if (params.band_chan[i].channel > 14) {
            params.band_chan[i].band = WIFI_FREQ_BAND_5_GHZ;
        }
        else {
            params.band_chan[i].band = WIFI_FREQ_BAND_2_4_GHZ;
        }
    }

    if ((wifi_mgmt_api == NULL) ||
        (wifi_mgmt_api->candidate_scan == NULL)) {
        return (-ENOTSUP);
    }

    return wifi_mgmt_api->candidate_scan(dev, &params);
}

NET_MGMT_REGISTER_REQUEST_HANDLER(NET_REQUEST_WIFI_NEIGHBOR_REP_COMPLETE,
                                  wifi_neighbor_rep_complete);

void wifi_mgmt_raise_neighbor_rep_recv_event(struct net_if* iface, char* inbuf, size_t buf_len) {
    const uint8_t* buf = inbuf;
    char event[MAX_EVENT_STR_LEN + 1] = {0};
    char bssid[WIFI_SSID_MAX_LEN + 1] = {0};
    char bssid_info[WIFI_SSID_MAX_LEN + 1]  = {0};
    int op_class, channel, phy_type;
    int idx = roaming_params.neighbor_rep.neighbor_cnt;

    if (!buf || buf[0] == '\0') {
        return;
    }

    if (sscanf(buf,
               "%" STRINGIFY(MAX_EVENT_STR_LEN) "s "
               "bssid=%" STRINGIFY(WIFI_SSID_MAX_LEN) "s "
               "info=%" STRINGIFY(WIFI_SSID_MAX_LEN) "s "
               "op_class=%d chan=%d phy_type=%d",
               event, bssid, bssid_info, &op_class, &channel, &phy_type) == 6) {
        int i;
        int match  = 0;
        size_t len = 0;

        for (i = 0; i < roaming_params.neighbor_rep.neighbor_cnt; i++) {
            if (strncmp((const char *)roaming_params.neighbor_rep.neighbor_ap[i].bssid,
                        bssid, sizeof(bssid)) == 0) {
                match = 1;
                break;
            }

            if (roaming_params.neighbor_rep.neighbor_ap[i].channel == channel) {
                match = 1;
                break;
            }
        }

        if (!match && (roaming_params.neighbor_rep.neighbor_cnt < MAX_NEIGHBOR_AP_LIMIT)) {
            memcpy((char *)roaming_params.neighbor_rep.neighbor_ap[idx].bssid,
                   bssid,
                   sizeof(roaming_params.neighbor_rep.neighbor_ap[idx].bssid));
            len = strnlen(bssid, sizeof(bssid) - 1);
            roaming_params.neighbor_rep.neighbor_ap[idx].bssid[len] = (uint8_t)'\0';

            memcpy((char *)roaming_params.neighbor_rep.neighbor_ap[idx].bssid_info,
                   bssid_info,
                   sizeof(roaming_params.neighbor_rep.neighbor_ap[idx].bssid_info));
            len = strnlen(bssid_info, sizeof(bssid_info) - 1);
            roaming_params.neighbor_rep.neighbor_ap[idx].bssid_info[len] =
                (uint8_t)'\0';

            roaming_params.neighbor_rep.neighbor_ap[idx].channel  = channel;
            roaming_params.neighbor_rep.neighbor_ap[idx].op_class = op_class;
            roaming_params.neighbor_rep.neighbor_ap[idx].phy_type = phy_type;

            roaming_params.neighbor_rep.neighbor_cnt += 1;
        }
        else if (match) {
            LOG_INF("BSSID already present in neighbor list, Skipping %s ",
                    bssid);
        }
        else {
            LOG_INF("Maximum neighbors added to list, Skipping.");
        }
    }
    else {
        LOG_INF("Failed to Parse Neighbor Report - Skipping entry\n");
    }
}
#endif

static int wifi_ap_enable(uint32_t mgmt_request, struct net_if* iface,
                          void* data, size_t len) {
    struct wifi_connect_req_params* params =
            (struct wifi_connect_req_params*)data;
    const struct device* dev = net_if_get_device(iface);
    const struct wifi_mgmt_ops* const wifi_mgmt_api = get_wifi_api(iface);

    if ((wifi_mgmt_api == NULL) ||
        (wifi_mgmt_api->ap_enable == NULL)) {
        return (-ENOTSUP);
    }

    if (!net_if_is_admin_up(iface)) {
        return (-ENETDOWN);
    }

    return wifi_mgmt_api->ap_enable(dev, params);
}

NET_MGMT_REGISTER_REQUEST_HANDLER(NET_REQUEST_WIFI_AP_ENABLE, wifi_ap_enable);

static int wifi_ap_disable(uint32_t mgmt_request, struct net_if* iface,
                           void* data, size_t len) {
    const struct device* dev = net_if_get_device(iface);
    const struct wifi_mgmt_ops* const wifi_mgmt_api = get_wifi_api(iface);

    if ((wifi_mgmt_api == NULL) ||
        (wifi_mgmt_api->ap_disable == NULL)) {
        return (-ENOTSUP);
    }

    if (!net_if_is_admin_up(iface)) {
        return (-ENETDOWN);
    }

    return wifi_mgmt_api->ap_disable(dev);
}

NET_MGMT_REGISTER_REQUEST_HANDLER(NET_REQUEST_WIFI_AP_DISABLE, wifi_ap_disable);

static int wifi_ap_sta_disconnect(uint32_t mgmt_request, struct net_if* iface,
                                  void* data, size_t len) {
    const struct device* dev = net_if_get_device(iface);
    const struct wifi_mgmt_ops* const wifi_mgmt_api = get_wifi_api(iface);
    uint8_t* mac = data;

    if (dev == NULL) {
        return (-ENODEV);
    }

    if ((wifi_mgmt_api == NULL) ||
        (wifi_mgmt_api->ap_sta_disconnect == NULL)) {
        return (-ENOTSUP);
    }

    if (!net_if_is_admin_up(iface)) {
        return (-ENETDOWN);
    }

    if (!data || (len != (sizeof(uint8_t) * WIFI_MAC_ADDR_LEN))) {
        return (-EINVAL);
    }

    return wifi_mgmt_api->ap_sta_disconnect(dev, mac);
}

NET_MGMT_REGISTER_REQUEST_HANDLER(NET_REQUEST_WIFI_AP_STA_DISCONNECT, wifi_ap_sta_disconnect);

static int wifi_ap_config_params(uint32_t mgmt_request, struct net_if* iface,
                                 void* data, size_t len) {
    const struct device* dev = net_if_get_device(iface);
    const struct wifi_mgmt_ops* const wifi_mgmt_api = get_wifi_api(iface);
    struct wifi_ap_config_params* params = data;

    if (dev == NULL) {
        return (-ENODEV);
    }

    if ((wifi_mgmt_api == NULL) ||
        (wifi_mgmt_api->ap_config_params == NULL)) {
        return (-ENOTSUP);
    }

    if (!net_if_is_admin_up(iface)) {
        return (-ENETDOWN);
    }

    if (!data || (len != sizeof(*params))) {
        return (-EINVAL);
    }

    if (params->type & WIFI_AP_CONFIG_PARAM_MAX_NUM_STA) {
        if (params->max_num_sta > CONFIG_WIFI_MGMT_AP_MAX_NUM_STA) {
            LOG_INF("Maximum number of stations(%d) "
                    "exceeded default configured value = %d.",
                    params->max_num_sta, CONFIG_WIFI_MGMT_AP_MAX_NUM_STA);
            return (-EINVAL);
        }
    }

    return wifi_mgmt_api->ap_config_params(dev, params);
}

NET_MGMT_REGISTER_REQUEST_HANDLER(NET_REQUEST_WIFI_AP_CONFIG_PARAM, wifi_ap_config_params);

static int wifi_ap_set_rts_threshold(uint32_t mgmt_request, struct net_if* iface,
                                     void* data, size_t len) {
    const struct device* dev = net_if_get_device(iface);
    const struct wifi_mgmt_ops* const wifi_mgmt_api = get_wifi_api(iface);
    unsigned int* rts_threshold = data;

    if ((wifi_mgmt_api == NULL) |
        (wifi_mgmt_api->set_rts_threshold == NULL)) {
        return (-ENOTSUP);
    }

    if (!net_if_is_admin_up(iface)) {
        return (-ENETDOWN);
    }

    if ((data == NULL) || (len != sizeof(*rts_threshold))) {
        return (-EINVAL);
    }

    return wifi_mgmt_api->set_rts_threshold(dev, *rts_threshold);
}

NET_MGMT_REGISTER_REQUEST_HANDLER(NET_REQUEST_WIFI_AP_RTS_THRESHOLD, wifi_ap_set_rts_threshold);

static int wifi_iface_status(uint32_t mgmt_request, struct net_if* iface,
                             void* data, size_t len) {
    const struct device* dev = net_if_get_device(iface);
    const struct wifi_mgmt_ops* const wifi_mgmt_api = get_wifi_api(iface);
    struct wifi_iface_status* status = data;

    if ((wifi_mgmt_api == NULL) ||
        (wifi_mgmt_api->iface_status == NULL)) {
        return (-ENOTSUP);
    }

    if (!data || (len != sizeof(*status))) {
        return (-EINVAL);
    }

    return wifi_mgmt_api->iface_status(dev, status);
}

NET_MGMT_REGISTER_REQUEST_HANDLER(NET_REQUEST_WIFI_IFACE_STATUS, wifi_iface_status);

void wifi_mgmt_raise_iface_status_event(struct net_if* iface,
                                        struct wifi_iface_status* iface_status) {
    net_mgmt_event_notify_with_info(NET_EVENT_WIFI_IFACE_STATUS,
                                    iface, iface_status,
                                    sizeof(struct wifi_iface_status));
}

#ifdef CONFIG_NET_STATISTICS_WIFI
static int wifi_iface_stats(uint32_t mgmt_request, struct net_if* iface,
                            void* data, size_t len) {
    const struct device* dev = net_if_get_device(iface);
    const struct wifi_mgmt_ops* const wifi_mgmt_api = get_wifi_api(iface);
    struct net_stats_wifi* stats = data;

    if ((wifi_mgmt_api == NULL) ||
        (wifi_mgmt_api->get_stats == NULL)) {
        return (-ENOTSUP);
    }

    if (!data || (len != sizeof(*stats))) {
        return (-EINVAL);
    }

    return wifi_mgmt_api->get_stats(dev, stats);
}

NET_MGMT_REGISTER_REQUEST_HANDLER(NET_REQUEST_STATS_GET_WIFI, wifi_iface_stats);

static int wifi_iface_stats_reset(uint32_t mgmt_request, struct net_if* iface,
                                  void* data, size_t len) {
    const struct device* dev = net_if_get_device(iface);
    const struct wifi_mgmt_ops* const wifi_mgmt_api = get_wifi_api(iface);

    if ((wifi_mgmt_api == NULL) ||
        (wifi_mgmt_api->reset_stats == NULL)) {
        return (-ENOTSUP);
    }

    return wifi_mgmt_api->reset_stats(dev);
}
NET_MGMT_REGISTER_REQUEST_HANDLER(NET_REQUEST_STATS_RESET_WIFI, wifi_iface_stats_reset);
#endif /* CONFIG_NET_STATISTICS_WIFI */

static int wifi_11k_cfg(uint32_t mgmt_request, struct net_if* iface,
                        void* data, size_t len) {
    const struct device *dev = net_if_get_device(iface);
    const struct wifi_mgmt_ops *const wifi_mgmt_api = get_wifi_api(iface);
    struct wifi_11k_params *params = data;

    if ((wifi_mgmt_api == NULL) ||
        (wifi_mgmt_api->cfg_11k == NULL)) {
        return (-ENOTSUP);
    }

    if (!net_if_is_admin_up(iface)) {
        return (-ENETDOWN);
    }

    #ifdef CONFIG_WIFI_NM_WPA_SUPPLICANT_ROAMING
    if (params->oper == WIFI_MGMT_SET) {
        roaming_params.is_11k_enabled = params->enable_11k;
    }
    #endif

    return wifi_mgmt_api->cfg_11k(dev, params);
}

NET_MGMT_REGISTER_REQUEST_HANDLER(NET_REQUEST_WIFI_11K_CONFIG, wifi_11k_cfg);

static int wifi_11k_neighbor_request(uint32_t mgmt_request, struct net_if* iface,
                                     void* data, size_t len) {
    const struct device *dev = net_if_get_device(iface);
    const struct wifi_mgmt_ops *const wifi_mgmt_api = get_wifi_api(iface);
    struct wifi_11k_params *params = data;

    if ((wifi_mgmt_api == NULL) ||
        (wifi_mgmt_api->send_11k_neighbor_request == NULL)) {
        return (-ENOTSUP);
    }

    if (!net_if_is_admin_up(iface)) {
        return (-ENETDOWN);
    }

    return wifi_mgmt_api->send_11k_neighbor_request(dev, params);
}

NET_MGMT_REGISTER_REQUEST_HANDLER(NET_REQUEST_WIFI_11K_NEIGHBOR_REQUEST,
                                  wifi_11k_neighbor_request);

static int wifi_set_power_save(uint32_t mgmt_request, struct net_if* iface,
                               void* data, size_t len) {
    const struct device* dev = net_if_get_device(iface);
    const struct wifi_mgmt_ops* const wifi_mgmt_api = get_wifi_api(iface);
    struct wifi_ps_params* ps_params = data;
    struct wifi_iface_status info = {0};

    if ((wifi_mgmt_api == NULL) ||
        (wifi_mgmt_api->set_power_save == NULL)) {
        return (-ENOTSUP);
    }

    if (!net_if_is_admin_up(iface)) {
        return (-ENETDOWN);
    }

    switch (ps_params->type) {
        case WIFI_PS_PARAM_LISTEN_INTERVAL :
        case WIFI_PS_PARAM_MODE :
            if (net_mgmt(NET_REQUEST_WIFI_IFACE_STATUS, iface, &info,
                         sizeof(struct wifi_iface_status))) {
                ps_params->fail_reason =
                        WIFI_PS_PARAM_FAIL_UNABLE_TO_GET_IFACE_STATUS;
                return (-EIO);
            }

            if (info.state >= WIFI_STATE_ASSOCIATED) {
                ps_params->fail_reason =
                    WIFI_PS_PARAM_FAIL_DEVICE_CONNECTED;
                return (-ENOTSUP);
            }
            break;

        case WIFI_PS_PARAM_STATE :
        case WIFI_PS_PARAM_WAKEUP_MODE :
        case WIFI_PS_PARAM_TIMEOUT :
            break;

        case WIFI_PS_PARAM_EXIT_STRATEGY :
            if (ps_params->exit_strategy > WIFI_PS_EXIT_MAX) {
                ps_params->fail_reason =
                WIFI_PS_PARAM_FAIL_INVALID_EXIT_STRATEGY;
                return (-EINVAL);
            }
            break;

        default :
            ps_params->fail_reason =
                WIFI_PS_PARAM_FAIL_OPERATION_NOT_SUPPORTED;
            return (-ENOTSUP);
    }

    return wifi_mgmt_api->set_power_save(dev, ps_params);
}

NET_MGMT_REGISTER_REQUEST_HANDLER(NET_REQUEST_WIFI_PS, wifi_set_power_save);

static int wifi_get_power_save_config(uint32_t mgmt_request, struct net_if* iface,
                                      void* data, size_t len) {
    const struct device* dev = net_if_get_device(iface);
    const struct wifi_mgmt_ops* const wifi_mgmt_api = get_wifi_api(iface);
    struct wifi_ps_config* ps_config = data;

    if ((wifi_mgmt_api == NULL) ||
        (wifi_mgmt_api->get_power_save_config == NULL)) {
        return (-ENOTSUP);
    }

    if (!net_if_is_admin_up(iface)) {
        return (-ENETDOWN);
    }

    if (!data || len != sizeof(*ps_config)) {
        return (-EINVAL);
    }

    return wifi_mgmt_api->get_power_save_config(dev, ps_config);
}

NET_MGMT_REGISTER_REQUEST_HANDLER(NET_REQUEST_WIFI_PS_CONFIG, wifi_get_power_save_config);

static int wifi_set_twt(uint32_t mgmt_request, struct net_if* iface,
                        void* data, size_t len) {
    const struct device* dev = net_if_get_device(iface);
    const struct wifi_mgmt_ops* const wifi_mgmt_api = get_wifi_api(iface);
    struct wifi_twt_params* twt_params = data;
    struct wifi_iface_status info = {0};

    if ((wifi_mgmt_api == NULL) ||
        (wifi_mgmt_api->set_twt == NULL)) {
        twt_params->fail_reason =
                WIFI_TWT_FAIL_OPERATION_NOT_SUPPORTED;
        return (-ENOTSUP);
    }

    if (!net_if_is_admin_up(iface)) {
        return (-ENETDOWN);
    }

    if (twt_params->operation == WIFI_TWT_TEARDOWN) {
        return wifi_mgmt_api->set_twt(dev, twt_params);
    }

    if (net_mgmt(NET_REQUEST_WIFI_IFACE_STATUS, iface, &info,
                 sizeof(struct wifi_iface_status))) {
        twt_params->fail_reason =
                WIFI_TWT_FAIL_UNABLE_TO_GET_IFACE_STATUS;
        goto fail;
    }

    if (info.state != WIFI_STATE_COMPLETED) {
        twt_params->fail_reason =
                WIFI_TWT_FAIL_DEVICE_NOT_CONNECTED;
        goto fail;
    }

    #ifdef CONFIG_WIFI_MGMT_TWT_CHECK_IP
    if ((!net_if_ipv4_get_global_addr(iface, NET_ADDR_PREFERRED)) &&
        (!net_if_ipv6_get_global_addr(NET_ADDR_PREFERRED, &iface))) {
        twt_params->fail_reason =
                WIFI_TWT_FAIL_IP_NOT_ASSIGNED;
        goto fail;
    }
    #else
    NET_WARN("Check for valid IP address been disabled. "
             "Device might be unreachable or might not receive traffic.\n");
    #endif /* CONFIG_WIFI_MGMT_TWT_CHECK_IP */

    if (info.link_mode < WIFI_6) {
        twt_params->fail_reason =
                WIFI_TWT_FAIL_PEER_NOT_HE_CAPAB;
        goto fail;
    }

    if (!info.twt_capable) {
        twt_params->fail_reason =
                WIFI_TWT_FAIL_PEER_NOT_TWT_CAPAB;
        goto fail;
    }

    return wifi_mgmt_api->set_twt(dev, twt_params);

fail :
    return (-ENOEXEC);
}

NET_MGMT_REGISTER_REQUEST_HANDLER(NET_REQUEST_WIFI_TWT, wifi_set_twt);

static int wifi_set_btwt(uint32_t mgmt_request, struct net_if* iface,
                         void* data, size_t len) {
    const struct device* dev = net_if_get_device(iface);
    const struct wifi_mgmt_ops* const wifi_mgmt_api = get_wifi_api(iface);
    struct wifi_twt_params *twt_params = data;
    struct wifi_iface_status info = { 0 };

    if ((wifi_mgmt_api == NULL) ||
        (wifi_mgmt_api->set_btwt == NULL)) {
        twt_params->fail_reason =
            WIFI_TWT_FAIL_OPERATION_NOT_SUPPORTED;
        return (-ENOTSUP);
    }

    if (!net_if_is_admin_up(iface)) {
        return (-ENETDOWN);
    }

    if (net_mgmt(NET_REQUEST_WIFI_IFACE_STATUS, iface, &info,
                 sizeof(struct wifi_iface_status))) {
        twt_params->fail_reason =
            WIFI_TWT_FAIL_UNABLE_TO_GET_IFACE_STATUS;
        goto fail;
    }

    return wifi_mgmt_api->set_btwt(dev, twt_params);

fail :
    return (-ENOEXEC);
}

NET_MGMT_REGISTER_REQUEST_HANDLER(NET_REQUEST_WIFI_BTWT, wifi_set_btwt);

void wifi_mgmt_raise_twt_event(struct net_if* iface, struct wifi_twt_params* twt_params) {
    net_mgmt_event_notify_with_info(NET_EVENT_WIFI_TWT,
                                    iface, twt_params,
                                    sizeof(struct wifi_twt_params));
}

static int wifi_reg_domain(uint32_t mgmt_request, struct net_if* iface,
                           void* data, size_t len) {
    const struct device* dev = net_if_get_device(iface);
    const struct wifi_mgmt_ops* const wifi_mgmt_api = get_wifi_api(iface);
    struct wifi_reg_domain* reg_domain = data;

    if ((wifi_mgmt_api == NULL) ||
        (wifi_mgmt_api->reg_domain == NULL)) {
        return (-ENOTSUP);
    }

    if (!net_if_is_admin_up(iface)) {
        return (-ENETDOWN);
    }

    if (!data || (len != sizeof(*reg_domain))) {
        return (-EINVAL);
    }

    return wifi_mgmt_api->reg_domain(dev, reg_domain);
}

NET_MGMT_REGISTER_REQUEST_HANDLER(NET_REQUEST_WIFI_REG_DOMAIN, wifi_reg_domain);

void wifi_mgmt_raise_twt_sleep_state(struct net_if* iface,
                                     int twt_sleep_state) {
    net_mgmt_event_notify_with_info(NET_EVENT_WIFI_TWT_SLEEP_STATE,
                                    iface, &twt_sleep_state,
                                    sizeof(twt_sleep_state));
}

static int wifi_mode(uint32_t mgmt_request, struct net_if* iface,
                     void* data, size_t len) {
    const struct device* dev = net_if_get_device(iface);
    const struct wifi_mgmt_ops* const wifi_mgmt_api = get_wifi_api(iface);
    struct wifi_mode_info* mode_info = data;

    if (dev == NULL) {
        return (-ENODEV);
    }

    if ((wifi_mgmt_api == NULL) ||
        (wifi_mgmt_api->mode == NULL)) {
        return (-ENOTSUP);
    }

    if (!net_if_is_admin_up(iface)) {
        return (-ENETDOWN);
    }

    return wifi_mgmt_api->mode(dev, mode_info);
}

NET_MGMT_REGISTER_REQUEST_HANDLER(NET_REQUEST_WIFI_MODE, wifi_mode);

static int wifi_packet_filter(uint32_t mgmt_request, struct net_if* iface,
                              void* data, size_t len) {
    const struct device* dev = net_if_get_device(iface);
    const struct wifi_mgmt_ops* const wifi_mgmt_api = get_wifi_api(iface);
    struct wifi_filter_info* filter_info = data;

    if (dev == NULL) {
        return (-ENODEV);
    }

    if ((wifi_mgmt_api == NULL) ||
        (wifi_mgmt_api->filter == NULL)) {
        return (-ENOTSUP);
    }

    if (!net_if_is_admin_up(iface)) {
        return (-ENETDOWN);
    }

    return (wifi_mgmt_api->filter(dev, filter_info));
}

NET_MGMT_REGISTER_REQUEST_HANDLER(NET_REQUEST_WIFI_PACKET_FILTER, wifi_packet_filter);

static int wifi_channel(uint32_t mgmt_request, struct net_if* iface,
                        void* data, size_t len) {
    const struct device* dev = net_if_get_device(iface);
    const struct wifi_mgmt_ops* const wifi_mgmt_api = get_wifi_api(iface);
    struct wifi_channel_info* channel_info = data;

    if (dev == NULL) {
        return (-ENODEV);
    }

    if ((wifi_mgmt_api == NULL) ||
        (wifi_mgmt_api->channel == NULL)) {
        return (-ENOTSUP);
    }

    if (!net_if_is_admin_up(iface)) {
        return (-ENETDOWN);
    }

    return (wifi_mgmt_api->channel(dev, channel_info));
}

NET_MGMT_REGISTER_REQUEST_HANDLER(NET_REQUEST_WIFI_CHANNEL, wifi_channel);

static int wifi_get_version(uint32_t mgmt_request, struct net_if* iface,
                            void* data, size_t len) {
    const struct device* dev = net_if_get_device(iface);
    const struct wifi_mgmt_ops* const wifi_mgmt_api = get_wifi_api(iface);
    struct wifi_version *ver_params = data;

    if ((wifi_mgmt_api == NULL) ||
        (wifi_mgmt_api->get_version == NULL)) {
        return (-ENOTSUP);
    }

    return (wifi_mgmt_api->get_version(dev, ver_params));
}

NET_MGMT_REGISTER_REQUEST_HANDLER(NET_REQUEST_WIFI_VERSION, wifi_get_version);

static int wifi_btm_query(uint32_t mgmt_request, struct net_if* iface, void* data, size_t len) {
    const struct device* dev = net_if_get_device(iface);
    const struct wifi_mgmt_ops* const wifi_mgmt_api = get_wifi_api(iface);
    uint8_t query_reason = *((uint8_t *)data);

    if ((wifi_mgmt_api == NULL) ||
        (wifi_mgmt_api->btm_query == NULL)) {
        return (-ENOTSUP);
    }

    if (!net_if_is_admin_up(iface)) {
        return (-ENETDOWN);
    }

    if (query_reason >= WIFI_BTM_QUERY_REASON_UNSPECIFIED &&
        query_reason <= WIFI_BTM_QUERY_REASON_LEAVING_ESS) {
        return wifi_mgmt_api->btm_query(dev, query_reason);
    }

    return (-EINVAL);
}

NET_MGMT_REGISTER_REQUEST_HANDLER(NET_REQUEST_WIFI_BTM_QUERY, wifi_btm_query);

static int wifi_get_connection_params(uint32_t mgmt_request, struct net_if* iface,
                                      void* data, size_t len) {
    const struct device* dev = net_if_get_device(iface);
    const struct wifi_mgmt_ops* const wifi_mgmt_api = get_wifi_api(iface);
    struct wifi_connect_req_params* conn_params = data;

    if ((wifi_mgmt_api == NULL) ||
        (wifi_mgmt_api->get_conn_params == NULL)) {
        return (-ENOTSUP);
    }

    if (!net_if_is_admin_up(iface)) {
        return (-ENETDOWN);
    }

    return wifi_mgmt_api->get_conn_params(dev, conn_params);
}

NET_MGMT_REGISTER_REQUEST_HANDLER(NET_REQUEST_WIFI_CONN_PARAMS, wifi_get_connection_params);

static int wifi_wps_config(uint32_t mgmt_request, struct net_if* iface, void* data, size_t len) {
    const struct device* dev = net_if_get_device(iface);
    const struct wifi_mgmt_ops* const wifi_mgmt_api = get_wifi_api(iface);
    struct wifi_wps_config_params* params = data;

    if ((wifi_mgmt_api == NULL) ||
        (wifi_mgmt_api->wps_config == NULL)) {
        return (-ENOTSUP);
    }

    if (!net_if_is_admin_up(iface)) {
        return (-ENETDOWN);
    }

    return wifi_mgmt_api->wps_config(dev, params);
}

NET_MGMT_REGISTER_REQUEST_HANDLER(NET_REQUEST_WIFI_WPS_CONFIG, wifi_wps_config);

static int wifi_set_rts_threshold(uint32_t mgmt_request, struct net_if* iface,
                                  void* data, size_t len) {
    const struct device* dev = net_if_get_device(iface);
    const struct wifi_mgmt_ops* const wifi_mgmt_api = get_wifi_api(iface);
    unsigned int* rts_threshold = data;

    if ((wifi_mgmt_api == NULL) ||
        (wifi_mgmt_api->set_rts_threshold == NULL)) {
        return (-ENOTSUP);
    }

    if (!net_if_is_admin_up(iface)) {
        return (-ENETDOWN);
    }

    if (!data || len != sizeof(*rts_threshold)) {
        return (-EINVAL);
    }

    return wifi_mgmt_api->set_rts_threshold(dev, *rts_threshold);
}

NET_MGMT_REGISTER_REQUEST_HANDLER(NET_REQUEST_WIFI_RTS_THRESHOLD, wifi_set_rts_threshold);

#ifdef CONFIG_WIFI_NM_WPA_SUPPLICANT_DPP
static int wifi_dpp(uint32_t mgmt_request, struct net_if* iface,
                    void* data, size_t len) {
    const struct device *dev = net_if_get_device(iface);
    const struct wifi_mgmt_ops *const wifi_mgmt_api = get_wifi_api(iface);
    struct wifi_dpp_params *params = data;

    if ((wifi_mgmt_api == NULL) ||
        (wifi_mgmt_api->dpp_dispatch == NULL)) {
        return (-ENOTSUP);
    }

    if (!net_if_is_admin_up(iface)) {
        return (-ENETDOWN);
    }

    return wifi_mgmt_api->dpp_dispatch(dev, params);
}

NET_MGMT_REGISTER_REQUEST_HANDLER(NET_REQUEST_WIFI_DPP, wifi_dpp);

#endif /* CONFIG_WIFI_NM_WPA_SUPPLICANT_DPP */

static int wifi_pmksa_flush(uint32_t mgmt_request, struct net_if* iface,
                            void* data, size_t len) {
    const struct device* dev = net_if_get_device(iface);
    const struct wifi_mgmt_ops* const wifi_mgmt_api = get_wifi_api(iface);

    if ((wifi_mgmt_api == NULL) ||
        (wifi_mgmt_api->pmksa_flush == NULL)) {
        return (-ENOTSUP);
    }

    if (!net_if_is_admin_up(iface)) {
        return (-ENETDOWN);
    }

    return wifi_mgmt_api->pmksa_flush(dev);
}

NET_MGMT_REGISTER_REQUEST_HANDLER(NET_REQUEST_WIFI_PMKSA_FLUSH, wifi_pmksa_flush);

static int wifi_get_rts_threshold(uint32_t mgmt_request, struct net_if* iface,
                                  void* data, size_t len) {
    const struct device* dev = net_if_get_device(iface);
    const struct wifi_mgmt_ops* const wifi_mgmt_api = get_wifi_api(iface);
    unsigned int *rts_threshold = data;

    if ((wifi_mgmt_api == NULL) ||
        (wifi_mgmt_api->get_rts_threshold == NULL)) {
        return (-ENOTSUP);
    }

    if (!net_if_is_admin_up(iface)) {
        return (-ENETDOWN);
    }

    if (!data || (len != sizeof(*rts_threshold))) {
        return (-EINVAL);
    }

    return wifi_mgmt_api->get_rts_threshold(dev, rts_threshold);
}

NET_MGMT_REGISTER_REQUEST_HANDLER(NET_REQUEST_WIFI_RTS_THRESHOLD_CONFIG, wifi_get_rts_threshold);

#ifdef CONFIG_WIFI_NM_WPA_SUPPLICANT_CRYPTO_ENTERPRISE
static int wifi_set_enterprise_creds(uint32_t mgmt_request, struct net_if* iface,
                                     void* data, size_t len) {
    const struct device* dev = net_if_get_device(iface);
    const struct wifi_mgmt_ops* const wifi_mgmt_api = get_wifi_api(iface);
    struct wifi_enterprise_creds_params* params = data;

    if ((wifi_mgmt_api == NULL) ||
        (wifi_mgmt_api->enterprise_creds == NULL)) {
        return (-ENOTSUP);
    }

    if (!net_if_is_admin_up(iface)) {
        return (-ENETDOWN);
    }

    return wifi_mgmt_api->enterprise_creds(dev, params);
}

NET_MGMT_REGISTER_REQUEST_HANDLER(NET_REQUEST_WIFI_ENTERPRISE_CREDS, wifi_set_enterprise_creds);
#endif

#ifdef CONFIG_WIFI_MGMT_RAW_SCAN_RESULTS
void wifi_mgmt_raise_raw_scan_result_event(struct net_if* iface,
                                           struct wifi_raw_scan_result* raw_scan_result) {
    if (raw_scan_result->frame_length > CONFIG_WIFI_MGMT_RAW_SCAN_RESULT_LENGTH) {
        LOG_INF("raw scan result frame length = %d too big,"
                "saving upto max raw scan length = %d",
                raw_scan_result->frame_length,
                CONFIG_WIFI_MGMT_RAW_SCAN_RESULT_LENGTH);
    }

    net_mgmt_event_notify_with_info(NET_EVENT_WIFI_RAW_SCAN_RESULT,
                                    iface, raw_scan_result,
                                    sizeof(*raw_scan_result));
}
#endif /* CONFIG_WIFI_MGMT_RAW_SCAN_RESULTS */

void wifi_mgmt_raise_disconnect_complete_event(struct net_if* iface,
                                               int status) {
    struct wifi_status cnx_status = {
        .status = status,
    };

    net_mgmt_event_notify_with_info(NET_EVENT_WIFI_DISCONNECT_COMPLETE,
                                    iface, &cnx_status,
                                    sizeof(struct wifi_status));
}

void wifi_mgmt_raise_ap_enable_result_event(struct net_if* iface,
                                            enum wifi_ap_status status) {
    struct wifi_status cnx_status = {
        .status = status,
    };

    net_mgmt_event_notify_with_info(NET_EVENT_WIFI_AP_ENABLE_RESULT,
                                    iface, &cnx_status,
                                    sizeof(enum wifi_ap_status));
}

void wifi_mgmt_raise_ap_disable_result_event(struct net_if* iface,
                                             enum wifi_ap_status status) {
    struct wifi_status cnx_status = {
        .status = status,
    };

    net_mgmt_event_notify_with_info(NET_EVENT_WIFI_AP_DISABLE_RESULT,
                                    iface, &cnx_status,
                                    sizeof(enum wifi_ap_status));
}

void wifi_mgmt_raise_ap_sta_connected_event(struct net_if* iface,
                                            struct wifi_ap_sta_info* sta_info) {
    net_mgmt_event_notify_with_info(NET_EVENT_WIFI_AP_STA_CONNECTED,
                                    iface, sta_info,
                                    sizeof(struct wifi_ap_sta_info));
}

void wifi_mgmt_raise_ap_sta_disconnected_event(struct net_if* iface,
                                               struct wifi_ap_sta_info* sta_info) {
    net_mgmt_event_notify_with_info(NET_EVENT_WIFI_AP_STA_DISCONNECTED,
                                    iface, sta_info,
                                    sizeof(struct wifi_ap_sta_info));
}

#ifdef CONFIG_WIFI_CREDENTIALS_CONNECT_STORED

#include <zephyr/net/wifi_credentials.h>

#if defined(CONFIG_WIFI_CREDENTIALS_STATIC)
BUILD_ASSERT(sizeof(CONFIG_WIFI_CREDENTIALS_STATIC_SSID) != 1,
             "CONFIG_WIFI_CREDENTIALS_STATIC_SSID required");
#endif /* defined(CONFIG_WIFI_CREDENTIALS_STATIC) */

<<<<<<< HEAD
static int __stored_creds_to_params(struct wifi_credentials_personal* creds,
                                    struct wifi_connect_req_params* params) {
    char* ssid = NULL;
    char* psk  = NULL;
    int ret;

    /* SSID */
    ssid = (char*)k_malloc(creds->header.ssid_len + 1);
    if (!ssid) {
        LOG_ERR("Failed to allocate memory for SSID\n");
        ret = -ENOMEM;
        goto err_out;
    }

    memset(ssid, 0, creds->header.ssid_len + 1);
    ret = snprintf(ssid, creds->header.ssid_len + 1, "%s", creds->header.ssid);
    if (ret > creds->header.ssid_len) {
        LOG_ERR("SSID string truncated\n");
        ret = -EINVAL;
        goto err_out;
    }

    params->ssid = ssid;
    params->ssid_length = creds->header.ssid_len;

    /* PSK (optional) */
    if (creds->password_len > 0) {
        psk = (char*)k_malloc(creds->password_len + 1);
        if (!psk) {
            LOG_ERR("Failed to allocate memory for PSK\n");
            ret = -ENOMEM;
            goto err_out;
        }

        memset(psk, 0, creds->password_len + 1);
        ret = snprintf(psk, creds->password_len + 1, "%s", creds->password);
        if (ret > creds->password_len) {
            LOG_ERR("PSK string truncated\n");
            ret = -EINVAL;
            goto err_out;
        }

        params->psk = psk;
        params->psk_length = creds->password_len;
    }

    /* Defaults */
    params->security = creds->header.type;

    /* If channel is set to 0 we default to ANY. 0 is not a valid Wi-Fi channel. */
    params->channel = (creds->header.channel != 0) ? creds->header.channel : WIFI_CHANNEL_ANY;
    params->timeout = (creds->header.timeout != 0)
                            ? creds->header.timeout
                            : CONFIG_WIFI_CREDENTIALS_CONNECT_STORED_CONNECTION_TIMEOUT;

    /* Security type (optional) */
    if (creds->header.type > WIFI_SECURITY_TYPE_MAX) {
        params->security = WIFI_SECURITY_TYPE_NONE;
    }

    if (creds->header.flags & WIFI_CREDENTIALS_FLAG_2_4GHz) {
        params->band = WIFI_FREQ_BAND_2_4_GHZ;
    }
    else if (creds->header.flags & WIFI_CREDENTIALS_FLAG_5GHz) {
        params->band = WIFI_FREQ_BAND_5_GHZ;
    }
    else {
        params->band = WIFI_FREQ_BAND_UNKNOWN;
    }

    /* MFP setting (default: optional) */
    if (creds->header.flags & WIFI_CREDENTIALS_FLAG_MFP_DISABLED) {
        params->mfp = WIFI_MFP_DISABLE;
    }
    else if (creds->header.flags & WIFI_CREDENTIALS_FLAG_MFP_REQUIRED) {
        params->mfp = WIFI_MFP_REQUIRED;
    }
    else {
        params->mfp = WIFI_MFP_OPTIONAL;
    }

    return (0);

err_out :
    if (ssid) {
        k_free(ssid);
        ssid = NULL;
    }

    if (psk) {
        k_free(psk);
        psk = NULL;
    }

    return (ret);
}

static inline char const* wpa_supp_security_txt(enum wifi_security_type security) {
    switch (security) {
        case WIFI_SECURITY_TYPE_NONE :
            return "NONE";

        case WIFI_SECURITY_TYPE_PSK :
            return "WPA-PSK";

        case WIFI_SECURITY_TYPE_PSK_SHA256 :
            return "WPA-PSK-SHA256";

        case WIFI_SECURITY_TYPE_SAE :
            return "SAE";

        case WIFI_SECURITY_TYPE_UNKNOWN :
        default :
            return "UNKNOWN";
    }
}

static int add_network_from_credentials_struct_personal(struct wifi_credentials_personal* creds,
                                                        struct net_if* iface) {
    int ret = 0;
    struct wifi_connect_req_params cnx_params = {0};

    if (__stored_creds_to_params(creds, &cnx_params)) {
        ret = -ENOEXEC;
        goto out;
    }

    if (net_mgmt(NET_REQUEST_WIFI_CONNECT, iface, &cnx_params,
                 sizeof(struct wifi_connect_req_params))) {
        LOG_ERR("Connection request failed\n");

        return (-ENOEXEC);
    }

    LOG_INF("Connection requested");

out :
    if (cnx_params.psk) {
        k_free((void*)cnx_params.psk);
    }

    if (cnx_params.ssid) {
        k_free((void*)cnx_params.ssid);
    }

    return (ret);
}

static void add_stored_network(void* cb_arg, char const* ssid, size_t ssid_len) {
    int ret = 0;
    struct wifi_credentials_personal creds;

    /* load stored data */
    ret = wifi_credentials_get_by_ssid_personal_struct(ssid, ssid_len, &creds);
    if (ret) {
        LOG_ERR("Loading WiFi credentials failed for SSID [%.*s], len: %d, err: %d",
                ssid_len, ssid, ssid_len, ret);
        return;
    }

    add_network_from_credentials_struct_personal(&creds, (struct net_if*)cb_arg);
}

static int add_static_network_config(struct net_if* iface) {
    #if defined(CONFIG_WIFI_CREDENTIALS_STATIC)

    struct wifi_credentials_personal creds = {
        .header = {
            .ssid_len = strlen(CONFIG_WIFI_CREDENTIALS_STATIC_SSID),
        },
        .password_len = strlen(CONFIG_WIFI_CREDENTIALS_STATIC_PASSWORD),
    };
=======
static int __stored_creds_to_params(struct wifi_credentials_personal *creds,
				    struct wifi_connect_req_params *params)
{
	char *ssid = NULL;
	char *psk = NULL;
#ifdef CONFIG_WIFI_NM_WPA_SUPPLICANT_CRYPTO_ENTERPRISE
	char *key_passwd = NULL;
#endif /* CONFIG_WIFI_NM_WPA_SUPPLICANT_CRYPTO_ENTERPRISE */
	int ret;

	/* SSID */
	ssid = (char *)k_malloc(creds->header.ssid_len + 1);
	if (!ssid) {
		LOG_ERR("Failed to allocate memory for SSID\n");
		ret = -ENOMEM;
		goto err_out;
	}

	memset(ssid, 0, creds->header.ssid_len + 1);
	ret = snprintf(ssid, creds->header.ssid_len + 1, "%s", creds->header.ssid);
	if (ret > creds->header.ssid_len) {
		LOG_ERR("SSID string truncated\n");
		ret = -EINVAL;
		goto err_out;
	}

	params->ssid = ssid;
	params->ssid_length = creds->header.ssid_len;

	/* PSK (optional) */
	if (creds->password_len > 0) {
		psk = (char *)k_malloc(creds->password_len + 1);
		if (!psk) {
			LOG_ERR("Failed to allocate memory for PSK\n");
			ret = -ENOMEM;
			goto err_out;
		}

		memset(psk, 0, creds->password_len + 1);
		ret = snprintf(psk, creds->password_len + 1, "%s", creds->password);
		if (ret > creds->password_len) {
			LOG_ERR("PSK string truncated\n");
			ret = -EINVAL;
			goto err_out;
		}

		params->psk = psk;
		params->psk_length = creds->password_len;
	}

	/* Defaults */
	params->security = creds->header.type;

#ifdef CONFIG_WIFI_NM_WPA_SUPPLICANT_CRYPTO_ENTERPRISE
	if (params->security == WIFI_SECURITY_TYPE_EAP_TLS) {
		if (creds->header.key_passwd_length > 0) {
			key_passwd = (char *)k_malloc(creds->header.key_passwd_length + 1);
			if (!key_passwd) {
				LOG_ERR("Failed to allocate memory for key_passwd\n");
				ret = -ENOMEM;
				goto err_out;
			}
			memset(key_passwd, 0, creds->header.key_passwd_length + 1);
			ret = snprintf(key_passwd, creds->header.key_passwd_length + 1, "%s",
				       creds->header.key_passwd);
			if (ret > creds->header.key_passwd_length) {
				LOG_ERR("key_passwd string truncated\n");
				ret = -EINVAL;
				goto err_out;
			}
			params->key_passwd = key_passwd;
			params->key_passwd_length = creds->header.key_passwd_length;
		}
	}
#endif /* CONFIG_WIFI_NM_WPA_SUPPLICANT_CRYPTO_ENTERPRISE */

	/* If channel is set to 0 we default to ANY. 0 is not a valid Wi-Fi channel. */
	params->channel = (creds->header.channel != 0) ? creds->header.channel : WIFI_CHANNEL_ANY;
	params->timeout = (creds->header.timeout != 0)
				  ? creds->header.timeout
				  : CONFIG_WIFI_CREDENTIALS_CONNECT_STORED_CONNECTION_TIMEOUT;

	/* Security type (optional) */
	if (creds->header.type > WIFI_SECURITY_TYPE_MAX) {
		params->security = WIFI_SECURITY_TYPE_NONE;
	}

	if (creds->header.flags & WIFI_CREDENTIALS_FLAG_2_4GHz) {
		params->band = WIFI_FREQ_BAND_2_4_GHZ;
	} else if (creds->header.flags & WIFI_CREDENTIALS_FLAG_5GHz) {
		params->band = WIFI_FREQ_BAND_5_GHZ;
	} else {
		params->band = WIFI_FREQ_BAND_UNKNOWN;
	}

	/* MFP setting (default: optional) */
	if (creds->header.flags & WIFI_CREDENTIALS_FLAG_MFP_DISABLED) {
		params->mfp = WIFI_MFP_DISABLE;
	} else if (creds->header.flags & WIFI_CREDENTIALS_FLAG_MFP_REQUIRED) {
		params->mfp = WIFI_MFP_REQUIRED;
	} else {
		params->mfp = WIFI_MFP_OPTIONAL;
	}

	return 0;
err_out:
	if (ssid) {
		k_free(ssid);
		ssid = NULL;
	}

	if (psk) {
		k_free(psk);
		psk = NULL;
	}

#ifdef CONFIG_WIFI_NM_WPA_SUPPLICANT_CRYPTO_ENTERPRISE
	if (key_passwd) {
		k_free(key_passwd);
		key_passwd = NULL;
	}
#endif /* CONFIG_WIFI_NM_WPA_SUPPLICANT_CRYPTO_ENTERPRISE */

	return ret;
}

static inline const char *wpa_supp_security_txt(enum wifi_security_type security)
{
	switch (security) {
	case WIFI_SECURITY_TYPE_NONE:
		return "NONE";
	case WIFI_SECURITY_TYPE_PSK:
		return "WPA-PSK";
	case WIFI_SECURITY_TYPE_PSK_SHA256:
		return "WPA-PSK-SHA256";
	case WIFI_SECURITY_TYPE_SAE:
		return "SAE";
	case WIFI_SECURITY_TYPE_UNKNOWN:
	default:
		return "UNKNOWN";
	}
}

static int add_network_from_credentials_struct_personal(struct wifi_credentials_personal *creds,
							struct net_if *iface)
{
	int ret = 0;
	struct wifi_connect_req_params cnx_params = {0};

	if (__stored_creds_to_params(creds, &cnx_params)) {
		ret = -ENOEXEC;
		goto out;
	}

	if (net_mgmt(NET_REQUEST_WIFI_CONNECT, iface, &cnx_params,
		     sizeof(struct wifi_connect_req_params))) {
		LOG_ERR("Connection request failed\n");

		return -ENOEXEC;
	}

	LOG_INF("Connection requested");

out:
	if (cnx_params.psk) {
		k_free((void *)cnx_params.psk);
	}

	if (cnx_params.ssid) {
		k_free((void *)cnx_params.ssid);
	}

	return ret;
}

static void add_stored_network(void *cb_arg, const char *ssid, size_t ssid_len)
{
	int ret = 0;
	struct wifi_credentials_personal creds;

	/* load stored data */
	ret = wifi_credentials_get_by_ssid_personal_struct(ssid, ssid_len, &creds);

	if (ret) {
		LOG_ERR("Loading WiFi credentials failed for SSID [%.*s], len: %d, err: %d",
			ssid_len, ssid, ssid_len, ret);
		return;
	}

	add_network_from_credentials_struct_personal(&creds, (struct net_if *)cb_arg);
}

static int add_static_network_config(struct net_if *iface)
{
#if defined(CONFIG_WIFI_CREDENTIALS_STATIC)
>>>>>>> 5ae9f448

    int ret = wifi_credentials_get_by_ssid_personal_struct(
        CONFIG_WIFI_CREDENTIALS_STATIC_SSID,
        strlen(CONFIG_WIFI_CREDENTIALS_STATIC_SSID),
        &creds);

    if (!ret) {
        LOG_WRN("Statically configured WiFi network was overridden by storage.");
        return (0);
    }

    #if defined(CONFIG_WIFI_CREDENTIALS_STATIC_TYPE_OPEN)
    creds.header.type = WIFI_SECURITY_TYPE_NONE;
    #elif defined(CONFIG_WIFI_CREDENTIALS_STATIC_TYPE_PSK)
    creds.header.type = WIFI_SECURITY_TYPE_PSK;
    #elif defined(CONFIG_WIFI_CREDENTIALS_STATIC_TYPE_PSK_SHA256)
    creds.header.type = WIFI_SECURITY_TYPE_PSK_SHA256;
    #elif defined(CONFIG_WIFI_CREDENTIALS_STATIC_TYPE_SAE)
    creds.header.type = WIFI_SECURITY_TYPE_SAE;
    #elif defined(CONFIG_WIFI_CREDENTIALS_STATIC_TYPE_WPA_PSK)
    creds.header.type = WIFI_SECURITY_TYPE_WPA_PSK;
    #else
    #error "invalid CONFIG_WIFI_CREDENTIALS_STATIC_TYPE"
    #endif

    memcpy(creds.header.ssid, CONFIG_WIFI_CREDENTIALS_STATIC_SSID,
           strlen(CONFIG_WIFI_CREDENTIALS_STATIC_SSID));
    memcpy(creds.password, CONFIG_WIFI_CREDENTIALS_STATIC_PASSWORD,
           strlen(CONFIG_WIFI_CREDENTIALS_STATIC_PASSWORD));

    LOG_DBG("Adding statically configured WiFi network [%s] to internal list.",
            creds.header.ssid);

    return add_network_from_credentials_struct_personal(&creds, iface);
    #else
    return (0);
    #endif /* defined(CONFIG_WIFI_CREDENTIALS_STATIC) */
}

static int connect_stored_command(uint32_t mgmt_request, struct net_if* iface, void* data,
                                  size_t len) {
    int ret = 0;

    ret = add_static_network_config(iface);
    if (ret) {
        return (ret);
    }

    wifi_credentials_for_each_ssid(add_stored_network, iface);

    return (ret);
};

NET_MGMT_REGISTER_REQUEST_HANDLER(NET_REQUEST_WIFI_CONNECT_STORED, connect_stored_command);

#endif /* CONFIG_WIFI_CREDENTIALS_CONNECT_STORED */<|MERGE_RESOLUTION|>--- conflicted
+++ resolved
@@ -1520,11 +1520,13 @@
              "CONFIG_WIFI_CREDENTIALS_STATIC_SSID required");
 #endif /* defined(CONFIG_WIFI_CREDENTIALS_STATIC) */
 
-<<<<<<< HEAD
 static int __stored_creds_to_params(struct wifi_credentials_personal* creds,
                                     struct wifi_connect_req_params* params) {
     char* ssid = NULL;
     char* psk  = NULL;
+    #ifdef CONFIG_WIFI_NM_WPA_SUPPLICANT_CRYPTO_ENTERPRISE
+    char* key_passwd = NULL;
+    #endif /* CONFIG_WIFI_NM_WPA_SUPPLICANT_CRYPTO_ENTERPRISE */
     int ret;
 
     /* SSID */
@@ -1570,6 +1572,30 @@
     /* Defaults */
     params->security = creds->header.type;
 
+    #ifdef CONFIG_WIFI_NM_WPA_SUPPLICANT_CRYPTO_ENTERPRISE
+    if (params->security == WIFI_SECURITY_TYPE_EAP_TLS) {
+        if (creds->header.key_passwd_length > 0) {
+            key_passwd = (char*)k_malloc(creds->header.key_passwd_length + 1);
+            if (!key_passwd) {
+                LOG_ERR("Failed to allocate memory for key_passwd\n");
+                ret = -ENOMEM;
+                goto err_out;
+            }
+
+            memset(key_passwd, 0, creds->header.key_passwd_length + 1);
+            ret = snprintf(key_passwd, creds->header.key_passwd_length + 1, "%s",
+                           creds->header.key_passwd);
+            if (ret > creds->header.key_passwd_length) {
+                LOG_ERR("key_passwd string truncated\n");
+                ret = -EINVAL;
+                goto err_out;
+            }
+            params->key_passwd = key_passwd;
+            params->key_passwd_length = creds->header.key_passwd_length;
+        }
+    }
+    #endif /* CONFIG_WIFI_NM_WPA_SUPPLICANT_CRYPTO_ENTERPRISE */
+
     /* If channel is set to 0 we default to ANY. 0 is not a valid Wi-Fi channel. */
     params->channel = (creds->header.channel != 0) ? creds->header.channel : WIFI_CHANNEL_ANY;
     params->timeout = (creds->header.timeout != 0)
@@ -1614,6 +1640,13 @@
         k_free(psk);
         psk = NULL;
     }
+
+    #ifdef CONFIG_WIFI_NM_WPA_SUPPLICANT_CRYPTO_ENTERPRISE
+    if (key_passwd) {
+        k_free(key_passwd);
+        key_passwd = NULL;
+    }
+    #endif /* CONFIG_WIFI_NM_WPA_SUPPLICANT_CRYPTO_ENTERPRISE */
 
     return (ret);
 }
@@ -1693,203 +1726,6 @@
         },
         .password_len = strlen(CONFIG_WIFI_CREDENTIALS_STATIC_PASSWORD),
     };
-=======
-static int __stored_creds_to_params(struct wifi_credentials_personal *creds,
-				    struct wifi_connect_req_params *params)
-{
-	char *ssid = NULL;
-	char *psk = NULL;
-#ifdef CONFIG_WIFI_NM_WPA_SUPPLICANT_CRYPTO_ENTERPRISE
-	char *key_passwd = NULL;
-#endif /* CONFIG_WIFI_NM_WPA_SUPPLICANT_CRYPTO_ENTERPRISE */
-	int ret;
-
-	/* SSID */
-	ssid = (char *)k_malloc(creds->header.ssid_len + 1);
-	if (!ssid) {
-		LOG_ERR("Failed to allocate memory for SSID\n");
-		ret = -ENOMEM;
-		goto err_out;
-	}
-
-	memset(ssid, 0, creds->header.ssid_len + 1);
-	ret = snprintf(ssid, creds->header.ssid_len + 1, "%s", creds->header.ssid);
-	if (ret > creds->header.ssid_len) {
-		LOG_ERR("SSID string truncated\n");
-		ret = -EINVAL;
-		goto err_out;
-	}
-
-	params->ssid = ssid;
-	params->ssid_length = creds->header.ssid_len;
-
-	/* PSK (optional) */
-	if (creds->password_len > 0) {
-		psk = (char *)k_malloc(creds->password_len + 1);
-		if (!psk) {
-			LOG_ERR("Failed to allocate memory for PSK\n");
-			ret = -ENOMEM;
-			goto err_out;
-		}
-
-		memset(psk, 0, creds->password_len + 1);
-		ret = snprintf(psk, creds->password_len + 1, "%s", creds->password);
-		if (ret > creds->password_len) {
-			LOG_ERR("PSK string truncated\n");
-			ret = -EINVAL;
-			goto err_out;
-		}
-
-		params->psk = psk;
-		params->psk_length = creds->password_len;
-	}
-
-	/* Defaults */
-	params->security = creds->header.type;
-
-#ifdef CONFIG_WIFI_NM_WPA_SUPPLICANT_CRYPTO_ENTERPRISE
-	if (params->security == WIFI_SECURITY_TYPE_EAP_TLS) {
-		if (creds->header.key_passwd_length > 0) {
-			key_passwd = (char *)k_malloc(creds->header.key_passwd_length + 1);
-			if (!key_passwd) {
-				LOG_ERR("Failed to allocate memory for key_passwd\n");
-				ret = -ENOMEM;
-				goto err_out;
-			}
-			memset(key_passwd, 0, creds->header.key_passwd_length + 1);
-			ret = snprintf(key_passwd, creds->header.key_passwd_length + 1, "%s",
-				       creds->header.key_passwd);
-			if (ret > creds->header.key_passwd_length) {
-				LOG_ERR("key_passwd string truncated\n");
-				ret = -EINVAL;
-				goto err_out;
-			}
-			params->key_passwd = key_passwd;
-			params->key_passwd_length = creds->header.key_passwd_length;
-		}
-	}
-#endif /* CONFIG_WIFI_NM_WPA_SUPPLICANT_CRYPTO_ENTERPRISE */
-
-	/* If channel is set to 0 we default to ANY. 0 is not a valid Wi-Fi channel. */
-	params->channel = (creds->header.channel != 0) ? creds->header.channel : WIFI_CHANNEL_ANY;
-	params->timeout = (creds->header.timeout != 0)
-				  ? creds->header.timeout
-				  : CONFIG_WIFI_CREDENTIALS_CONNECT_STORED_CONNECTION_TIMEOUT;
-
-	/* Security type (optional) */
-	if (creds->header.type > WIFI_SECURITY_TYPE_MAX) {
-		params->security = WIFI_SECURITY_TYPE_NONE;
-	}
-
-	if (creds->header.flags & WIFI_CREDENTIALS_FLAG_2_4GHz) {
-		params->band = WIFI_FREQ_BAND_2_4_GHZ;
-	} else if (creds->header.flags & WIFI_CREDENTIALS_FLAG_5GHz) {
-		params->band = WIFI_FREQ_BAND_5_GHZ;
-	} else {
-		params->band = WIFI_FREQ_BAND_UNKNOWN;
-	}
-
-	/* MFP setting (default: optional) */
-	if (creds->header.flags & WIFI_CREDENTIALS_FLAG_MFP_DISABLED) {
-		params->mfp = WIFI_MFP_DISABLE;
-	} else if (creds->header.flags & WIFI_CREDENTIALS_FLAG_MFP_REQUIRED) {
-		params->mfp = WIFI_MFP_REQUIRED;
-	} else {
-		params->mfp = WIFI_MFP_OPTIONAL;
-	}
-
-	return 0;
-err_out:
-	if (ssid) {
-		k_free(ssid);
-		ssid = NULL;
-	}
-
-	if (psk) {
-		k_free(psk);
-		psk = NULL;
-	}
-
-#ifdef CONFIG_WIFI_NM_WPA_SUPPLICANT_CRYPTO_ENTERPRISE
-	if (key_passwd) {
-		k_free(key_passwd);
-		key_passwd = NULL;
-	}
-#endif /* CONFIG_WIFI_NM_WPA_SUPPLICANT_CRYPTO_ENTERPRISE */
-
-	return ret;
-}
-
-static inline const char *wpa_supp_security_txt(enum wifi_security_type security)
-{
-	switch (security) {
-	case WIFI_SECURITY_TYPE_NONE:
-		return "NONE";
-	case WIFI_SECURITY_TYPE_PSK:
-		return "WPA-PSK";
-	case WIFI_SECURITY_TYPE_PSK_SHA256:
-		return "WPA-PSK-SHA256";
-	case WIFI_SECURITY_TYPE_SAE:
-		return "SAE";
-	case WIFI_SECURITY_TYPE_UNKNOWN:
-	default:
-		return "UNKNOWN";
-	}
-}
-
-static int add_network_from_credentials_struct_personal(struct wifi_credentials_personal *creds,
-							struct net_if *iface)
-{
-	int ret = 0;
-	struct wifi_connect_req_params cnx_params = {0};
-
-	if (__stored_creds_to_params(creds, &cnx_params)) {
-		ret = -ENOEXEC;
-		goto out;
-	}
-
-	if (net_mgmt(NET_REQUEST_WIFI_CONNECT, iface, &cnx_params,
-		     sizeof(struct wifi_connect_req_params))) {
-		LOG_ERR("Connection request failed\n");
-
-		return -ENOEXEC;
-	}
-
-	LOG_INF("Connection requested");
-
-out:
-	if (cnx_params.psk) {
-		k_free((void *)cnx_params.psk);
-	}
-
-	if (cnx_params.ssid) {
-		k_free((void *)cnx_params.ssid);
-	}
-
-	return ret;
-}
-
-static void add_stored_network(void *cb_arg, const char *ssid, size_t ssid_len)
-{
-	int ret = 0;
-	struct wifi_credentials_personal creds;
-
-	/* load stored data */
-	ret = wifi_credentials_get_by_ssid_personal_struct(ssid, ssid_len, &creds);
-
-	if (ret) {
-		LOG_ERR("Loading WiFi credentials failed for SSID [%.*s], len: %d, err: %d",
-			ssid_len, ssid, ssid_len, ret);
-		return;
-	}
-
-	add_network_from_credentials_struct_personal(&creds, (struct net_if *)cb_arg);
-}
-
-static int add_static_network_config(struct net_if *iface)
-{
-#if defined(CONFIG_WIFI_CREDENTIALS_STATIC)
->>>>>>> 5ae9f448
 
     int ret = wifi_credentials_get_by_ssid_personal_struct(
         CONFIG_WIFI_CREDENTIALS_STATIC_SSID,
