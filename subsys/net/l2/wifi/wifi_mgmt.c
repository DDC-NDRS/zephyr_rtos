/*
 * Copyright (c) 2016 Intel Corporation.
 * Copyright 2024 NXP
 *
 * SPDX-License-Identifier: Apache-2.0
 */

#undef _POSIX_C_SOURCE
#define _POSIX_C_SOURCE 200809L /* For strnlen() */

#include <zephyr/logging/log.h>
LOG_MODULE_REGISTER(net_wifi_mgmt, CONFIG_NET_L2_WIFI_MGMT_LOG_LEVEL);

#include <errno.h>
#include <string.h>
#include <stdio.h>
#include <zephyr/net/net_core.h>
#include <zephyr/net/net_if.h>
#include <zephyr/net/wifi_mgmt.h>
#ifdef CONFIG_WIFI_NM
#include <zephyr/net/wifi_nm.h>
#endif /* CONFIG_WIFI_NM */

#ifdef CONFIG_WIFI_NM_WPA_SUPPLICANT_ROAMING
#define MAX_NEIGHBOR_AP_LIMIT 6U
#define MAX_EVENT_STR_LEN 32

struct wifi_rrm_neighbor_ap_t {
    char ssid[WIFI_SSID_MAX_LEN + 1];
    uint8_t bssid[WIFI_SSID_MAX_LEN];
    uint8_t bssid_info[WIFI_SSID_MAX_LEN];
    int op_class;
    int channel;
    int phy_type;
};

struct wifi_rrm_neighbor_report_t {
    struct wifi_rrm_neighbor_ap_t neighbor_ap[MAX_NEIGHBOR_AP_LIMIT];
    int neighbor_cnt;
};

struct wifi_roaming_params {
    bool is_11r_used;
    bool is_11k_enabled;
    struct wifi_rrm_neighbor_report_t neighbor_rep;
};

static struct wifi_roaming_params roaming_params;
#endif

<<<<<<< HEAD
char const* wifi_security_txt(enum wifi_security_type security) {
    switch (security) {
        case WIFI_SECURITY_TYPE_NONE :
            return "OPEN";

        case WIFI_SECURITY_TYPE_PSK :
            return "WPA2-PSK";

        case WIFI_SECURITY_TYPE_PSK_SHA256 :
            return "WPA2-PSK-SHA256";

        case WIFI_SECURITY_TYPE_SAE_HNP :
            return "WPA3-SAE-HNP";

        case WIFI_SECURITY_TYPE_SAE_H2E :
            return "WPA3-SAE-H2E";

        case WIFI_SECURITY_TYPE_SAE_AUTO :
            return "WPA3-SAE-AUTO";

        case WIFI_SECURITY_TYPE_WAPI :
            return "WAPI";

        case WIFI_SECURITY_TYPE_EAP_TLS :
            return "EAP-TLS";

        case WIFI_SECURITY_TYPE_WEP :
            return "WEP";

        case WIFI_SECURITY_TYPE_WPA_PSK :
            return "WPA-PSK";

        case WIFI_SECURITY_TYPE_WPA_AUTO_PERSONAL :
            return "WPA/WPA2/WPA3 PSK";

        case WIFI_SECURITY_TYPE_DPP :
            return "DPP";

        case WIFI_SECURITY_TYPE_EAP_PEAP_MSCHAPV2 :
            return "EAP-PEAP-MSCHAPV2";

        case WIFI_SECURITY_TYPE_EAP_PEAP_GTC :
            return "EAP-PEAP-GTC";

        case WIFI_SECURITY_TYPE_EAP_TTLS_MSCHAPV2 :
            return "EAP-TTLS-MSCHAPV2";

        case WIFI_SECURITY_TYPE_EAP_PEAP_TLS :
            return "EAP-PEAP-TLS";

        case WIFI_SECURITY_TYPE_EAP_TLS_SHA256 :
            return "EAP-TLS-SHA256";

        case WIFI_SECURITY_TYPE_FT_PSK :
            return "FT-PSK";

        case WIFI_SECURITY_TYPE_FT_SAE :
            return "FT-SAE";

        case WIFI_SECURITY_TYPE_FT_EAP :
            return "FT-EAP";

        case WIFI_SECURITY_TYPE_FT_EAP_SHA384 :
            return "FT-EAP-SHA384";

        case WIFI_SECURITY_TYPE_UNKNOWN :
        default :
            return "UNKNOWN";
    }
}

char const* wifi_mfp_txt(enum wifi_mfp_options mfp) {
    switch (mfp) {
        case WIFI_MFP_DISABLE :
            return "Disable";

        case WIFI_MFP_OPTIONAL :
            return "Optional";

        case WIFI_MFP_REQUIRED :
            return "Required";

        case WIFI_MFP_UNKNOWN :
        default :
            return "UNKNOWN";
    }
=======
const char *wifi_security_txt(enum wifi_security_type security)
{
	switch (security) {
	case WIFI_SECURITY_TYPE_NONE:
		return "OPEN";
	case WIFI_SECURITY_TYPE_PSK:
		return "WPA2-PSK";
	case WIFI_SECURITY_TYPE_PSK_SHA256:
		return "WPA2-PSK-SHA256";
	case WIFI_SECURITY_TYPE_SAE_HNP:
		return "WPA3-SAE-HNP";
	case WIFI_SECURITY_TYPE_SAE_H2E:
		return "WPA3-SAE-H2E";
	case WIFI_SECURITY_TYPE_SAE_AUTO:
		return "WPA3-SAE-AUTO";
	case WIFI_SECURITY_TYPE_WAPI:
		return "WAPI";
	case WIFI_SECURITY_TYPE_EAP_TLS:
		return "EAP-TLS";
	case WIFI_SECURITY_TYPE_WEP:
		return "WEP";
	case WIFI_SECURITY_TYPE_WPA_PSK:
		return "WPA-PSK";
	case WIFI_SECURITY_TYPE_WPA_AUTO_PERSONAL:
		return "WPA/WPA2/WPA3 PSK";
	case WIFI_SECURITY_TYPE_DPP:
		return "DPP";
	case WIFI_SECURITY_TYPE_EAP_PEAP_MSCHAPV2:
		return "EAP-PEAP-MSCHAPV2";
	case WIFI_SECURITY_TYPE_EAP_PEAP_GTC:
		return "EAP-PEAP-GTC";
	case WIFI_SECURITY_TYPE_EAP_TTLS_MSCHAPV2:
		return "EAP-TTLS-MSCHAPV2";
	case WIFI_SECURITY_TYPE_EAP_PEAP_TLS:
		return "EAP-PEAP-TLS";
	case WIFI_SECURITY_TYPE_FT_PSK:
		return "FT-PSK";
	case WIFI_SECURITY_TYPE_FT_SAE:
		return "FT-SAE";
	case WIFI_SECURITY_TYPE_FT_EAP:
		return "FT-EAP";
	case WIFI_SECURITY_TYPE_FT_EAP_SHA384:
		return "FT-EAP-SHA384";
	case WIFI_SECURITY_TYPE_UNKNOWN:
	default:
		return "UNKNOWN";
	}
}

const char *wifi_wpa3_enterprise_txt(enum wifi_wpa3_enterprise_type wpa3_ent)
{
	switch (wpa3_ent) {
	case WIFI_WPA3_ENTERPRISE_SUITEB:
		return "WPA3-SuiteB";
	case WIFI_WPA3_ENTERPRISE_SUITEB_192:
		return "WPA3-SuiteB-192";
	case WIFI_WPA3_ENTERPRISE_ONLY:
		return "WPA3-Enterprise-Only";
	default:
		return "";
	}
}

const char *wifi_mfp_txt(enum wifi_mfp_options mfp)
{
	switch (mfp) {
	case WIFI_MFP_DISABLE:
		return "Disable";
	case WIFI_MFP_OPTIONAL:
		return "Optional";
	case WIFI_MFP_REQUIRED:
		return "Required";
	case WIFI_MFP_UNKNOWN:
	default:
		return "UNKNOWN";
	}
>>>>>>> bc6eded5
}

char const* wifi_band_txt(enum wifi_frequency_bands band) {
    switch (band) {
        case WIFI_FREQ_BAND_2_4_GHZ :
            return "2.4GHz";

        case WIFI_FREQ_BAND_5_GHZ :
            return "5GHz";

        case WIFI_FREQ_BAND_6_GHZ :
            return "6GHz";

        case WIFI_FREQ_BAND_UNKNOWN :
        default :
            return "UNKNOWN";
    }
}

const char* const wifi_bandwidth_txt(enum wifi_frequency_bandwidths bandwidth) {
    switch (bandwidth) {
        case WIFI_FREQ_BANDWIDTH_20MHZ :
            return "20 MHz";

        case WIFI_FREQ_BANDWIDTH_40MHZ :
            return "40 MHz";

        case WIFI_FREQ_BANDWIDTH_80MHZ :
            return "80 MHz";

        case WIFI_FREQ_BANDWIDTH_UNKNOWN :
        default :
            return "UNKNOWN";
    }
}

char const* wifi_state_txt(enum wifi_iface_state state) {
    switch (state) {
        case WIFI_STATE_DISCONNECTED :
            return "DISCONNECTED";

        case WIFI_STATE_INACTIVE :
            return "INACTIVE";

        case WIFI_STATE_INTERFACE_DISABLED :
            return "INTERFACE_DISABLED";

        case WIFI_STATE_SCANNING :
            return "SCANNING";

        case WIFI_STATE_AUTHENTICATING :
            return "AUTHENTICATING";

        case WIFI_STATE_ASSOCIATING :
            return "ASSOCIATING";

        case WIFI_STATE_ASSOCIATED :
            return "ASSOCIATED";

        case WIFI_STATE_4WAY_HANDSHAKE :
            return "4WAY_HANDSHAKE";

        case WIFI_STATE_GROUP_HANDSHAKE :
            return "GROUP_HANDSHAKE";

        case WIFI_STATE_COMPLETED :
            return "COMPLETED";

        case WIFI_STATE_UNKNOWN :
        default :
            return "UNKNOWN";
    }
}

char const* wifi_mode_txt(enum wifi_iface_mode mode) {
    switch (mode) {
        case WIFI_MODE_INFRA :
            return "STATION";

        case WIFI_MODE_IBSS :
            return "ADHOC";

        case WIFI_MODE_AP :
            return "ACCESS POINT";

        case WIFI_MODE_P2P_GO :
            return "P2P GROUP OWNER";

        case WIFI_MODE_P2P_GROUP_FORMATION :
            return "P2P GROUP FORMATION";

        case WIFI_MODE_MESH :
            return "MESH";

        case WIFI_MODE_UNKNOWN :
        default :
            return "UNKNOWN";
    }
}

char const* wifi_link_mode_txt(enum wifi_link_mode link_mode) {
    switch (link_mode) {
        case WIFI_0 :
            return "WIFI 0 (802.11)";

        case WIFI_1 :
            return "WIFI 1 (802.11b)";

        case WIFI_2 :
            return "WIFI 2 (802.11a)";

        case WIFI_3 :
            return "WIFI 3 (802.11g)";

        case WIFI_4 :
            return "WIFI 4 (802.11n/HT)";

        case WIFI_5 :
            return "WIFI 5 (802.11ac/VHT)";

        case WIFI_6 :
            return "WIFI 6 (802.11ax/HE)";

        case WIFI_6E :
            return "WIFI 6E (802.11ax 6GHz/HE)";

        case WIFI_7 :
            return "WIFI 7 (802.11be/EHT)";

        case WIFI_LINK_MODE_UNKNOWN :
        default :
            return "UNKNOWN";
    }
}

char const* wifi_ps_txt(enum wifi_ps ps_name) {
    switch (ps_name) {
        case WIFI_PS_DISABLED :
            return "Power save disabled";

        case WIFI_PS_ENABLED :
            return "Power save enabled";

        default :
            return "UNKNOWN";
    }
}

char const* wifi_ps_mode_txt(enum wifi_ps_mode ps_mode) {
    switch (ps_mode) {
        case WIFI_PS_MODE_LEGACY :
            return "Legacy power save";

        case WIFI_PS_MODE_WMM :
            return "WMM power save";

        default :
            return "UNKNOWN";
    }
}

char const* wifi_twt_operation_txt(enum wifi_twt_operation twt_operation) {
    switch (twt_operation) {
        case WIFI_TWT_SETUP :
            return "TWT setup";

        case WIFI_TWT_TEARDOWN :
            return "TWT teardown";

        default :
            return "UNKNOWN";
    }
}

char const* wifi_twt_negotiation_type_txt(enum wifi_twt_negotiation_type twt_negotiation) {
    switch (twt_negotiation) {
        case WIFI_TWT_INDIVIDUAL :
            return "TWT individual negotiation";

        case WIFI_TWT_BROADCAST :
            return "TWT broadcast negotiation";

        case WIFI_TWT_WAKE_TBTT :
            return "TWT wake TBTT negotiation";

        default :
            return "UNKNOWN";
    }
}

char const* wifi_twt_setup_cmd_txt(enum wifi_twt_setup_cmd twt_setup) {
    switch (twt_setup) {
        case WIFI_TWT_SETUP_CMD_REQUEST :
            return "TWT request";

        case WIFI_TWT_SETUP_CMD_SUGGEST :
            return "TWT suggest";

        case WIFI_TWT_SETUP_CMD_DEMAND :
            return "TWT demand";

        case WIFI_TWT_SETUP_CMD_GROUPING :
            return "TWT grouping";

        case WIFI_TWT_SETUP_CMD_ACCEPT :
            return "TWT accept";

        case WIFI_TWT_SETUP_CMD_ALTERNATE :
            return "TWT alternate";

        case WIFI_TWT_SETUP_CMD_DICTATE :
            return "TWT dictate";

        case WIFI_TWT_SETUP_CMD_REJECT :
            return "TWT reject";

        default :
            return "UNKNOWN";
    }
}

char const* wifi_ps_wakeup_mode_txt(enum wifi_ps_wakeup_mode ps_wakeup_mode) {
    switch (ps_wakeup_mode) {
        case WIFI_PS_WAKEUP_MODE_DTIM :
            return "PS wakeup mode DTIM";

        case WIFI_PS_WAKEUP_MODE_LISTEN_INTERVAL :
            return "PS wakeup mode listen interval";

        default :
            return "UNKNOWN";
    }
}

const char* wifi_ps_exit_strategy_txt(enum wifi_ps_exit_strategy ps_exit_strategy) {
    switch (ps_exit_strategy) {
        case WIFI_PS_EXIT_EVERY_TIM :
            return "Every TIM";

        case WIFI_PS_EXIT_CUSTOM_ALGO :
            return "Custom algorithm";

        default :
            return "UNKNOWN";
    }
}

static const struct wifi_mgmt_ops* const get_wifi_api(struct net_if* iface) {
    const struct device* dev = net_if_get_device(iface);
    struct net_wifi_mgmt_offload* off_api =
                    (struct net_wifi_mgmt_offload*)dev->api;
    #ifdef CONFIG_WIFI_NM
    struct wifi_nm_instance* nm = wifi_nm_get_instance_iface(iface);

    if (nm) {
        return nm->ops;
    }
    #endif /* CONFIG_WIFI_NM */
    return off_api ? off_api->wifi_mgmt_api : NULL;
}

static int wifi_connect(uint32_t mgmt_request, struct net_if* iface,
                        void* data, size_t len) {
    struct wifi_connect_req_params* params =
            (struct wifi_connect_req_params*)data;
    const struct device* dev = net_if_get_device(iface);

    const struct wifi_mgmt_ops* const wifi_mgmt_api = get_wifi_api(iface);

    if ((wifi_mgmt_api == NULL) || (wifi_mgmt_api->connect == NULL)) {
        return (-ENOTSUP);
    }

    LOG_HEXDUMP_DBG(params->ssid, params->ssid_length, "ssid");
    LOG_HEXDUMP_DBG(params->psk, params->psk_length, "psk");
    if (params->sae_password) {
        LOG_HEXDUMP_DBG(params->sae_password, params->sae_password_length, "sae");
    }
    NET_DBG("ch %u sec %u", params->channel, params->security);

    if ((params->security > WIFI_SECURITY_TYPE_MAX) ||
        (params->ssid_length > WIFI_SSID_MAX_LEN) ||
        (params->ssid_length == 0U) ||
        ((params->security == WIFI_SECURITY_TYPE_PSK ||
          params->security == WIFI_SECURITY_TYPE_WPA_PSK ||
          params->security == WIFI_SECURITY_TYPE_PSK_SHA256 ||
          params->security == WIFI_SECURITY_TYPE_WPA_AUTO_PERSONAL) &&
         ((params->psk_length < 8) || (params->psk_length > 64) ||
          (params->psk_length == 0U) || !params->psk)) ||
        ((params->security == WIFI_SECURITY_TYPE_SAE_HNP ||
          params->security == WIFI_SECURITY_TYPE_SAE_H2E ||
          params->security == WIFI_SECURITY_TYPE_SAE_AUTO) &&
          ((params->psk_length == 0U) || !params->psk) &&
          ((params->sae_password_length == 0U) || !params->sae_password)) ||
        ((params->channel != WIFI_CHANNEL_ANY) &&
         (params->channel > WIFI_CHANNEL_MAX)) ||
        !params->ssid) {
        return (-EINVAL);
    }

    #ifdef CONFIG_WIFI_NM_WPA_SUPPLICANT_ROAMING
    memset(&roaming_params, 0x0, sizeof(roaming_params));
    roaming_params.is_11r_used = params->ft_used;
    #endif

    return wifi_mgmt_api->connect(dev, params);
}

NET_MGMT_REGISTER_REQUEST_HANDLER(NET_REQUEST_WIFI_CONNECT, wifi_connect);

static void scan_result_cb(struct net_if* iface, int status,
                           struct wifi_scan_result* entry) {
    if (!iface) {
        return;
    }

    if (!entry) {
        struct wifi_status scan_status = {
            .status = status,
        };

        net_mgmt_event_notify_with_info(NET_EVENT_WIFI_SCAN_DONE,
                                        iface, &scan_status,
                                        sizeof(struct wifi_status));
        return;
    }

    #ifndef CONFIG_WIFI_MGMT_RAW_SCAN_RESULTS_ONLY
    net_mgmt_event_notify_with_info(NET_EVENT_WIFI_SCAN_RESULT, iface,
                                    entry, sizeof(struct wifi_scan_result));
    #endif /* CONFIG_WIFI_MGMT_RAW_SCAN_RESULTS_ONLY */
}

static int wifi_scan(uint32_t mgmt_request, struct net_if* iface,
                     void* data, size_t len) {
    const struct device* dev = net_if_get_device(iface);
    struct wifi_scan_params* params = data;
    const struct wifi_mgmt_ops* const wifi_mgmt_api = get_wifi_api(iface);

    if ((wifi_mgmt_api == NULL) || (wifi_mgmt_api->scan == NULL)) {
        return (-ENOTSUP);
    }

    #ifdef CONFIG_WIFI_MGMT_FORCED_PASSIVE_SCAN
    struct wifi_scan_params default_params = {0};

    if (params == NULL) {
        params = &default_params;
    }
    params->scan_type = WIFI_SCAN_TYPE_PASSIVE;
    #endif /* CONFIG_WIFI_MGMT_FORCED_PASSIVE_SCAN */

    return wifi_mgmt_api->scan(dev, params, scan_result_cb);
}

NET_MGMT_REGISTER_REQUEST_HANDLER(NET_REQUEST_WIFI_SCAN, wifi_scan);

static int wifi_disconnect(uint32_t mgmt_request, struct net_if* iface,
                           void* data, size_t len) {
    const struct device* dev = net_if_get_device(iface);
    const struct wifi_mgmt_ops* const wifi_mgmt_api = get_wifi_api(iface);

    if ((wifi_mgmt_api == NULL) || (wifi_mgmt_api->disconnect == NULL)) {
        return (-ENOTSUP);
    }

    return wifi_mgmt_api->disconnect(dev);
}

NET_MGMT_REGISTER_REQUEST_HANDLER(NET_REQUEST_WIFI_DISCONNECT, wifi_disconnect);

void wifi_mgmt_raise_connect_result_event(struct net_if* iface, int status) {
    struct wifi_status cnx_status = {
        .status = status,
    };

    net_mgmt_event_notify_with_info(NET_EVENT_WIFI_CONNECT_RESULT,
                                    iface, &cnx_status,
                                    sizeof(struct wifi_status));
}

void wifi_mgmt_raise_disconnect_result_event(struct net_if* iface, int status) {
    struct wifi_status cnx_status = {
        .status = status,
    };

    net_mgmt_event_notify_with_info(NET_EVENT_WIFI_DISCONNECT_RESULT,
                                    iface, &cnx_status,
                                    sizeof(struct wifi_status));
}

#ifdef CONFIG_WIFI_NM_WPA_SUPPLICANT_ROAMING
static int wifi_start_roaming(uint32_t mgmt_request, struct net_if* iface,
                              void* data, size_t len) {
    const struct device* dev = net_if_get_device(iface);
    const struct wifi_mgmt_ops* const wifi_mgmt_api = get_wifi_api(iface);

    if (wifi_mgmt_api == NULL) {
        return (-ENOTSUP);
    }

    if (roaming_params.is_11r_used) {
        if (wifi_mgmt_api->start_11r_roaming == NULL) {
            return (-ENOTSUP);
        }

        return wifi_mgmt_api->start_11r_roaming(dev);
    }
    else if (roaming_params.is_11k_enabled) {
        memset(&roaming_params.neighbor_rep, 0x0, sizeof(roaming_params.neighbor_rep));
        if (wifi_mgmt_api->send_11k_neighbor_request == NULL) {
            return (-ENOTSUP);
        }

        return wifi_mgmt_api->send_11k_neighbor_request(dev, NULL);
    }
    else if (wifi_mgmt_api->bss_ext_capab &&
             wifi_mgmt_api->bss_ext_capab(dev, WIFI_EXT_CAPAB_BSS_TRANSITION)) {
        if (wifi_mgmt_api->btm_query) {
            return wifi_mgmt_api->btm_query(dev, 0x10);
        }
        else {
            return (-ENOTSUP);
        }
    }
    else if (wifi_mgmt_api->legacy_roam) {
        return wifi_mgmt_api->legacy_roam(dev);
    }
    else {
        return (-ENOTSUP);
    }
}

NET_MGMT_REGISTER_REQUEST_HANDLER(NET_REQUEST_WIFI_START_ROAMING, wifi_start_roaming);

static int wifi_neighbor_rep_complete(uint32_t mgmt_request, struct net_if* iface,
                                      void* data, size_t len) {
    const struct device* dev = net_if_get_device(iface);
    const struct wifi_mgmt_ops* const wifi_mgmt_api = get_wifi_api(iface);
    struct wifi_scan_params params = {0};

    for (int i = 0; i < roaming_params.neighbor_rep.neighbor_cnt; i++) {
        params.band_chan[i].channel = roaming_params.neighbor_rep.neighbor_ap[i].channel;
        if (params.band_chan[i].channel > 14) {
            params.band_chan[i].band = WIFI_FREQ_BAND_5_GHZ;
        }
        else {
            params.band_chan[i].band = WIFI_FREQ_BAND_2_4_GHZ;
        }
    }

    if ((wifi_mgmt_api == NULL) ||
        (wifi_mgmt_api->candidate_scan == NULL)) {
        return (-ENOTSUP);
    }

    return wifi_mgmt_api->candidate_scan(dev, &params);
}

NET_MGMT_REGISTER_REQUEST_HANDLER(NET_REQUEST_WIFI_NEIGHBOR_REP_COMPLETE,
                                  wifi_neighbor_rep_complete);

void wifi_mgmt_raise_neighbor_rep_recv_event(struct net_if* iface, char* inbuf, size_t buf_len) {
    const uint8_t* buf = inbuf;
    char event[MAX_EVENT_STR_LEN + 1] = {0};
    char bssid[WIFI_SSID_MAX_LEN + 1] = {0};
    char bssid_info[WIFI_SSID_MAX_LEN + 1]  = {0};
    int op_class, channel, phy_type;
    int idx = roaming_params.neighbor_rep.neighbor_cnt;

    if (!buf || buf[0] == '\0') {
        return;
    }

    if (sscanf(buf,
               "%" STRINGIFY(MAX_EVENT_STR_LEN) "s "
               "bssid=%" STRINGIFY(WIFI_SSID_MAX_LEN) "s "
               "info=%" STRINGIFY(WIFI_SSID_MAX_LEN) "s "
               "op_class=%d chan=%d phy_type=%d",
               event, bssid, bssid_info, &op_class, &channel, &phy_type) == 6) {
        int i;
        int match  = 0;
        size_t len = 0;

        for (i = 0; i < roaming_params.neighbor_rep.neighbor_cnt; i++) {
            if (strncmp((const char *)roaming_params.neighbor_rep.neighbor_ap[i].bssid,
                        bssid, sizeof(bssid)) == 0) {
                match = 1;
                break;
            }

            if (roaming_params.neighbor_rep.neighbor_ap[i].channel == channel) {
                match = 1;
                break;
            }
        }

        if (!match && (roaming_params.neighbor_rep.neighbor_cnt < MAX_NEIGHBOR_AP_LIMIT)) {
            memcpy((char *)roaming_params.neighbor_rep.neighbor_ap[idx].bssid,
                   bssid,
                   sizeof(roaming_params.neighbor_rep.neighbor_ap[idx].bssid));
            len = strnlen(bssid, sizeof(bssid) - 1);
            roaming_params.neighbor_rep.neighbor_ap[idx].bssid[len] = (uint8_t)'\0';

            memcpy((char *)roaming_params.neighbor_rep.neighbor_ap[idx].bssid_info,
                   bssid_info,
                   sizeof(roaming_params.neighbor_rep.neighbor_ap[idx].bssid_info));
            len = strnlen(bssid_info, sizeof(bssid_info) - 1);
            roaming_params.neighbor_rep.neighbor_ap[idx].bssid_info[len] =
                (uint8_t)'\0';

            roaming_params.neighbor_rep.neighbor_ap[idx].channel  = channel;
            roaming_params.neighbor_rep.neighbor_ap[idx].op_class = op_class;
            roaming_params.neighbor_rep.neighbor_ap[idx].phy_type = phy_type;

            roaming_params.neighbor_rep.neighbor_cnt += 1;
        }
        else if (match) {
            LOG_INF("BSSID already present in neighbor list, Skipping %s ",
                    bssid);
        }
        else {
            LOG_INF("Maximum neighbors added to list, Skipping.");
        }
    }
    else {
        LOG_INF("Failed to Parse Neighbor Report - Skipping entry\n");
    }
}
#endif

static int wifi_ap_enable(uint32_t mgmt_request, struct net_if* iface,
                          void* data, size_t len) {
    struct wifi_connect_req_params* params =
            (struct wifi_connect_req_params*)data;
    const struct device* dev = net_if_get_device(iface);
    const struct wifi_mgmt_ops* const wifi_mgmt_api = get_wifi_api(iface);

    if ((wifi_mgmt_api == NULL) ||
        (wifi_mgmt_api->ap_enable == NULL)) {
        return (-ENOTSUP);
    }

    return wifi_mgmt_api->ap_enable(dev, params);
}

NET_MGMT_REGISTER_REQUEST_HANDLER(NET_REQUEST_WIFI_AP_ENABLE, wifi_ap_enable);

static int wifi_ap_disable(uint32_t mgmt_request, struct net_if* iface,
                           void* data, size_t len) {
    const struct device* dev = net_if_get_device(iface);
    const struct wifi_mgmt_ops* const wifi_mgmt_api = get_wifi_api(iface);

    if ((wifi_mgmt_api == NULL) ||
        (wifi_mgmt_api->ap_disable == NULL)) {
        return (-ENOTSUP);
    }

    return wifi_mgmt_api->ap_disable(dev);
}

NET_MGMT_REGISTER_REQUEST_HANDLER(NET_REQUEST_WIFI_AP_DISABLE, wifi_ap_disable);

static int wifi_ap_sta_disconnect(uint32_t mgmt_request, struct net_if* iface,
                                  void* data, size_t len) {
    const struct device* dev = net_if_get_device(iface);
    const struct wifi_mgmt_ops* const wifi_mgmt_api = get_wifi_api(iface);
    uint8_t* mac = data;

    if (dev == NULL) {
        return (-ENODEV);
    }

    if ((wifi_mgmt_api == NULL) || (wifi_mgmt_api->ap_sta_disconnect == NULL)) {
        return (-ENOTSUP);
    }

    if (!data || (len != (sizeof(uint8_t) * WIFI_MAC_ADDR_LEN))) {
        return (-EINVAL);
    }

    return wifi_mgmt_api->ap_sta_disconnect(dev, mac);
}

NET_MGMT_REGISTER_REQUEST_HANDLER(NET_REQUEST_WIFI_AP_STA_DISCONNECT, wifi_ap_sta_disconnect);

static int wifi_ap_config_params(uint32_t mgmt_request, struct net_if* iface,
                                 void* data, size_t len) {
    const struct device* dev = net_if_get_device(iface);
    const struct wifi_mgmt_ops* const wifi_mgmt_api = get_wifi_api(iface);
    struct wifi_ap_config_params* params = data;

    if (dev == NULL) {
        return (-ENODEV);
    }

    if ((wifi_mgmt_api == NULL) ||
        (wifi_mgmt_api->ap_config_params == NULL)) {
        return (-ENOTSUP);
    }

    if (!data || (len != sizeof(*params))) {
        return (-EINVAL);
    }

    if (params->type & WIFI_AP_CONFIG_PARAM_MAX_NUM_STA) {
        if (params->max_num_sta > CONFIG_WIFI_MGMT_AP_MAX_NUM_STA) {
            LOG_INF("Maximum number of stations(%d) "
                    "exceeded default configured value = %d.",
                    params->max_num_sta, CONFIG_WIFI_MGMT_AP_MAX_NUM_STA);
            return (-EINVAL);
        }
    }

    return wifi_mgmt_api->ap_config_params(dev, params);
}

NET_MGMT_REGISTER_REQUEST_HANDLER(NET_REQUEST_WIFI_AP_CONFIG_PARAM, wifi_ap_config_params);

static int wifi_ap_set_rts_threshold(uint32_t mgmt_request, struct net_if* iface,
                                     void* data, size_t len) {
    const struct device* dev = net_if_get_device(iface);
    const struct wifi_mgmt_ops* const wifi_mgmt_api = get_wifi_api(iface);
    unsigned int* rts_threshold = data;

    if ((wifi_mgmt_api == NULL) || (wifi_mgmt_api->set_rts_threshold == NULL)) {
        return (-ENOTSUP);
    }

    if ((data == NULL) || (len != sizeof(*rts_threshold))) {
        return (-EINVAL);
    }

    return wifi_mgmt_api->set_rts_threshold(dev, *rts_threshold);
}

NET_MGMT_REGISTER_REQUEST_HANDLER(NET_REQUEST_WIFI_AP_RTS_THRESHOLD, wifi_ap_set_rts_threshold);

static int wifi_iface_status(uint32_t mgmt_request, struct net_if* iface,
                             void* data, size_t len) {
    const struct device* dev = net_if_get_device(iface);
    const struct wifi_mgmt_ops* const wifi_mgmt_api = get_wifi_api(iface);
    struct wifi_iface_status* status = data;

    if ((wifi_mgmt_api == NULL) || (wifi_mgmt_api->iface_status == NULL)) {
        return (-ENOTSUP);
    }

    if (!data || (len != sizeof(*status))) {
        return (-EINVAL);
    }

    return wifi_mgmt_api->iface_status(dev, status);
}

NET_MGMT_REGISTER_REQUEST_HANDLER(NET_REQUEST_WIFI_IFACE_STATUS, wifi_iface_status);

void wifi_mgmt_raise_iface_status_event(struct net_if* iface,
                                        struct wifi_iface_status* iface_status) {
    net_mgmt_event_notify_with_info(NET_EVENT_WIFI_IFACE_STATUS,
                                    iface, iface_status,
                                    sizeof(struct wifi_iface_status));
}

#ifdef CONFIG_NET_STATISTICS_WIFI
static int wifi_iface_stats(uint32_t mgmt_request, struct net_if* iface,
                            void* data, size_t len) {
    const struct device* dev = net_if_get_device(iface);
    const struct wifi_mgmt_ops* const wifi_mgmt_api = get_wifi_api(iface);
    struct net_stats_wifi* stats = data;

    if ((wifi_mgmt_api == NULL) || (wifi_mgmt_api->get_stats == NULL)) {
        return (-ENOTSUP);
    }

    if (!data || (len != sizeof(*stats))) {
        return (-EINVAL);
    }

    return wifi_mgmt_api->get_stats(dev, stats);
}

NET_MGMT_REGISTER_REQUEST_HANDLER(NET_REQUEST_STATS_GET_WIFI, wifi_iface_stats);

static int wifi_iface_stats_reset(uint32_t mgmt_request, struct net_if* iface,
                                  void* data, size_t len) {
    const struct device* dev = net_if_get_device(iface);
    const struct wifi_mgmt_ops* const wifi_mgmt_api = get_wifi_api(iface);

    if ((wifi_mgmt_api == NULL) || (wifi_mgmt_api->reset_stats == NULL)) {
        return (-ENOTSUP);
    }

    return wifi_mgmt_api->reset_stats(dev);
}
NET_MGMT_REGISTER_REQUEST_HANDLER(NET_REQUEST_STATS_RESET_WIFI, wifi_iface_stats_reset);
#endif /* CONFIG_NET_STATISTICS_WIFI */

static int wifi_11k_cfg(uint32_t mgmt_request, struct net_if* iface,
                        void* data, size_t len) {
    const struct device *dev = net_if_get_device(iface);
    const struct wifi_mgmt_ops *const wifi_mgmt_api = get_wifi_api(iface);
    struct wifi_11k_params *params = data;

    if ((wifi_mgmt_api == NULL) ||
        (wifi_mgmt_api->cfg_11k == NULL)) {
        return (-ENOTSUP);
    }

    #ifdef CONFIG_WIFI_NM_WPA_SUPPLICANT_ROAMING
    if (params->oper == WIFI_MGMT_SET) {
        roaming_params.is_11k_enabled = params->enable_11k;
    }
    #endif

    return wifi_mgmt_api->cfg_11k(dev, params);
}

NET_MGMT_REGISTER_REQUEST_HANDLER(NET_REQUEST_WIFI_11K_CONFIG, wifi_11k_cfg);

static int wifi_11k_neighbor_request(uint32_t mgmt_request, struct net_if* iface,
                                     void* data, size_t len) {
    const struct device *dev = net_if_get_device(iface);
    const struct wifi_mgmt_ops *const wifi_mgmt_api = get_wifi_api(iface);
    struct wifi_11k_params *params = data;

    if (wifi_mgmt_api == NULL ||
        wifi_mgmt_api->send_11k_neighbor_request == NULL) {
        return (-ENOTSUP);
    }

    return wifi_mgmt_api->send_11k_neighbor_request(dev, params);
}

NET_MGMT_REGISTER_REQUEST_HANDLER(NET_REQUEST_WIFI_11K_NEIGHBOR_REQUEST,
                                  wifi_11k_neighbor_request);

static int wifi_set_power_save(uint32_t mgmt_request, struct net_if* iface,
                               void* data, size_t len) {
    const struct device* dev = net_if_get_device(iface);
    const struct wifi_mgmt_ops* const wifi_mgmt_api = get_wifi_api(iface);
    struct wifi_ps_params* ps_params = data;
    struct wifi_iface_status info = {0};

    if ((wifi_mgmt_api == NULL) ||
        (wifi_mgmt_api->set_power_save == NULL)) {
        return (-ENOTSUP);
    }

    switch (ps_params->type) {
        case WIFI_PS_PARAM_LISTEN_INTERVAL :
        case WIFI_PS_PARAM_MODE :
            if (net_mgmt(NET_REQUEST_WIFI_IFACE_STATUS, iface, &info,
                         sizeof(struct wifi_iface_status))) {
                ps_params->fail_reason =
                        WIFI_PS_PARAM_FAIL_UNABLE_TO_GET_IFACE_STATUS;
                return (-EIO);
            }

            if (info.state >= WIFI_STATE_ASSOCIATED) {
                ps_params->fail_reason =
                    WIFI_PS_PARAM_FAIL_DEVICE_CONNECTED;
                return (-ENOTSUP);
            }
            break;

        case WIFI_PS_PARAM_STATE :
        case WIFI_PS_PARAM_WAKEUP_MODE :
        case WIFI_PS_PARAM_TIMEOUT :
            break;

        case WIFI_PS_PARAM_EXIT_STRATEGY :
            if (ps_params->exit_strategy > WIFI_PS_EXIT_MAX) {
                ps_params->fail_reason =
                WIFI_PS_PARAM_FAIL_INVALID_EXIT_STRATEGY;
                return (-EINVAL);
            }
            break;

        default :
            ps_params->fail_reason =
                WIFI_PS_PARAM_FAIL_OPERATION_NOT_SUPPORTED;
            return (-ENOTSUP);
    }

    return wifi_mgmt_api->set_power_save(dev, ps_params);
}

NET_MGMT_REGISTER_REQUEST_HANDLER(NET_REQUEST_WIFI_PS, wifi_set_power_save);

static int wifi_get_power_save_config(uint32_t mgmt_request, struct net_if* iface,
                                      void* data, size_t len) {
    const struct device* dev = net_if_get_device(iface);
    const struct wifi_mgmt_ops* const wifi_mgmt_api = get_wifi_api(iface);
    struct wifi_ps_config* ps_config = data;

    if ((wifi_mgmt_api == NULL) ||
        (wifi_mgmt_api->get_power_save_config == NULL)) {
        return (-ENOTSUP);
    }

    if (!data || len != sizeof(*ps_config)) {
        return (-EINVAL);
    }

    return wifi_mgmt_api->get_power_save_config(dev, ps_config);
}

NET_MGMT_REGISTER_REQUEST_HANDLER(NET_REQUEST_WIFI_PS_CONFIG, wifi_get_power_save_config);

static int wifi_set_twt(uint32_t mgmt_request, struct net_if* iface,
                        void* data, size_t len) {
    const struct device* dev = net_if_get_device(iface);
    const struct wifi_mgmt_ops* const wifi_mgmt_api = get_wifi_api(iface);
    struct wifi_twt_params* twt_params = data;
    struct wifi_iface_status info = {0};

    if ((wifi_mgmt_api == NULL) || (wifi_mgmt_api->set_twt == NULL)) {
        twt_params->fail_reason =
                WIFI_TWT_FAIL_OPERATION_NOT_SUPPORTED;
        return (-ENOTSUP);
    }

    if (twt_params->operation == WIFI_TWT_TEARDOWN) {
        return wifi_mgmt_api->set_twt(dev, twt_params);
    }

    if (net_mgmt(NET_REQUEST_WIFI_IFACE_STATUS, iface, &info,
                 sizeof(struct wifi_iface_status))) {
        twt_params->fail_reason =
                WIFI_TWT_FAIL_UNABLE_TO_GET_IFACE_STATUS;
        goto fail;
    }

    if (info.state != WIFI_STATE_COMPLETED) {
        twt_params->fail_reason =
                WIFI_TWT_FAIL_DEVICE_NOT_CONNECTED;
        goto fail;
    }

    #ifdef CONFIG_WIFI_MGMT_TWT_CHECK_IP
    if ((!net_if_ipv4_get_global_addr(iface, NET_ADDR_PREFERRED)) &&
        (!net_if_ipv6_get_global_addr(NET_ADDR_PREFERRED, &iface))) {
        twt_params->fail_reason =
                WIFI_TWT_FAIL_IP_NOT_ASSIGNED;
        goto fail;
    }
    #else
    NET_WARN("Check for valid IP address been disabled. "
             "Device might be unreachable or might not receive traffic.\n");
    #endif /* CONFIG_WIFI_MGMT_TWT_CHECK_IP */

    if (info.link_mode < WIFI_6) {
        twt_params->fail_reason =
                WIFI_TWT_FAIL_PEER_NOT_HE_CAPAB;
        goto fail;
    }

    if (!info.twt_capable) {
        twt_params->fail_reason =
                WIFI_TWT_FAIL_PEER_NOT_TWT_CAPAB;
        goto fail;
    }

    return wifi_mgmt_api->set_twt(dev, twt_params);

fail :
    return (-ENOEXEC);
}

NET_MGMT_REGISTER_REQUEST_HANDLER(NET_REQUEST_WIFI_TWT, wifi_set_twt);

static int wifi_set_btwt(uint32_t mgmt_request, struct net_if* iface,
                         void* data, size_t len) {
    const struct device* dev = net_if_get_device(iface);
    const struct wifi_mgmt_ops* const wifi_mgmt_api = get_wifi_api(iface);
    struct wifi_twt_params *twt_params = data;
    struct wifi_iface_status info = { 0 };

    if (wifi_mgmt_api == NULL || wifi_mgmt_api->set_btwt == NULL) {
        twt_params->fail_reason =
            WIFI_TWT_FAIL_OPERATION_NOT_SUPPORTED;
        return (-ENOTSUP);
    }

    if (net_mgmt(NET_REQUEST_WIFI_IFACE_STATUS, iface, &info,
                 sizeof(struct wifi_iface_status))) {
        twt_params->fail_reason =
            WIFI_TWT_FAIL_UNABLE_TO_GET_IFACE_STATUS;
        goto fail;
    }

    return wifi_mgmt_api->set_btwt(dev, twt_params);

fail :
    return (-ENOEXEC);
}

NET_MGMT_REGISTER_REQUEST_HANDLER(NET_REQUEST_WIFI_BTWT, wifi_set_btwt);

void wifi_mgmt_raise_twt_event(struct net_if* iface, struct wifi_twt_params* twt_params) {
    net_mgmt_event_notify_with_info(NET_EVENT_WIFI_TWT,
                                    iface, twt_params,
                                    sizeof(struct wifi_twt_params));
}

static int wifi_reg_domain(uint32_t mgmt_request, struct net_if* iface,
                           void* data, size_t len) {
    const struct device* dev = net_if_get_device(iface);
    const struct wifi_mgmt_ops* const wifi_mgmt_api = get_wifi_api(iface);
    struct wifi_reg_domain* reg_domain = data;

    if ((wifi_mgmt_api == NULL) || (wifi_mgmt_api->reg_domain == NULL)) {
        return (-ENOTSUP);
    }

    if (!data || (len != sizeof(*reg_domain))) {
        return (-EINVAL);
    }

    return wifi_mgmt_api->reg_domain(dev, reg_domain);
}

NET_MGMT_REGISTER_REQUEST_HANDLER(NET_REQUEST_WIFI_REG_DOMAIN, wifi_reg_domain);

void wifi_mgmt_raise_twt_sleep_state(struct net_if* iface,
                                     int twt_sleep_state) {
    net_mgmt_event_notify_with_info(NET_EVENT_WIFI_TWT_SLEEP_STATE,
                                    iface, &twt_sleep_state,
                                    sizeof(twt_sleep_state));
}

static int wifi_mode(uint32_t mgmt_request, struct net_if* iface,
                     void* data, size_t len) {
    const struct device* dev = net_if_get_device(iface);
    const struct wifi_mgmt_ops* const wifi_mgmt_api = get_wifi_api(iface);
    struct wifi_mode_info* mode_info = data;

    if (dev == NULL) {
        return (-ENODEV);
    }

    if ((wifi_mgmt_api == NULL) || (wifi_mgmt_api->mode == NULL)) {
        return (-ENOTSUP);
    }

    return wifi_mgmt_api->mode(dev, mode_info);
}

NET_MGMT_REGISTER_REQUEST_HANDLER(NET_REQUEST_WIFI_MODE, wifi_mode);

static int wifi_packet_filter(uint32_t mgmt_request, struct net_if* iface,
                              void* data, size_t len) {
    const struct device* dev = net_if_get_device(iface);
    const struct wifi_mgmt_ops* const wifi_mgmt_api = get_wifi_api(iface);
    struct wifi_filter_info* filter_info = data;

    if (dev == NULL) {
        return (-ENODEV);
    }

    if ((wifi_mgmt_api == NULL) || (wifi_mgmt_api->filter == NULL)) {
        return (-ENOTSUP);
    }

    return (wifi_mgmt_api->filter(dev, filter_info));
}

NET_MGMT_REGISTER_REQUEST_HANDLER(NET_REQUEST_WIFI_PACKET_FILTER, wifi_packet_filter);

static int wifi_channel(uint32_t mgmt_request, struct net_if* iface,
                        void* data, size_t len) {
    const struct device* dev = net_if_get_device(iface);
    const struct wifi_mgmt_ops* const wifi_mgmt_api = get_wifi_api(iface);
    struct wifi_channel_info* channel_info = data;

    if (dev == NULL) {
        return (-ENODEV);
    }

    if ((wifi_mgmt_api == NULL) || (wifi_mgmt_api->channel == NULL)) {
        return (-ENOTSUP);
    }

    return (wifi_mgmt_api->channel(dev, channel_info));
}

NET_MGMT_REGISTER_REQUEST_HANDLER(NET_REQUEST_WIFI_CHANNEL, wifi_channel);

static int wifi_get_version(uint32_t mgmt_request, struct net_if* iface,
                            void* data, size_t len) {
    const struct device* dev = net_if_get_device(iface);
    const struct wifi_mgmt_ops* const wifi_mgmt_api = get_wifi_api(iface);
    struct wifi_version *ver_params = data;

    if ((wifi_mgmt_api == NULL) || (wifi_mgmt_api->get_version == NULL)) {
        return (-ENOTSUP);
    }

    return (wifi_mgmt_api->get_version(dev, ver_params));
}

NET_MGMT_REGISTER_REQUEST_HANDLER(NET_REQUEST_WIFI_VERSION, wifi_get_version);

#ifdef CONFIG_WIFI_NM_WPA_SUPPLICANT_WNM
static int wifi_btm_query(uint32_t mgmt_request, struct net_if* iface, void* data, size_t len) {
    const struct device* dev = net_if_get_device(iface);
    const struct wifi_mgmt_ops* const wifi_mgmt_api = get_wifi_api(iface);
    uint8_t query_reason = *((uint8_t *)data);

    if ((wifi_mgmt_api == NULL) || (wifi_mgmt_api->btm_query == NULL)) {
        return (-ENOTSUP);
    }

    if (query_reason >= WIFI_BTM_QUERY_REASON_UNSPECIFIED &&
        query_reason <= WIFI_BTM_QUERY_REASON_LEAVING_ESS) {
        return wifi_mgmt_api->btm_query(dev, query_reason);
    }

    return (-EINVAL);
}

NET_MGMT_REGISTER_REQUEST_HANDLER(NET_REQUEST_WIFI_BTM_QUERY, wifi_btm_query);
#endif

static int wifi_get_connection_params(uint32_t mgmt_request, struct net_if* iface,
                                      void* data, size_t len) {
    const struct device* dev = net_if_get_device(iface);
    const struct wifi_mgmt_ops* const wifi_mgmt_api = get_wifi_api(iface);
    struct wifi_connect_req_params* conn_params = data;

    if ((wifi_mgmt_api == NULL) || (wifi_mgmt_api->get_conn_params == NULL)) {
        return (-ENOTSUP);
    }

    return wifi_mgmt_api->get_conn_params(dev, conn_params);
}

NET_MGMT_REGISTER_REQUEST_HANDLER(NET_REQUEST_WIFI_CONN_PARAMS, wifi_get_connection_params);

static int wifi_wps_config(uint32_t mgmt_request, struct net_if* iface, void* data, size_t len) {
    const struct device* dev = net_if_get_device(iface);
    const struct wifi_mgmt_ops* const wifi_mgmt_api = get_wifi_api(iface);
    struct wifi_wps_config_params* params = data;

    if ((wifi_mgmt_api == NULL) || (wifi_mgmt_api->wps_config == NULL)) {
        return (-ENOTSUP);
    }

    return wifi_mgmt_api->wps_config(dev, params);
}

NET_MGMT_REGISTER_REQUEST_HANDLER(NET_REQUEST_WIFI_WPS_CONFIG, wifi_wps_config);

static int wifi_set_rts_threshold(uint32_t mgmt_request, struct net_if* iface,
                                  void* data, size_t len) {
    const struct device* dev = net_if_get_device(iface);
    const struct wifi_mgmt_ops* const wifi_mgmt_api = get_wifi_api(iface);
    unsigned int* rts_threshold = data;

    if ((wifi_mgmt_api == NULL) || (wifi_mgmt_api->set_rts_threshold == NULL)) {
        return (-ENOTSUP);
    }

    if (!data || len != sizeof(*rts_threshold)) {
        return (-EINVAL);
    }

    return wifi_mgmt_api->set_rts_threshold(dev, *rts_threshold);
}

NET_MGMT_REGISTER_REQUEST_HANDLER(NET_REQUEST_WIFI_RTS_THRESHOLD, wifi_set_rts_threshold);

#ifdef CONFIG_WIFI_NM_WPA_SUPPLICANT_DPP
static int wifi_dpp(uint32_t mgmt_request, struct net_if* iface,
                    void* data, size_t len) {
    const struct device *dev = net_if_get_device(iface);
    const struct wifi_mgmt_ops *const wifi_mgmt_api = get_wifi_api(iface);
    struct wifi_dpp_params *params = data;

    if ((wifi_mgmt_api == NULL) || (wifi_mgmt_api->dpp_dispatch == NULL)) {
        return (-ENOTSUP);
    }

    return wifi_mgmt_api->dpp_dispatch(dev, params);
}

NET_MGMT_REGISTER_REQUEST_HANDLER(NET_REQUEST_WIFI_DPP, wifi_dpp);

#endif /* CONFIG_WIFI_NM_WPA_SUPPLICANT_DPP */

static int wifi_pmksa_flush(uint32_t mgmt_request, struct net_if* iface,
                            void* data, size_t len) {
    const struct device* dev = net_if_get_device(iface);
    const struct wifi_mgmt_ops* const wifi_mgmt_api = get_wifi_api(iface);

    if ((wifi_mgmt_api == NULL) || (wifi_mgmt_api->pmksa_flush == NULL)) {
        return (-ENOTSUP);
    }

    return wifi_mgmt_api->pmksa_flush(dev);
}

NET_MGMT_REGISTER_REQUEST_HANDLER(NET_REQUEST_WIFI_PMKSA_FLUSH, wifi_pmksa_flush);

static int wifi_get_rts_threshold(uint32_t mgmt_request, struct net_if* iface,
                                  void* data, size_t len) {
    const struct device* dev = net_if_get_device(iface);
    const struct wifi_mgmt_ops* const wifi_mgmt_api = get_wifi_api(iface);
    unsigned int *rts_threshold = data;

    if ((wifi_mgmt_api == NULL) || (wifi_mgmt_api->get_rts_threshold == NULL)) {
        return (-ENOTSUP);
    }

    if (!data || (len != sizeof(*rts_threshold))) {
        return (-EINVAL);
    }

    return wifi_mgmt_api->get_rts_threshold(dev, rts_threshold);
}

NET_MGMT_REGISTER_REQUEST_HANDLER(NET_REQUEST_WIFI_RTS_THRESHOLD_CONFIG, wifi_get_rts_threshold);

#ifdef CONFIG_WIFI_NM_WPA_SUPPLICANT_CRYPTO_ENTERPRISE
static int wifi_set_enterprise_creds(uint32_t mgmt_request, struct net_if* iface,
                                     void* data, size_t len) {
    const struct device* dev = net_if_get_device(iface);
    const struct wifi_mgmt_ops* const wifi_mgmt_api = get_wifi_api(iface);
    struct wifi_enterprise_creds_params* params = data;

    if ((wifi_mgmt_api == NULL) || (wifi_mgmt_api->enterprise_creds == NULL)) {
        return (-ENOTSUP);
    }

    return wifi_mgmt_api->enterprise_creds(dev, params);
}

NET_MGMT_REGISTER_REQUEST_HANDLER(NET_REQUEST_WIFI_ENTERPRISE_CREDS, wifi_set_enterprise_creds);
#endif

#ifdef CONFIG_WIFI_MGMT_RAW_SCAN_RESULTS
void wifi_mgmt_raise_raw_scan_result_event(struct net_if* iface,
                                           struct wifi_raw_scan_result* raw_scan_result) {
    if (raw_scan_result->frame_length > CONFIG_WIFI_MGMT_RAW_SCAN_RESULT_LENGTH) {
        LOG_INF("raw scan result frame length = %d too big,"
                "saving upto max raw scan length = %d",
                raw_scan_result->frame_length,
                CONFIG_WIFI_MGMT_RAW_SCAN_RESULT_LENGTH);
    }

    net_mgmt_event_notify_with_info(NET_EVENT_WIFI_RAW_SCAN_RESULT,
                                    iface, raw_scan_result,
                                    sizeof(*raw_scan_result));
}
#endif /* CONFIG_WIFI_MGMT_RAW_SCAN_RESULTS */

void wifi_mgmt_raise_disconnect_complete_event(struct net_if* iface,
                                               int status) {
    struct wifi_status cnx_status = {
        .status = status,
    };

    net_mgmt_event_notify_with_info(NET_EVENT_WIFI_DISCONNECT_COMPLETE,
                                    iface, &cnx_status,
                                    sizeof(struct wifi_status));
}

void wifi_mgmt_raise_ap_enable_result_event(struct net_if* iface,
                                            enum wifi_ap_status status) {
    struct wifi_status cnx_status = {
        .status = status,
    };

    net_mgmt_event_notify_with_info(NET_EVENT_WIFI_AP_ENABLE_RESULT,
                                    iface, &cnx_status,
                                    sizeof(enum wifi_ap_status));
}

void wifi_mgmt_raise_ap_disable_result_event(struct net_if* iface,
                                             enum wifi_ap_status status) {
    struct wifi_status cnx_status = {
        .status = status,
    };

    net_mgmt_event_notify_with_info(NET_EVENT_WIFI_AP_DISABLE_RESULT,
                                    iface, &cnx_status,
                                    sizeof(enum wifi_ap_status));
}

void wifi_mgmt_raise_ap_sta_connected_event(struct net_if* iface,
                                            struct wifi_ap_sta_info* sta_info) {
    net_mgmt_event_notify_with_info(NET_EVENT_WIFI_AP_STA_CONNECTED,
                                    iface, sta_info,
                                    sizeof(struct wifi_ap_sta_info));
}

void wifi_mgmt_raise_ap_sta_disconnected_event(struct net_if* iface,
                                               struct wifi_ap_sta_info* sta_info) {
    net_mgmt_event_notify_with_info(NET_EVENT_WIFI_AP_STA_DISCONNECTED,
                                    iface, sta_info,
                                    sizeof(struct wifi_ap_sta_info));
}

#ifdef CONFIG_WIFI_CREDENTIALS_CONNECT_STORED

#include <zephyr/net/wifi_credentials.h>

#if defined(CONFIG_WIFI_CREDENTIALS_STATIC)
BUILD_ASSERT(sizeof(CONFIG_WIFI_CREDENTIALS_STATIC_SSID) != 1,
	     "CONFIG_WIFI_CREDENTIALS_STATIC_SSID required");
#endif /* defined(CONFIG_WIFI_CREDENTIALS_STATIC) */

static int __stored_creds_to_params(struct wifi_credentials_personal *creds,
				    struct wifi_connect_req_params *params)
{
	char *ssid = NULL;
	char *psk = NULL;
	int ret;

	/* SSID */
	ssid = (char *)k_malloc(creds->header.ssid_len + 1);
	if (!ssid) {
		LOG_ERR("Failed to allocate memory for SSID\n");
		ret = -ENOMEM;
		goto err_out;
	}

	memset(ssid, 0, creds->header.ssid_len + 1);
	ret = snprintf(ssid, creds->header.ssid_len + 1, "%s", creds->header.ssid);
	if (ret > creds->header.ssid_len) {
		LOG_ERR("SSID string truncated\n");
		ret = -EINVAL;
		goto err_out;
	}

	params->ssid = ssid;
	params->ssid_length = creds->header.ssid_len;

	/* PSK (optional) */
	if (creds->password_len > 0) {
		psk = (char *)k_malloc(creds->password_len + 1);
		if (!psk) {
			LOG_ERR("Failed to allocate memory for PSK\n");
			ret = -ENOMEM;
			goto err_out;
		}

		memset(psk, 0, creds->password_len + 1);
		ret = snprintf(psk, creds->password_len + 1, "%s", creds->password);
		if (ret > creds->password_len) {
			LOG_ERR("PSK string truncated\n");
			ret = -EINVAL;
			goto err_out;
		}

		params->psk = psk;
		params->psk_length = creds->password_len;
	}

	/* Defaults */
	params->security = creds->header.type;

	/* If channel is set to 0 we default to ANY. 0 is not a valid Wi-Fi channel. */
	params->channel = (creds->header.channel != 0) ? creds->header.channel : WIFI_CHANNEL_ANY;
	params->timeout = (creds->header.timeout != 0)
				  ? creds->header.timeout
				  : CONFIG_WIFI_CREDENTIALS_CONNECT_STORED_CONNECTION_TIMEOUT;

	/* Security type (optional) */
	if (creds->header.type > WIFI_SECURITY_TYPE_MAX) {
		params->security = WIFI_SECURITY_TYPE_NONE;
	}

	if (creds->header.flags & WIFI_CREDENTIALS_FLAG_2_4GHz) {
		params->band = WIFI_FREQ_BAND_2_4_GHZ;
	} else if (creds->header.flags & WIFI_CREDENTIALS_FLAG_5GHz) {
		params->band = WIFI_FREQ_BAND_5_GHZ;
	} else {
		params->band = WIFI_FREQ_BAND_UNKNOWN;
	}

	/* MFP setting (default: optional) */
	if (creds->header.flags & WIFI_CREDENTIALS_FLAG_MFP_DISABLED) {
		params->mfp = WIFI_MFP_DISABLE;
	} else if (creds->header.flags & WIFI_CREDENTIALS_FLAG_MFP_REQUIRED) {
		params->mfp = WIFI_MFP_REQUIRED;
	} else {
		params->mfp = WIFI_MFP_OPTIONAL;
	}

	return 0;
err_out:
	if (ssid) {
		k_free(ssid);
		ssid = NULL;
	}

	if (psk) {
		k_free(psk);
		psk = NULL;
	}

	return ret;
}

static inline const char *wpa_supp_security_txt(enum wifi_security_type security)
{
	switch (security) {
	case WIFI_SECURITY_TYPE_NONE:
		return "NONE";
	case WIFI_SECURITY_TYPE_PSK:
		return "WPA-PSK";
	case WIFI_SECURITY_TYPE_PSK_SHA256:
		return "WPA-PSK-SHA256";
	case WIFI_SECURITY_TYPE_SAE:
		return "SAE";
	case WIFI_SECURITY_TYPE_UNKNOWN:
	default:
		return "UNKNOWN";
	}
}

static int add_network_from_credentials_struct_personal(struct wifi_credentials_personal *creds,
							struct net_if *iface)
{
	int ret = 0;
	struct wifi_connect_req_params cnx_params = {0};

	if (__stored_creds_to_params(creds, &cnx_params)) {
		ret = -ENOEXEC;
		goto out;
	}

	if (net_mgmt(NET_REQUEST_WIFI_CONNECT, iface, &cnx_params,
		     sizeof(struct wifi_connect_req_params))) {
		LOG_ERR("Connection request failed\n");

		return -ENOEXEC;
	}

	LOG_INF("Connection requested");

out:
	if (cnx_params.psk) {
		k_free((void *)cnx_params.psk);
	}

	if (cnx_params.ssid) {
		k_free((void *)cnx_params.ssid);
	}

	return ret;
}

static void add_stored_network(void *cb_arg, const char *ssid, size_t ssid_len)
{
	int ret = 0;
	struct wifi_credentials_personal creds;

	/* load stored data */
	ret = wifi_credentials_get_by_ssid_personal_struct(ssid, ssid_len, &creds);

	if (ret) {
		LOG_ERR("Loading WiFi credentials failed for SSID [%.*s], len: %d, err: %d",
			ssid_len, ssid, ssid_len, ret);
		return;
	}

	add_network_from_credentials_struct_personal(&creds, (struct net_if *)cb_arg);
}

static int add_static_network_config(struct net_if *iface)
{
#if defined(CONFIG_WIFI_CREDENTIALS_STATIC)

	struct wifi_credentials_personal creds = {
		.header = {
			.ssid_len = strlen(CONFIG_WIFI_CREDENTIALS_STATIC_SSID),
		},
		.password_len = strlen(CONFIG_WIFI_CREDENTIALS_STATIC_PASSWORD),
	};

	int ret = wifi_credentials_get_by_ssid_personal_struct(
		CONFIG_WIFI_CREDENTIALS_STATIC_SSID, strlen(CONFIG_WIFI_CREDENTIALS_STATIC_SSID),
		&creds);

	if (!ret) {
		LOG_WRN("Statically configured WiFi network was overridden by storage.");
		return 0;
	}

#if defined(CONFIG_WIFI_CREDENTIALS_STATIC_TYPE_OPEN)
	creds.header.type = WIFI_SECURITY_TYPE_NONE;
#elif defined(CONFIG_WIFI_CREDENTIALS_STATIC_TYPE_PSK)
	creds.header.type = WIFI_SECURITY_TYPE_PSK;
#elif defined(CONFIG_WIFI_CREDENTIALS_STATIC_TYPE_PSK_SHA256)
	creds.header.type = WIFI_SECURITY_TYPE_PSK_SHA256;
#elif defined(CONFIG_WIFI_CREDENTIALS_STATIC_TYPE_SAE)
	creds.header.type = WIFI_SECURITY_TYPE_SAE;
#elif defined(CONFIG_WIFI_CREDENTIALS_STATIC_TYPE_WPA_PSK)
	creds.header.type = WIFI_SECURITY_TYPE_WPA_PSK;
#else
#error "invalid CONFIG_WIFI_CREDENTIALS_STATIC_TYPE"
#endif

	memcpy(creds.header.ssid, CONFIG_WIFI_CREDENTIALS_STATIC_SSID,
	       strlen(CONFIG_WIFI_CREDENTIALS_STATIC_SSID));
	memcpy(creds.password, CONFIG_WIFI_CREDENTIALS_STATIC_PASSWORD,
	       strlen(CONFIG_WIFI_CREDENTIALS_STATIC_PASSWORD));

	LOG_DBG("Adding statically configured WiFi network [%s] to internal list.",
		creds.header.ssid);

	return add_network_from_credentials_struct_personal(&creds, iface);
#else
	return 0;
#endif /* defined(CONFIG_WIFI_CREDENTIALS_STATIC) */
}

static int connect_stored_command(uint32_t mgmt_request, struct net_if *iface, void *data,
				  size_t len)
{
	int ret = 0;

	ret = add_static_network_config(iface);
	if (ret) {
		return ret;
	}

	wifi_credentials_for_each_ssid(add_stored_network, iface);

	return ret;
};

NET_MGMT_REGISTER_REQUEST_HANDLER(NET_REQUEST_WIFI_CONNECT_STORED, connect_stored_command);

#endif /* CONFIG_WIFI_CREDENTIALS_CONNECT_STORED */<|MERGE_RESOLUTION|>--- conflicted
+++ resolved
@@ -48,7 +48,6 @@
 static struct wifi_roaming_params roaming_params;
 #endif
 
-<<<<<<< HEAD
 char const* wifi_security_txt(enum wifi_security_type security) {
     switch (security) {
         case WIFI_SECURITY_TYPE_NONE :
@@ -99,9 +98,6 @@
         case WIFI_SECURITY_TYPE_EAP_PEAP_TLS :
             return "EAP-PEAP-TLS";
 
-        case WIFI_SECURITY_TYPE_EAP_TLS_SHA256 :
-            return "EAP-TLS-SHA256";
-
         case WIFI_SECURITY_TYPE_FT_PSK :
             return "FT-PSK";
 
@@ -117,6 +113,22 @@
         case WIFI_SECURITY_TYPE_UNKNOWN :
         default :
             return "UNKNOWN";
+    }
+}
+
+const char* wifi_wpa3_enterprise_txt(enum wifi_wpa3_enterprise_type wpa3_ent) {
+    switch (wpa3_ent) {
+        case WIFI_WPA3_ENTERPRISE_SUITEB :
+            return "WPA3-SuiteB";
+
+        case WIFI_WPA3_ENTERPRISE_SUITEB_192 :
+            return "WPA3-SuiteB-192";
+
+        case WIFI_WPA3_ENTERPRISE_ONLY :
+            return "WPA3-Enterprise-Only";
+
+        default :
+            return "";
     }
 }
 
@@ -135,84 +147,6 @@
         default :
             return "UNKNOWN";
     }
-=======
-const char *wifi_security_txt(enum wifi_security_type security)
-{
-	switch (security) {
-	case WIFI_SECURITY_TYPE_NONE:
-		return "OPEN";
-	case WIFI_SECURITY_TYPE_PSK:
-		return "WPA2-PSK";
-	case WIFI_SECURITY_TYPE_PSK_SHA256:
-		return "WPA2-PSK-SHA256";
-	case WIFI_SECURITY_TYPE_SAE_HNP:
-		return "WPA3-SAE-HNP";
-	case WIFI_SECURITY_TYPE_SAE_H2E:
-		return "WPA3-SAE-H2E";
-	case WIFI_SECURITY_TYPE_SAE_AUTO:
-		return "WPA3-SAE-AUTO";
-	case WIFI_SECURITY_TYPE_WAPI:
-		return "WAPI";
-	case WIFI_SECURITY_TYPE_EAP_TLS:
-		return "EAP-TLS";
-	case WIFI_SECURITY_TYPE_WEP:
-		return "WEP";
-	case WIFI_SECURITY_TYPE_WPA_PSK:
-		return "WPA-PSK";
-	case WIFI_SECURITY_TYPE_WPA_AUTO_PERSONAL:
-		return "WPA/WPA2/WPA3 PSK";
-	case WIFI_SECURITY_TYPE_DPP:
-		return "DPP";
-	case WIFI_SECURITY_TYPE_EAP_PEAP_MSCHAPV2:
-		return "EAP-PEAP-MSCHAPV2";
-	case WIFI_SECURITY_TYPE_EAP_PEAP_GTC:
-		return "EAP-PEAP-GTC";
-	case WIFI_SECURITY_TYPE_EAP_TTLS_MSCHAPV2:
-		return "EAP-TTLS-MSCHAPV2";
-	case WIFI_SECURITY_TYPE_EAP_PEAP_TLS:
-		return "EAP-PEAP-TLS";
-	case WIFI_SECURITY_TYPE_FT_PSK:
-		return "FT-PSK";
-	case WIFI_SECURITY_TYPE_FT_SAE:
-		return "FT-SAE";
-	case WIFI_SECURITY_TYPE_FT_EAP:
-		return "FT-EAP";
-	case WIFI_SECURITY_TYPE_FT_EAP_SHA384:
-		return "FT-EAP-SHA384";
-	case WIFI_SECURITY_TYPE_UNKNOWN:
-	default:
-		return "UNKNOWN";
-	}
-}
-
-const char *wifi_wpa3_enterprise_txt(enum wifi_wpa3_enterprise_type wpa3_ent)
-{
-	switch (wpa3_ent) {
-	case WIFI_WPA3_ENTERPRISE_SUITEB:
-		return "WPA3-SuiteB";
-	case WIFI_WPA3_ENTERPRISE_SUITEB_192:
-		return "WPA3-SuiteB-192";
-	case WIFI_WPA3_ENTERPRISE_ONLY:
-		return "WPA3-Enterprise-Only";
-	default:
-		return "";
-	}
-}
-
-const char *wifi_mfp_txt(enum wifi_mfp_options mfp)
-{
-	switch (mfp) {
-	case WIFI_MFP_DISABLE:
-		return "Disable";
-	case WIFI_MFP_OPTIONAL:
-		return "Optional";
-	case WIFI_MFP_REQUIRED:
-		return "Required";
-	case WIFI_MFP_UNKNOWN:
-	default:
-		return "UNKNOWN";
-	}
->>>>>>> bc6eded5
 }
 
 char const* wifi_band_txt(enum wifi_frequency_bands band) {
@@ -786,7 +720,8 @@
         return (-ENODEV);
     }
 
-    if ((wifi_mgmt_api == NULL) || (wifi_mgmt_api->ap_sta_disconnect == NULL)) {
+    if ((wifi_mgmt_api == NULL) ||
+        (wifi_mgmt_api->ap_sta_disconnect == NULL)) {
         return (-ENOTSUP);
     }
 
@@ -838,7 +773,8 @@
     const struct wifi_mgmt_ops* const wifi_mgmt_api = get_wifi_api(iface);
     unsigned int* rts_threshold = data;
 
-    if ((wifi_mgmt_api == NULL) || (wifi_mgmt_api->set_rts_threshold == NULL)) {
+    if ((wifi_mgmt_api == NULL) |
+        (wifi_mgmt_api->set_rts_threshold == NULL)) {
         return (-ENOTSUP);
     }
 
@@ -857,7 +793,8 @@
     const struct wifi_mgmt_ops* const wifi_mgmt_api = get_wifi_api(iface);
     struct wifi_iface_status* status = data;
 
-    if ((wifi_mgmt_api == NULL) || (wifi_mgmt_api->iface_status == NULL)) {
+    if ((wifi_mgmt_api == NULL) ||
+        (wifi_mgmt_api->iface_status == NULL)) {
         return (-ENOTSUP);
     }
 
@@ -884,7 +821,8 @@
     const struct wifi_mgmt_ops* const wifi_mgmt_api = get_wifi_api(iface);
     struct net_stats_wifi* stats = data;
 
-    if ((wifi_mgmt_api == NULL) || (wifi_mgmt_api->get_stats == NULL)) {
+    if ((wifi_mgmt_api == NULL) ||
+        (wifi_mgmt_api->get_stats == NULL)) {
         return (-ENOTSUP);
     }
 
@@ -902,7 +840,8 @@
     const struct device* dev = net_if_get_device(iface);
     const struct wifi_mgmt_ops* const wifi_mgmt_api = get_wifi_api(iface);
 
-    if ((wifi_mgmt_api == NULL) || (wifi_mgmt_api->reset_stats == NULL)) {
+    if ((wifi_mgmt_api == NULL) ||
+        (wifi_mgmt_api->reset_stats == NULL)) {
         return (-ENOTSUP);
     }
 
@@ -939,8 +878,8 @@
     const struct wifi_mgmt_ops *const wifi_mgmt_api = get_wifi_api(iface);
     struct wifi_11k_params *params = data;
 
-    if (wifi_mgmt_api == NULL ||
-        wifi_mgmt_api->send_11k_neighbor_request == NULL) {
+    if ((wifi_mgmt_api == NULL) ||
+        (wifi_mgmt_api->send_11k_neighbor_request == NULL)) {
         return (-ENOTSUP);
     }
 
@@ -1030,7 +969,8 @@
     struct wifi_twt_params* twt_params = data;
     struct wifi_iface_status info = {0};
 
-    if ((wifi_mgmt_api == NULL) || (wifi_mgmt_api->set_twt == NULL)) {
+    if ((wifi_mgmt_api == NULL) ||
+        (wifi_mgmt_api->set_twt == NULL)) {
         twt_params->fail_reason =
                 WIFI_TWT_FAIL_OPERATION_NOT_SUPPORTED;
         return (-ENOTSUP);
@@ -1092,7 +1032,8 @@
     struct wifi_twt_params *twt_params = data;
     struct wifi_iface_status info = { 0 };
 
-    if (wifi_mgmt_api == NULL || wifi_mgmt_api->set_btwt == NULL) {
+    if ((wifi_mgmt_api == NULL) ||
+        (wifi_mgmt_api->set_btwt == NULL)) {
         twt_params->fail_reason =
             WIFI_TWT_FAIL_OPERATION_NOT_SUPPORTED;
         return (-ENOTSUP);
@@ -1125,7 +1066,8 @@
     const struct wifi_mgmt_ops* const wifi_mgmt_api = get_wifi_api(iface);
     struct wifi_reg_domain* reg_domain = data;
 
-    if ((wifi_mgmt_api == NULL) || (wifi_mgmt_api->reg_domain == NULL)) {
+    if ((wifi_mgmt_api == NULL) ||
+        (wifi_mgmt_api->reg_domain == NULL)) {
         return (-ENOTSUP);
     }
 
@@ -1155,7 +1097,8 @@
         return (-ENODEV);
     }
 
-    if ((wifi_mgmt_api == NULL) || (wifi_mgmt_api->mode == NULL)) {
+    if ((wifi_mgmt_api == NULL) ||
+        (wifi_mgmt_api->mode == NULL)) {
         return (-ENOTSUP);
     }
 
@@ -1174,7 +1117,8 @@
         return (-ENODEV);
     }
 
-    if ((wifi_mgmt_api == NULL) || (wifi_mgmt_api->filter == NULL)) {
+    if ((wifi_mgmt_api == NULL) ||
+        (wifi_mgmt_api->filter == NULL)) {
         return (-ENOTSUP);
     }
 
@@ -1193,7 +1137,8 @@
         return (-ENODEV);
     }
 
-    if ((wifi_mgmt_api == NULL) || (wifi_mgmt_api->channel == NULL)) {
+    if ((wifi_mgmt_api == NULL) ||
+        (wifi_mgmt_api->channel == NULL)) {
         return (-ENOTSUP);
     }
 
@@ -1208,7 +1153,8 @@
     const struct wifi_mgmt_ops* const wifi_mgmt_api = get_wifi_api(iface);
     struct wifi_version *ver_params = data;
 
-    if ((wifi_mgmt_api == NULL) || (wifi_mgmt_api->get_version == NULL)) {
+    if ((wifi_mgmt_api == NULL) ||
+        (wifi_mgmt_api->get_version == NULL)) {
         return (-ENOTSUP);
     }
 
@@ -1223,7 +1169,8 @@
     const struct wifi_mgmt_ops* const wifi_mgmt_api = get_wifi_api(iface);
     uint8_t query_reason = *((uint8_t *)data);
 
-    if ((wifi_mgmt_api == NULL) || (wifi_mgmt_api->btm_query == NULL)) {
+    if ((wifi_mgmt_api == NULL) ||
+        (wifi_mgmt_api->btm_query == NULL)) {
         return (-ENOTSUP);
     }
 
@@ -1244,7 +1191,8 @@
     const struct wifi_mgmt_ops* const wifi_mgmt_api = get_wifi_api(iface);
     struct wifi_connect_req_params* conn_params = data;
 
-    if ((wifi_mgmt_api == NULL) || (wifi_mgmt_api->get_conn_params == NULL)) {
+    if ((wifi_mgmt_api == NULL) ||
+        (wifi_mgmt_api->get_conn_params == NULL)) {
         return (-ENOTSUP);
     }
 
@@ -1258,7 +1206,8 @@
     const struct wifi_mgmt_ops* const wifi_mgmt_api = get_wifi_api(iface);
     struct wifi_wps_config_params* params = data;
 
-    if ((wifi_mgmt_api == NULL) || (wifi_mgmt_api->wps_config == NULL)) {
+    if ((wifi_mgmt_api == NULL) ||
+        (wifi_mgmt_api->wps_config == NULL)) {
         return (-ENOTSUP);
     }
 
@@ -1273,7 +1222,8 @@
     const struct wifi_mgmt_ops* const wifi_mgmt_api = get_wifi_api(iface);
     unsigned int* rts_threshold = data;
 
-    if ((wifi_mgmt_api == NULL) || (wifi_mgmt_api->set_rts_threshold == NULL)) {
+    if ((wifi_mgmt_api == NULL) ||
+        (wifi_mgmt_api->set_rts_threshold == NULL)) {
         return (-ENOTSUP);
     }
 
@@ -1293,7 +1243,8 @@
     const struct wifi_mgmt_ops *const wifi_mgmt_api = get_wifi_api(iface);
     struct wifi_dpp_params *params = data;
 
-    if ((wifi_mgmt_api == NULL) || (wifi_mgmt_api->dpp_dispatch == NULL)) {
+    if ((wifi_mgmt_api == NULL) ||
+        (wifi_mgmt_api->dpp_dispatch == NULL)) {
         return (-ENOTSUP);
     }
 
@@ -1309,7 +1260,8 @@
     const struct device* dev = net_if_get_device(iface);
     const struct wifi_mgmt_ops* const wifi_mgmt_api = get_wifi_api(iface);
 
-    if ((wifi_mgmt_api == NULL) || (wifi_mgmt_api->pmksa_flush == NULL)) {
+    if ((wifi_mgmt_api == NULL) ||
+        (wifi_mgmt_api->pmksa_flush == NULL)) {
         return (-ENOTSUP);
     }
 
@@ -1324,7 +1276,8 @@
     const struct wifi_mgmt_ops* const wifi_mgmt_api = get_wifi_api(iface);
     unsigned int *rts_threshold = data;
 
-    if ((wifi_mgmt_api == NULL) || (wifi_mgmt_api->get_rts_threshold == NULL)) {
+    if ((wifi_mgmt_api == NULL) ||
+        (wifi_mgmt_api->get_rts_threshold == NULL)) {
         return (-ENOTSUP);
     }
 
@@ -1344,7 +1297,8 @@
     const struct wifi_mgmt_ops* const wifi_mgmt_api = get_wifi_api(iface);
     struct wifi_enterprise_creds_params* params = data;
 
-    if ((wifi_mgmt_api == NULL) || (wifi_mgmt_api->enterprise_creds == NULL)) {
+    if ((wifi_mgmt_api == NULL) ||
+        (wifi_mgmt_api->enterprise_creds == NULL)) {
         return (-ENOTSUP);
     }
 
