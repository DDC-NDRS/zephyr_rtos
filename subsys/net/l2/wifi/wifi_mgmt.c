/*
 * Copyright (c) 2016 Intel Corporation.
 * Copyright 2024 NXP
 *
 * SPDX-License-Identifier: Apache-2.0
 */

#include <zephyr/logging/log.h>
LOG_MODULE_REGISTER(net_wifi_mgmt, CONFIG_NET_L2_WIFI_MGMT_LOG_LEVEL);

#include <errno.h>
#include <string.h>

#include <zephyr/net/net_core.h>
#include <zephyr/net/net_if.h>
#include <zephyr/net/wifi_mgmt.h>
#ifdef CONFIG_WIFI_NM
#include <zephyr/net/wifi_nm.h>
#endif /* CONFIG_WIFI_NM */

<<<<<<< HEAD
const char *wifi_security_txt(enum wifi_security_type security)
{
	switch (security) {
	case WIFI_SECURITY_TYPE_NONE:
		return "OPEN";
	case WIFI_SECURITY_TYPE_WEP:
		return "WEP";
	case WIFI_SECURITY_TYPE_WPA_PSK:
		return "WPA-PSK";
	case WIFI_SECURITY_TYPE_PSK:
		return "WPA2-PSK";
	case WIFI_SECURITY_TYPE_PSK_SHA256:
		return "WPA2-PSK-SHA256";
	case WIFI_SECURITY_TYPE_SAE_HNP:
		return "WPA3-SAE-HNP";
	case WIFI_SECURITY_TYPE_SAE_H2E:
		return "WPA3-SAE-H2E";
	case WIFI_SECURITY_TYPE_SAE_AUTO:
		return "WPA3-SAE-AUTO";
	case WIFI_SECURITY_TYPE_WAPI:
		return "WAPI";
	case WIFI_SECURITY_TYPE_EAP_TLS:
		return "EAP";
	case WIFI_SECURITY_TYPE_UNKNOWN:
	default:
		return "UNKNOWN";
	}
}

const char *wifi_mfp_txt(enum wifi_mfp_options mfp)
{
	switch (mfp) {
	case WIFI_MFP_DISABLE:
		return "Disable";
	case WIFI_MFP_OPTIONAL:
		return "Optional";
	case WIFI_MFP_REQUIRED:
		return "Required";
	case WIFI_MFP_UNKNOWN:
	default:
		return "UNKNOWN";
	}
}

const char *wifi_band_txt(enum wifi_frequency_bands band)
{
	switch (band) {
	case WIFI_FREQ_BAND_2_4_GHZ:
		return "2.4GHz";
	case WIFI_FREQ_BAND_5_GHZ:
		return "5GHz";
	case WIFI_FREQ_BAND_6_GHZ:
		return "6GHz";
	case WIFI_FREQ_BAND_UNKNOWN:
	default:
		return "UNKNOWN";
	}
}

const char *wifi_state_txt(enum wifi_iface_state state)
{
	switch (state) {
	case WIFI_STATE_DISCONNECTED:
		return "DISCONNECTED";
	case WIFI_STATE_INACTIVE:
		return "INACTIVE";
	case WIFI_STATE_INTERFACE_DISABLED:
		return "INTERFACE_DISABLED";
	case WIFI_STATE_SCANNING:
		return "SCANNING";
	case WIFI_STATE_AUTHENTICATING:
		return "AUTHENTICATING";
	case WIFI_STATE_ASSOCIATING:
		return "ASSOCIATING";
	case WIFI_STATE_ASSOCIATED:
		return "ASSOCIATED";
	case WIFI_STATE_4WAY_HANDSHAKE:
		return "4WAY_HANDSHAKE";
	case WIFI_STATE_GROUP_HANDSHAKE:
		return "GROUP_HANDSHAKE";
	case WIFI_STATE_COMPLETED:
		return "COMPLETED";
	case WIFI_STATE_UNKNOWN:
	default:
		return "UNKNOWN";
	}
}

const char *wifi_mode_txt(enum wifi_iface_mode mode)
{
	switch (mode) {
	case WIFI_MODE_INFRA:
		return "STATION";
	case WIFI_MODE_IBSS:
		return "ADHOC";
	case WIFI_MODE_AP:
		return "ACCESS POINT";
	case WIFI_MODE_P2P_GO:
		return "P2P GROUP OWNER";
	case WIFI_MODE_P2P_GROUP_FORMATION:
		return "P2P GROUP FORMATION";
	case WIFI_MODE_MESH:
		return "MESH";
	case WIFI_MODE_UNKNOWN:
	default:
		return "UNKNOWN";
	}
}

const char *wifi_link_mode_txt(enum wifi_link_mode link_mode)
{
	switch (link_mode) {
	case WIFI_0:
		return "WIFI 0 (802.11)";
	case WIFI_1:
		return "WIFI 1 (802.11b)";
	case WIFI_2:
		return "WIFI 2 (802.11a)";
	case WIFI_3:
		return "WIFI 3 (802.11g)";
	case WIFI_4:
		return "WIFI 4 (802.11n/HT)";
	case WIFI_5:
		return "WIFI 5 (802.11ac/VHT)";
	case WIFI_6:
		return "WIFI 6 (802.11ax/HE)";
	case WIFI_6E:
		return "WIFI 6E (802.11ax 6GHz/HE)";
	case WIFI_7:
		return "WIFI 7 (802.11be/EHT)";
	case WIFI_LINK_MODE_UNKNOWN:
	default:
		return "UNKNOWN";
	}
}

const char *wifi_ps_txt(enum wifi_ps ps_name)
{
	switch (ps_name) {
	case WIFI_PS_DISABLED:
		return "Power save disabled";
	case WIFI_PS_ENABLED:
		return "Power save enabled";
	default:
		return "UNKNOWN";
	}
}

const char *wifi_ps_mode_txt(enum wifi_ps_mode ps_mode)
{
	switch (ps_mode) {
	case WIFI_PS_MODE_LEGACY:
		return "Legacy power save";
	case WIFI_PS_MODE_WMM:
		return "WMM power save";
	default:
		return "UNKNOWN";
	}
}

const char *wifi_twt_operation_txt(enum wifi_twt_operation twt_operation)
{
	switch (twt_operation) {
	case WIFI_TWT_SETUP:
		return "TWT setup";
	case WIFI_TWT_TEARDOWN:
		return "TWT teardown";
	default:
		return "UNKNOWN";
	}
}

const char *wifi_twt_negotiation_type_txt(enum wifi_twt_negotiation_type twt_negotiation)
{
	switch (twt_negotiation) {
	case WIFI_TWT_INDIVIDUAL:
		return "TWT individual negotiation";
	case WIFI_TWT_BROADCAST:
		return "TWT broadcast negotiation";
	case WIFI_TWT_WAKE_TBTT:
		return "TWT wake TBTT negotiation";
	default:
		return "UNKNOWN";
	}
}

const char *wifi_twt_setup_cmd_txt(enum wifi_twt_setup_cmd twt_setup)
{
	switch (twt_setup) {
	case WIFI_TWT_SETUP_CMD_REQUEST:
		return "TWT request";
	case WIFI_TWT_SETUP_CMD_SUGGEST:
		return "TWT suggest";
	case WIFI_TWT_SETUP_CMD_DEMAND:
		return "TWT demand";
	case WIFI_TWT_SETUP_CMD_GROUPING:
		return "TWT grouping";
	case WIFI_TWT_SETUP_CMD_ACCEPT:
		return "TWT accept";
	case WIFI_TWT_SETUP_CMD_ALTERNATE:
		return "TWT alternate";
	case WIFI_TWT_SETUP_CMD_DICTATE:
		return "TWT dictate";
	case WIFI_TWT_SETUP_CMD_REJECT:
		return "TWT reject";
	default:
		return "UNKNOWN";
	}
}

const char *wifi_ps_wakeup_mode_txt(enum wifi_ps_wakeup_mode ps_wakeup_mode)
{
	switch (ps_wakeup_mode) {
	case WIFI_PS_WAKEUP_MODE_DTIM:
		return "PS wakeup mode DTIM";
	case WIFI_PS_WAKEUP_MODE_LISTEN_INTERVAL:
		return "PS wakeup mode listen interval";
	default:
		return "UNKNOWN";
	}
}

static const struct wifi_mgmt_ops *const get_wifi_api(struct net_if *iface)
{
	const struct device *dev = net_if_get_device(iface);
	struct net_wifi_mgmt_offload *off_api =
			(struct net_wifi_mgmt_offload *) dev->api;
#ifdef CONFIG_WIFI_NM
	struct wifi_nm_instance *nm = wifi_nm_get_instance_iface(iface);
=======
char const* wifi_security_txt(enum wifi_security_type security) {
    switch (security) {
        case WIFI_SECURITY_TYPE_NONE:
            return "OPEN";
>>>>>>> 048e7409

        case WIFI_SECURITY_TYPE_WEP:
            return "WEP";

        case WIFI_SECURITY_TYPE_WPA_PSK:
            return "WPA-PSK";

        case WIFI_SECURITY_TYPE_PSK:
            return "WPA2-PSK";

        case WIFI_SECURITY_TYPE_PSK_SHA256:
            return "WPA2-PSK-SHA256";

        case WIFI_SECURITY_TYPE_SAE_HNP:
            return "WPA3-SAE-HNP";

        case WIFI_SECURITY_TYPE_SAE_H2E:
            return "WPA3-SAE-H2E";

        case WIFI_SECURITY_TYPE_SAE_AUTO:
            return "WPA3-SAE-AUTO";

        case WIFI_SECURITY_TYPE_WAPI:
            return "WAPI";

        case WIFI_SECURITY_TYPE_EAP:
            return "EAP";

        case WIFI_SECURITY_TYPE_UNKNOWN:
            default:
            return "UNKNOWN";
    }
}

char const* wifi_mfp_txt(enum wifi_mfp_options mfp) {
    switch (mfp) {
        case WIFI_MFP_DISABLE :
            return "Disable";

        case WIFI_MFP_OPTIONAL :
            return "Optional";

        case WIFI_MFP_REQUIRED :
            return "Required";

        case WIFI_MFP_UNKNOWN :
        default :
            return "UNKNOWN";
    }
}

char const* wifi_band_txt(enum wifi_frequency_bands band) {
    switch (band) {
        case WIFI_FREQ_BAND_2_4_GHZ :
            return "2.4GHz";

        case WIFI_FREQ_BAND_5_GHZ :
            return "5GHz";

        case WIFI_FREQ_BAND_6_GHZ :
            return "6GHz";

        case WIFI_FREQ_BAND_UNKNOWN :
        default :
            return "UNKNOWN";
    }
}

char const* wifi_state_txt(enum wifi_iface_state state) {
    switch (state) {
        case WIFI_STATE_DISCONNECTED :
            return "DISCONNECTED";

        case WIFI_STATE_INACTIVE :
            return "INACTIVE";

        case WIFI_STATE_INTERFACE_DISABLED :
            return "INTERFACE_DISABLED";

        case WIFI_STATE_SCANNING :
            return "SCANNING";

        case WIFI_STATE_AUTHENTICATING :
            return "AUTHENTICATING";

        case WIFI_STATE_ASSOCIATING :
            return "ASSOCIATING";

        case WIFI_STATE_ASSOCIATED :
            return "ASSOCIATED";

        case WIFI_STATE_4WAY_HANDSHAKE :
            return "4WAY_HANDSHAKE";

        case WIFI_STATE_GROUP_HANDSHAKE :
            return "GROUP_HANDSHAKE";

        case WIFI_STATE_COMPLETED :
            return "COMPLETED";

        case WIFI_STATE_UNKNOWN :
        default :
            return "UNKNOWN";
    }
}

char const* wifi_mode_txt(enum wifi_iface_mode mode) {
    switch (mode) {
        case WIFI_MODE_INFRA :
            return "STATION";

        case WIFI_MODE_IBSS :
            return "ADHOC";

        case WIFI_MODE_AP :
            return "ACCESS POINT";

        case WIFI_MODE_P2P_GO :
            return "P2P GROUP OWNER";

        case WIFI_MODE_P2P_GROUP_FORMATION :
            return "P2P GROUP FORMATION";

        case WIFI_MODE_MESH :
            return "MESH";

        case WIFI_MODE_UNKNOWN :
        default :
            return "UNKNOWN";
    }
}

char const* wifi_link_mode_txt(enum wifi_link_mode link_mode) {
    switch (link_mode) {
        case WIFI_0 :
            return "WIFI 0 (802.11)";

        case WIFI_1 :
            return "WIFI 1 (802.11b)";

        case WIFI_2 :
            return "WIFI 2 (802.11a)";

        case WIFI_3 :
            return "WIFI 3 (802.11g)";

        case WIFI_4 :
            return "WIFI 4 (802.11n/HT)";

        case WIFI_5 :
            return "WIFI 5 (802.11ac/VHT)";

        case WIFI_6 :
            return "WIFI 6 (802.11ax/HE)";

        case WIFI_6E :
            return "WIFI 6E (802.11ax 6GHz/HE)";

        case WIFI_7 :
            return "WIFI 7 (802.11be/EHT)";

        case WIFI_LINK_MODE_UNKNOWN :
        default :
            return "UNKNOWN";
    }
}

char const* wifi_ps_txt(enum wifi_ps ps_name) {
    switch (ps_name) {
        case WIFI_PS_DISABLED :
            return "Power save disabled";

        case WIFI_PS_ENABLED :
            return "Power save enabled";

        default :
            return "UNKNOWN";
    }
}

char const* wifi_ps_mode_txt(enum wifi_ps_mode ps_mode) {
    switch (ps_mode) {
        case WIFI_PS_MODE_LEGACY :
            return "Legacy power save";

        case WIFI_PS_MODE_WMM :
            return "WMM power save";

        default :
            return "UNKNOWN";
    }
}

char const* wifi_twt_operation_txt(enum wifi_twt_operation twt_operation) {
    switch (twt_operation) {
        case WIFI_TWT_SETUP :
            return "TWT setup";

        case WIFI_TWT_TEARDOWN :
            return "TWT teardown";

        default :
            return "UNKNOWN";
    }
}

char const* wifi_twt_negotiation_type_txt(enum wifi_twt_negotiation_type twt_negotiation) {
    switch (twt_negotiation) {
        case WIFI_TWT_INDIVIDUAL :
            return "TWT individual negotiation";

        case WIFI_TWT_BROADCAST :
            return "TWT broadcast negotiation";

        case WIFI_TWT_WAKE_TBTT :
            return "TWT wake TBTT negotiation";

        default :
            return "UNKNOWN";
    }
}

char const* wifi_twt_setup_cmd_txt(enum wifi_twt_setup_cmd twt_setup) {
    switch (twt_setup) {
        case WIFI_TWT_SETUP_CMD_REQUEST :
            return "TWT request";

        case WIFI_TWT_SETUP_CMD_SUGGEST :
            return "TWT suggest";

        case WIFI_TWT_SETUP_CMD_DEMAND :
            return "TWT demand";

        case WIFI_TWT_SETUP_CMD_GROUPING :
            return "TWT grouping";

        case WIFI_TWT_SETUP_CMD_ACCEPT :
            return "TWT accept";

        case WIFI_TWT_SETUP_CMD_ALTERNATE :
            return "TWT alternate";

        case WIFI_TWT_SETUP_CMD_DICTATE :
            return "TWT dictate";

        case WIFI_TWT_SETUP_CMD_REJECT :
            return "TWT reject";

        default :
            return "UNKNOWN";
    }
}

char const* wifi_ps_wakeup_mode_txt(enum wifi_ps_wakeup_mode ps_wakeup_mode) {
    switch (ps_wakeup_mode) {
        case WIFI_PS_WAKEUP_MODE_DTIM :
            return "PS wakeup mode DTIM";

        case WIFI_PS_WAKEUP_MODE_LISTEN_INTERVAL :
            return "PS wakeup mode listen interval";

        default :
            return "UNKNOWN";
    }
}

static const struct wifi_mgmt_ops* const get_wifi_api(struct net_if* iface) {
    const struct device* dev = net_if_get_device(iface);
    struct net_wifi_mgmt_offload* off_api =
                    (struct net_wifi_mgmt_offload*)dev->api;
    #ifdef CONFIG_WIFI_NM
    struct wifi_nm_instance* nm = wifi_nm_get_instance_iface(iface);

    if (nm) {
        return nm->ops;
    }
    #endif /* CONFIG_WIFI_NM */
    return off_api ? off_api->wifi_mgmt_api : NULL;
}

static int wifi_connect(uint32_t mgmt_request, struct net_if* iface,
                        void* data, size_t len) {
    struct wifi_connect_req_params* params =
            (struct wifi_connect_req_params*)data;
    const struct device* dev = net_if_get_device(iface);

    const struct wifi_mgmt_ops* const wifi_mgmt_api = get_wifi_api(iface);

    if ((wifi_mgmt_api == NULL) || (wifi_mgmt_api->connect == NULL)) {
        return (-ENOTSUP);
    }

    LOG_HEXDUMP_DBG(params->ssid, params->ssid_length, "ssid");
    LOG_HEXDUMP_DBG(params->psk, params->psk_length, "psk");
    if (params->sae_password) {
        LOG_HEXDUMP_DBG(params->sae_password, params->sae_password_length, "sae");
    }
    NET_DBG("ch %u sec %u", params->channel, params->security);

    if ((params->security > WIFI_SECURITY_TYPE_MAX) ||
        (params->ssid_length > WIFI_SSID_MAX_LEN) ||
        (params->ssid_length == 0U) ||
        ((params->security == WIFI_SECURITY_TYPE_PSK ||
          params->security == WIFI_SECURITY_TYPE_WPA_PSK ||
          params->security == WIFI_SECURITY_TYPE_PSK_SHA256 ||
          params->security == WIFI_SECURITY_TYPE_WPA_AUTO_PERSONAL) &&
         ((params->psk_length < 8) || (params->psk_length > 64) ||
          (params->psk_length == 0U) || !params->psk)) ||
        ((params->security == WIFI_SECURITY_TYPE_SAE_HNP ||
          params->security == WIFI_SECURITY_TYPE_SAE_H2E ||
          params->security == WIFI_SECURITY_TYPE_SAE_AUTO) &&
          ((params->psk_length == 0U) || !params->psk) &&
          ((params->sae_password_length == 0U) || !params->sae_password)) ||
        ((params->channel != WIFI_CHANNEL_ANY) &&
         (params->channel > WIFI_CHANNEL_MAX)) ||
        !params->ssid) {
        return (-EINVAL);
    }

    return wifi_mgmt_api->connect(dev, params);
}

NET_MGMT_REGISTER_REQUEST_HANDLER(NET_REQUEST_WIFI_CONNECT, wifi_connect);

static void scan_result_cb(struct net_if* iface, int status,
                           struct wifi_scan_result* entry) {
    if (!iface) {
        return;
    }

    if (!entry) {
        struct wifi_status scan_status = {
            .status = status,
        };

        net_mgmt_event_notify_with_info(NET_EVENT_WIFI_SCAN_DONE,
                                        iface, &scan_status,
                                        sizeof(struct wifi_status));
        return;
    }

    #ifndef CONFIG_WIFI_MGMT_RAW_SCAN_RESULTS_ONLY
    net_mgmt_event_notify_with_info(NET_EVENT_WIFI_SCAN_RESULT, iface,
                                    entry, sizeof(struct wifi_scan_result));
    #endif /* CONFIG_WIFI_MGMT_RAW_SCAN_RESULTS_ONLY */
}

static int wifi_scan(uint32_t mgmt_request, struct net_if* iface,
                     void* data, size_t len) {
    const struct device* dev = net_if_get_device(iface);
    struct wifi_scan_params* params = data;
    const struct wifi_mgmt_ops* const wifi_mgmt_api = get_wifi_api(iface);

    if ((wifi_mgmt_api == NULL) || (wifi_mgmt_api->scan == NULL)) {
        return (-ENOTSUP);
    }

    #ifdef CONFIG_WIFI_MGMT_FORCED_PASSIVE_SCAN
    struct wifi_scan_params default_params = {0};

    if (params == NULL) {
        params = &default_params;
    }
    params->scan_type = WIFI_SCAN_TYPE_PASSIVE;
    #endif /* CONFIG_WIFI_MGMT_FORCED_PASSIVE_SCAN */

    return wifi_mgmt_api->scan(dev, params, scan_result_cb);
}

NET_MGMT_REGISTER_REQUEST_HANDLER(NET_REQUEST_WIFI_SCAN, wifi_scan);

static int wifi_disconnect(uint32_t mgmt_request, struct net_if* iface,
                           void* data, size_t len) {
    const struct device* dev = net_if_get_device(iface);
    const struct wifi_mgmt_ops* const wifi_mgmt_api = get_wifi_api(iface);

    if ((wifi_mgmt_api == NULL) || (wifi_mgmt_api->disconnect == NULL)) {
        return (-ENOTSUP);
    }

    return wifi_mgmt_api->disconnect(dev);
}

NET_MGMT_REGISTER_REQUEST_HANDLER(NET_REQUEST_WIFI_DISCONNECT, wifi_disconnect);

void wifi_mgmt_raise_connect_result_event(struct net_if* iface, int status) {
    struct wifi_status cnx_status = {
        .status = status,
    };

    net_mgmt_event_notify_with_info(NET_EVENT_WIFI_CONNECT_RESULT,
                                    iface, &cnx_status,
                                    sizeof(struct wifi_status));
}

void wifi_mgmt_raise_disconnect_result_event(struct net_if* iface, int status) {
    struct wifi_status cnx_status = {
        .status = status,
    };

    net_mgmt_event_notify_with_info(NET_EVENT_WIFI_DISCONNECT_RESULT,
                                    iface, &cnx_status,
                                    sizeof(struct wifi_status));
}

static int wifi_ap_enable(uint32_t mgmt_request, struct net_if* iface,
                          void* data, size_t len) {
    struct wifi_connect_req_params* params =
            (struct wifi_connect_req_params*)data;
    const struct device* dev = net_if_get_device(iface);
    const struct wifi_mgmt_ops* const wifi_mgmt_api = get_wifi_api(iface);

    if ((wifi_mgmt_api == NULL) || (wifi_mgmt_api->ap_enable == NULL)) {
        return (-ENOTSUP);
    }

    return wifi_mgmt_api->ap_enable(dev, params);
}

NET_MGMT_REGISTER_REQUEST_HANDLER(NET_REQUEST_WIFI_AP_ENABLE, wifi_ap_enable);

static int wifi_ap_disable(uint32_t mgmt_request, struct net_if* iface,
                           void* data, size_t len) {
    const struct device* dev = net_if_get_device(iface);
    const struct wifi_mgmt_ops* const wifi_mgmt_api = get_wifi_api(iface);

    if ((wifi_mgmt_api == NULL) || (wifi_mgmt_api->ap_enable == NULL)) {
        return (-ENOTSUP);
    }

    return wifi_mgmt_api->ap_disable(dev);
}

NET_MGMT_REGISTER_REQUEST_HANDLER(NET_REQUEST_WIFI_AP_DISABLE, wifi_ap_disable);

static int wifi_ap_sta_disconnect(uint32_t mgmt_request, struct net_if* iface,
                                  void* data, size_t len) {
    const struct device* dev = net_if_get_device(iface);
    const struct wifi_mgmt_ops* const wifi_mgmt_api = get_wifi_api(iface);
    uint8_t* mac = data;

    if (dev == NULL) {
        return (-ENODEV);
    }

    if (wifi_mgmt_api == NULL || wifi_mgmt_api->ap_sta_disconnect == NULL) {
        return (-ENOTSUP);
    }

    if (!data || (len != (sizeof(uint8_t) * WIFI_MAC_ADDR_LEN))) {
        return (-EINVAL);
    }

    return wifi_mgmt_api->ap_sta_disconnect(dev, mac);
}

NET_MGMT_REGISTER_REQUEST_HANDLER(NET_REQUEST_WIFI_AP_STA_DISCONNECT, wifi_ap_sta_disconnect);

static int wifi_ap_config_params(uint32_t mgmt_request, struct net_if* iface,
                                 void* data, size_t len) {
    const struct device* dev = net_if_get_device(iface);
    const struct wifi_mgmt_ops* const wifi_mgmt_api = get_wifi_api(iface);
    struct wifi_ap_config_params* params = data;

    if (dev == NULL) {
        return (-ENODEV);
    }

    if ((wifi_mgmt_api == NULL) ||
        (wifi_mgmt_api->ap_config_params == NULL)) {
        return (-ENOTSUP);
    }

    if (!data || len != sizeof(*params)) {
        return (-EINVAL);
    }

    if (params->type & WIFI_AP_CONFIG_PARAM_MAX_NUM_STA) {
        if (params->max_num_sta > CONFIG_WIFI_MGMT_AP_MAX_NUM_STA) {
            LOG_INF("Maximum number of stations(%d) "
                    "exceeded default configured value = %d.",
                    params->max_num_sta, CONFIG_WIFI_MGMT_AP_MAX_NUM_STA);
            return (-EINVAL);
        }
    }

    return wifi_mgmt_api->ap_config_params(dev, params);
}

NET_MGMT_REGISTER_REQUEST_HANDLER(NET_REQUEST_WIFI_AP_CONFIG_PARAM, wifi_ap_config_params);

static int wifi_iface_status(uint32_t mgmt_request, struct net_if* iface,
                             void* data, size_t len) {
    const struct device* dev = net_if_get_device(iface);
    const struct wifi_mgmt_ops* const wifi_mgmt_api = get_wifi_api(iface);
    struct wifi_iface_status* status = data;

    if ((wifi_mgmt_api == NULL) || (wifi_mgmt_api->iface_status == NULL)) {
        return (-ENOTSUP);
    }

    if (!data || len != sizeof(*status)) {
        return (-EINVAL);
    }

    return wifi_mgmt_api->iface_status(dev, status);
}

NET_MGMT_REGISTER_REQUEST_HANDLER(NET_REQUEST_WIFI_IFACE_STATUS, wifi_iface_status);

void wifi_mgmt_raise_iface_status_event(struct net_if* iface,
                                        struct wifi_iface_status* iface_status) {
    net_mgmt_event_notify_with_info(NET_EVENT_WIFI_IFACE_STATUS,
                                    iface, iface_status,
                                    sizeof(struct wifi_iface_status));
}

#ifdef CONFIG_NET_STATISTICS_WIFI
static int wifi_iface_stats(uint32_t mgmt_request, struct net_if* iface,
                            void* data, size_t len) {
    const struct device* dev = net_if_get_device(iface);
    const struct wifi_mgmt_ops* const wifi_mgmt_api = get_wifi_api(iface);
    struct net_stats_wifi* stats = data;

    if ((wifi_mgmt_api == NULL) || (wifi_mgmt_api->get_stats == NULL)) {
        return (-ENOTSUP);
    }

    if (!data || len != sizeof(*stats)) {
        return (-EINVAL);
    }

    return wifi_mgmt_api->get_stats(dev, stats);
}

NET_MGMT_REGISTER_REQUEST_HANDLER(NET_REQUEST_STATS_GET_WIFI, wifi_iface_stats);

static int wifi_iface_stats_reset(uint32_t mgmt_request, struct net_if* iface,
                                  void* data, size_t len) {
    const struct device* dev = net_if_get_device(iface);
    const struct wifi_mgmt_ops* const wifi_mgmt_api = get_wifi_api(iface);

    if ((wifi_mgmt_api == NULL) || (wifi_mgmt_api->reset_stats == NULL)) {
        return (-ENOTSUP);
    }

    return wifi_mgmt_api->reset_stats(dev);
}
NET_MGMT_REGISTER_REQUEST_HANDLER(NET_REQUEST_STATS_RESET_WIFI, wifi_iface_stats_reset);
#endif /* CONFIG_NET_STATISTICS_WIFI */

static int wifi_set_power_save(uint32_t mgmt_request, struct net_if* iface,
                               void* data, size_t len) {
    const struct device* dev = net_if_get_device(iface);
    const struct wifi_mgmt_ops* const wifi_mgmt_api = get_wifi_api(iface);
    struct wifi_ps_params* ps_params = data;
    struct wifi_iface_status info = {0};

    if ((wifi_mgmt_api == NULL) || (wifi_mgmt_api->set_power_save == NULL)) {
        return (-ENOTSUP);
    }

    switch (ps_params->type) {
        case WIFI_PS_PARAM_LISTEN_INTERVAL :
        case WIFI_PS_PARAM_MODE :
            if (net_mgmt(NET_REQUEST_WIFI_IFACE_STATUS, iface, &info,
                         sizeof(struct wifi_iface_status))) {
                ps_params->fail_reason =
                        WIFI_PS_PARAM_FAIL_UNABLE_TO_GET_IFACE_STATUS;
                return (-EIO);
            }

            if (info.state >= WIFI_STATE_ASSOCIATED) {
                ps_params->fail_reason =
                    WIFI_PS_PARAM_FAIL_DEVICE_CONNECTED;
                return (-ENOTSUP);
            }
            break;

        case WIFI_PS_PARAM_STATE :
        case WIFI_PS_PARAM_WAKEUP_MODE :
        case WIFI_PS_PARAM_TIMEOUT :
            break;

        default :
            ps_params->fail_reason =
                WIFI_PS_PARAM_FAIL_OPERATION_NOT_SUPPORTED;
            return (-ENOTSUP);
    }

    return wifi_mgmt_api->set_power_save(dev, ps_params);
}

NET_MGMT_REGISTER_REQUEST_HANDLER(NET_REQUEST_WIFI_PS, wifi_set_power_save);

static int wifi_get_power_save_config(uint32_t mgmt_request, struct net_if* iface,
                                      void* data, size_t len) {
    const struct device* dev = net_if_get_device(iface);
    const struct wifi_mgmt_ops* const wifi_mgmt_api = get_wifi_api(iface);
    struct wifi_ps_config* ps_config = data;

    if ((wifi_mgmt_api == NULL) || (wifi_mgmt_api->get_power_save_config == NULL)) {
        return (-ENOTSUP);
    }

    if (!data || len != sizeof(*ps_config)) {
        return (-EINVAL);
    }

    return wifi_mgmt_api->get_power_save_config(dev, ps_config);
}

NET_MGMT_REGISTER_REQUEST_HANDLER(NET_REQUEST_WIFI_PS_CONFIG, wifi_get_power_save_config);

static int wifi_set_twt(uint32_t mgmt_request, struct net_if* iface,
                        void* data, size_t len) {
    const struct device* dev = net_if_get_device(iface);
    const struct wifi_mgmt_ops* const wifi_mgmt_api = get_wifi_api(iface);
    struct wifi_twt_params* twt_params = data;
    struct wifi_iface_status info = {0};

    if ((wifi_mgmt_api == NULL) || (wifi_mgmt_api->set_twt == NULL)) {
        twt_params->fail_reason =
                WIFI_TWT_FAIL_OPERATION_NOT_SUPPORTED;
        return (-ENOTSUP);
    }

    if (twt_params->operation == WIFI_TWT_TEARDOWN) {
        return wifi_mgmt_api->set_twt(dev, twt_params);
    }

    if (net_mgmt(NET_REQUEST_WIFI_IFACE_STATUS, iface, &info,
                 sizeof(struct wifi_iface_status))) {
        twt_params->fail_reason =
                WIFI_TWT_FAIL_UNABLE_TO_GET_IFACE_STATUS;
        goto fail;
    }

    if (info.state != WIFI_STATE_COMPLETED) {
        twt_params->fail_reason =
                WIFI_TWT_FAIL_DEVICE_NOT_CONNECTED;
        goto fail;
    }

    #ifdef CONFIG_WIFI_MGMT_TWT_CHECK_IP
    if ((!net_if_ipv4_get_global_addr(iface, NET_ADDR_PREFERRED)) &&
        (!net_if_ipv6_get_global_addr(NET_ADDR_PREFERRED, &iface))) {
        twt_params->fail_reason =
                WIFI_TWT_FAIL_IP_NOT_ASSIGNED;
        goto fail;
    }
    #else
    NET_WARN("Check for valid IP address been disabled. "
             "Device might be unreachable or might not receive traffic.\n");
    #endif /* CONFIG_WIFI_MGMT_TWT_CHECK_IP */

    if (info.link_mode < WIFI_6) {
        twt_params->fail_reason =
                WIFI_TWT_FAIL_PEER_NOT_HE_CAPAB;
        goto fail;
    }

    if (!info.twt_capable) {
        twt_params->fail_reason =
                WIFI_TWT_FAIL_PEER_NOT_TWT_CAPAB;
        goto fail;
    }

    return wifi_mgmt_api->set_twt(dev, twt_params);

fail :
    return (-ENOEXEC);
}

NET_MGMT_REGISTER_REQUEST_HANDLER(NET_REQUEST_WIFI_TWT, wifi_set_twt);

void wifi_mgmt_raise_twt_event(struct net_if* iface, struct wifi_twt_params* twt_params) {
    net_mgmt_event_notify_with_info(NET_EVENT_WIFI_TWT,
                                    iface, twt_params,
                                    sizeof(struct wifi_twt_params));
}

static int wifi_reg_domain(uint32_t mgmt_request, struct net_if* iface,
                           void* data, size_t len) {
    const struct device* dev = net_if_get_device(iface);
    const struct wifi_mgmt_ops* const wifi_mgmt_api = get_wifi_api(iface);
    struct wifi_reg_domain* reg_domain = data;

    if ((wifi_mgmt_api == NULL) || (wifi_mgmt_api->reg_domain == NULL)) {
        return (-ENOTSUP);
    }

    if (!data || (len != sizeof(*reg_domain))) {
        return (-EINVAL);
    }

    return wifi_mgmt_api->reg_domain(dev, reg_domain);
}

NET_MGMT_REGISTER_REQUEST_HANDLER(NET_REQUEST_WIFI_REG_DOMAIN, wifi_reg_domain);

void wifi_mgmt_raise_twt_sleep_state(struct net_if* iface,
                                     int twt_sleep_state) {
    net_mgmt_event_notify_with_info(NET_EVENT_WIFI_TWT_SLEEP_STATE,
                                    iface, &twt_sleep_state,
                                    sizeof(twt_sleep_state));
}

static int wifi_mode(uint32_t mgmt_request, struct net_if* iface,
                     void* data, size_t len) {
    const struct device* dev = net_if_get_device(iface);
    const struct wifi_mgmt_ops* const wifi_mgmt_api = get_wifi_api(iface);
    struct wifi_mode_info* mode_info = data;

    if (dev == NULL) {
        return (-ENODEV);
    }

    if ((wifi_mgmt_api == NULL) || (wifi_mgmt_api->mode == NULL)) {
        return (-ENOTSUP);
    }

    return wifi_mgmt_api->mode(dev, mode_info);
}

NET_MGMT_REGISTER_REQUEST_HANDLER(NET_REQUEST_WIFI_MODE, wifi_mode);

static int wifi_packet_filter(uint32_t mgmt_request, struct net_if* iface,
                              void* data, size_t len) {
    const struct device* dev = net_if_get_device(iface);
    const struct wifi_mgmt_ops* const wifi_mgmt_api = get_wifi_api(iface);
    struct wifi_filter_info* filter_info = data;

    if (dev == NULL) {
        return (-ENODEV);
    }

    if ((wifi_mgmt_api == NULL) || (wifi_mgmt_api->filter == NULL)) {
        return (-ENOTSUP);
    }

    return (wifi_mgmt_api->filter(dev, filter_info));
}

NET_MGMT_REGISTER_REQUEST_HANDLER(NET_REQUEST_WIFI_PACKET_FILTER, wifi_packet_filter);

static int wifi_channel(uint32_t mgmt_request, struct net_if* iface,
                        void* data, size_t len) {
    const struct device* dev = net_if_get_device(iface);
    const struct wifi_mgmt_ops* const wifi_mgmt_api = get_wifi_api(iface);
    struct wifi_channel_info* channel_info = data;

    if (dev == NULL) {
        return (-ENODEV);
    }

    if ((wifi_mgmt_api == NULL) || (wifi_mgmt_api->channel == NULL)) {
        return (-ENOTSUP);
    }

    return (wifi_mgmt_api->channel(dev, channel_info));
}

NET_MGMT_REGISTER_REQUEST_HANDLER(NET_REQUEST_WIFI_CHANNEL, wifi_channel);

static int wifi_get_version(uint32_t mgmt_request, struct net_if* iface,
                            void* data, size_t len) {
    const struct device* dev = net_if_get_device(iface);
    const struct wifi_mgmt_ops* const wifi_mgmt_api = get_wifi_api(iface);
    struct wifi_version *ver_params = data;

    if ((wifi_mgmt_api == NULL) || (wifi_mgmt_api->get_version == NULL)) {
        return (-ENOTSUP);
    }

    return (wifi_mgmt_api->get_version(dev, ver_params));
}

NET_MGMT_REGISTER_REQUEST_HANDLER(NET_REQUEST_WIFI_VERSION, wifi_get_version);

#ifdef CONFIG_WIFI_NM_WPA_SUPPLICANT_WNM
static int wifi_btm_query(uint32_t mgmt_request, struct net_if* iface, void* data, size_t len) {
    const struct device* dev = net_if_get_device(iface);
    const struct wifi_mgmt_ops* const wifi_mgmt_api = get_wifi_api(iface);
    uint8_t query_reason = *((uint8_t *)data);

    if ((wifi_mgmt_api == NULL) || (wifi_mgmt_api->btm_query == NULL)) {
        return (-ENOTSUP);
    }

    if (query_reason >= WIFI_BTM_QUERY_REASON_UNSPECIFIED &&
        query_reason <= WIFI_BTM_QUERY_REASON_LEAVING_ESS) {
        return wifi_mgmt_api->btm_query(dev, query_reason);
    }

    return (-EINVAL);
}

NET_MGMT_REGISTER_REQUEST_HANDLER(NET_REQUEST_WIFI_BTM_QUERY, wifi_btm_query);
#endif

<<<<<<< HEAD
static int wifi_get_connection_params(uint32_t mgmt_request, struct net_if *iface,
			void *data, size_t len)
{
	const struct device *dev = net_if_get_device(iface);
	const struct wifi_mgmt_ops *const wifi_mgmt_api = get_wifi_api(iface);
	struct wifi_connect_req_params *conn_params = data;

	if (wifi_mgmt_api == NULL || wifi_mgmt_api->get_conn_params == NULL) {
		return -ENOTSUP;
	}

	return wifi_mgmt_api->get_conn_params(dev, conn_params);
}

NET_MGMT_REGISTER_REQUEST_HANDLER(NET_REQUEST_WIFI_CONN_PARAMS, wifi_get_connection_params);

static int wifi_set_rts_threshold(uint32_t mgmt_request, struct net_if *iface,
				  void *data, size_t len)
{
	const struct device *dev = net_if_get_device(iface);
	const struct wifi_mgmt_ops *const wifi_mgmt_api = get_wifi_api(iface);
	unsigned int *rts_threshold = data;
=======
static int wifi_set_rts_threshold(uint32_t mgmt_request, struct net_if* iface,
                                  void* data, size_t len) {
    const struct device* dev = net_if_get_device(iface);
    const struct wifi_mgmt_ops* const wifi_mgmt_api = get_wifi_api(iface);
    unsigned int* rts_threshold = data;
>>>>>>> 048e7409

    if ((wifi_mgmt_api == NULL) || (wifi_mgmt_api->set_rts_threshold == NULL)) {
        return (-ENOTSUP);
    }

    if (!data || len != sizeof(*rts_threshold)) {
        return (-EINVAL);
    }

    return wifi_mgmt_api->set_rts_threshold(dev, *rts_threshold);
}

NET_MGMT_REGISTER_REQUEST_HANDLER(NET_REQUEST_WIFI_RTS_THRESHOLD, wifi_set_rts_threshold);

static int wifi_dpp(uint32_t mgmt_request, struct net_if* iface,
                    void* data, size_t len) {
    const struct device *dev = net_if_get_device(iface);
    const struct wifi_mgmt_ops *const wifi_mgmt_api = get_wifi_api(iface);
    struct wifi_dpp_params *params = data;

    if ((wifi_mgmt_api == NULL) || (wifi_mgmt_api->dpp_dispatch == NULL)) {
        return (-ENOTSUP);
    }

    return wifi_mgmt_api->dpp_dispatch(dev, params);
}

NET_MGMT_REGISTER_REQUEST_HANDLER(NET_REQUEST_WIFI_DPP, wifi_dpp);

static int wifi_pmksa_flush(uint32_t mgmt_request, struct net_if *iface,
					   void *data, size_t len)
{
	const struct device *dev = net_if_get_device(iface);
	const struct wifi_mgmt_ops *const wifi_mgmt_api = get_wifi_api(iface);

	if (wifi_mgmt_api == NULL || wifi_mgmt_api->pmksa_flush == NULL) {
		return -ENOTSUP;
	}

	return wifi_mgmt_api->pmksa_flush(dev);
}

NET_MGMT_REGISTER_REQUEST_HANDLER(NET_REQUEST_WIFI_PMKSA_FLUSH, wifi_pmksa_flush);

#ifdef CONFIG_WIFI_NM_WPA_SUPPLICANT_CRYPTO_ENTERPRISE
static int wifi_set_enterprise_creds(uint32_t mgmt_request, struct net_if *iface,
					   void *data, size_t len)
{
	const struct device *dev = net_if_get_device(iface);
	const struct wifi_mgmt_ops *const wifi_mgmt_api = get_wifi_api(iface);
	struct wifi_enterprise_creds_params *params = data;

	if (wifi_mgmt_api == NULL || wifi_mgmt_api->enterprise_creds == NULL) {
		return -ENOTSUP;
	}

	return wifi_mgmt_api->enterprise_creds(dev, params);
}

NET_MGMT_REGISTER_REQUEST_HANDLER(NET_REQUEST_WIFI_ENTERPRISE_CREDS, wifi_set_enterprise_creds);
#endif

#ifdef CONFIG_WIFI_MGMT_RAW_SCAN_RESULTS
void wifi_mgmt_raise_raw_scan_result_event(struct net_if* iface,
                                           struct wifi_raw_scan_result* raw_scan_result) {
    if (raw_scan_result->frame_length > CONFIG_WIFI_MGMT_RAW_SCAN_RESULT_LENGTH) {
        LOG_INF("raw scan result frame length = %d too big,"
                "saving upto max raw scan length = %d",
                raw_scan_result->frame_length,
                CONFIG_WIFI_MGMT_RAW_SCAN_RESULT_LENGTH);
    }

    net_mgmt_event_notify_with_info(NET_EVENT_WIFI_RAW_SCAN_RESULT,
                                    iface, raw_scan_result,
                                    sizeof(*raw_scan_result));
}
#endif /* CONFIG_WIFI_MGMT_RAW_SCAN_RESULTS */

void wifi_mgmt_raise_disconnect_complete_event(struct net_if* iface,
                                               int status) {
    struct wifi_status cnx_status = {
        .status = status,
    };

    net_mgmt_event_notify_with_info(NET_EVENT_WIFI_DISCONNECT_COMPLETE,
                                    iface, &cnx_status,
                                    sizeof(struct wifi_status));
}

void wifi_mgmt_raise_ap_enable_result_event(struct net_if* iface,
                                            enum wifi_ap_status status) {
    struct wifi_status cnx_status = {
        .status = status,
    };

    net_mgmt_event_notify_with_info(NET_EVENT_WIFI_AP_ENABLE_RESULT,
                                    iface, &cnx_status,
                                    sizeof(enum wifi_ap_status));
}

void wifi_mgmt_raise_ap_disable_result_event(struct net_if* iface,
                                             enum wifi_ap_status status) {
    struct wifi_status cnx_status = {
        .status = status,
    };

    net_mgmt_event_notify_with_info(NET_EVENT_WIFI_AP_DISABLE_RESULT,
                                    iface, &cnx_status,
                                    sizeof(enum wifi_ap_status));
}

void wifi_mgmt_raise_ap_sta_connected_event(struct net_if* iface,
                                            struct wifi_ap_sta_info* sta_info) {
    net_mgmt_event_notify_with_info(NET_EVENT_WIFI_AP_STA_CONNECTED,
                                    iface, sta_info,
                                    sizeof(struct wifi_ap_sta_info));
}

void wifi_mgmt_raise_ap_sta_disconnected_event(struct net_if* iface,
                                               struct wifi_ap_sta_info* sta_info) {
    net_mgmt_event_notify_with_info(NET_EVENT_WIFI_AP_STA_DISCONNECTED,
                                    iface, sta_info,
                                    sizeof(struct wifi_ap_sta_info));
}<|MERGE_RESOLUTION|>--- conflicted
+++ resolved
@@ -18,242 +18,10 @@
 #include <zephyr/net/wifi_nm.h>
 #endif /* CONFIG_WIFI_NM */
 
-<<<<<<< HEAD
-const char *wifi_security_txt(enum wifi_security_type security)
-{
-	switch (security) {
-	case WIFI_SECURITY_TYPE_NONE:
-		return "OPEN";
-	case WIFI_SECURITY_TYPE_WEP:
-		return "WEP";
-	case WIFI_SECURITY_TYPE_WPA_PSK:
-		return "WPA-PSK";
-	case WIFI_SECURITY_TYPE_PSK:
-		return "WPA2-PSK";
-	case WIFI_SECURITY_TYPE_PSK_SHA256:
-		return "WPA2-PSK-SHA256";
-	case WIFI_SECURITY_TYPE_SAE_HNP:
-		return "WPA3-SAE-HNP";
-	case WIFI_SECURITY_TYPE_SAE_H2E:
-		return "WPA3-SAE-H2E";
-	case WIFI_SECURITY_TYPE_SAE_AUTO:
-		return "WPA3-SAE-AUTO";
-	case WIFI_SECURITY_TYPE_WAPI:
-		return "WAPI";
-	case WIFI_SECURITY_TYPE_EAP_TLS:
-		return "EAP";
-	case WIFI_SECURITY_TYPE_UNKNOWN:
-	default:
-		return "UNKNOWN";
-	}
-}
-
-const char *wifi_mfp_txt(enum wifi_mfp_options mfp)
-{
-	switch (mfp) {
-	case WIFI_MFP_DISABLE:
-		return "Disable";
-	case WIFI_MFP_OPTIONAL:
-		return "Optional";
-	case WIFI_MFP_REQUIRED:
-		return "Required";
-	case WIFI_MFP_UNKNOWN:
-	default:
-		return "UNKNOWN";
-	}
-}
-
-const char *wifi_band_txt(enum wifi_frequency_bands band)
-{
-	switch (band) {
-	case WIFI_FREQ_BAND_2_4_GHZ:
-		return "2.4GHz";
-	case WIFI_FREQ_BAND_5_GHZ:
-		return "5GHz";
-	case WIFI_FREQ_BAND_6_GHZ:
-		return "6GHz";
-	case WIFI_FREQ_BAND_UNKNOWN:
-	default:
-		return "UNKNOWN";
-	}
-}
-
-const char *wifi_state_txt(enum wifi_iface_state state)
-{
-	switch (state) {
-	case WIFI_STATE_DISCONNECTED:
-		return "DISCONNECTED";
-	case WIFI_STATE_INACTIVE:
-		return "INACTIVE";
-	case WIFI_STATE_INTERFACE_DISABLED:
-		return "INTERFACE_DISABLED";
-	case WIFI_STATE_SCANNING:
-		return "SCANNING";
-	case WIFI_STATE_AUTHENTICATING:
-		return "AUTHENTICATING";
-	case WIFI_STATE_ASSOCIATING:
-		return "ASSOCIATING";
-	case WIFI_STATE_ASSOCIATED:
-		return "ASSOCIATED";
-	case WIFI_STATE_4WAY_HANDSHAKE:
-		return "4WAY_HANDSHAKE";
-	case WIFI_STATE_GROUP_HANDSHAKE:
-		return "GROUP_HANDSHAKE";
-	case WIFI_STATE_COMPLETED:
-		return "COMPLETED";
-	case WIFI_STATE_UNKNOWN:
-	default:
-		return "UNKNOWN";
-	}
-}
-
-const char *wifi_mode_txt(enum wifi_iface_mode mode)
-{
-	switch (mode) {
-	case WIFI_MODE_INFRA:
-		return "STATION";
-	case WIFI_MODE_IBSS:
-		return "ADHOC";
-	case WIFI_MODE_AP:
-		return "ACCESS POINT";
-	case WIFI_MODE_P2P_GO:
-		return "P2P GROUP OWNER";
-	case WIFI_MODE_P2P_GROUP_FORMATION:
-		return "P2P GROUP FORMATION";
-	case WIFI_MODE_MESH:
-		return "MESH";
-	case WIFI_MODE_UNKNOWN:
-	default:
-		return "UNKNOWN";
-	}
-}
-
-const char *wifi_link_mode_txt(enum wifi_link_mode link_mode)
-{
-	switch (link_mode) {
-	case WIFI_0:
-		return "WIFI 0 (802.11)";
-	case WIFI_1:
-		return "WIFI 1 (802.11b)";
-	case WIFI_2:
-		return "WIFI 2 (802.11a)";
-	case WIFI_3:
-		return "WIFI 3 (802.11g)";
-	case WIFI_4:
-		return "WIFI 4 (802.11n/HT)";
-	case WIFI_5:
-		return "WIFI 5 (802.11ac/VHT)";
-	case WIFI_6:
-		return "WIFI 6 (802.11ax/HE)";
-	case WIFI_6E:
-		return "WIFI 6E (802.11ax 6GHz/HE)";
-	case WIFI_7:
-		return "WIFI 7 (802.11be/EHT)";
-	case WIFI_LINK_MODE_UNKNOWN:
-	default:
-		return "UNKNOWN";
-	}
-}
-
-const char *wifi_ps_txt(enum wifi_ps ps_name)
-{
-	switch (ps_name) {
-	case WIFI_PS_DISABLED:
-		return "Power save disabled";
-	case WIFI_PS_ENABLED:
-		return "Power save enabled";
-	default:
-		return "UNKNOWN";
-	}
-}
-
-const char *wifi_ps_mode_txt(enum wifi_ps_mode ps_mode)
-{
-	switch (ps_mode) {
-	case WIFI_PS_MODE_LEGACY:
-		return "Legacy power save";
-	case WIFI_PS_MODE_WMM:
-		return "WMM power save";
-	default:
-		return "UNKNOWN";
-	}
-}
-
-const char *wifi_twt_operation_txt(enum wifi_twt_operation twt_operation)
-{
-	switch (twt_operation) {
-	case WIFI_TWT_SETUP:
-		return "TWT setup";
-	case WIFI_TWT_TEARDOWN:
-		return "TWT teardown";
-	default:
-		return "UNKNOWN";
-	}
-}
-
-const char *wifi_twt_negotiation_type_txt(enum wifi_twt_negotiation_type twt_negotiation)
-{
-	switch (twt_negotiation) {
-	case WIFI_TWT_INDIVIDUAL:
-		return "TWT individual negotiation";
-	case WIFI_TWT_BROADCAST:
-		return "TWT broadcast negotiation";
-	case WIFI_TWT_WAKE_TBTT:
-		return "TWT wake TBTT negotiation";
-	default:
-		return "UNKNOWN";
-	}
-}
-
-const char *wifi_twt_setup_cmd_txt(enum wifi_twt_setup_cmd twt_setup)
-{
-	switch (twt_setup) {
-	case WIFI_TWT_SETUP_CMD_REQUEST:
-		return "TWT request";
-	case WIFI_TWT_SETUP_CMD_SUGGEST:
-		return "TWT suggest";
-	case WIFI_TWT_SETUP_CMD_DEMAND:
-		return "TWT demand";
-	case WIFI_TWT_SETUP_CMD_GROUPING:
-		return "TWT grouping";
-	case WIFI_TWT_SETUP_CMD_ACCEPT:
-		return "TWT accept";
-	case WIFI_TWT_SETUP_CMD_ALTERNATE:
-		return "TWT alternate";
-	case WIFI_TWT_SETUP_CMD_DICTATE:
-		return "TWT dictate";
-	case WIFI_TWT_SETUP_CMD_REJECT:
-		return "TWT reject";
-	default:
-		return "UNKNOWN";
-	}
-}
-
-const char *wifi_ps_wakeup_mode_txt(enum wifi_ps_wakeup_mode ps_wakeup_mode)
-{
-	switch (ps_wakeup_mode) {
-	case WIFI_PS_WAKEUP_MODE_DTIM:
-		return "PS wakeup mode DTIM";
-	case WIFI_PS_WAKEUP_MODE_LISTEN_INTERVAL:
-		return "PS wakeup mode listen interval";
-	default:
-		return "UNKNOWN";
-	}
-}
-
-static const struct wifi_mgmt_ops *const get_wifi_api(struct net_if *iface)
-{
-	const struct device *dev = net_if_get_device(iface);
-	struct net_wifi_mgmt_offload *off_api =
-			(struct net_wifi_mgmt_offload *) dev->api;
-#ifdef CONFIG_WIFI_NM
-	struct wifi_nm_instance *nm = wifi_nm_get_instance_iface(iface);
-=======
 char const* wifi_security_txt(enum wifi_security_type security) {
     switch (security) {
         case WIFI_SECURITY_TYPE_NONE:
             return "OPEN";
->>>>>>> 048e7409
 
         case WIFI_SECURITY_TYPE_WEP:
             return "WEP";
@@ -1055,36 +823,26 @@
 NET_MGMT_REGISTER_REQUEST_HANDLER(NET_REQUEST_WIFI_BTM_QUERY, wifi_btm_query);
 #endif
 
-<<<<<<< HEAD
-static int wifi_get_connection_params(uint32_t mgmt_request, struct net_if *iface,
-			void *data, size_t len)
-{
-	const struct device *dev = net_if_get_device(iface);
-	const struct wifi_mgmt_ops *const wifi_mgmt_api = get_wifi_api(iface);
-	struct wifi_connect_req_params *conn_params = data;
-
-	if (wifi_mgmt_api == NULL || wifi_mgmt_api->get_conn_params == NULL) {
-		return -ENOTSUP;
-	}
-
-	return wifi_mgmt_api->get_conn_params(dev, conn_params);
+static int wifi_get_connection_params(uint32_t mgmt_request, struct net_if* iface,
+                                      void* data, size_t len) {
+    const struct device* dev = net_if_get_device(iface);
+    const struct wifi_mgmt_ops* const wifi_mgmt_api = get_wifi_api(iface);
+    struct wifi_connect_req_params* conn_params = data;
+
+    if ((wifi_mgmt_api == NULL) || (wifi_mgmt_api->get_conn_params == NULL)) {
+        return (-ENOTSUP);
+    }
+
+    return wifi_mgmt_api->get_conn_params(dev, conn_params);
 }
 
 NET_MGMT_REGISTER_REQUEST_HANDLER(NET_REQUEST_WIFI_CONN_PARAMS, wifi_get_connection_params);
 
-static int wifi_set_rts_threshold(uint32_t mgmt_request, struct net_if *iface,
-				  void *data, size_t len)
-{
-	const struct device *dev = net_if_get_device(iface);
-	const struct wifi_mgmt_ops *const wifi_mgmt_api = get_wifi_api(iface);
-	unsigned int *rts_threshold = data;
-=======
 static int wifi_set_rts_threshold(uint32_t mgmt_request, struct net_if* iface,
                                   void* data, size_t len) {
     const struct device* dev = net_if_get_device(iface);
     const struct wifi_mgmt_ops* const wifi_mgmt_api = get_wifi_api(iface);
     unsigned int* rts_threshold = data;
->>>>>>> 048e7409
 
     if ((wifi_mgmt_api == NULL) || (wifi_mgmt_api->set_rts_threshold == NULL)) {
         return (-ENOTSUP);
@@ -1114,34 +872,32 @@
 
 NET_MGMT_REGISTER_REQUEST_HANDLER(NET_REQUEST_WIFI_DPP, wifi_dpp);
 
-static int wifi_pmksa_flush(uint32_t mgmt_request, struct net_if *iface,
-					   void *data, size_t len)
-{
-	const struct device *dev = net_if_get_device(iface);
-	const struct wifi_mgmt_ops *const wifi_mgmt_api = get_wifi_api(iface);
-
-	if (wifi_mgmt_api == NULL || wifi_mgmt_api->pmksa_flush == NULL) {
-		return -ENOTSUP;
-	}
-
-	return wifi_mgmt_api->pmksa_flush(dev);
+static int wifi_pmksa_flush(uint32_t mgmt_request, struct net_if* iface,
+                            void* data, size_t len) {
+    const struct device* dev = net_if_get_device(iface);
+    const struct wifi_mgmt_ops* const wifi_mgmt_api = get_wifi_api(iface);
+
+    if ((wifi_mgmt_api == NULL) || (wifi_mgmt_api->pmksa_flush == NULL)) {
+        return (-ENOTSUP);
+    }
+
+    return wifi_mgmt_api->pmksa_flush(dev);
 }
 
 NET_MGMT_REGISTER_REQUEST_HANDLER(NET_REQUEST_WIFI_PMKSA_FLUSH, wifi_pmksa_flush);
 
 #ifdef CONFIG_WIFI_NM_WPA_SUPPLICANT_CRYPTO_ENTERPRISE
-static int wifi_set_enterprise_creds(uint32_t mgmt_request, struct net_if *iface,
-					   void *data, size_t len)
-{
-	const struct device *dev = net_if_get_device(iface);
-	const struct wifi_mgmt_ops *const wifi_mgmt_api = get_wifi_api(iface);
-	struct wifi_enterprise_creds_params *params = data;
-
-	if (wifi_mgmt_api == NULL || wifi_mgmt_api->enterprise_creds == NULL) {
-		return -ENOTSUP;
-	}
-
-	return wifi_mgmt_api->enterprise_creds(dev, params);
+static int wifi_set_enterprise_creds(uint32_t mgmt_request, struct net_if* iface,
+                                     void* data, size_t len) {
+    const struct device* dev = net_if_get_device(iface);
+    const struct wifi_mgmt_ops* const wifi_mgmt_api = get_wifi_api(iface);
+    struct wifi_enterprise_creds_params* params = data;
+
+    if ((wifi_mgmt_api == NULL) || (wifi_mgmt_api->enterprise_creds == NULL)) {
+        return (-ENOTSUP);
+    }
+
+    return wifi_mgmt_api->enterprise_creds(dev, params);
 }
 
 NET_MGMT_REGISTER_REQUEST_HANDLER(NET_REQUEST_WIFI_ENTERPRISE_CREDS, wifi_set_enterprise_creds);
