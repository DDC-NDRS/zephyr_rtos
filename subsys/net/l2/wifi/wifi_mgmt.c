/*
 * Copyright (c) 2016 Intel Corporation.
 *
 * SPDX-License-Identifier: Apache-2.0
 */

#include <zephyr/logging/log.h>
LOG_MODULE_REGISTER(net_wifi_mgmt, CONFIG_NET_L2_WIFI_MGMT_LOG_LEVEL);

#include <errno.h>
#include <string.h>

#include <zephyr/net/net_core.h>
#include <zephyr/net/net_if.h>
#include <zephyr/net/wifi_mgmt.h>
#ifdef CONFIG_WIFI_NM
#include <zephyr/net/wifi_nm.h>
#endif /* CONFIG_WIFI_NM */

char const* wifi_security_txt(enum wifi_security_type security) {
    switch (security) {
        case WIFI_SECURITY_TYPE_NONE :
            return "OPEN";

        case WIFI_SECURITY_TYPE_WEP :
            return "WEP";

        case WIFI_SECURITY_TYPE_WPA_PSK :
            return "WPA-PSK";

        case WIFI_SECURITY_TYPE_PSK :
            return "WPA2-PSK";

        case WIFI_SECURITY_TYPE_PSK_SHA256 :
            return "WPA2-PSK-SHA256";

        case WIFI_SECURITY_TYPE_SAE :
            return "WPA3-SAE";

        case WIFI_SECURITY_TYPE_WAPI :
            return "WAPI";

        case WIFI_SECURITY_TYPE_EAP :
            return "EAP";

        case WIFI_SECURITY_TYPE_UNKNOWN :
        default :
            return "UNKNOWN";
    }
}

char const* wifi_mfp_txt(enum wifi_mfp_options mfp) {
    switch (mfp) {
        case WIFI_MFP_DISABLE :
            return "Disable";

        case WIFI_MFP_OPTIONAL :
            return "Optional";

        case WIFI_MFP_REQUIRED :
            return "Required";

        case WIFI_MFP_UNKNOWN :
        default :
            return "UNKNOWN";
    }
}

char const* wifi_band_txt(enum wifi_frequency_bands band) {
    switch (band) {
        case WIFI_FREQ_BAND_2_4_GHZ :
            return "2.4GHz";

        case WIFI_FREQ_BAND_5_GHZ :
            return "5GHz";

        case WIFI_FREQ_BAND_6_GHZ :
            return "6GHz";

        case WIFI_FREQ_BAND_UNKNOWN :
        default :
            return "UNKNOWN";
    }
}

char const* wifi_state_txt(enum wifi_iface_state state) {
    switch (state) {
        case WIFI_STATE_DISCONNECTED :
            return "DISCONNECTED";

        case WIFI_STATE_INACTIVE :
            return "INACTIVE";

        case WIFI_STATE_INTERFACE_DISABLED :
            return "INTERFACE_DISABLED";

        case WIFI_STATE_SCANNING :
            return "SCANNING";

        case WIFI_STATE_AUTHENTICATING :
            return "AUTHENTICATING";

        case WIFI_STATE_ASSOCIATING :
            return "ASSOCIATING";

        case WIFI_STATE_ASSOCIATED :
            return "ASSOCIATED";

        case WIFI_STATE_4WAY_HANDSHAKE :
            return "4WAY_HANDSHAKE";

        case WIFI_STATE_GROUP_HANDSHAKE :
            return "GROUP_HANDSHAKE";

        case WIFI_STATE_COMPLETED :
            return "COMPLETED";

        case WIFI_STATE_UNKNOWN :
        default :
            return "UNKNOWN";
    }
}

char const* wifi_mode_txt(enum wifi_iface_mode mode) {
    switch (mode) {
        case WIFI_MODE_INFRA :
            return "STATION";

        case WIFI_MODE_IBSS :
            return "ADHOC";

        case WIFI_MODE_AP :
            return "ACCESS POINT";

        case WIFI_MODE_P2P_GO :
            return "P2P GROUP OWNER";

        case WIFI_MODE_P2P_GROUP_FORMATION :
            return "P2P GROUP FORMATION";

        case WIFI_MODE_MESH :
            return "MESH";

        case WIFI_MODE_UNKNOWN :
        default :
            return "UNKNOWN";
    }
}

char const* wifi_link_mode_txt(enum wifi_link_mode link_mode) {
    switch (link_mode) {
        case WIFI_0 :
            return "WIFI 0 (802.11)";

        case WIFI_1 :
            return "WIFI 1 (802.11b)";

        case WIFI_2 :
            return "WIFI 2 (802.11a)";

        case WIFI_3 :
            return "WIFI 3 (802.11g)";

        case WIFI_4 :
            return "WIFI 4 (802.11n/HT)";

        case WIFI_5 :
            return "WIFI 5 (802.11ac/VHT)";

        case WIFI_6 :
            return "WIFI 6 (802.11ax/HE)";

        case WIFI_6E :
            return "WIFI 6E (802.11ax 6GHz/HE)";

        case WIFI_7 :
            return "WIFI 7 (802.11be/EHT)";

        case WIFI_LINK_MODE_UNKNOWN :
        default :
            return "UNKNOWN";
    }
}

char const* wifi_ps_txt(enum wifi_ps ps_name) {
    switch (ps_name) {
        case WIFI_PS_DISABLED :
            return "Power save disabled";

        case WIFI_PS_ENABLED :
            return "Power save enabled";

        default :
            return "UNKNOWN";
    }
}

char const* wifi_ps_mode_txt(enum wifi_ps_mode ps_mode) {
    switch (ps_mode) {
        case WIFI_PS_MODE_LEGACY :
            return "Legacy power save";

        case WIFI_PS_MODE_WMM :
            return "WMM power save";

        default :
            return "UNKNOWN";
    }
}

char const* wifi_twt_operation_txt(enum wifi_twt_operation twt_operation) {
    switch (twt_operation) {
        case WIFI_TWT_SETUP :
            return "TWT setup";

        case WIFI_TWT_TEARDOWN :
            return "TWT teardown";

        default :
            return "UNKNOWN";
    }
}

char const* wifi_twt_negotiation_type_txt(enum wifi_twt_negotiation_type twt_negotiation) {
    switch (twt_negotiation) {
        case WIFI_TWT_INDIVIDUAL :
            return "TWT individual negotiation";

        case WIFI_TWT_BROADCAST :
            return "TWT broadcast negotiation";

        case WIFI_TWT_WAKE_TBTT :
            return "TWT wake TBTT negotiation";

        default :
            return "UNKNOWN";
    }
}

char const* wifi_twt_setup_cmd_txt(enum wifi_twt_setup_cmd twt_setup) {
    switch (twt_setup) {
        case WIFI_TWT_SETUP_CMD_REQUEST :
            return "TWT request";

        case WIFI_TWT_SETUP_CMD_SUGGEST :
            return "TWT suggest";

        case WIFI_TWT_SETUP_CMD_DEMAND :
            return "TWT demand";

        case WIFI_TWT_SETUP_CMD_GROUPING :
            return "TWT grouping";

        case WIFI_TWT_SETUP_CMD_ACCEPT :
            return "TWT accept";

        case WIFI_TWT_SETUP_CMD_ALTERNATE :
            return "TWT alternate";

        case WIFI_TWT_SETUP_CMD_DICTATE :
            return "TWT dictate";

        case WIFI_TWT_SETUP_CMD_REJECT :
            return "TWT reject";

        default :
            return "UNKNOWN";
    }
}

char const* wifi_ps_wakeup_mode_txt(enum wifi_ps_wakeup_mode ps_wakeup_mode) {
    switch (ps_wakeup_mode) {
        case WIFI_PS_WAKEUP_MODE_DTIM :
            return "PS wakeup mode DTIM";

        case WIFI_PS_WAKEUP_MODE_LISTEN_INTERVAL :
            return "PS wakeup mode listen interval";

        default :
            return "UNKNOWN";
    }
}

static const struct wifi_mgmt_ops* const get_wifi_api(struct net_if* iface) {
    const struct device* dev = net_if_get_device(iface);
    struct net_wifi_mgmt_offload* off_api =
                    (struct net_wifi_mgmt_offload*)dev->api;
    #ifdef CONFIG_WIFI_NM
    struct wifi_nm_instance* nm = wifi_nm_get_instance_iface(iface);

    if (nm) {
        return nm->ops;
    }
    #endif /* CONFIG_WIFI_NM */
    return off_api ? off_api->wifi_mgmt_api : NULL;
}

static int wifi_connect(uint32_t mgmt_request, struct net_if* iface,
                        void* data, size_t len) {
    struct wifi_connect_req_params* params =
            (struct wifi_connect_req_params*)data;
    const struct device* dev = net_if_get_device(iface);

    const struct wifi_mgmt_ops* const wifi_mgmt_api = get_wifi_api(iface);

    if ((wifi_mgmt_api == NULL) || (wifi_mgmt_api->connect == NULL)) {
        return (-ENOTSUP);
    }

    LOG_HEXDUMP_DBG(params->ssid, params->ssid_length, "ssid");
    LOG_HEXDUMP_DBG(params->psk, params->psk_length, "psk");
    if (params->sae_password) {
        LOG_HEXDUMP_DBG(params->sae_password, params->sae_password_length, "sae");
    }
    NET_DBG("ch %u sec %u", params->channel, params->security);

    if ((params->security > WIFI_SECURITY_TYPE_MAX) ||
        (params->ssid_length > WIFI_SSID_MAX_LEN) ||
        (params->ssid_length == 0U) ||
        ((params->security == WIFI_SECURITY_TYPE_PSK ||
          params->security == WIFI_SECURITY_TYPE_WPA_PSK ||
          params->security == WIFI_SECURITY_TYPE_PSK_SHA256 ||
          params->security == WIFI_SECURITY_TYPE_WPA_AUTO_PERSONAL) &&
         ((params->psk_length < 8) || (params->psk_length > 64) ||
          (params->psk_length == 0U) || !params->psk)) ||
        ((params->security == WIFI_SECURITY_TYPE_SAE) &&
          ((params->psk_length == 0U) || !params->psk) &&
          ((params->sae_password_length == 0U) || !params->sae_password)) ||
        ((params->channel != WIFI_CHANNEL_ANY) &&
         (params->channel > WIFI_CHANNEL_MAX)) ||
        !params->ssid) {
        return (-EINVAL);
    }

    return wifi_mgmt_api->connect(dev, params);
}

NET_MGMT_REGISTER_REQUEST_HANDLER(NET_REQUEST_WIFI_CONNECT, wifi_connect);

static void scan_result_cb(struct net_if* iface, int status,
                           struct wifi_scan_result* entry) {
    if (!iface) {
        return;
    }

    if (!entry) {
        struct wifi_status scan_status = {
            .status = status,
        };

        net_mgmt_event_notify_with_info(NET_EVENT_WIFI_SCAN_DONE,
                                        iface, &scan_status,
                                        sizeof(struct wifi_status));
        return;
    }

    #ifndef CONFIG_WIFI_MGMT_RAW_SCAN_RESULTS_ONLY
    net_mgmt_event_notify_with_info(NET_EVENT_WIFI_SCAN_RESULT, iface,
                                    entry, sizeof(struct wifi_scan_result));
    #endif /* CONFIG_WIFI_MGMT_RAW_SCAN_RESULTS_ONLY */
}

static int wifi_scan(uint32_t mgmt_request, struct net_if* iface,
                     void* data, size_t len) {
    const struct device* dev = net_if_get_device(iface);
    struct wifi_scan_params* params = data;
    const struct wifi_mgmt_ops* const wifi_mgmt_api = get_wifi_api(iface);

    if ((wifi_mgmt_api == NULL) || (wifi_mgmt_api->scan == NULL)) {
        return (-ENOTSUP);
    }

    #ifdef CONFIG_WIFI_MGMT_FORCED_PASSIVE_SCAN
    struct wifi_scan_params default_params = {0};

    if (params == NULL) {
        params = &default_params;
    }
    params->scan_type = WIFI_SCAN_TYPE_PASSIVE;
    #endif /* CONFIG_WIFI_MGMT_FORCED_PASSIVE_SCAN */

    return wifi_mgmt_api->scan(dev, params, scan_result_cb);
}

NET_MGMT_REGISTER_REQUEST_HANDLER(NET_REQUEST_WIFI_SCAN, wifi_scan);

static int wifi_disconnect(uint32_t mgmt_request, struct net_if* iface,
                           void* data, size_t len) {
    const struct device* dev = net_if_get_device(iface);
    const struct wifi_mgmt_ops* const wifi_mgmt_api = get_wifi_api(iface);

    if ((wifi_mgmt_api == NULL) || (wifi_mgmt_api->disconnect == NULL)) {
        return (-ENOTSUP);
    }

    return wifi_mgmt_api->disconnect(dev);
}

NET_MGMT_REGISTER_REQUEST_HANDLER(NET_REQUEST_WIFI_DISCONNECT, wifi_disconnect);

void wifi_mgmt_raise_connect_result_event(struct net_if* iface, int status) {
    struct wifi_status cnx_status = {
        .status = status,
    };

    net_mgmt_event_notify_with_info(NET_EVENT_WIFI_CONNECT_RESULT,
                                    iface, &cnx_status,
                                    sizeof(struct wifi_status));
}

void wifi_mgmt_raise_disconnect_result_event(struct net_if* iface, int status) {
    struct wifi_status cnx_status = {
        .status = status,
    };

    net_mgmt_event_notify_with_info(NET_EVENT_WIFI_DISCONNECT_RESULT,
                                    iface, &cnx_status,
                                    sizeof(struct wifi_status));
}

static int wifi_ap_enable(uint32_t mgmt_request, struct net_if* iface,
                          void* data, size_t len) {
    struct wifi_connect_req_params* params =
            (struct wifi_connect_req_params*)data;
    const struct device* dev = net_if_get_device(iface);
    const struct wifi_mgmt_ops* const wifi_mgmt_api = get_wifi_api(iface);

    if ((wifi_mgmt_api == NULL) || (wifi_mgmt_api->ap_enable == NULL)) {
        return (-ENOTSUP);
    }

    return wifi_mgmt_api->ap_enable(dev, params);
}

NET_MGMT_REGISTER_REQUEST_HANDLER(NET_REQUEST_WIFI_AP_ENABLE, wifi_ap_enable);

static int wifi_ap_disable(uint32_t mgmt_request, struct net_if* iface,
                           void* data, size_t len) {
    const struct device* dev = net_if_get_device(iface);
    const struct wifi_mgmt_ops* const wifi_mgmt_api = get_wifi_api(iface);

    if ((wifi_mgmt_api == NULL) || (wifi_mgmt_api->ap_enable == NULL)) {
        return (-ENOTSUP);
    }

    return wifi_mgmt_api->ap_disable(dev);
}

NET_MGMT_REGISTER_REQUEST_HANDLER(NET_REQUEST_WIFI_AP_DISABLE, wifi_ap_disable);

static int wifi_ap_sta_disconnect(uint32_t mgmt_request, struct net_if* iface,
                                  void* data, size_t len) {
    const struct device* dev = net_if_get_device(iface);
    const struct wifi_mgmt_ops* const wifi_mgmt_api = get_wifi_api(iface);
    uint8_t* mac = data;

    if (dev == NULL) {
        return (-ENODEV);
    }

    if (wifi_mgmt_api == NULL || wifi_mgmt_api->ap_sta_disconnect == NULL) {
        return (-ENOTSUP);
    }

    if (!data || (len != (sizeof(uint8_t) * WIFI_MAC_ADDR_LEN))) {
        return (-EINVAL);
    }

    return wifi_mgmt_api->ap_sta_disconnect(dev, mac);
}

NET_MGMT_REGISTER_REQUEST_HANDLER(NET_REQUEST_WIFI_AP_STA_DISCONNECT, wifi_ap_sta_disconnect);

<<<<<<< HEAD
static int wifi_ap_config_params(uint32_t mgmt_request, struct net_if *iface,
				 void *data, size_t len)
{
	const struct device *dev = net_if_get_device(iface);
	const struct wifi_mgmt_ops *const wifi_mgmt_api = get_wifi_api(iface);
	struct wifi_ap_config_params *params = data;

	if (dev == NULL) {
		return -ENODEV;
	}

	if (wifi_mgmt_api == NULL ||
	    wifi_mgmt_api->ap_config_params == NULL) {
		return -ENOTSUP;
	}

	if (!data || len != sizeof(*params)) {
		return -EINVAL;
	}

	if (params->type & WIFI_AP_CONFIG_PARAM_MAX_NUM_STA) {
		if (params->max_num_sta > CONFIG_WIFI_MGMT_AP_MAX_NUM_STA) {
			LOG_INF("Maximum number of stations(%d) "
				"exceeded default configured value = %d.",
				params->max_num_sta, CONFIG_WIFI_MGMT_AP_MAX_NUM_STA);
			return -EINVAL;
		}
	}

	return wifi_mgmt_api->ap_config_params(dev, params);
}

NET_MGMT_REGISTER_REQUEST_HANDLER(NET_REQUEST_WIFI_AP_CONFIG_PARAM, wifi_ap_config_params);

static int wifi_iface_status(uint32_t mgmt_request, struct net_if *iface,
			  void *data, size_t len)
{
	const struct device *dev = net_if_get_device(iface);
	const struct wifi_mgmt_ops *const wifi_mgmt_api = get_wifi_api(iface);
	struct wifi_iface_status *status = data;
=======
static int wifi_iface_status(uint32_t mgmt_request, struct net_if* iface,
                             void* data, size_t len) {
    const struct device* dev = net_if_get_device(iface);
    const struct wifi_mgmt_ops* const wifi_mgmt_api = get_wifi_api(iface);
    struct wifi_iface_status* status = data;
>>>>>>> 5d07267a

    if ((wifi_mgmt_api == NULL) || (wifi_mgmt_api->iface_status == NULL)) {
        return (-ENOTSUP);
    }

    if (!data || len != sizeof(*status)) {
        return (-EINVAL);
    }

    return wifi_mgmt_api->iface_status(dev, status);
}

NET_MGMT_REGISTER_REQUEST_HANDLER(NET_REQUEST_WIFI_IFACE_STATUS, wifi_iface_status);

void wifi_mgmt_raise_iface_status_event(struct net_if* iface,
                                        struct wifi_iface_status* iface_status) {
    net_mgmt_event_notify_with_info(NET_EVENT_WIFI_IFACE_STATUS,
                                    iface, iface_status,
                                    sizeof(struct wifi_iface_status));
}

#ifdef CONFIG_NET_STATISTICS_WIFI
static int wifi_iface_stats(uint32_t mgmt_request, struct net_if* iface,
                            void* data, size_t len) {
    const struct device* dev = net_if_get_device(iface);
    const struct wifi_mgmt_ops* const wifi_mgmt_api = get_wifi_api(iface);
    struct net_stats_wifi* stats = data;

    if ((wifi_mgmt_api == NULL) || (wifi_mgmt_api->get_stats == NULL)) {
        return (-ENOTSUP);
    }

    if (!data || len != sizeof(*stats)) {
        return (-EINVAL);
    }

    return wifi_mgmt_api->get_stats(dev, stats);
}

NET_MGMT_REGISTER_REQUEST_HANDLER(NET_REQUEST_STATS_GET_WIFI, wifi_iface_stats);
#endif /* CONFIG_NET_STATISTICS_WIFI */

static int wifi_set_power_save(uint32_t mgmt_request, struct net_if* iface,
                               void* data, size_t len) {
    const struct device* dev = net_if_get_device(iface);
    const struct wifi_mgmt_ops* const wifi_mgmt_api = get_wifi_api(iface);
    struct wifi_ps_params* ps_params = data;
    struct wifi_iface_status info = {0};

    if (wifi_mgmt_api == NULL || wifi_mgmt_api->set_power_save == NULL) {
        return (-ENOTSUP);
    }

    switch (ps_params->type) {
        case WIFI_PS_PARAM_LISTEN_INTERVAL :
        case WIFI_PS_PARAM_MODE :
            if (net_mgmt(NET_REQUEST_WIFI_IFACE_STATUS, iface, &info,
                         sizeof(struct wifi_iface_status))) {
                ps_params->fail_reason =
                        WIFI_PS_PARAM_FAIL_UNABLE_TO_GET_IFACE_STATUS;
                return (-EIO);
            }

            if (info.state >= WIFI_STATE_ASSOCIATED) {
                ps_params->fail_reason =
                    WIFI_PS_PARAM_FAIL_DEVICE_CONNECTED;
                return (-ENOTSUP);
            }
            break;

        case WIFI_PS_PARAM_STATE :
        case WIFI_PS_PARAM_WAKEUP_MODE :
        case WIFI_PS_PARAM_TIMEOUT :
            break;

        default :
            ps_params->fail_reason =
                WIFI_PS_PARAM_FAIL_OPERATION_NOT_SUPPORTED;
            return (-ENOTSUP);
    }

    return wifi_mgmt_api->set_power_save(dev, ps_params);
}

NET_MGMT_REGISTER_REQUEST_HANDLER(NET_REQUEST_WIFI_PS, wifi_set_power_save);

static int wifi_get_power_save_config(uint32_t mgmt_request, struct net_if* iface,
                                      void* data, size_t len) {
    const struct device* dev = net_if_get_device(iface);
    const struct wifi_mgmt_ops* const wifi_mgmt_api = get_wifi_api(iface);
    struct wifi_ps_config* ps_config = data;

    if (wifi_mgmt_api == NULL || wifi_mgmt_api->get_power_save_config == NULL) {
        return (-ENOTSUP);
    }

    if (!data || len != sizeof(*ps_config)) {
        return (-EINVAL);
    }

    return wifi_mgmt_api->get_power_save_config(dev, ps_config);
}

NET_MGMT_REGISTER_REQUEST_HANDLER(NET_REQUEST_WIFI_PS_CONFIG, wifi_get_power_save_config);

static int wifi_set_twt(uint32_t mgmt_request, struct net_if* iface,
                        void* data, size_t len) {
    const struct device* dev = net_if_get_device(iface);
    const struct wifi_mgmt_ops* const wifi_mgmt_api = get_wifi_api(iface);
    struct wifi_twt_params* twt_params = data;
    struct wifi_iface_status info = {0};

    if (wifi_mgmt_api == NULL || wifi_mgmt_api->set_twt == NULL) {
        twt_params->fail_reason =
                WIFI_TWT_FAIL_OPERATION_NOT_SUPPORTED;
        return (-ENOTSUP);
    }

    if (twt_params->operation == WIFI_TWT_TEARDOWN) {
        return wifi_mgmt_api->set_twt(dev, twt_params);
    }

    if (net_mgmt(NET_REQUEST_WIFI_IFACE_STATUS, iface, &info,
                 sizeof(struct wifi_iface_status))) {
        twt_params->fail_reason =
                WIFI_TWT_FAIL_UNABLE_TO_GET_IFACE_STATUS;
        goto fail;
    }

    if (info.state != WIFI_STATE_COMPLETED) {
        twt_params->fail_reason =
                WIFI_TWT_FAIL_DEVICE_NOT_CONNECTED;
        goto fail;
    }

    #ifdef CONFIG_WIFI_MGMT_TWT_CHECK_IP
    if ((!net_if_ipv4_get_global_addr(iface, NET_ADDR_PREFERRED)) &&
        (!net_if_ipv6_get_global_addr(NET_ADDR_PREFERRED, &iface))) {
        twt_params->fail_reason =
                WIFI_TWT_FAIL_IP_NOT_ASSIGNED;
        goto fail;
    }
    #else
    NET_WARN("Check for valid IP address been disabled. "
             "Device might be unreachable or might not receive traffic.\n");
    #endif /* CONFIG_WIFI_MGMT_TWT_CHECK_IP */

    if (info.link_mode < WIFI_6) {
        twt_params->fail_reason =
                WIFI_TWT_FAIL_PEER_NOT_HE_CAPAB;
        goto fail;
    }

    if (!info.twt_capable) {
        twt_params->fail_reason =
                WIFI_TWT_FAIL_PEER_NOT_TWT_CAPAB;
        goto fail;
    }

    return wifi_mgmt_api->set_twt(dev, twt_params);

fail :
    return (-ENOEXEC);
}

NET_MGMT_REGISTER_REQUEST_HANDLER(NET_REQUEST_WIFI_TWT, wifi_set_twt);

void wifi_mgmt_raise_twt_event(struct net_if* iface, struct wifi_twt_params* twt_params) {
    net_mgmt_event_notify_with_info(NET_EVENT_WIFI_TWT,
                                    iface, twt_params,
                                    sizeof(struct wifi_twt_params));
}

static int wifi_reg_domain(uint32_t mgmt_request, struct net_if* iface,
                           void* data, size_t len) {
    const struct device* dev = net_if_get_device(iface);
    const struct wifi_mgmt_ops* const wifi_mgmt_api = get_wifi_api(iface);
    struct wifi_reg_domain* reg_domain = data;

    if ((wifi_mgmt_api == NULL) || (wifi_mgmt_api->reg_domain == NULL)) {
        return (-ENOTSUP);
    }

    if (!data || len != sizeof(*reg_domain)) {
        return (-EINVAL);
    }

    return wifi_mgmt_api->reg_domain(dev, reg_domain);
}

NET_MGMT_REGISTER_REQUEST_HANDLER(NET_REQUEST_WIFI_REG_DOMAIN, wifi_reg_domain);

void wifi_mgmt_raise_twt_sleep_state(struct net_if* iface,
                                     int twt_sleep_state) {
    net_mgmt_event_notify_with_info(NET_EVENT_WIFI_TWT_SLEEP_STATE,
                                    iface, &twt_sleep_state,
                                    sizeof(twt_sleep_state));
}

static int wifi_mode(uint32_t mgmt_request, struct net_if* iface,
                     void* data, size_t len) {
    const struct device* dev = net_if_get_device(iface);
    const struct wifi_mgmt_ops* const wifi_mgmt_api = get_wifi_api(iface);
    struct wifi_mode_info* mode_info = data;

    if (dev == NULL) {
        return (-ENODEV);
    }

    if (wifi_mgmt_api == NULL || wifi_mgmt_api->mode == NULL) {
        return (-ENOTSUP);
    }

    return wifi_mgmt_api->mode(dev, mode_info);
}

NET_MGMT_REGISTER_REQUEST_HANDLER(NET_REQUEST_WIFI_MODE, wifi_mode);

static int wifi_packet_filter(uint32_t mgmt_request, struct net_if* iface,
                              void* data, size_t len) {
    const struct device* dev = net_if_get_device(iface);
    const struct wifi_mgmt_ops* const wifi_mgmt_api = get_wifi_api(iface);
    struct wifi_filter_info* filter_info = data;

    if (dev == NULL) {
        return (-ENODEV);
    }

    if (wifi_mgmt_api == NULL || wifi_mgmt_api->filter == NULL) {
        return (-ENOTSUP);
    }

    return (wifi_mgmt_api->filter(dev, filter_info));
}

NET_MGMT_REGISTER_REQUEST_HANDLER(NET_REQUEST_WIFI_PACKET_FILTER, wifi_packet_filter);

static int wifi_channel(uint32_t mgmt_request, struct net_if* iface,
                        void* data, size_t len) {
    const struct device* dev = net_if_get_device(iface);
    const struct wifi_mgmt_ops* const wifi_mgmt_api = get_wifi_api(iface);
    struct wifi_channel_info* channel_info = data;

    if (dev == NULL) {
        return (-ENODEV);
    }

    if ((wifi_mgmt_api == NULL) || (wifi_mgmt_api->channel == NULL)) {
        return (-ENOTSUP);
    }

    return (wifi_mgmt_api->channel(dev, channel_info));
}

NET_MGMT_REGISTER_REQUEST_HANDLER(NET_REQUEST_WIFI_CHANNEL, wifi_channel);

static int wifi_get_version(uint32_t mgmt_request, struct net_if* iface,
                            void* data, size_t len) {
    const struct device* dev = net_if_get_device(iface);
    const struct wifi_mgmt_ops* const wifi_mgmt_api = get_wifi_api(iface);
    struct wifi_version *ver_params = data;

    if ((wifi_mgmt_api == NULL) || (wifi_mgmt_api->get_version == NULL)) {
        return (-ENOTSUP);
    }

    return (wifi_mgmt_api->get_version(dev, ver_params));
}

NET_MGMT_REGISTER_REQUEST_HANDLER(NET_REQUEST_WIFI_VERSION, wifi_get_version);

static int wifi_set_rts_threshold(uint32_t mgmt_request, struct net_if* iface,
                                  void* data, size_t len) {
    const struct device* dev = net_if_get_device(iface);
    const struct wifi_mgmt_ops* const wifi_mgmt_api = get_wifi_api(iface);
    unsigned int* rts_threshold = data;

    if ((wifi_mgmt_api == NULL) || (wifi_mgmt_api->set_rts_threshold == NULL)) {
        return (-ENOTSUP);
    }

    if (!data || len != sizeof(*rts_threshold)) {
        return (-EINVAL);
    }

    return wifi_mgmt_api->set_rts_threshold(dev, *rts_threshold);
}

NET_MGMT_REGISTER_REQUEST_HANDLER(NET_REQUEST_WIFI_RTS_THRESHOLD, wifi_set_rts_threshold);

#ifdef CONFIG_WIFI_MGMT_RAW_SCAN_RESULTS
void wifi_mgmt_raise_raw_scan_result_event(struct net_if* iface,
                                           struct wifi_raw_scan_result* raw_scan_result) {
    if (raw_scan_result->frame_length > CONFIG_WIFI_MGMT_RAW_SCAN_RESULT_LENGTH) {
        LOG_INF("raw scan result frame length = %d too big,"
                "saving upto max raw scan length = %d",
                raw_scan_result->frame_length,
                CONFIG_WIFI_MGMT_RAW_SCAN_RESULT_LENGTH);
    }

    net_mgmt_event_notify_with_info(NET_EVENT_WIFI_RAW_SCAN_RESULT,
                                    iface, raw_scan_result,
                                    sizeof(*raw_scan_result));
}
#endif /* CONFIG_WIFI_MGMT_RAW_SCAN_RESULTS */

void wifi_mgmt_raise_disconnect_complete_event(struct net_if* iface,
                                               int status) {
    struct wifi_status cnx_status = {
        .status = status,
    };

    net_mgmt_event_notify_with_info(NET_EVENT_WIFI_DISCONNECT_COMPLETE,
                                    iface, &cnx_status,
                                    sizeof(struct wifi_status));
}

void wifi_mgmt_raise_ap_enable_result_event(struct net_if* iface,
                                            enum wifi_ap_status status) {
    struct wifi_status cnx_status = {
        .status = status,
    };

    net_mgmt_event_notify_with_info(NET_EVENT_WIFI_AP_ENABLE_RESULT,
                                    iface, &cnx_status,
                                    sizeof(enum wifi_ap_status));
}

void wifi_mgmt_raise_ap_disable_result_event(struct net_if* iface,
                                             enum wifi_ap_status status) {
    struct wifi_status cnx_status = {
        .status = status,
    };

    net_mgmt_event_notify_with_info(NET_EVENT_WIFI_AP_DISABLE_RESULT,
                                    iface, &cnx_status,
                                    sizeof(enum wifi_ap_status));
}

void wifi_mgmt_raise_ap_sta_connected_event(struct net_if* iface,
                                            struct wifi_ap_sta_info* sta_info) {
    net_mgmt_event_notify_with_info(NET_EVENT_WIFI_AP_STA_CONNECTED,
                                    iface, sta_info,
                                    sizeof(struct wifi_ap_sta_info));
}

void wifi_mgmt_raise_ap_sta_disconnected_event(struct net_if* iface,
                                               struct wifi_ap_sta_info* sta_info) {
    net_mgmt_event_notify_with_info(NET_EVENT_WIFI_AP_STA_DISCONNECTED,
                                    iface, sta_info,
                                    sizeof(struct wifi_ap_sta_info));
}<|MERGE_RESOLUTION|>--- conflicted
+++ resolved
@@ -471,54 +471,44 @@
 
 NET_MGMT_REGISTER_REQUEST_HANDLER(NET_REQUEST_WIFI_AP_STA_DISCONNECT, wifi_ap_sta_disconnect);
 
-<<<<<<< HEAD
-static int wifi_ap_config_params(uint32_t mgmt_request, struct net_if *iface,
-				 void *data, size_t len)
-{
-	const struct device *dev = net_if_get_device(iface);
-	const struct wifi_mgmt_ops *const wifi_mgmt_api = get_wifi_api(iface);
-	struct wifi_ap_config_params *params = data;
-
-	if (dev == NULL) {
-		return -ENODEV;
-	}
-
-	if (wifi_mgmt_api == NULL ||
-	    wifi_mgmt_api->ap_config_params == NULL) {
-		return -ENOTSUP;
-	}
-
-	if (!data || len != sizeof(*params)) {
-		return -EINVAL;
-	}
-
-	if (params->type & WIFI_AP_CONFIG_PARAM_MAX_NUM_STA) {
-		if (params->max_num_sta > CONFIG_WIFI_MGMT_AP_MAX_NUM_STA) {
-			LOG_INF("Maximum number of stations(%d) "
-				"exceeded default configured value = %d.",
-				params->max_num_sta, CONFIG_WIFI_MGMT_AP_MAX_NUM_STA);
-			return -EINVAL;
-		}
-	}
-
-	return wifi_mgmt_api->ap_config_params(dev, params);
+static int wifi_ap_config_params(uint32_t mgmt_request, struct net_if* iface,
+                                 void* data, size_t len) {
+    const struct device* dev = net_if_get_device(iface);
+    const struct wifi_mgmt_ops* const wifi_mgmt_api = get_wifi_api(iface);
+    struct wifi_ap_config_params* params = data;
+
+    if (dev == NULL) {
+        return (-ENODEV);
+    }
+
+    if (wifi_mgmt_api == NULL ||
+        wifi_mgmt_api->ap_config_params == NULL) {
+        return (-ENOTSUP);
+    }
+
+    if (!data || len != sizeof(*params)) {
+        return (-EINVAL);
+    }
+
+    if (params->type & WIFI_AP_CONFIG_PARAM_MAX_NUM_STA) {
+        if (params->max_num_sta > CONFIG_WIFI_MGMT_AP_MAX_NUM_STA) {
+            LOG_INF("Maximum number of stations(%d) "
+                    "exceeded default configured value = %d.",
+                    params->max_num_sta, CONFIG_WIFI_MGMT_AP_MAX_NUM_STA);
+            return (-EINVAL);
+        }
+    }
+
+    return wifi_mgmt_api->ap_config_params(dev, params);
 }
 
 NET_MGMT_REGISTER_REQUEST_HANDLER(NET_REQUEST_WIFI_AP_CONFIG_PARAM, wifi_ap_config_params);
 
-static int wifi_iface_status(uint32_t mgmt_request, struct net_if *iface,
-			  void *data, size_t len)
-{
-	const struct device *dev = net_if_get_device(iface);
-	const struct wifi_mgmt_ops *const wifi_mgmt_api = get_wifi_api(iface);
-	struct wifi_iface_status *status = data;
-=======
 static int wifi_iface_status(uint32_t mgmt_request, struct net_if* iface,
                              void* data, size_t len) {
     const struct device* dev = net_if_get_device(iface);
     const struct wifi_mgmt_ops* const wifi_mgmt_api = get_wifi_api(iface);
     struct wifi_iface_status* status = data;
->>>>>>> 5d07267a
 
     if ((wifi_mgmt_api == NULL) || (wifi_mgmt_api->iface_status == NULL)) {
         return (-ENOTSUP);
