--- conflicted
+++ resolved
@@ -56,49 +56,19 @@
             }
         }
     }
+
     k_mutex_unlock(&wifi_nm_lock);
-
     return (0);
 }
 
-<<<<<<< HEAD
-bool wifi_nm_iface_is_sta(struct net_if *iface)
-{
-	return wifi_nm_get_type_iface(iface) & WIFI_TYPE_STA;
+bool wifi_nm_iface_is_sta(struct net_if* iface) {
+    return wifi_nm_get_type_iface(iface) & WIFI_TYPE_STA;
 }
 
-bool wifi_nm_iface_is_sap(struct net_if *iface)
-{
-	return wifi_nm_get_type_iface(iface) & WIFI_TYPE_SAP;
+bool wifi_nm_iface_is_sap(struct net_if* iface) {
+    return wifi_nm_get_type_iface(iface) & WIFI_TYPE_SAP;
 }
 
-int wifi_nm_register_mgd_iface(struct wifi_nm_instance *nm, struct net_if *iface)
-{
-	if (!nm || !iface) {
-		return -EINVAL;
-	}
-
-	if (!net_if_is_wifi(iface)) {
-		return -ENOTSUP;
-	}
-
-	k_mutex_lock(&wifi_nm_lock, K_FOREVER);
-	for (int i = 0; i < CONFIG_WIFI_NM_MAX_MANAGED_INTERFACES; i++) {
-		if (nm->mgd_ifaces[i].iface == iface) {
-			k_mutex_unlock(&wifi_nm_lock);
-			return 0;
-		}
-
-		if (!nm->mgd_ifaces[i].iface) {
-			nm->mgd_ifaces[i].iface = iface;
-			k_mutex_unlock(&wifi_nm_lock);
-			return 0;
-		}
-	}
-	k_mutex_unlock(&wifi_nm_lock);
-
-	return -ENOMEM;
-=======
 int wifi_nm_register_mgd_iface(struct wifi_nm_instance* nm, struct net_if* iface) {
     if (!nm || !iface) {
         return (-EINVAL);
@@ -124,7 +94,6 @@
     k_mutex_unlock(&wifi_nm_lock);
 
     return (-ENOMEM);
->>>>>>> a53dbacb
 }
 
 int wifi_nm_register_mgd_type_iface(struct wifi_nm_instance* nm,
