--- conflicted
+++ resolved
@@ -10,60 +10,34 @@
 #include <zephyr/kernel.h>
 #include <zephyr/net/wifi_nm.h>
 
-<<<<<<< HEAD
 /* Used to protect nm data */
 static K_MUTEX_DEFINE(wifi_nm_lock);
 
-struct wifi_nm_instance *wifi_nm_get_instance(const char *name)
-{
-	STRUCT_SECTION_FOREACH(wifi_nm_instance, nm) {
-		if (!strcmp(nm->name, name)) {
-			return nm;
-		}
-	}
-=======
 struct wifi_nm_instance* wifi_nm_get_instance(char const* name) {
     STRUCT_SECTION_FOREACH(wifi_nm_instance, nm) {
         if (!strcmp(nm->name, name)) {
             return (nm);
         }
     }
->>>>>>> e5f33646
 
     return (NULL);
 }
 
-<<<<<<< HEAD
-struct wifi_nm_instance *wifi_nm_get_instance_iface(struct net_if *iface)
-{
-	if (!iface || !net_if_is_wifi(iface)) {
-		return NULL;
-	}
-
-	k_mutex_lock(&wifi_nm_lock, K_FOREVER);
-	STRUCT_SECTION_FOREACH(wifi_nm_instance, nm) {
-		for (int i = 0; i < CONFIG_WIFI_NM_MAX_MANAGED_INTERFACES; i++) {
-			if (nm->mgd_ifaces[i] == iface) {
-				k_mutex_unlock(&wifi_nm_lock);
-				return nm;
-			}
-		}
-	}
-	k_mutex_unlock(&wifi_nm_lock);
-=======
 struct wifi_nm_instance* wifi_nm_get_instance_iface(struct net_if* iface) {
     if (!iface || !net_if_is_wifi(iface)) {
-        return (false);
+        return NULL;
     }
 
+    k_mutex_lock(&wifi_nm_lock, K_FOREVER);
     STRUCT_SECTION_FOREACH(wifi_nm_instance, nm) {
         for (int i = 0; i < CONFIG_WIFI_NM_MAX_MANAGED_INTERFACES; i++) {
             if (nm->mgd_ifaces[i] == iface) {
-                return (nm);
+                k_mutex_unlock(&wifi_nm_lock);
+                return nm;
             }
         }
     }
->>>>>>> e5f33646
+    k_mutex_unlock(&wifi_nm_lock);
 
     return (NULL);
 }
@@ -77,24 +51,15 @@
         return (-ENOTSUP);
     }
 
-<<<<<<< HEAD
-	k_mutex_lock(&wifi_nm_lock, K_FOREVER);
-	for (int i = 0; i < CONFIG_WIFI_NM_MAX_MANAGED_INTERFACES; i++) {
-		if (!nm->mgd_ifaces[i]) {
-			nm->mgd_ifaces[i] = iface;
-			k_mutex_unlock(&wifi_nm_lock);
-			return 0;
-		}
-	}
-	k_mutex_unlock(&wifi_nm_lock);
-=======
+    k_mutex_lock(&wifi_nm_lock, K_FOREVER);
     for (int i = 0; i < CONFIG_WIFI_NM_MAX_MANAGED_INTERFACES; i++) {
         if (!nm->mgd_ifaces[i]) {
             nm->mgd_ifaces[i] = iface;
-            return (0);
+            k_mutex_unlock(&wifi_nm_lock);
+            return 0;
         }
     }
->>>>>>> e5f33646
+    k_mutex_unlock(&wifi_nm_lock);
 
     return (-ENOMEM);
 }
@@ -104,24 +69,15 @@
         return (-EINVAL);
     }
 
-<<<<<<< HEAD
-	k_mutex_lock(&wifi_nm_lock, K_FOREVER);
-	for (int i = 0; i < CONFIG_WIFI_NM_MAX_MANAGED_INTERFACES; i++) {
-		if (nm->mgd_ifaces[i] == iface) {
-			nm->mgd_ifaces[i] = NULL;
-			k_mutex_unlock(&wifi_nm_lock);
-			return 0;
-		}
-	}
-	k_mutex_unlock(&wifi_nm_lock);
-=======
+    k_mutex_lock(&wifi_nm_lock, K_FOREVER);
     for (int i = 0; i < CONFIG_WIFI_NM_MAX_MANAGED_INTERFACES; i++) {
         if (nm->mgd_ifaces[i] == iface) {
             nm->mgd_ifaces[i] = NULL;
-            return (0);
+            k_mutex_unlock(&wifi_nm_lock);
+            return 0;
         }
     }
->>>>>>> e5f33646
+    k_mutex_unlock(&wifi_nm_lock);
 
     return (-ENOENT);
 }