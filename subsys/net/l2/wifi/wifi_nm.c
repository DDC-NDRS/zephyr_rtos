--- conflicted
+++ resolved
@@ -25,124 +25,89 @@
 
 struct wifi_nm_instance* wifi_nm_get_instance_iface(struct net_if* iface) {
     if (!iface || !net_if_is_wifi(iface)) {
-        return NULL;
+        return (NULL);
     }
 
-<<<<<<< HEAD
-	k_mutex_lock(&wifi_nm_lock, K_FOREVER);
-	STRUCT_SECTION_FOREACH(wifi_nm_instance, nm) {
-		for (int i = 0; i < CONFIG_WIFI_NM_MAX_MANAGED_INTERFACES; i++) {
-			if (nm->mgd_ifaces[i].iface == iface) {
-				k_mutex_unlock(&wifi_nm_lock);
-				return nm;
-			}
-		}
-	}
-	k_mutex_unlock(&wifi_nm_lock);
-=======
     k_mutex_lock(&wifi_nm_lock, K_FOREVER);
     STRUCT_SECTION_FOREACH(wifi_nm_instance, nm) {
         for (int i = 0; i < CONFIG_WIFI_NM_MAX_MANAGED_INTERFACES; i++) {
-            if (nm->mgd_ifaces[i] == iface) {
+            if (nm->mgd_ifaces[i].iface == iface) {
                 k_mutex_unlock(&wifi_nm_lock);
-                return nm;
+                return (nm);
             }
         }
     }
     k_mutex_unlock(&wifi_nm_lock);
->>>>>>> 4bea2eee
 
     return (NULL);
 }
 
-<<<<<<< HEAD
-unsigned char wifi_nm_get_type_iface(struct net_if *iface)
-{
-	if (!iface || !net_if_is_wifi(iface)) {
-		return 0;
-	}
+unsigned char wifi_nm_get_type_iface(struct net_if* iface) {
+    if (!iface || !net_if_is_wifi(iface)) {
+        return (0);
+    }
 
-	k_mutex_lock(&wifi_nm_lock, K_FOREVER);
-	STRUCT_SECTION_FOREACH(wifi_nm_instance, nm) {
-		for (int i = 0; i < CONFIG_WIFI_NM_MAX_MANAGED_INTERFACES; i++) {
-			if (nm->mgd_ifaces[i].iface == iface) {
-				k_mutex_unlock(&wifi_nm_lock);
-				return nm->mgd_ifaces[i].type;
-			}
-		}
-	}
+    k_mutex_lock(&wifi_nm_lock, K_FOREVER);
+    STRUCT_SECTION_FOREACH(wifi_nm_instance, nm) {
+        for (int i = 0; i < CONFIG_WIFI_NM_MAX_MANAGED_INTERFACES; i++) {
+            if (nm->mgd_ifaces[i].iface == iface) {
+                k_mutex_unlock(&wifi_nm_lock);
+                return (nm->mgd_ifaces[i].type);
+            }
+        }
+    }
+    k_mutex_unlock(&wifi_nm_lock);
 
-	k_mutex_unlock(&wifi_nm_lock);
-	return 0;
+    return (0);
 }
 
-int wifi_nm_register_mgd_iface(struct wifi_nm_instance *nm, struct net_if *iface)
-{
-	if (!nm || !iface) {
-		return -EINVAL;
-	}
-=======
 int wifi_nm_register_mgd_iface(struct wifi_nm_instance* nm, struct net_if* iface) {
     if (!nm || !iface) {
         return (-EINVAL);
     }
->>>>>>> 4bea2eee
 
     if (!net_if_is_wifi(iface)) {
         return (-ENOTSUP);
     }
 
-<<<<<<< HEAD
-	k_mutex_lock(&wifi_nm_lock, K_FOREVER);
-	for (int i = 0; i < CONFIG_WIFI_NM_MAX_MANAGED_INTERFACES; i++) {
-		if (nm->mgd_ifaces[i].iface == iface) {
-			k_mutex_unlock(&wifi_nm_lock);
-			return 0;
-		}
-
-		if (!nm->mgd_ifaces[i].iface) {
-			nm->mgd_ifaces[i].iface = iface;
-			k_mutex_unlock(&wifi_nm_lock);
-			return 0;
-		}
-	}
-	k_mutex_unlock(&wifi_nm_lock);
-
-	return -ENOMEM;
-}
-
-int wifi_nm_register_mgd_type_iface(struct wifi_nm_instance *nm,
-		enum wifi_nm_iface_type type, struct net_if *iface)
-{
-	if (!nm || !iface) {
-		return -EINVAL;
-	}
-
-	if (!net_if_is_wifi(iface)) {
-		return -ENOTSUP;
-	}
-
-	k_mutex_lock(&wifi_nm_lock, K_FOREVER);
-	for (int i = 0; i < CONFIG_WIFI_NM_MAX_MANAGED_INTERFACES; i++) {
-		if (!nm->mgd_ifaces[i].iface) {
-			nm->mgd_ifaces[i].iface = iface;
-			nm->mgd_ifaces[i].type = (1 << type);
-			k_mutex_unlock(&wifi_nm_lock);
-			return 0;
-		}
-	}
-	k_mutex_unlock(&wifi_nm_lock);
-=======
     k_mutex_lock(&wifi_nm_lock, K_FOREVER);
     for (int i = 0; i < CONFIG_WIFI_NM_MAX_MANAGED_INTERFACES; i++) {
-        if (!nm->mgd_ifaces[i]) {
-            nm->mgd_ifaces[i] = iface;
+        if (nm->mgd_ifaces[i].iface == iface) {
             k_mutex_unlock(&wifi_nm_lock);
-            return 0;
+            return (0);
+        }
+
+        if (!nm->mgd_ifaces[i].iface) {
+            nm->mgd_ifaces[i].iface = iface;
+            k_mutex_unlock(&wifi_nm_lock);
+            return (0);
         }
     }
     k_mutex_unlock(&wifi_nm_lock);
->>>>>>> 4bea2eee
+
+    return (-ENOMEM);
+}
+
+int wifi_nm_register_mgd_type_iface(struct wifi_nm_instance* nm,
+                                    enum wifi_nm_iface_type type, struct net_if *iface) {
+    if (!nm || !iface) {
+        return (-EINVAL);
+    }
+
+    if (!net_if_is_wifi(iface)) {
+        return (-ENOTSUP);
+    }
+
+    k_mutex_lock(&wifi_nm_lock, K_FOREVER);
+    for (int i = 0; i < CONFIG_WIFI_NM_MAX_MANAGED_INTERFACES; i++) {
+        if (!nm->mgd_ifaces[i].iface) {
+            nm->mgd_ifaces[i].iface = iface;
+            nm->mgd_ifaces[i].type = (1 << type);
+            k_mutex_unlock(&wifi_nm_lock);
+            return (0);
+        }
+    }
+    k_mutex_unlock(&wifi_nm_lock);
 
     return (-ENOMEM);
 }
@@ -152,27 +117,15 @@
         return (-EINVAL);
     }
 
-<<<<<<< HEAD
-	k_mutex_lock(&wifi_nm_lock, K_FOREVER);
-	for (int i = 0; i < CONFIG_WIFI_NM_MAX_MANAGED_INTERFACES; i++) {
-		if (nm->mgd_ifaces[i].iface == iface) {
-			nm->mgd_ifaces[i].iface = NULL;
-			k_mutex_unlock(&wifi_nm_lock);
-			return 0;
-		}
-	}
-	k_mutex_unlock(&wifi_nm_lock);
-=======
     k_mutex_lock(&wifi_nm_lock, K_FOREVER);
     for (int i = 0; i < CONFIG_WIFI_NM_MAX_MANAGED_INTERFACES; i++) {
-        if (nm->mgd_ifaces[i] == iface) {
-            nm->mgd_ifaces[i] = NULL;
+        if (nm->mgd_ifaces[i].iface == iface) {
+            nm->mgd_ifaces[i].iface = NULL;
             k_mutex_unlock(&wifi_nm_lock);
-            return 0;
+            return (0);
         }
     }
     k_mutex_unlock(&wifi_nm_lock);
->>>>>>> 4bea2eee
 
     return (-ENOENT);
 }