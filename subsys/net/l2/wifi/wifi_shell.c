--- conflicted
+++ resolved
@@ -137,34 +137,6 @@
           wifi_mfp_txt(entry->mfp));
 }
 
-<<<<<<< HEAD
-static int wifi_freq_to_channel(int frequency)
-{
-	int channel = 0;
-
-	if (frequency == 2484) { /* channel 14 */
-		channel = 14;
-	} else if ((frequency <= 2472) && (frequency >= 2412)) {
-		channel = ((frequency - 2412) / 5) + 1;
-	} else if ((frequency <= 5320) && (frequency >= 5180)) {
-		channel = ((frequency - 5180) / 5) + 36;
-	} else if ((frequency <= 5720) && (frequency >= 5500)) {
-		channel = ((frequency - 5500) / 5) + 100;
-	} else if ((frequency <= 5895) && (frequency >= 5745)) {
-		channel = ((frequency - 5745) / 5) + 149;
-	} else {
-		channel = frequency;
-	}
-
-	return channel;
-}
-
-#ifdef CONFIG_WIFI_MGMT_RAW_SCAN_RESULTS
-static enum wifi_frequency_bands wifi_freq_to_band(int frequency)
-{
-	enum wifi_frequency_bands band = WIFI_FREQ_BAND_2_4_GHZ;
-=======
-#ifdef CONFIG_WIFI_MGMT_RAW_SCAN_RESULTS
 static int wifi_freq_to_channel(int frequency) {
     int channel = 0;
 
@@ -190,9 +162,9 @@
     return (channel);
 }
 
+#ifdef CONFIG_WIFI_MGMT_RAW_SCAN_RESULTS
 static enum wifi_frequency_bands wifi_freq_to_band(int frequency) {
     enum wifi_frequency_bands band = WIFI_FREQ_BAND_2_4_GHZ;
->>>>>>> 19967269
 
     if ((frequency >= 2401) && (frequency <= 2495)) {
         band = WIFI_FREQ_BAND_2_4_GHZ;
@@ -877,94 +849,6 @@
     return (0);
 }
 
-<<<<<<< HEAD
-static int cmd_wifi_ps(const struct shell *sh, size_t argc, char *argv[])
-{
-	struct net_if *iface = net_if_get_first_wifi();
-	struct wifi_ps_params params = { 0 };
-
-	context.sh = sh;
-
-	if (argc > 2) {
-		shell_fprintf(sh, SHELL_WARNING, "Invalid number of arguments\n");
-		return -ENOEXEC;
-	}
-
-	if (argc == 1) {
-		struct wifi_ps_config config = { 0 };
-
-		if (net_mgmt(NET_REQUEST_WIFI_PS_CONFIG, iface,
-				&config, sizeof(config))) {
-			shell_fprintf(sh, SHELL_WARNING, "Failed to get PS config\n");
-			return -ENOEXEC;
-		}
-
-		shell_fprintf(sh, SHELL_NORMAL, "PS status: %s\n",
-				wifi_ps_txt(config.ps_params.enabled));
-		if (config.ps_params.enabled) {
-			shell_fprintf(sh, SHELL_NORMAL, "PS mode: %s\n",
-					wifi_ps_mode_txt(config.ps_params.mode));
-		}
-
-		shell_fprintf(sh, SHELL_NORMAL, "PS listen_interval: %d\n",
-				config.ps_params.listen_interval);
-
-		shell_fprintf(sh, SHELL_NORMAL, "PS wake up mode: %s\n",
-				config.ps_params.wakeup_mode ? "Listen interval" : "DTIM");
-
-		if (config.ps_params.timeout_ms) {
-			shell_fprintf(sh, SHELL_NORMAL, "PS timeout: %d ms\n",
-					config.ps_params.timeout_ms);
-		} else {
-			shell_fprintf(sh, SHELL_NORMAL, "PS timeout: disabled\n");
-		}
-
-
-		if (config.num_twt_flows == 0) {
-			shell_fprintf(sh, SHELL_NORMAL, "No TWT flows\n");
-		} else {
-			for (int i = 0; i < config.num_twt_flows; i++) {
-				print_twt_params(
-					config.twt_flows[i].dialog_token,
-					config.twt_flows[i].flow_id,
-					config.twt_flows[i].negotiation_type,
-					config.twt_flows[i].responder,
-					config.twt_flows[i].implicit,
-					config.twt_flows[i].announce,
-					config.twt_flows[i].trigger,
-					config.twt_flows[i].twt_wake_interval,
-					config.twt_flows[i].twt_interval);
-				shell_fprintf(context.sh, SHELL_NORMAL,
-					      "TWT Wake ahead duration : %d us\n",
-					      config.twt_flows[i].twt_wake_ahead_duration);
-			}
-		}
-		return 0;
-	}
-
-	if (!strncasecmp(argv[1], "on", 2)) {
-		params.enabled = WIFI_PS_ENABLED;
-	} else if (!strncasecmp(argv[1], "off", 3)) {
-		params.enabled = WIFI_PS_DISABLED;
-	} else {
-		shell_fprintf(sh, SHELL_WARNING, "Invalid argument\n");
-		return -ENOEXEC;
-	}
-
-	params.type = WIFI_PS_PARAM_STATE;
-
-	if (net_mgmt(NET_REQUEST_WIFI_PS, iface, &params, sizeof(params))) {
-		shell_fprintf(sh, SHELL_WARNING,
-			      "PS %s failed. Reason: %s\n",
-			      params.enabled ? "enable" : "disable",
-			      wifi_ps_get_config_err_code_str(params.fail_reason));
-		return -ENOEXEC;
-	}
-
-	shell_fprintf(sh, SHELL_NORMAL, "%s\n", wifi_ps_txt(params.enabled));
-
-	return 0;
-=======
 static int cmd_wifi_ps(const struct shell* sh, size_t argc, char* argv[]) {
     struct net_if* iface = net_if_get_first_wifi();
     struct wifi_ps_params params = {0};
@@ -1006,21 +890,25 @@
             shell_fprintf(sh, SHELL_NORMAL, "PS timeout: disabled\n");
         }
 
+
         if (config.num_twt_flows == 0) {
             shell_fprintf(sh, SHELL_NORMAL, "No TWT flows\n");
         }
         else {
             for (int i = 0; i < config.num_twt_flows; i++) {
                 print_twt_params(
-                        config.twt_flows[i].dialog_token,
-                        config.twt_flows[i].flow_id,
-                        config.twt_flows[i].negotiation_type,
-                        config.twt_flows[i].responder,
-                        config.twt_flows[i].implicit,
-                        config.twt_flows[i].announce,
-                        config.twt_flows[i].trigger,
-                        config.twt_flows[i].twt_wake_interval,
-                        config.twt_flows[i].twt_interval);
+                    config.twt_flows[i].dialog_token,
+                    config.twt_flows[i].flow_id,
+                    config.twt_flows[i].negotiation_type,
+                    config.twt_flows[i].responder,
+                    config.twt_flows[i].implicit,
+                    config.twt_flows[i].announce,
+                    config.twt_flows[i].trigger,
+                    config.twt_flows[i].twt_wake_interval,
+                    config.twt_flows[i].twt_interval);
+                shell_fprintf(context.sh, SHELL_NORMAL,
+                              "TWT Wake ahead duration : %d us\n",
+                              config.twt_flows[i].twt_wake_ahead_duration);
             }
         }
         return (0);
@@ -1050,7 +938,6 @@
     shell_fprintf(sh, SHELL_NORMAL, "%s\n", wifi_ps_txt(params.enabled));
 
     return (0);
->>>>>>> 19967269
 }
 
 static int cmd_wifi_ps_mode(const struct shell* sh, size_t argc, char* argv[]) {
@@ -1171,98 +1058,6 @@
     return (0);
 }
 
-<<<<<<< HEAD
-
-static int cmd_wifi_twt_setup(const struct shell *sh, size_t argc,
-			      char *argv[])
-{
-	struct net_if *iface = net_if_get_first_wifi();
-	struct wifi_twt_params params = { 0 };
-	int idx = 1;
-	long value;
-
-	context.sh = sh;
-
-	if (argc != 12) {
-		shell_fprintf(sh, SHELL_WARNING, "Invalid number of arguments\n");
-		shell_help(sh);
-		return -ENOEXEC;
-	}
-
-	params.operation = WIFI_TWT_SETUP;
-
-	if (!parse_number(sh, &value, argv[idx++], WIFI_TWT_INDIVIDUAL,
-			  WIFI_TWT_WAKE_TBTT)) {
-		return -EINVAL;
-	}
-	params.negotiation_type = (enum wifi_twt_negotiation_type)value;
-
-	if (!parse_number(sh, &value, argv[idx++], WIFI_TWT_SETUP_CMD_REQUEST,
-			  WIFI_TWT_SETUP_CMD_DEMAND)) {
-		return -EINVAL;
-	}
-	params.setup_cmd = (enum wifi_twt_setup_cmd)value;
-
-	if (!parse_number(sh, &value, argv[idx++], 1, 255)) {
-		return -EINVAL;
-	}
-	params.dialog_token = (uint8_t)value;
-
-	if (!parse_number(sh, &value, argv[idx++], 0, (WIFI_MAX_TWT_FLOWS - 1))) {
-		return -EINVAL;
-	}
-	params.flow_id = (uint8_t)value;
-
-	if (!parse_number(sh, &value, argv[idx++], 0, 1)) {
-		return -EINVAL;
-	}
-	params.setup.responder = (bool)value;
-
-	if (!parse_number(sh, &value, argv[idx++], 0, 1)) {
-		return -EINVAL;
-	}
-	params.setup.trigger = (bool)value;
-
-	if (!parse_number(sh, &value, argv[idx++], 0, 1)) {
-		return -EINVAL;
-	}
-	params.setup.implicit = (bool)value;
-
-	if (!parse_number(sh, &value, argv[idx++], 0, 1)) {
-		return -EINVAL;
-	}
-	params.setup.announce = (bool)value;
-
-	if (!parse_number(sh, &value, argv[idx++], 1, WIFI_MAX_TWT_WAKE_INTERVAL_US)) {
-		return -EINVAL;
-	}
-	params.setup.twt_wake_interval = (uint32_t)value;
-
-	if (!parse_number(sh, &value, argv[idx++], 1, WIFI_MAX_TWT_INTERVAL_US)) {
-		return -EINVAL;
-	}
-	params.setup.twt_interval = (uint64_t)value;
-
-	if (!parse_number(sh, &value, argv[idx++], 0, WIFI_MAX_TWT_WAKE_AHEAD_DURATION_US)) {
-		return -EINVAL;
-	}
-	params.setup.twt_wake_ahead_duration = (uint32_t)value;
-
-	if (net_mgmt(NET_REQUEST_WIFI_TWT, iface, &params, sizeof(params))) {
-		shell_fprintf(sh, SHELL_WARNING, "%s with %s failed. reason : %s\n",
-			wifi_twt_operation_txt(params.operation),
-			wifi_twt_negotiation_type_txt(params.negotiation_type),
-			wifi_twt_get_err_code_str(params.fail_reason));
-
-		return -ENOEXEC;
-	}
-
-	shell_fprintf(sh, SHELL_NORMAL, "TWT operation %s with dg: %d, flow_id: %d requested\n",
-		wifi_twt_operation_txt(params.operation),
-		params.dialog_token, params.flow_id);
-
-	return 0;
-=======
 static int cmd_wifi_twt_setup(const struct shell* sh, size_t argc,
                               char* argv[]) {
     struct net_if* iface = net_if_get_first_wifi();
@@ -1272,10 +1067,10 @@
 
     wifi_sh_ctx.sh = sh;
 
-    if (argc != 11) {
+    if (argc != 12) {
         shell_fprintf(sh, SHELL_WARNING, "Invalid number of arguments\n");
         shell_help(sh);
-        return (-ENOEXEC);
+        return -ENOEXEC;
     }
 
     params.operation = WIFI_TWT_SETUP;
@@ -1332,13 +1127,18 @@
     }
     params.setup.twt_interval = (uint64_t)value;
 
+    if (!parse_number(sh, &value, argv[idx++], 0, WIFI_MAX_TWT_WAKE_AHEAD_DURATION_US)) {
+        return -EINVAL;
+    }
+    params.setup.twt_wake_ahead_duration = (uint32_t)value;
+
     if (net_mgmt(NET_REQUEST_WIFI_TWT, iface, &params, sizeof(params))) {
         shell_fprintf(sh, SHELL_WARNING, "%s with %s failed. reason : %s\n",
-                      wifi_twt_operation_txt(params.operation),
-                      wifi_twt_negotiation_type_txt(params.negotiation_type),
-                      wifi_twt_get_err_code_str(params.fail_reason));
-
-        return (-ENOEXEC);
+            wifi_twt_operation_txt(params.operation),
+            wifi_twt_negotiation_type_txt(params.negotiation_type),
+            wifi_twt_get_err_code_str(params.fail_reason));
+
+        return -ENOEXEC;
     }
 
     shell_fprintf(sh, SHELL_NORMAL, "TWT operation %s with dg: %d, flow_id: %d requested\n",
@@ -1346,7 +1146,6 @@
                   params.dialog_token, params.flow_id);
 
     return (0);
->>>>>>> 19967269
 }
 
 static int cmd_wifi_twt_teardown(const struct shell* sh, size_t argc,
@@ -1514,104 +1313,32 @@
     return 0;
 }
 
-<<<<<<< HEAD
-static int cmd_wifi_reg_domain(const struct shell *sh, size_t argc,
-			       char *argv[])
-{
-	struct net_if *iface = net_if_get_first_wifi();
-	struct wifi_reg_domain regd = {0};
-	int ret, chan_idx = 0;
-
-	if (argc == 1) {
-		(&regd)->chan_info = &chan_info[0];
-		regd.oper = WIFI_MGMT_GET;
-	} else if (argc >= 2 && argc <= 3) {
-		regd.oper = WIFI_MGMT_SET;
-		if (strlen(argv[1]) != 2) {
-			shell_fprintf(sh, SHELL_WARNING,
-				"Invalid reg domain: Length should be two letters/digits\n");
-			return -ENOEXEC;
-		}
-
-		/* Two letter country code with special case of 00 for WORLD */
-		if (((argv[1][0] < 'A' || argv[1][0] > 'Z') ||
-			(argv[1][1] < 'A' || argv[1][1] > 'Z')) &&
-			(argv[1][0] != '0' || argv[1][1] != '0')) {
-			shell_fprintf(sh, SHELL_WARNING, "Invalid reg domain %c%c\n", argv[1][0],
-				argv[1][1]);
-			return -ENOEXEC;
-		}
-		regd.country_code[0] = argv[1][0];
-		regd.country_code[1] = argv[1][1];
-
-		if (argc == 3) {
-			if (strncmp(argv[2], "-f", 2) == 0) {
-				regd.force = true;
-			} else {
-				shell_fprintf(sh, SHELL_WARNING, "Invalid option %s\n", argv[2]);
-				return -ENOEXEC;
-			}
-		}
-	} else {
-		shell_help(sh);
-		return -ENOEXEC;
-	}
-
-	ret = net_mgmt(NET_REQUEST_WIFI_REG_DOMAIN, iface,
-		       &regd, sizeof(regd));
-	if (ret) {
-		shell_fprintf(sh, SHELL_WARNING, "Cannot %s Regulatory domain: %d\n",
-			regd.oper == WIFI_MGMT_GET ? "get" : "set", ret);
-		return -ENOEXEC;
-	}
-
-	if (regd.oper == WIFI_MGMT_GET) {
-		shell_fprintf(sh, SHELL_NORMAL, "Wi-Fi Regulatory domain is: %c%c\n",
-			regd.country_code[0], regd.country_code[1]);
-		shell_fprintf(sh, SHELL_NORMAL,
-			"<channel>\t<center frequency>\t<supported(y/n)>\t"
-			"<max power(dBm)>\t<passive scan supported(y/n)>\t<dfs supported(y/n)>\n");
-		for (chan_idx = 0; chan_idx < regd.num_channels; chan_idx++) {
-			shell_fprintf(sh, SHELL_NORMAL,
-				      "  %d\t\t\t\%d\t\t\t\%s\t\t\t%d\t\t\t%s\t\t\t\t%s\n",
-				      wifi_freq_to_channel(chan_info[chan_idx].center_frequency),
-				      chan_info[chan_idx].center_frequency,
-				      chan_info[chan_idx].supported ? "y" : "n",
-				      chan_info[chan_idx].max_power,
-				      chan_info[chan_idx].passive_only ? "y" : "n",
-				      chan_info[chan_idx].dfs ? "y" : "n");
-		}
-	} else {
-		shell_fprintf(sh, SHELL_NORMAL, "Wi-Fi Regulatory domain set to: %c%c\n",
-			regd.country_code[0], regd.country_code[1]);
-	}
-
-	return 0;
-=======
+
 static int cmd_wifi_reg_domain(const struct shell* sh, size_t argc,
                                char* argv[]) {
-    struct net_if* iface = net_if_get_first_wifi();
+    struct net_if *iface = net_if_get_first_wifi();
     struct wifi_reg_domain regd = {0};
-    int ret;
+    int ret, chan_idx = 0;
 
     if (argc == 1) {
+        (&regd)->chan_info = &chan_info[0];
         regd.oper = WIFI_MGMT_GET;
     }
-    else if ((argc >= 2) && (argc <= 3)) {
+    else if (argc >= 2 && argc <= 3) {
         regd.oper = WIFI_MGMT_SET;
         if (strlen(argv[1]) != 2) {
             shell_fprintf(sh, SHELL_WARNING,
                           "Invalid reg domain: Length should be two letters/digits\n");
-            return (-ENOEXEC);
+            return -ENOEXEC;
         }
 
         /* Two letter country code with special case of 00 for WORLD */
         if (((argv[1][0] < 'A' || argv[1][0] > 'Z') ||
              (argv[1][1] < 'A' || argv[1][1] > 'Z')) &&
-            (argv[1][0] != '0' || argv[1][1] != '0')) {
+             (argv[1][0] != '0' || argv[1][1] != '0')) {
             shell_fprintf(sh, SHELL_WARNING, "Invalid reg domain %c%c\n", argv[1][0],
                           argv[1][1]);
-            return (-ENOEXEC);
+            return -ENOEXEC;
         }
         regd.country_code[0] = argv[1][0];
         regd.country_code[1] = argv[1][1];
@@ -1642,14 +1369,26 @@
     if (regd.oper == WIFI_MGMT_GET) {
         shell_fprintf(sh, SHELL_NORMAL, "Wi-Fi Regulatory domain is: %c%c\n",
                       regd.country_code[0], regd.country_code[1]);
+        shell_fprintf(sh, SHELL_NORMAL,
+                      "<channel>\t<center frequency>\t<supported(y/n)>\t"
+                      "<max power(dBm)>\t<passive scan supported(y/n)>\t<dfs supported(y/n)>\n");
+        for (chan_idx = 0; chan_idx < regd.num_channels; chan_idx++) {
+            shell_fprintf(sh, SHELL_NORMAL,
+                          "  %d\t\t\t\%d\t\t\t\%s\t\t\t%d\t\t\t%s\t\t\t\t%s\n",
+                          wifi_freq_to_channel(chan_info[chan_idx].center_frequency),
+                          chan_info[chan_idx].center_frequency,
+                          chan_info[chan_idx].supported ? "y" : "n",
+                          chan_info[chan_idx].max_power,
+                          chan_info[chan_idx].passive_only ? "y" : "n",
+                          chan_info[chan_idx].dfs ? "y" : "n");
+        }
     }
     else {
         shell_fprintf(sh, SHELL_NORMAL, "Wi-Fi Regulatory domain set to: %c%c\n",
                       regd.country_code[0], regd.country_code[1]);
     }
 
-    return (0);
->>>>>>> 19967269
+    return 0;
 }
 
 static int cmd_wifi_listen_interval(const struct shell* sh, size_t argc, char* argv[]) {
@@ -2105,30 +1844,6 @@
 );
 
 SHELL_STATIC_SUBCMD_SET_CREATE(wifi_twt_ops,
-<<<<<<< HEAD
-	SHELL_CMD_ARG(quick_setup, NULL, " Start a TWT flow with defaults:\n"
-		"<twt_wake_interval: 1-262144us> <twt_interval: 1us-2^31us>.\n",
-		cmd_wifi_twt_setup_quick,
-		3, 0),
-	SHELL_CMD_ARG(setup, NULL, " Start a TWT flow:\n"
-		"<negotiation_type, 0: Individual, 1: Broadcast, 2: Wake TBTT>\n"
-		"<setup_cmd: 0: Request, 1: Suggest, 2: Demand>\n"
-		"<dialog_token: 1-255> <flow_id: 0-7> <responder: 0/1> <trigger: 0/1> <implicit:0/1> "
-		"<announce: 0/1> <twt_wake_interval: 1-262144us> <twt_interval: 1us-2^31us>.\n"
-		"<twt_wake_ahead_duration>: 0us-2^31us>\n",
-		cmd_wifi_twt_setup,
-		12, 0),
-	SHELL_CMD_ARG(teardown, NULL, " Teardown a TWT flow:\n"
-		"<negotiation_type, 0: Individual, 1: Broadcast, 2: Wake TBTT>\n"
-		"<setup_cmd: 0: Request, 1: Suggest, 2: Demand>\n"
-		"<dialog_token: 1-255> <flow_id: 0-7>.\n",
-		cmd_wifi_twt_teardown,
-		5, 0),
-	SHELL_CMD_ARG(teardown_all, NULL, " Teardown all TWT flows.\n",
-		cmd_wifi_twt_teardown_all,
-		1, 0),
-	SHELL_SUBCMD_SET_END
-=======
     SHELL_CMD_ARG(quick_setup, NULL, " Start a TWT flow with defaults:\n"
                   "<twt_wake_interval: 1-262144us> <twt_interval: 1us-2^31us>.\n",
                   cmd_wifi_twt_setup_quick,
@@ -2137,9 +1852,10 @@
                   "<negotiation_type, 0: Individual, 1: Broadcast, 2: Wake TBTT>\n"
                   "<setup_cmd: 0: Request, 1: Suggest, 2: Demand>\n"
                   "<dialog_token: 1-255> <flow_id: 0-7> <responder: 0/1> <trigger: 0/1> <implicit:0/1> "
-                  "<announce: 0/1> <twt_wake_interval: 1-262144us> <twt_interval: 1us-2^31us>.\n",
+                  "<announce: 0/1> <twt_wake_interval: 1-262144us> <twt_interval: 1us-2^31us>.\n"
+                  "<twt_wake_ahead_duration>: 0us-2^31us>\n",
                   cmd_wifi_twt_setup,
-                  11, 0),
+                  12, 0),
     SHELL_CMD_ARG(teardown, NULL, " Teardown a TWT flow:\n"
                   "<negotiation_type, 0: Individual, 1: Broadcast, 2: Wake TBTT>\n"
                   "<setup_cmd: 0: Request, 1: Suggest, 2: Demand>\n"
@@ -2150,7 +1866,6 @@
                   cmd_wifi_twt_teardown_all,
                   1, 0),
     SHELL_SUBCMD_SET_END
->>>>>>> 19967269
 );
 
 SHELL_STATIC_SUBCMD_SET_CREATE(wifi_commands,
