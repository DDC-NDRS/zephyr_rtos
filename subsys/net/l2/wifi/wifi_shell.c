--- conflicted
+++ resolved
@@ -1935,22 +1935,18 @@
 {
 	struct net_if *iface = net_if_get_wifi_sta();
 	struct wifi_reg_domain regd = {0};
-<<<<<<< HEAD
 	int ret;
-=======
-	int ret, chan_idx = 0;
 	int opt;
 	bool force = false;
 	bool verbose = false;
 	int opt_index = 0;
-	static const struct option long_options[] = {
+	static const struct z_option long_options[] = {
 		{"force", no_argument, 0, 'f'},
 		{"verbose", no_argument, 0, 'v'},
 		{NULL, 0, NULL, 0}
 	};
->>>>>>> 85e83038
-
-	while ((opt = getopt_long(argc, argv, "fv", long_options, &opt_index)) != -1) {
+
+	while ((opt = z_getopt_long(argc, argv, "fv", long_options, &opt_index)) != -1) {
 		switch (opt) {
 		case 'f':
 			force = true;
@@ -1963,24 +1959,24 @@
 		}
 	}
 
-	if (optind == argc) {
+	if (z_optind == argc) {
 		regd.chan_info = &chan_info[0];
 		regd.oper = WIFI_MGMT_GET;
-	} else if (optind == argc - 1) {
-		if (strlen(argv[optind]) != 2) {
+	} else if (z_optind == argc - 1) {
+		if (strlen(argv[z_optind]) != 2) {
 			PR_WARNING("Invalid reg domain: Length should be two letters/digits\n");
 			return -ENOEXEC;
 		}
 
 		/* Two letter country code with special case of 00 for WORLD */
-		if (((argv[optind][0] < 'A' || argv[optind][0] > 'Z') ||
-			(argv[optind][1] < 'A' || argv[optind][1] > 'Z')) &&
-			(argv[optind][0] != '0' || argv[optind][1] != '0')) {
-			PR_WARNING("Invalid reg domain %c%c\n", argv[optind][0], argv[optind][1]);
+		if (((argv[z_optind][0] < 'A' || argv[z_optind][0] > 'Z') ||
+			(argv[z_optind][1] < 'A' || argv[z_optind][1] > 'Z')) &&
+			(argv[z_optind][0] != '0' || argv[z_optind][1] != '0')) {
+			PR_WARNING("Invalid reg domain %c%c\n", argv[z_optind][0], argv[z_optind][1]);
 			return -ENOEXEC;
 		}
-		regd.country_code[0] = argv[optind][0];
-		regd.country_code[1] = argv[optind][1];
+		regd.country_code[0] = argv[z_optind][0];
+		regd.country_code[1] = argv[z_optind][1];
 		regd.force = force;
 		regd.oper = WIFI_MGMT_SET;
 	} else {
