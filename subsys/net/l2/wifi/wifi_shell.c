/*
 * Copyright (c) 2018 Intel Corporation
 *
 * SPDX-License-Identifier: Apache-2.0
 */

/** @file
 * @brief WiFi shell module
 */

#include <zephyr/logging/log.h>
LOG_MODULE_REGISTER(net_wifi_shell, LOG_LEVEL_INF);

#include <zephyr/kernel.h>
#include <stdio.h>
#include <stdlib.h>
#include <string.h>
#include <zephyr/shell/shell.h>
#include <zephyr/sys/printk.h>
#include <zephyr/init.h>

#include <zephyr/net/net_if.h>
#include <zephyr/net/net_event.h>
#include <zephyr/net/wifi_mgmt.h>
#include <zephyr/net/wifi_utils.h>
#include <zephyr/posix/unistd.h>

#include "net_private.h"

#define WIFI_SHELL_MODULE "wifi"

#ifdef CONFIG_WIFI_MGMT_RAW_SCAN_RESULTS_ONLY
#define WIFI_SHELL_MGMT_EVENTS (NET_EVENT_WIFI_RAW_SCAN_RESULT   |      \
                                NET_EVENT_WIFI_SCAN_DONE         |      \
                                NET_EVENT_WIFI_CONNECT_RESULT    |      \
                                NET_EVENT_WIFI_DISCONNECT_RESULT |      \
                                NET_EVENT_WIFI_TWT)
#else
#define WIFI_SHELL_MGMT_EVENTS (NET_EVENT_WIFI_SCAN_RESULT       |      \
                                NET_EVENT_WIFI_SCAN_DONE         |      \
                                NET_EVENT_WIFI_CONNECT_RESULT    |      \
                                NET_EVENT_WIFI_DISCONNECT_RESULT |      \
                                NET_EVENT_WIFI_TWT               |      \
                                NET_EVENT_WIFI_RAW_SCAN_RESULT)
#endif /* CONFIG_WIFI_MGMT_RAW_SCAN_RESULTS_ONLY */

static struct {
    const struct shell* sh;

    union {
        struct {
            uint8_t connecting    : 1;
            uint8_t disconnecting : 1;
            uint8_t _unused       : 6;
        };

        uint8_t all;
    };
} wifi_sh_ctx;

static uint32_t scan_result;

static struct net_mgmt_event_callback wifi_shell_mgmt_cb;

#define print(sh, level, fmt, ...)                              \
    do {                                                        \
        if (sh) {                                               \
            shell_fprintf(sh, level, fmt, ##__VA_ARGS__);       \
        }                                                       \
        else {                                                  \
            printk(fmt, ##__VA_ARGS__);                         \
        }                                                       \
    } while (false)

static bool parse_number(const struct shell* sh, long* param, char* str, long min, long max) {
    char* endptr;
    char* str_tmp = str;
    long  num = 0;

    if ((str_tmp[0] == '0') && (str_tmp[1] == 'x')) {
        /* Hexadecimal numbers take base 0 in strtol */
        num = strtol(str_tmp, &endptr, 0);
    }
    else {
        num = strtol(str_tmp, &endptr, 10);
    }

    if (*endptr != '\0') {
        print(sh, SHELL_ERROR, "Invalid number: %s", str_tmp);
        return (false);
    }

    if ((num) < (min) || (num) > (max)) {
        print(sh, SHELL_WARNING, "Value out of range: %s, (%ld-%ld)", str_tmp, min, max);
        return (false);
    }
    *param = num;

    return (true);
}

static void handle_wifi_scan_result(struct net_mgmt_event_callback* cb) {
    const struct wifi_scan_result* entry =
            (const struct wifi_scan_result*)cb->info;
    uint8_t mac_string_buf[sizeof("xx:xx:xx:xx:xx:xx")];

    scan_result++;

    if (scan_result == 1U) {
        print(wifi_sh_ctx.sh, SHELL_NORMAL,
              "\n%-4s | %-32s %-5s | %-13s | %-4s | %-15s | %-17s | %-8s\n",
              "Num", "SSID", "(len)", "Chan (Band)", "RSSI", "Security", "BSSID", "MFP");
    }

    print(wifi_sh_ctx.sh, SHELL_NORMAL,
          "%-4d | %-32s %-5u | %-4u (%-6s) | %-4d | %-15s | %-17s | %-8s\n",
          scan_result, entry->ssid, entry->ssid_length, entry->channel,
          wifi_band_txt(entry->band),
          entry->rssi,
          wifi_security_txt(entry->security),
          ((entry->mac_length) ?
                  net_sprint_ll_addr_buf(entry->mac, WIFI_MAC_ADDR_LEN,
                                         mac_string_buf,
                                         sizeof(mac_string_buf)) : ""),
          wifi_mfp_txt(entry->mfp));
}

#ifdef CONFIG_WIFI_MGMT_RAW_SCAN_RESULTS
static int wifi_freq_to_channel(int frequency) {
    int channel = 0;

    if (frequency == 2484) { /* channel 14 */
        channel = 14;
    }
    else if ((frequency <= 2472) && (frequency >= 2412)) {
        channel = ((frequency - 2412) / 5) + 1;
    }
    else if ((frequency <= 5320) && (frequency >= 5180)) {
        channel = ((frequency - 5180) / 5) + 36;
    }
    else if ((frequency <= 5720) && (frequency >= 5500)) {
        channel = ((frequency - 5500) / 5) + 100;
    }
    else if ((frequency <= 5895) && (frequency >= 5745)) {
        channel = ((frequency - 5745) / 5) + 149;
    }
    else {
        channel = frequency;
    }

    return (channel);
}

static enum wifi_frequency_bands wifi_freq_to_band(int frequency) {
    enum wifi_frequency_bands band = WIFI_FREQ_BAND_2_4_GHZ;

    if ((frequency >= 2401) && (frequency <= 2495)) {
        band = WIFI_FREQ_BAND_2_4_GHZ;
    }
    else if ((frequency >= 5170) && (frequency <= 5895)) {
        band = WIFI_FREQ_BAND_5_GHZ;
    }
    else {
        band = WIFI_FREQ_BAND_6_GHZ;
    }

    return (band);
}

static void handle_wifi_raw_scan_result(struct net_mgmt_event_callback* cb) {
    struct wifi_raw_scan_result* raw =
            (struct wifi_raw_scan_result*)cb->info;
    int channel;
    int band;
    int rssi;
    int i = 0;
    uint8_t mac_string_buf[sizeof("xx:xx:xx:xx:xx:xx")];
    const struct shell* sh = wifi_sh_ctx.sh;

    scan_result++;

    if (scan_result == 1U) {
        print(sh, SHELL_NORMAL,
              "\n%-4s | %-13s | %-4s |  %-15s | %-15s | %-32s\n",
              "Num", "Channel (Band)", "RSSI", "BSSID", "Frame length", "Frame Body");
    }

    rssi    = raw->rssi;
    channel = wifi_freq_to_channel(raw->frequency);
    band    = wifi_freq_to_band(raw->frequency);

    print(sh, SHELL_NORMAL, "%-4d | %-4u (%-6s) | %-4d | %s |      %-4d        ",
          scan_result,
          channel,
          wifi_band_txt(band),
          rssi,
          net_sprint_ll_addr_buf(raw->data + 10, WIFI_MAC_ADDR_LEN, mac_string_buf,
                                 sizeof(mac_string_buf)), raw->frame_length);

    for (i = 0; i < 32; i++) {
        print(sh, SHELL_NORMAL, "%02X ", *(raw->data + i));
    }

    print(sh, SHELL_NORMAL, "\n");
}
#endif /* CONFIG_WIFI_MGMT_RAW_SCAN_RESULTS */

static void handle_wifi_scan_done(struct net_mgmt_event_callback* cb) {
    const struct wifi_status* status =
            (const struct wifi_status*)cb->info;
    const struct shell* sh = wifi_sh_ctx.sh;

    if (status->status) {
        print(sh, SHELL_WARNING,
              "Scan request failed (%d)\n", status->status);
    }
    else {
        print(sh, SHELL_NORMAL, "Scan request done\n");
    }

    scan_result = 0U;
}

static void handle_wifi_connect_result(struct net_mgmt_event_callback* cb) {
    const struct wifi_status* status =
            (const struct wifi_status*)cb->info;

    if (status->status) {
        print(wifi_sh_ctx.sh, SHELL_WARNING,
              "Connection request failed (%d)\n", status->status);
    }
    else {
        print(wifi_sh_ctx.sh, SHELL_NORMAL, "Connected\n");
    }

    wifi_sh_ctx.connecting = false;
}

static void handle_wifi_disconnect_result(struct net_mgmt_event_callback* cb) {
    const struct wifi_status* status =
            (const struct wifi_status*)cb->info;

    if (wifi_sh_ctx.disconnecting) {
        print(wifi_sh_ctx.sh,
              status->status ? SHELL_WARNING : SHELL_NORMAL,
              "Disconnection request %s (%d)\n",
              status->status ? "failed" : "done",
              status->status);
        wifi_sh_ctx.disconnecting = false;
    }
    else {
        print(wifi_sh_ctx.sh, SHELL_NORMAL, "Disconnected\n");
    }
}

static void print_twt_params(uint8_t dialog_token, uint8_t flow_id,
                             enum wifi_twt_negotiation_type negotiation_type,
                             bool responder, bool implicit, bool announce,
                             bool trigger, uint32_t twt_wake_interval,
                             uint64_t twt_interval) {
    const struct shell* sh = wifi_sh_ctx.sh;

    print(sh, SHELL_NORMAL, "TWT Dialog token: %d\n",
          dialog_token);
    print(sh, SHELL_NORMAL, "TWT flow ID: %d\n",
          flow_id);
    print(sh, SHELL_NORMAL, "TWT negotiation type: %s\n",
          wifi_twt_negotiation_type_txt(negotiation_type));
    print(sh, SHELL_NORMAL, "TWT responder: %s\n",
          responder ? "true" : "false");
    print(sh, SHELL_NORMAL, "TWT implicit: %s\n",
          implicit ? "true" : "false");
    print(sh, SHELL_NORMAL, "TWT announce: %s\n",
          announce ? "true" : "false");
    print(sh, SHELL_NORMAL, "TWT trigger: %s\n",
          trigger ? "true" : "false");
    print(sh, SHELL_NORMAL, "TWT wake interval: %d us\n",
          twt_wake_interval);
    print(sh, SHELL_NORMAL, "TWT interval: %lld us\n",
          twt_interval);
    print(sh, SHELL_NORMAL, "========================\n");
}

static void handle_wifi_twt_event(struct net_mgmt_event_callback* cb) {
    const struct wifi_twt_params* resp =
            (const struct wifi_twt_params*)cb->info;
    const struct shell* sh = wifi_sh_ctx.sh;

    if (resp->operation == WIFI_TWT_TEARDOWN) {
        print(sh, SHELL_NORMAL, "TWT teardown received for flow ID %d\n",
              resp->flow_id);
        return;
    }

    if (resp->resp_status == WIFI_TWT_RESP_RECEIVED) {
        print(sh, SHELL_NORMAL, "TWT response: %s\n",
              wifi_twt_setup_cmd_txt(resp->setup_cmd));
        print(sh, SHELL_NORMAL, "== TWT negotiated parameters ==\n");
        print_twt_params(resp->dialog_token,
                         resp->flow_id,
                         resp->negotiation_type,
                         resp->setup.responder,
                         resp->setup.implicit,
                         resp->setup.announce,
                         resp->setup.trigger,
                         resp->setup.twt_wake_interval,
                         resp->setup.twt_interval);
    }
    else {
        print(sh, SHELL_NORMAL, "TWT response timed out\n");
    }
}

static void wifi_mgmt_event_handler(struct net_mgmt_event_callback* cb,
                                    uint32_t mgmt_event, struct net_if* iface) {
    switch (mgmt_event) {
        case NET_EVENT_WIFI_SCAN_RESULT :
            handle_wifi_scan_result(cb);
            break;

        case NET_EVENT_WIFI_SCAN_DONE :
            handle_wifi_scan_done(cb);
            break;

        case NET_EVENT_WIFI_CONNECT_RESULT :
            handle_wifi_connect_result(cb);
            break;

        case NET_EVENT_WIFI_DISCONNECT_RESULT :
            handle_wifi_disconnect_result(cb);
            break;

        case NET_EVENT_WIFI_TWT :
            handle_wifi_twt_event(cb);
            break;

        #ifdef CONFIG_WIFI_MGMT_RAW_SCAN_RESULTS
        case NET_EVENT_WIFI_RAW_SCAN_RESULT :
            handle_wifi_raw_scan_result(cb);
            break;
        #endif /* CONFIG_WIFI_MGMT_RAW_SCAN_RESULTS */

        default :
            break;
    }
}

static int __wifi_args_to_params(size_t argc, char* argv[],
                                 struct wifi_connect_req_params* params) {
    char* endptr;
    uint_fast16_t idx = 1U;

    if (argc < 1) {
        return (-EINVAL);
    }

    /* Defaults */
    params->band     = WIFI_FREQ_BAND_UNKNOWN;
    params->channel  = WIFI_CHANNEL_ANY;
    params->security = WIFI_SECURITY_TYPE_NONE;

    /* SSID */
    params->ssid        = argv[0];
    params->ssid_length = (uint8_t)strlen(params->ssid);
    if (params->ssid_length > WIFI_SSID_MAX_LEN) {
        return (-EINVAL);
    }

    /* Channel (optional) */
    if ((idx < argc) && (strlen(argv[idx]) <= 3)) {
        params->channel = (uint8_t)strtol(argv[idx], &endptr, 10);
        if (*endptr != '\0') {
            return (-EINVAL);
        }

        if (params->channel == 0U) {
            params->channel = WIFI_CHANNEL_ANY;
        }

        idx++;
    }

    /* PSK (optional) */
    if (idx < argc) {
        params->psk        = argv[idx];
        params->psk_length = (uint8_t)strlen(argv[idx]);
        /* Defaults */
        params->security = WIFI_SECURITY_TYPE_PSK;
        params->mfp      = WIFI_MFP_OPTIONAL;
        idx++;

        /* Security type (optional) */
        if (idx < argc) {
            unsigned int security = strtol(argv[idx], &endptr, 10);

            if (security <= WIFI_SECURITY_TYPE_MAX) {
                params->security = security;
            }
            idx++;

            /* MFP (optional) */
            if (idx < argc) {
                unsigned int mfp = strtol(argv[idx], &endptr, 10);

                if (mfp <= WIFI_MFP_REQUIRED) {
                    params->mfp = mfp;
                }
                idx++;
            }
        }

        if ((params->psk_length < WIFI_PSK_MIN_LEN) ||
            ((params->security != WIFI_SECURITY_TYPE_SAE) &&
             (params->psk_length > WIFI_PSK_MAX_LEN)) ||
            ((params->security == WIFI_SECURITY_TYPE_SAE) &&
             (params->psk_length > WIFI_SAE_PSWD_MAX_LEN))) {
            return (-EINVAL);
        }
    }

    return (0);
}

static int cmd_wifi_connect(const struct shell* sh, size_t argc,
                            char* argv[]) {
    struct net_if* iface = net_if_get_first_wifi();
    struct wifi_connect_req_params cnx_params = {0};

    if (__wifi_args_to_params(argc - 1, &argv[1], &cnx_params)) {
        shell_help(sh);
        return (-ENOEXEC);
    }

    wifi_sh_ctx.connecting = true;
    wifi_sh_ctx.sh = sh;

    if (net_mgmt(NET_REQUEST_WIFI_CONNECT, iface,
                 &cnx_params, sizeof(struct wifi_connect_req_params))) {
        shell_fprintf(sh, SHELL_WARNING,
                      "Connection request failed\n");
        wifi_sh_ctx.connecting = false;

        return (-ENOEXEC);
    }

    shell_fprintf(sh, SHELL_NORMAL, "Connection requested\n");

    return (0);
}

static int cmd_wifi_disconnect(const struct shell* sh, size_t argc,
                               char* argv[]) {
    struct net_if* iface = net_if_get_first_wifi();
    int status;

    wifi_sh_ctx.disconnecting = true;
    wifi_sh_ctx.sh = sh;

    status = net_mgmt(NET_REQUEST_WIFI_DISCONNECT, iface, NULL, 0);

    if (status) {
        wifi_sh_ctx.disconnecting = false;

        if (status == -EALREADY) {
            shell_fprintf(sh, SHELL_INFO,
                          "Already disconnected\n");
        }
        else {
            shell_fprintf(sh, SHELL_WARNING,
                          "Disconnect request failed\n");
            return (-ENOEXEC);
        }
    }
    else {
        shell_fprintf(sh, SHELL_NORMAL,
                      "Disconnect requested\n");
    }

    return (0);
}

static int wifi_scan_args_to_params(const struct shell* sh,
                                    size_t argc,
                                    char* argv[],
                                    struct wifi_scan_params* params,
                                    bool* do_scan) {
    struct getopt_state* state;
    int opt;
    static struct option long_options[] = {
        {              "type", required_argument, 0, 't'},
        {             "bands", required_argument, 0, 'b'},
        { "dwell_time_active", required_argument, 0, 'a'},
        {"dwell_time_passive", required_argument, 0, 'p'},
        {              "ssid", required_argument, 0, 's'},
        {           "max_bss", required_argument, 0, 'm'},
        {             "chans", required_argument, 0, 'c'},
        {              "help",       no_argument, 0, 'h'},
        {0, 0, 0, 0}
    };
    int opt_index = 0;
    int val;
    int opt_num = 0;

    *do_scan = true;

    while ((opt = getopt_long(argc, argv, "t:b:a:p:s:m:c:h", long_options, &opt_index)) != -1) {
        state = getopt_state_get();
        switch (opt) {
            case 't' :
                if (!strcmp(optarg, "passive")) {
                    params->scan_type = WIFI_SCAN_TYPE_PASSIVE;
                }
                else if (!strcmp(optarg, "active")) {
                    params->scan_type = WIFI_SCAN_TYPE_ACTIVE;
                }
                else {
                    shell_fprintf(sh, SHELL_ERROR, "Invalid scan type %s\n", optarg);
                    return (-ENOEXEC);
                }

                opt_num++;
                break;

            case 'b' :
                if (wifi_utils_parse_scan_bands(optarg, &params->bands)) {
                    shell_fprintf(sh, SHELL_ERROR, "Invalid band value(s)\n");
                    return (-ENOEXEC);
                }

                opt_num++;
                break;

            case 'a' :
                val = atoi(optarg);

                if ((val < 5) || (val > 1000)) {
                    shell_fprintf(sh, SHELL_ERROR, "Invalid dwell_time_active val\n");
                    return (-ENOEXEC);
                }

                params->dwell_time_active = (uint16_t)val;
                opt_num++;
                break;

            case 'p' :
                val = atoi(optarg);

                if ((val < 10) || (val > 1000)) {
                    shell_fprintf(sh, SHELL_ERROR, "Invalid dwell_time_passive val\n");
                    return (-ENOEXEC);
                }

                params->dwell_time_passive = (uint16_t)val;
                opt_num++;
                break;

            case 's' :
                if (wifi_utils_parse_scan_ssids(optarg,
                                                params->ssids,
                                                ARRAY_SIZE(params->ssids))) {
                    shell_fprintf(sh, SHELL_ERROR, "Invalid SSID(s)\n");
                    return (-ENOEXEC);
                }

                opt_num++;
                break;

            case 'm' :
                val = atoi(optarg);

                if ((val < 0) || (val > 65535)) {
                    shell_fprintf(sh, SHELL_ERROR, "Invalid max_bss val\n");
                    return (-ENOEXEC);
                }

                params->max_bss_cnt = (uint16_t)val;
                opt_num++;
                break;

            case 'c' :
                if (wifi_utils_parse_scan_chan(optarg,
                                               params->band_chan,
                                               ARRAY_SIZE(params->band_chan))) {
                    shell_fprintf(sh,
                                  SHELL_ERROR,
                                  "Invalid band or channel value(s)\n");
                    return (-ENOEXEC);
                }

                opt_num++;
                break;

            case 'h' :
                shell_help(sh);
                *do_scan = false;
                opt_num++;
                break;

            case '?' :
            default :
                shell_fprintf(sh, SHELL_ERROR, "Invalid option or option usage: %s\n",
                              argv[opt_index + 1]);
                return (-ENOEXEC);
        }
    }

    return (opt_num);
}

static int cmd_wifi_scan(const struct shell* sh, size_t argc, char* argv[]) {
    struct net_if* iface = net_if_get_first_wifi();
    struct wifi_scan_params params = {0};
    bool do_scan = true;
    int opt_num;

    wifi_sh_ctx.sh = sh;

    if (argc > 1) {
        opt_num = wifi_scan_args_to_params(sh, argc, argv, &params, &do_scan);

        if (opt_num < 0) {
            shell_help(sh);
            return (-ENOEXEC);
        }
        else if (!opt_num) {
            shell_fprintf(sh, SHELL_WARNING, "No valid option(s) found\n");
            do_scan = false;
        }
    }

    if (do_scan) {
        if (net_mgmt(NET_REQUEST_WIFI_SCAN, iface, &params, sizeof(params))) {
            shell_fprintf(sh, SHELL_WARNING, "Scan request failed\n");
            return (-ENOEXEC);
        }

        shell_fprintf(sh, SHELL_NORMAL, "Scan requested\n");

        return (0);
    }

    shell_fprintf(sh, SHELL_WARNING, "Scan not initiated\n");

<<<<<<< HEAD
static int cmd_wifi_status(const struct shell *sh, size_t argc, char *argv[])
{
	struct net_if *iface = net_if_get_first_wifi();
	struct wifi_iface_status status = { 0 };

	context.sh = sh;

	if (net_mgmt(NET_REQUEST_WIFI_IFACE_STATUS, iface, &status,
				sizeof(struct wifi_iface_status))) {
		shell_fprintf(sh, SHELL_WARNING, "Status request failed\n");

		return -ENOEXEC;
	}

	shell_fprintf(sh, SHELL_NORMAL, "Status: successful\n");
	shell_fprintf(sh, SHELL_NORMAL, "==================\n");
	shell_fprintf(sh, SHELL_NORMAL, "State: %s\n", wifi_state_txt(status.state));

	if (status.state >= WIFI_STATE_ASSOCIATED) {
		uint8_t mac_string_buf[sizeof("xx:xx:xx:xx:xx:xx")];

		shell_fprintf(sh, SHELL_NORMAL, "Interface Mode: %s\n",
				wifi_mode_txt(status.iface_mode));
		shell_fprintf(sh, SHELL_NORMAL, "Link Mode: %s\n",
				wifi_link_mode_txt(status.link_mode));
		shell_fprintf(sh, SHELL_NORMAL, "SSID: %.32s\n", status.ssid);
		shell_fprintf(sh, SHELL_NORMAL, "BSSID: %s\n",
					  net_sprint_ll_addr_buf(status.bssid,
					  WIFI_MAC_ADDR_LEN, mac_string_buf,
					  sizeof(mac_string_buf))
					 );
		shell_fprintf(sh, SHELL_NORMAL, "Band: %s\n",
				wifi_band_txt(status.band));
		shell_fprintf(sh, SHELL_NORMAL, "Channel: %d\n", status.channel);
		shell_fprintf(sh, SHELL_NORMAL, "Security: %s\n",
				wifi_security_txt(status.security));
		shell_fprintf(sh, SHELL_NORMAL, "MFP: %s\n",
				wifi_mfp_txt(status.mfp));
		if (status.iface_mode == WIFI_MODE_INFRA) {
			shell_fprintf(sh, SHELL_NORMAL, "RSSI: %d\n", status.rssi);
		}
		shell_fprintf(sh, SHELL_NORMAL, "Beacon Interval: %d\n", status.beacon_interval);
		shell_fprintf(sh, SHELL_NORMAL, "DTIM: %d\n", status.dtim_period);
		shell_fprintf(sh, SHELL_NORMAL, "TWT: %s\n",
				status.twt_capable ? "Supported" : "Not supported");
	}

	return 0;
=======
    return (-ENOEXEC);
>>>>>>> 4c003873
}

static int cmd_wifi_status(const struct shell* sh, size_t argc, char* argv[]) {
    struct net_if* iface = net_if_get_first_wifi();
    struct wifi_iface_status status = {0};

    wifi_sh_ctx.sh = sh;

    if (net_mgmt(NET_REQUEST_WIFI_IFACE_STATUS, iface, &status,
                            sizeof(struct wifi_iface_status))) {
        shell_fprintf(sh, SHELL_WARNING, "Status request failed\n");

        return (-ENOEXEC);
    }

    shell_fprintf(sh, SHELL_NORMAL, "Status: successful\n");
    shell_fprintf(sh, SHELL_NORMAL, "==================\n");
    shell_fprintf(sh, SHELL_NORMAL, "State: %s\n", wifi_state_txt(status.state));

    if (status.state >= WIFI_STATE_ASSOCIATED) {
        uint8_t mac_string_buf[sizeof("xx:xx:xx:xx:xx:xx")];

        shell_fprintf(sh, SHELL_NORMAL, "Interface Mode: %s\n",
                      wifi_mode_txt(status.iface_mode));
        shell_fprintf(sh, SHELL_NORMAL, "Link Mode: %s\n",
                      wifi_link_mode_txt(status.link_mode));
        shell_fprintf(sh, SHELL_NORMAL, "SSID: %.32s\n", status.ssid);
        shell_fprintf(sh, SHELL_NORMAL, "BSSID: %s\n",
                      net_sprint_ll_addr_buf(status.bssid,
                      WIFI_MAC_ADDR_LEN, mac_string_buf,
                      sizeof(mac_string_buf))
                      );
        shell_fprintf(sh, SHELL_NORMAL, "Band: %s\n",
                      wifi_band_txt(status.band));
        shell_fprintf(sh, SHELL_NORMAL, "Channel: %d\n", status.channel);
        shell_fprintf(sh, SHELL_NORMAL, "Security: %s\n",
                      wifi_security_txt(status.security));
        shell_fprintf(sh, SHELL_NORMAL, "MFP: %s\n",
                      wifi_mfp_txt(status.mfp));
        shell_fprintf(sh, SHELL_NORMAL, "RSSI: %d\n", status.rssi);
        shell_fprintf(sh, SHELL_NORMAL, "Beacon Interval: %d\n", status.beacon_interval);
        shell_fprintf(sh, SHELL_NORMAL, "DTIM: %d\n", status.dtim_period);
        shell_fprintf(sh, SHELL_NORMAL, "TWT: %s\n",
                      status.twt_capable ? "Supported" : "Not supported");
    }

    return (0);
}

#if defined(CONFIG_NET_STATISTICS_WIFI) && \
    defined(CONFIG_NET_STATISTICS_USER_API)
static void print_wifi_stats(struct net_if* iface, struct net_stats_wifi* data,
                             const struct shell* sh) {
    shell_fprintf(sh, SHELL_NORMAL, "Statistics for Wi-Fi interface %p [%d]\n", iface,
                  net_if_get_by_iface(iface));

    shell_fprintf(sh, SHELL_NORMAL, "Bytes received   : %u\n", data->bytes.received);
    shell_fprintf(sh, SHELL_NORMAL, "Bytes sent       : %u\n", data->bytes.sent);
    shell_fprintf(sh, SHELL_NORMAL, "Packets received : %u\n", data->pkts.rx);
    shell_fprintf(sh, SHELL_NORMAL, "Packets sent     : %u\n", data->pkts.tx);
    shell_fprintf(sh, SHELL_NORMAL, "Receive errors   : %u\n", data->errors.rx);
    shell_fprintf(sh, SHELL_NORMAL, "Send errors      : %u\n", data->errors.tx);
    shell_fprintf(sh, SHELL_NORMAL, "Bcast received   : %u\n", data->broadcast.rx);
    shell_fprintf(sh, SHELL_NORMAL, "Bcast sent       : %u\n", data->broadcast.tx);
    shell_fprintf(sh, SHELL_NORMAL, "Mcast received   : %u\n", data->multicast.rx);
    shell_fprintf(sh, SHELL_NORMAL, "Mcast sent       : %u\n", data->multicast.tx);
    shell_fprintf(sh, SHELL_NORMAL, "Beacons received : %u\n", data->sta_mgmt.beacons_rx);
    shell_fprintf(sh, SHELL_NORMAL, "Beacons missed   : %u\n", data->sta_mgmt.beacons_miss);
}
#endif /* CONFIG_NET_STATISTICS_WIFI && CONFIG_NET_STATISTICS_USER_API */

static int cmd_wifi_stats(const struct shell* sh, size_t argc, char* argv[]) {
    #if defined(CONFIG_NET_STATISTICS_WIFI) && \
        defined(CONFIG_NET_STATISTICS_USER_API)
    struct net_if* iface = net_if_get_first_wifi();
    struct net_stats_wifi stats = {0};
    int ret;

    ret = net_mgmt(NET_REQUEST_STATS_GET_WIFI, iface,
                   &stats, sizeof(stats));
    if (!ret) {
        print_wifi_stats(iface, &stats, sh);
    }
    #else
    ARG_UNUSED(argc);
    ARG_UNUSED(argv);

    shell_fprintf(sh, SHELL_INFO, "Set %s to enable %s support.\n",
                  "CONFIG_NET_STATISTICS_WIFI and CONFIG_NET_STATISTICS_USER_API",
                  "statistics");
    #endif /* CONFIG_NET_STATISTICS_WIFI && CONFIG_NET_STATISTICS_USER_API */

    return (0);
}

static int cmd_wifi_ps(const struct shell* sh, size_t argc, char* argv[]) {
    struct net_if* iface = net_if_get_first_wifi();
    struct wifi_ps_params params = {0};

    wifi_sh_ctx.sh = sh;

    if (argc > 2) {
        shell_fprintf(sh, SHELL_WARNING, "Invalid number of arguments\n");
        return (-ENOEXEC);
    }

    if (argc == 1) {
        struct wifi_ps_config config = {0};

        if (net_mgmt(NET_REQUEST_WIFI_PS_CONFIG, iface,
                     &config, sizeof(config))) {
            shell_fprintf(sh, SHELL_WARNING, "Failed to get PS config\n");
            return (-ENOEXEC);
        }

        shell_fprintf(sh, SHELL_NORMAL, "PS status: %s\n",
                      wifi_ps_txt(config.ps_params.enabled));
        if (config.ps_params.enabled) {
            shell_fprintf(sh, SHELL_NORMAL, "PS mode: %s\n",
                          wifi_ps_mode_txt(config.ps_params.mode));
        }

        shell_fprintf(sh, SHELL_NORMAL, "PS listen_interval: %d\n",
                      config.ps_params.listen_interval);

        shell_fprintf(sh, SHELL_NORMAL, "PS wake up mode: %s\n",
                      config.ps_params.wakeup_mode ? "Listen interval" : "DTIM");

        if (config.ps_params.timeout_ms) {
            shell_fprintf(sh, SHELL_NORMAL, "PS timeout: %d ms\n",
                          config.ps_params.timeout_ms);
        }
        else {
            shell_fprintf(sh, SHELL_NORMAL, "PS timeout: disabled\n");
        }

        if (config.num_twt_flows == 0) {
            shell_fprintf(sh, SHELL_NORMAL, "No TWT flows\n");
        }
        else {
            for (int i = 0; i < config.num_twt_flows; i++) {
                print_twt_params(
                        config.twt_flows[i].dialog_token,
                        config.twt_flows[i].flow_id,
                        config.twt_flows[i].negotiation_type,
                        config.twt_flows[i].responder,
                        config.twt_flows[i].implicit,
                        config.twt_flows[i].announce,
                        config.twt_flows[i].trigger,
                        config.twt_flows[i].twt_wake_interval,
                        config.twt_flows[i].twt_interval);
            }
        }
        return (0);
    }

    if (!strncmp(argv[1], "on", 2)) {
        params.enabled = WIFI_PS_ENABLED;
    }
    else if (!strncmp(argv[1], "off", 3)) {
        params.enabled = WIFI_PS_DISABLED;
    }
    else {
        shell_fprintf(sh, SHELL_WARNING, "Invalid argument\n");
        return (-ENOEXEC);
    }

    params.type = WIFI_PS_PARAM_STATE;

    if (net_mgmt(NET_REQUEST_WIFI_PS, iface, &params, sizeof(params))) {
        shell_fprintf(sh, SHELL_WARNING,
                      "PS %s failed. Reason: %s\n",
                      params.enabled ? "enable" : "disable",
                      wifi_ps_get_config_err_code_str(params.fail_reason));
        return (-ENOEXEC);
    }

    shell_fprintf(sh, SHELL_NORMAL, "%s\n", wifi_ps_txt(params.enabled));

    return (0);
}

static int cmd_wifi_ps_mode(const struct shell* sh, size_t argc, char* argv[]) {
    struct net_if* iface = net_if_get_first_wifi();
    struct wifi_ps_params params = {0};

    wifi_sh_ctx.sh = sh;

    if (!strncmp(argv[1], "legacy", 6)) {
        params.mode = WIFI_PS_MODE_LEGACY;
    }
    else if (!strncmp(argv[1], "wmm", 3)) {
        params.mode = WIFI_PS_MODE_WMM;
    }
    else {
        shell_fprintf(sh, SHELL_WARNING, "Invalid PS mode\n");
        return (-ENOEXEC);
    }

    params.type = WIFI_PS_PARAM_MODE;

    if (net_mgmt(NET_REQUEST_WIFI_PS, iface, &params, sizeof(params))) {
        shell_fprintf(sh, SHELL_WARNING, "%s failed Reason : %s\n",
                      wifi_ps_mode_txt(params.mode),
                      wifi_ps_get_config_err_code_str(params.fail_reason));
        return (-ENOEXEC);
    }

    shell_fprintf(sh, SHELL_NORMAL, "%s\n", wifi_ps_mode_txt(params.mode));

    return (0);
}

static int cmd_wifi_ps_timeout(const struct shell* sh, size_t argc, char* argv[]) {
    struct net_if* iface = net_if_get_first_wifi();
    struct wifi_ps_params params = {0};
    long timeout_ms = 0;
    int err = 0;

    wifi_sh_ctx.sh = sh;

    timeout_ms = shell_strtol(argv[1], 10, &err);

    if (err) {
        shell_error(sh, "Unable to parse input (err %d)", err);
        return (err);
    }

    params.timeout_ms = timeout_ms;
    params.type = WIFI_PS_PARAM_TIMEOUT;

    if (net_mgmt(NET_REQUEST_WIFI_PS, iface, &params, sizeof(params))) {
        shell_fprintf(sh, SHELL_WARNING,
                      "Setting PS timeout failed. Reason : %s\n",
                      wifi_ps_get_config_err_code_str(params.fail_reason));
        return (-ENOEXEC);
    }

    if (params.timeout_ms) {
        shell_fprintf(sh, SHELL_NORMAL, "PS timeout: %d ms\n", params.timeout_ms);
    }
    else {
        shell_fprintf(sh, SHELL_NORMAL, "PS timeout: disabled\n");
    }

    return (0);
}

static int cmd_wifi_twt_setup_quick(const struct shell* sh, size_t argc,
                                    char* argv[]) {
    struct net_if* iface = net_if_get_first_wifi();
    struct wifi_twt_params params = {0};
    int idx = 1;
    long value;

    wifi_sh_ctx.sh = sh;

    if (argc != 3) {
        shell_fprintf(sh, SHELL_WARNING, "Invalid number of arguments\n");
        shell_help(sh);
        return (-ENOEXEC);
    }

    /* Sensible defaults */
    params.operation        = WIFI_TWT_SETUP;
    params.negotiation_type = WIFI_TWT_INDIVIDUAL;
    params.setup_cmd        = WIFI_TWT_SETUP_CMD_REQUEST;
    params.dialog_token     = 1;
    params.flow_id          = 0;
    params.setup.responder  = 0;
    params.setup.implicit   = 1;
    params.setup.trigger    = 0;
    params.setup.announce   = 0;

    if (!parse_number(sh, &value, argv[idx++], 1, WIFI_MAX_TWT_WAKE_INTERVAL_US)) {
        return (-EINVAL);
    }
    params.setup.twt_wake_interval = (uint32_t)value;

    if (!parse_number(sh, &value, argv[idx++], 1, WIFI_MAX_TWT_INTERVAL_US)) {
        return (-EINVAL);
    }
    params.setup.twt_interval = (uint64_t)value;

    if (net_mgmt(NET_REQUEST_WIFI_TWT, iface, &params, sizeof(params))) {
        shell_fprintf(sh, SHELL_WARNING, "%s with %s failed, reason : %s\n",
                      wifi_twt_operation_txt(params.operation),
                      wifi_twt_negotiation_type_txt(params.negotiation_type),
                      wifi_twt_get_err_code_str(params.fail_reason));

        return (-ENOEXEC);
    }

    shell_fprintf(sh, SHELL_NORMAL, "TWT operation %s with dg: %d, flow_id: %d requested\n",
                  wifi_twt_operation_txt(params.operation),
                  params.dialog_token, params.flow_id);

    return (0);
}

static int cmd_wifi_twt_setup(const struct shell* sh, size_t argc,
                              char* argv[]) {
    struct net_if* iface = net_if_get_first_wifi();
    struct wifi_twt_params params = {0};
    int idx = 1;
    long value;

    wifi_sh_ctx.sh = sh;

    if (argc != 11) {
        shell_fprintf(sh, SHELL_WARNING, "Invalid number of arguments\n");
        shell_help(sh);
        return (-ENOEXEC);
    }

    params.operation = WIFI_TWT_SETUP;

    if (!parse_number(sh, &value, argv[idx++], WIFI_TWT_INDIVIDUAL,
                      WIFI_TWT_WAKE_TBTT)) {
        return (-EINVAL);
    }
    params.negotiation_type = (enum wifi_twt_negotiation_type)value;

    if (!parse_number(sh, &value, argv[idx++], WIFI_TWT_SETUP_CMD_REQUEST,
                      WIFI_TWT_SETUP_CMD_DEMAND)) {
        return (-EINVAL);
    }
    params.setup_cmd = (enum wifi_twt_setup_cmd)value;

    if (!parse_number(sh, &value, argv[idx++], 1, 255)) {
        return (-EINVAL);
    }
    params.dialog_token = (uint8_t)value;

    if (!parse_number(sh, &value, argv[idx++], 0, (WIFI_MAX_TWT_FLOWS - 1))) {
        return (-EINVAL);
    }
    params.flow_id = (uint8_t)value;

    if (!parse_number(sh, &value, argv[idx++], 0, 1)) {
        return (-EINVAL);
    }
    params.setup.responder = (bool)value;

    if (!parse_number(sh, &value, argv[idx++], 0, 1)) {
        return (-EINVAL);
    }
    params.setup.trigger = (bool)value;

    if (!parse_number(sh, &value, argv[idx++], 0, 1)) {
        return (-EINVAL);
    }
    params.setup.implicit = (bool)value;

    if (!parse_number(sh, &value, argv[idx++], 0, 1)) {
        return (-EINVAL);
    }
    params.setup.announce = (bool)value;

    if (!parse_number(sh, &value, argv[idx++], 1, WIFI_MAX_TWT_WAKE_INTERVAL_US)) {
        return (-EINVAL);
    }
    params.setup.twt_wake_interval = (uint32_t)value;

    if (!parse_number(sh, &value, argv[idx++], 1, WIFI_MAX_TWT_INTERVAL_US)) {
        return (-EINVAL);
    }
    params.setup.twt_interval = (uint64_t)value;

    if (net_mgmt(NET_REQUEST_WIFI_TWT, iface, &params, sizeof(params))) {
        shell_fprintf(sh, SHELL_WARNING, "%s with %s failed. reason : %s\n",
                      wifi_twt_operation_txt(params.operation),
                      wifi_twt_negotiation_type_txt(params.negotiation_type),
                      wifi_twt_get_err_code_str(params.fail_reason));

        return (-ENOEXEC);
    }

    shell_fprintf(sh, SHELL_NORMAL, "TWT operation %s with dg: %d, flow_id: %d requested\n",
                  wifi_twt_operation_txt(params.operation),
                  params.dialog_token, params.flow_id);

    return (0);
}

static int cmd_wifi_twt_teardown(const struct shell* sh, size_t argc,
                                 char* argv[]) {
    struct net_if* iface = net_if_get_first_wifi();
    struct wifi_twt_params params = {0};
    long value;

    wifi_sh_ctx.sh = sh;
    int idx    = 1;

    if (argc != 5) {
        shell_fprintf(sh, SHELL_WARNING, "Invalid number of arguments\n");
        shell_help(sh);
        return (-ENOEXEC);
    }

    params.operation = WIFI_TWT_TEARDOWN;

    if (!parse_number(sh, &value, argv[idx++], WIFI_TWT_INDIVIDUAL,
                      WIFI_TWT_WAKE_TBTT)) {
        return (-EINVAL);
    }
    params.negotiation_type = (enum wifi_twt_negotiation_type)value;

    if (!parse_number(sh, &value, argv[idx++], WIFI_TWT_SETUP_CMD_REQUEST,
                      WIFI_TWT_SETUP_CMD_DEMAND)) {
        return (-EINVAL);
    }
    params.setup_cmd = (enum wifi_twt_setup_cmd)value;

    if (!parse_number(sh, &value, argv[idx++], 1, 255)) {
        return (-EINVAL);
    }
    params.dialog_token = (uint8_t)value;

    if (!parse_number(sh, &value, argv[idx++], 0, (WIFI_MAX_TWT_FLOWS - 1))) {
        return (-EINVAL);
    }
    params.flow_id = (uint8_t)value;

    if (net_mgmt(NET_REQUEST_WIFI_TWT, iface, &params, sizeof(params))) {
        shell_fprintf(sh, SHELL_WARNING, "%s with %s failed, reason : %s\n",
                      wifi_twt_operation_txt(params.operation),
                      wifi_twt_negotiation_type_txt(params.negotiation_type),
                      wifi_twt_get_err_code_str(params.fail_reason));

        return (-ENOEXEC);
    }

    shell_fprintf(sh, SHELL_NORMAL, "TWT operation %s with dg: %d, flow_id: %d success\n",
                  wifi_twt_operation_txt(params.operation),
                  params.dialog_token, params.flow_id);

    return (0);
}

static int cmd_wifi_twt_teardown_all(const struct shell* sh, size_t argc,
                                     char* argv[]) {
    struct net_if* iface = net_if_get_first_wifi();
    struct wifi_twt_params params = {0};

    wifi_sh_ctx.sh = sh;

    params.operation = WIFI_TWT_TEARDOWN;
    params.teardown.teardown_all = 1;

    if (net_mgmt(NET_REQUEST_WIFI_TWT, iface, &params, sizeof(params))) {
        shell_fprintf(sh, SHELL_WARNING, "%s with %s failed, reason : %s\n",
                      wifi_twt_operation_txt(params.operation),
                      wifi_twt_negotiation_type_txt(params.negotiation_type),
                      wifi_twt_get_err_code_str(params.fail_reason));

        return (-ENOEXEC);
    }

    shell_fprintf(sh, SHELL_NORMAL, "TWT operation %s all flows success\n",
                  wifi_twt_operation_txt(params.operation));

    return (0);
}

static int cmd_wifi_ap_enable(const struct shell* sh, size_t argc,
                              char* argv[]) {
    struct net_if* iface = net_if_get_first_wifi();
    static struct wifi_connect_req_params cnx_params;
    int ret;

    if (__wifi_args_to_params(argc - 1, &argv[1], &cnx_params)) {
        shell_help(sh);
        return (-ENOEXEC);
    }

    wifi_sh_ctx.sh = sh;

    ret = net_mgmt(NET_REQUEST_WIFI_AP_ENABLE, iface, &cnx_params,
                   sizeof(struct wifi_connect_req_params));
    if (ret) {
        shell_fprintf(sh, SHELL_WARNING, "AP mode enable failed: %s\n", strerror(-ret));
        return (-ENOEXEC);
    }

    shell_fprintf(sh, SHELL_NORMAL, "AP mode enabled\n");

    return (0);
}

static int cmd_wifi_ap_disable(const struct shell* sh, size_t argc,
                               char* argv[]) {
    struct net_if* iface = net_if_get_first_wifi();
    int ret;

    ret = net_mgmt(NET_REQUEST_WIFI_AP_DISABLE, iface, NULL, 0);
    if (ret) {
        shell_fprintf(sh, SHELL_WARNING, "AP mode disable failed: %s\n", strerror(-ret));
        return (-ENOEXEC);
    }

    shell_fprintf(sh, SHELL_NORMAL, "AP mode disabled\n");

    return (0);
}

static int cmd_wifi_reg_domain(const struct shell* sh, size_t argc,
                               char* argv[]) {
    struct net_if* iface = net_if_get_first_wifi();
    struct wifi_reg_domain regd = {0};
    int ret;

    if (argc == 1) {
        regd.oper = WIFI_MGMT_GET;
    }
    else if ((argc >= 2) && (argc <= 3)) {
        regd.oper = WIFI_MGMT_SET;
        if (strlen(argv[1]) != 2) {
            shell_fprintf(sh, SHELL_WARNING,
                          "Invalid reg domain: Length should be two letters/digits\n");
            return (-ENOEXEC);
        }

        /* Two letter country code with special case of 00 for WORLD */
        if (((argv[1][0] < 'A' || argv[1][0] > 'Z') ||
             (argv[1][1] < 'A' || argv[1][1] > 'Z')) &&
            (argv[1][0] != '0' || argv[1][1] != '0')) {
            shell_fprintf(sh, SHELL_WARNING, "Invalid reg domain %c%c\n", argv[1][0],
                          argv[1][1]);
            return (-ENOEXEC);
        }
        regd.country_code[0] = argv[1][0];
        regd.country_code[1] = argv[1][1];

        if (argc == 3) {
            if (strncmp(argv[2], "-f", 2) == 0) {
                regd.force = true;
            }
            else {
                shell_fprintf(sh, SHELL_WARNING, "Invalid option %s\n", argv[2]);
                return (-ENOEXEC);
            }
        }
    }
    else {
        shell_help(sh);
        return (-ENOEXEC);
    }

    ret = net_mgmt(NET_REQUEST_WIFI_REG_DOMAIN, iface,
                   &regd, sizeof(regd));
    if (ret) {
        shell_fprintf(sh, SHELL_WARNING, "Cannot %s Regulatory domain: %d\n",
                      regd.oper == WIFI_MGMT_GET ? "get" : "set", ret);
        return (-ENOEXEC);
    }

    if (regd.oper == WIFI_MGMT_GET) {
        shell_fprintf(sh, SHELL_NORMAL, "Wi-Fi Regulatory domain is: %c%c\n",
                      regd.country_code[0], regd.country_code[1]);
    }
    else {
        shell_fprintf(sh, SHELL_NORMAL, "Wi-Fi Regulatory domain set to: %c%c\n",
                      regd.country_code[0], regd.country_code[1]);
    }

    return (0);
}

static int cmd_wifi_listen_interval(const struct shell* sh, size_t argc, char* argv[]) {
    struct net_if* iface = net_if_get_first_wifi();
    struct wifi_ps_params params = {0};
    long interval = 0;

    wifi_sh_ctx.sh = sh;

    if (!parse_number(sh, &interval, argv[1],
                      WIFI_LISTEN_INTERVAL_MIN,
                      WIFI_LISTEN_INTERVAL_MAX)) {
        return (-EINVAL);
    }

    params.listen_interval = (unsigned short)interval;
    params.type            = WIFI_PS_PARAM_LISTEN_INTERVAL;

    if (net_mgmt(NET_REQUEST_WIFI_PS, iface, &params, sizeof(params))) {
        if (params.fail_reason ==
            WIFI_PS_PARAM_LISTEN_INTERVAL_RANGE_INVALID) {
            shell_fprintf(sh, SHELL_WARNING,
                          "Setting listen interval failed. Reason :%s\n",
                          wifi_ps_get_config_err_code_str(params.fail_reason));
            shell_fprintf(sh, SHELL_WARNING,
                          "Hardware support valid range : 3 - 65535\n");
        }
        else {
            shell_fprintf(sh, SHELL_WARNING,
                          "Setting listen interval failed. Reason :%s\n",
                          wifi_ps_get_config_err_code_str(params.fail_reason));
        }
        return (-ENOEXEC);
    }

    shell_fprintf(sh, SHELL_NORMAL,
                  "Listen interval %hu\n", params.listen_interval);

    return (0);
}

static int cmd_wifi_ps_wakeup_mode(const struct shell* sh, size_t argc, char* argv[]) {
    struct net_if* iface = net_if_get_first_wifi();
    struct wifi_ps_params params = {0};

    wifi_sh_ctx.sh = sh;

    if (!strncmp(argv[1], "dtim", 4)) {
        params.wakeup_mode = WIFI_PS_WAKEUP_MODE_DTIM;
    }
    else if (!strncmp(argv[1], "listen_interval", 15)) {
        params.wakeup_mode = WIFI_PS_WAKEUP_MODE_LISTEN_INTERVAL;
    }
    else {
        shell_fprintf(sh, SHELL_WARNING, "Invalid argument\n");
        shell_fprintf(sh, SHELL_INFO,
                      "Valid argument : <dtim> / <listen_interval>\n");
        return (-ENOEXEC);
    }

    params.type = WIFI_PS_PARAM_WAKEUP_MODE;

    if (net_mgmt(NET_REQUEST_WIFI_PS, iface, &params, sizeof(params))) {
        shell_fprintf(sh, SHELL_WARNING,
                      "Setting PS wake up mode to %s failed..Reason :%s\n",
                      params.wakeup_mode ? "Listen interval" : "DTIM interval",
                      wifi_ps_get_config_err_code_str(params.fail_reason));
        return (-ENOEXEC);
    }

    shell_fprintf(sh, SHELL_NORMAL, "%s\n",
                  wifi_ps_wakeup_mode_txt(params.wakeup_mode));

    return (0);
}

void parse_mode_args_to_params(const struct shell* sh, int argc,
                               char* argv[], struct wifi_mode_info* mode,
                               bool* do_mode_oper) {
    int opt;
    int option_index = 0;

    static struct option long_options[] = {{"if-index", optional_argument, 0, 'i'},
                                           {"sta", no_argument, 0, 's'},
                                           {"monitor", no_argument, 0, 'm'},
                                           {"tx-injection", no_argument, 0, 't'},
                                           {"promiscuous", no_argument, 0, 'p'},
                                           {"ap", no_argument, 0, 'a'},
                                           {"softap", no_argument, 0, 'k'},
                                           {"get", no_argument, 0, 'g'},
                                           {"help", no_argument, 0, 'h'},
                                           {0, 0, 0, 0}};

    while ((opt = getopt_long(argc, argv, "i:smtpakgh", long_options, &option_index)) != -1) {
        switch (opt) {
            case 's' :
                mode->mode |= WIFI_STA_MODE;
                break;

            case 'm' :
                mode->mode |= WIFI_MONITOR_MODE;
                break;

            case 't' :
                mode->mode |= WIFI_TX_INJECTION_MODE;
                break;

            case 'p' :
                mode->mode |= WIFI_PROMISCUOUS_MODE;
                break;

            case 'a' :
                mode->mode |= WIFI_AP_MODE;
                break;

            case 'k' :
                mode->mode |= WIFI_SOFTAP_MODE;
                break;

            case 'g' :
                mode->oper = WIFI_MGMT_GET;
                break;

            case 'i' :
                mode->if_index = (uint8_t)atoi(optarg);
                break;

            case 'h' :
                shell_help(sh);
                *do_mode_oper = false;
                break;

            case '?' :
            default :
                break;
        }
    }
}

static int cmd_wifi_mode(const struct shell* sh, size_t argc, char* argv[]) {
    struct net_if* iface;
    struct wifi_mode_info mode_info = {0};
    int ret;
    bool do_mode_oper = true;

    if (argc > 1) {
        mode_info.oper = WIFI_MGMT_SET;
        parse_mode_args_to_params(sh, argc, argv, &mode_info, &do_mode_oper);
    }
    else {
        shell_fprintf(sh, SHELL_ERROR, "Invalid number of arguments\n");
        return (-EINVAL);
    }

    if (do_mode_oper) {
        /* Check interface index value. Mode validation must be performed by
         * lower layer
         */
        if (mode_info.if_index == 0) {
            iface = net_if_get_first_wifi();
            if (iface == NULL) {
                shell_fprintf(sh, SHELL_ERROR,
                              "Cannot find the default wifi interface\n");
                return (-ENOEXEC);
            }
            mode_info.if_index = net_if_get_by_iface(iface);
        }
        else {
            iface = net_if_get_by_index(mode_info.if_index);
            if (iface == NULL) {
                shell_fprintf(sh, SHELL_ERROR,
                              "Cannot find interface for if_index %d\n",
                              mode_info.if_index);
                return (-ENOEXEC);
            }
        }

        ret = net_mgmt(NET_REQUEST_WIFI_MODE, iface, &mode_info, sizeof(mode_info));

        if (ret) {
            shell_fprintf(sh, SHELL_ERROR, "mode %s operation failed with reason %d\n",
                          mode_info.oper == WIFI_MGMT_GET ? "get" : "set", ret);
            return (-ENOEXEC);
        }

        if (mode_info.oper == WIFI_MGMT_GET) {
            shell_fprintf(sh, SHELL_NORMAL, "Wi-Fi current mode is %x\n",
                          mode_info.mode);
        }
        else {
            shell_fprintf(sh, SHELL_NORMAL, "Wi-Fi mode set to %x\n", mode_info.mode);
        }
    }

    return (0);
}

void parse_channel_args_to_params(const struct shell* sh, int argc,
                                  char* argv[], struct wifi_channel_info* channel,
                                  bool* do_channel_oper) {
    int opt;
    int option_index = 0;

    static struct option long_options[] = {{"if-index", optional_argument, 0, 'i'},
                                           {"channel", required_argument, 0, 'c'},
                                           {"get", no_argument, 0, 'g'},
                                           {"help", no_argument, 0, 'h'},
                                           {0, 0, 0, 0}};

    while ((opt = getopt_long(argc, argv, "i:c:gh", long_options, &option_index)) != -1) {
        switch (opt) {
            case 'c' :
                channel->channel = (uint16_t)atoi(optarg);
                break;

            case 'i' :
                channel->if_index = (uint8_t)atoi(optarg);
                break;

            case 'g' :
                channel->oper = WIFI_MGMT_GET;
                break;

            case 'h' :
                shell_help(sh);
                *do_channel_oper = false;
                break;

            case '?' :
            default :
                break;
        }
    }
}

static int cmd_wifi_channel(const struct shell* sh, size_t argc, char* argv[]) {
    struct net_if* iface;
    struct wifi_channel_info channel_info = {0};
    int ret;
    bool do_channel_oper = true;

    if (argc > 1) {
        channel_info.oper = WIFI_MGMT_SET;
        parse_channel_args_to_params(sh, argc, argv, &channel_info, &do_channel_oper);
    }
    else {
        shell_fprintf(sh, SHELL_ERROR, "Invalid number of arguments\n");
        return (-EINVAL);
    }

    if (do_channel_oper) {
        /*
         * Validate parameters before sending to lower layer.
         * Do it here instead of parse_channel_args_to_params
         * as this is right before sending the parameters to
         * the lower layer.
         */

        if (channel_info.if_index == 0) {
            iface = net_if_get_first_wifi();
            if (iface == NULL) {
                shell_fprintf(sh, SHELL_ERROR,
                              "Cannot find the default wifi interface\n");
                return (-ENOEXEC);
            }
            channel_info.if_index = net_if_get_by_iface(iface);
        }
        else {
            iface = net_if_get_by_index(channel_info.if_index);
            if (iface == NULL) {
                shell_fprintf(sh, SHELL_ERROR,
                              "Cannot find interface for if_index %d\n",
                              channel_info.if_index);
                return (-ENOEXEC);
            }
        }

        if (channel_info.oper == WIFI_MGMT_SET) {
            if ((channel_info.channel < WIFI_CHANNEL_MIN) ||
                (channel_info.channel > WIFI_CHANNEL_MAX)) {
                shell_fprintf(sh, SHELL_ERROR,
                              "Invalid channel number. Range is (1-233)\n");
                return (-ENOEXEC);
            }
        }

        ret = net_mgmt(NET_REQUEST_WIFI_CHANNEL, iface,
                       &channel_info, sizeof(channel_info));

        if (ret) {
            shell_fprintf(sh, SHELL_ERROR,
                          "channel %s operation failed with reason %d\n",
                          channel_info.oper == WIFI_MGMT_GET ? "get" : "set", ret);
            return (-ENOEXEC);
        }

        if (channel_info.oper == WIFI_MGMT_GET) {
            shell_fprintf(sh, SHELL_NORMAL, "Wi-Fi current channel is: %d\n",
                          channel_info.channel);
        }
        else {
            shell_fprintf(sh, SHELL_NORMAL, "Wi-Fi channel set to %d\n",
                          channel_info.channel);
        }
    }

    return (0);
}

void parse_filter_args_to_params(const struct shell* sh, int argc,
                                 char* argv[], struct wifi_filter_info* filter,
                                 bool* do_filter_oper) {
    int opt;
    int option_index = 0;

    static struct option long_options[] = {{"if-index", optional_argument, 0, 'i'},
                                           {"capture-len", optional_argument, 0, 'b'},
                                           {"all", no_argument, 0, 'a'},
                                           {"mgmt", no_argument, 0, 'm'},
                                           {"ctrl", no_argument, 0, 'c'},
                                           {"data", no_argument, 0, 'd'},
                                           {"get", no_argument, 0, 'g'},
                                           {"help", no_argument, 0, 'h'},
                                           {0, 0, 0, 0}};

    while ((opt = getopt_long(argc, argv, "i:b:amcdgh", long_options, &option_index)) != -1) {
        switch (opt) {
            case 'a' :
                filter->filter |= WIFI_PACKET_FILTER_ALL;
                break;

            case 'm' :
                filter->filter |= WIFI_PACKET_FILTER_MGMT;
                break;

            case 'c' :
                filter->filter |= WIFI_PACKET_FILTER_DATA;
                break;

            case 'd' :
                filter->filter |= WIFI_PACKET_FILTER_CTRL;
                break;

            case 'i' :
                filter->if_index = (uint8_t)atoi(optarg);
                break;

            case 'b' :
                filter->buffer_size = (uint16_t)atoi(optarg);
                break;

            case 'h' :
                shell_help(sh);
                *do_filter_oper = false;
                break;

            case 'g' :
                filter->oper = WIFI_MGMT_GET;
                break;

            case '?' :
            default :
                break;
        }
    }
}

static int cmd_wifi_packet_filter(const struct shell* sh, size_t argc, char* argv[]) {
    struct net_if* iface;
    struct wifi_filter_info packet_filter = {0};
    int ret;
    bool do_filter_oper = true;

    if (argc > 1) {
        packet_filter.oper = WIFI_MGMT_SET;
        parse_filter_args_to_params(sh, argc, argv, &packet_filter, &do_filter_oper);
    }
    else {
        shell_fprintf(sh, SHELL_ERROR, "Invalid number of arguments\n");
        return (-EINVAL);
    }

    if (do_filter_oper) {
        /*
         * Validate parameters before sending to lower layer.
         * Do it here instead of parse_filter_args_to_params
         * as this is right before sending the parameters to
         * the lower layer. filter and packet capture length
         * value to be verified by the lower layer.
         */
        if (packet_filter.if_index == 0) {
            iface = net_if_get_first_wifi();
            if (iface == NULL) {
                shell_fprintf(sh, SHELL_ERROR,
                              "Cannot find the default wifi interface\n");
                return (-ENOEXEC);
            }
            packet_filter.if_index = net_if_get_by_iface(iface);
        }
        else {
            iface = net_if_get_by_index(packet_filter.if_index);
            if (iface == NULL) {
                shell_fprintf(sh, SHELL_ERROR,
                              "Cannot find interface for if_index %d\n",
                              packet_filter.if_index);
                return (-ENOEXEC);
            }
        }

        ret = net_mgmt(NET_REQUEST_WIFI_PACKET_FILTER, iface,
                       &packet_filter, sizeof(packet_filter));

        if (ret) {
            shell_fprintf(sh, SHELL_ERROR,
                          "Wi-Fi packet filter %s operation failed with reason %d\n",
                          packet_filter.oper == WIFI_MGMT_GET ? "get" : "set", ret);
            return (-ENOEXEC);
        }

        if (packet_filter.oper == WIFI_MGMT_GET) {
            shell_fprintf(sh, SHELL_NORMAL, "Wi-Fi current mode packet filter is %d\n",
                          packet_filter.filter);
        }
        else {
            shell_fprintf(sh, SHELL_NORMAL, "Wi-Fi mode packet filter set to %d\n",
                          packet_filter.filter);
        }
    }

    return (0);
}

SHELL_STATIC_SUBCMD_SET_CREATE(wifi_cmd_ap,
<<<<<<< HEAD
	SHELL_CMD_ARG(disable, NULL,
		  "Disable Access Point mode",
		  cmd_wifi_ap_disable,
		  1, 0),
	SHELL_CMD_ARG(enable, NULL,
		  "\"<SSID>\"\n"
		  "[channel number: 0 means all]\n"
		  "[PSK: valid only for secure SSIDs]\n"
		  "[Security type: valid only for secure SSIDs]\n"
		  "0:None, 1:WPA2-PSK, 2:WPA2-PSK-256, 3:SAE, 4:WAPI, 5:EAP, 6:WEP, 7: WPA-PSK\n"
		  "[MFP (optional: needs security type to be specified)]\n"
		  ": 0:Disable, 1:Optional, 2:Required",
		  cmd_wifi_ap_enable,
		  2, 4),
	SHELL_SUBCMD_SET_END
=======
    SHELL_CMD_ARG(disable, NULL,
          "Disable Access Point mode",
          cmd_wifi_ap_disable,
          1, 0),
    SHELL_CMD_ARG(enable, NULL, "<SSID> [channel] [PSK]",
          cmd_wifi_ap_enable,
          2, 1),
    SHELL_SUBCMD_SET_END
>>>>>>> 4c003873
);

SHELL_STATIC_SUBCMD_SET_CREATE(wifi_twt_ops,
    SHELL_CMD_ARG(quick_setup, NULL, " Start a TWT flow with defaults:\n"
                  "<twt_wake_interval: 1-262144us> <twt_interval: 1us-2^31us>\n",
                  cmd_wifi_twt_setup_quick,
                  3, 0),
    SHELL_CMD_ARG(setup, NULL, " Start a TWT flow:\n"
                  "<negotiation_type, 0: Individual, 1: Broadcast, 2: Wake TBTT>\n"
                  "<setup_cmd: 0: Request, 1: Suggest, 2: Demand>\n"
                  "<dialog_token: 1-255> <flow_id: 0-7> <responder: 0/1> <trigger: 0/1> <implicit:0/1> "
                  "<announce: 0/1> <twt_wake_interval: 1-262144us> <twt_interval: 1us-2^31us>\n",
                  cmd_wifi_twt_setup,
                  11, 0),
    SHELL_CMD_ARG(teardown, NULL, " Teardown a TWT flow:\n"
                  "<negotiation_type, 0: Individual, 1: Broadcast, 2: Wake TBTT>\n"
                  "<setup_cmd: 0: Request, 1: Suggest, 2: Demand>\n"
                  "<dialog_token: 1-255> <flow_id: 0-7>\n",
                  cmd_wifi_twt_teardown,
                  5, 0),
    SHELL_CMD_ARG(teardown_all, NULL, " Teardown all TWT flows\n",
                  cmd_wifi_twt_teardown_all,
                  1, 0),
    SHELL_SUBCMD_SET_END
);

SHELL_STATIC_SUBCMD_SET_CREATE(wifi_commands,
<<<<<<< HEAD
	SHELL_CMD(ap, &wifi_cmd_ap, "Access Point mode commands", NULL),
	SHELL_CMD_ARG(connect, NULL,
		  "Connect to a Wi-Fi AP\n"
		  "\"<SSID>\"\n"
		  "[channel number: 0 means all]\n"
		  "[PSK: valid only for secure SSIDs]\n"
		  "[Security type: valid only for secure SSIDs]\n"
		  "0:None, 1:WPA2-PSK, 2:WPA2-PSK-256, 3:SAE, 4:WAPI, 5:EAP, 6:WEP, 7: WPA-PSK\n"
		  "[MFP (optional: needs security type to be specified)]\n"
		  ": 0:Disable, 1:Optional, 2:Required",
		  cmd_wifi_connect,
		  2, 5),
	SHELL_CMD_ARG(disconnect, NULL, "Disconnect from the Wi-Fi AP",
		  cmd_wifi_disconnect,
		  1, 0),
	SHELL_CMD_ARG(ps, NULL, "Configure Wi-F PS on/off, no arguments will dump config",
		  cmd_wifi_ps,
		  1, 1),
	SHELL_CMD_ARG(ps_mode,
		      NULL,
		      "<mode: legacy/WMM>\n",
		      cmd_wifi_ps_mode,
		      2,
		      0),
	SHELL_CMD_ARG(scan, NULL,
		  "Scan for Wi-Fi APs\n"
		    "OPTIONAL PARAMETERS:\n"
		    "[-t, --type <active/passive>] : Preferred mode of scan. The actual mode of scan can depend on factors such as the Wi-Fi chip implementation, regulatory domain restrictions. Default type is active.\n"
		    "[-b, --bands <Comma separated list of band values (2/5/6)>] : Bands to be scanned where 2: 2.4 GHz, 5: 5 GHz, 6: 6 GHz.\n"
		    "[-a, --dwell_time_active <val_in_ms>] : Active scan dwell time (in ms) on a channel. Range 5 ms to 1000 ms.\n"
		    "[-p, --dwell_time_passive <val_in_ms>] : Passive scan dwell time (in ms) on a channel. Range 10 ms to 1000 ms.\n"
		    "[-s, --ssid : SSID to scan for. Can be provided multiple times.\n"
		    "[-m, --max_bss <val>] : Maximum BSSes to scan for. Range 1 - 65535.\n"
		    "[-c, --chans <Comma separated list of channel ranges>] : Channels to be scanned. The channels must be specified in the form band1:chan1,chan2_band2:chan3,..etc. band1, band2 must be valid band values and chan1, chan2, chan3 must be specified as a list of comma separated values where each value is either a single channel or a channel range specified as chan_start-chan_end. Each band channel set has to be separated by a _. For example, a valid channel specification can be 2:1,6-11,14_5:36,149-165,44\n"
		    "[-h, --help] : Print out the help for the scan command.",
		  cmd_wifi_scan,
		  1, 8),
	SHELL_CMD_ARG(statistics, NULL, "Wi-Fi interface statistics", cmd_wifi_stats, 1, 0),
	SHELL_CMD_ARG(status, NULL, "Status of the Wi-Fi interface", cmd_wifi_status, 1, 0),
	SHELL_CMD(twt, &wifi_twt_ops, "Manage TWT flows", NULL),
	SHELL_CMD_ARG(reg_domain, NULL,
		"Set or Get Wi-Fi regulatory domain\n"
		"Usage: wifi reg_domain [ISO/IEC 3166-1 alpha2] [-f]\n"
		"[-f]: Force to use this regulatory hint over any other regulatory hints\n"
		"Note: This may cause regulatory compliance issues, use it at your own risk.",
		cmd_wifi_reg_domain,
		1, 1),
	SHELL_CMD_ARG(mode, NULL, "mode operational setting\n"
		"This command may be used to set the Wi-Fi device into a specific mode of operation\n"
		"parameters:"
		"[-i, --if-index <idx>] : Interface index.\n"
		"[-s, --sta] : Station mode.\n"
		"[-m, --monitor] : Monitor mode.\n"
		"[-p, --promiscuous] : Promiscuous mode.\n"
		"[-t, --tx-injection] : TX-Injection mode.\n"
		"[-a, --ap] : AP mode.\n"
		"[-k, --softap] : Softap mode.\n"
		"[-h, --help] : Help.\n"
		"[-g, --get] : Get current mode for a specific interface index.\n"
		"Usage: Get operation example for interface index 1\n"
		"wifi mode -g -i1\n"
		"Set operation example for interface index 1 - set station+promiscuous\n"
		"wifi mode -i1 -sp\n",
		cmd_wifi_mode,
		1, 9),
	SHELL_CMD_ARG(packet_filter, NULL, "mode filter setting\n"
		"This command is used to set packet filter setting when\n"
		"monitor, TX-Injection and promiscuous mode is enabled.\n"
		"The different packet filter modes are control, management, data and enable all filters\n"
		"parameters:"
		"[-i, --if-index <idx>] : Interface index.\n"
		"[-a, --all] : Enable all packet filter modes\n"
		"[-m, --mgmt] : Enable management packets to allowed up the stack.\n"
		"[-c, --ctrl] : Enable control packets to be allowed up the stack.\n"
		"[-d, --data] : Enable Data packets to be allowed up the stack.\n"
		"[-g, --get] : Get current filter settings for a specific interface index.\n"
		"[-b, --capture-len <len>] : Capture length buffer size for each packet to be captured\n"
		"[-h, --help] : Help.\n"
		"Usage: Get operation example for interface index 1\n"
		"wifi packet_filter -g -i1\n"
		"Set operation example for interface index 1 - set data+management frame filter\n"
		"wifi packet_filter -i1 -md\n",
		cmd_wifi_packet_filter,
		1, 8),
	SHELL_CMD_ARG(channel, NULL, "wifi channel setting\n"
		"This command is used to set the channel when\n"
		"monitor or TX-Injection mode is enabled.\n"
		"Currently 20 MHz is only supported and no BW parameter is provided\n"
		"parameters:"
		"[-i, --if-index <idx>] : Interface index.\n"
		"[-c, --channel <chan>] : Set a specific channel number to the lower layer.\n"
		"[-g, --get] : Get current set channel number from the lower layer.\n"
		"[-h, --help] : Help.\n"
		"Usage: Get operation example for interface index 1\n"
		"wifi channel -g -i1\n"
		"Set operation example for interface index 1 (setting channel 5)\n"
		"wifi -i1 -c5\n",
		cmd_wifi_channel,
		1, 4),
	SHELL_CMD_ARG(ps_timeout,
		      NULL,
		      "<val> - PS inactivity timer(in ms)",
		      cmd_wifi_ps_timeout,
		      2,
		      0),
	SHELL_CMD_ARG(ps_listen_interval,
		      NULL,
		      "<val> - Listen interval in the range of <0-65535>",
		      cmd_wifi_listen_interval,
		      2,
		      0),
	SHELL_CMD_ARG(ps_wakeup_mode,
		     NULL,
		     "<wakeup_mode: DTIM/Listen Interval>\n",
		     cmd_wifi_ps_wakeup_mode,
		     2,
		     0),
	SHELL_SUBCMD_SET_END
=======
    SHELL_CMD(ap, &wifi_cmd_ap, "Access Point mode commands", NULL),
    SHELL_CMD_ARG(connect, NULL,
                  "Connect to a Wi-Fi AP\n"
                  "\"<SSID>\"\n"
                  "[channel number: 0 means all]\n"
                  "[PSK: valid only for secure SSIDs]\n"
                  "[Security type: valid only for secure SSIDs]\n"
                  "0:None, 1:WPA2-PSK, 2:WPA2-PSK-256, 3:SAE, 4:WAPI, 5:EAP, 6:WEP, 7: WPA-PSK\n"
                  "[MFP (optional: needs security type to be specified)]\n"
                  ": 0:Disable, 1:Optional, 2:Required",
                  cmd_wifi_connect,
                  2, 5),
    SHELL_CMD_ARG(disconnect, NULL, "Disconnect from the Wi-Fi AP",
                  cmd_wifi_disconnect,
                  1, 0),
    SHELL_CMD_ARG(ps, NULL, "Configure Wi-F PS on/off, no arguments will dump config",
                  cmd_wifi_ps,
                  1, 1),
    SHELL_CMD_ARG(ps_mode,
                  NULL,
                  "<mode: legacy/WMM>\n",
                  cmd_wifi_ps_mode,
                  2,
                  0),
    SHELL_CMD_ARG(scan, NULL,
                  "Scan for Wi-Fi APs\n"
                  "OPTIONAL PARAMETERS:\n"
                  "[-t, --type <active/passive>] : Preferred mode of scan. The actual mode of scan can depend on factors such as the Wi-Fi chip implementation, regulatory domain restrictions. Default type is active.\n"
                  "[-b, --bands <Comma separated list of band values (2/5/6)>] : Bands to be scanned where 2: 2.4 GHz, 5: 5 GHz, 6: 6 GHz.\n"
                  "[-a, --dwell_time_active <val_in_ms>] : Active scan dwell time (in ms) on a channel. Range 5 ms to 1000 ms.\n"
                  "[-p, --dwell_time_passive <val_in_ms>] : Passive scan dwell time (in ms) on a channel. Range 10 ms to 1000 ms.\n"
                  "[-s, --ssid : SSID to scan for. Can be provided multiple times.\n"
                  "[-m, --max_bss <val>] : Maximum BSSes to scan for. Range 1 - 65535.\n"
                  "[-c, --chans <Comma separated list of channel ranges>] : Channels to be scanned. The channels must be specified in the form band1:chan1,chan2_band2:chan3,..etc. band1, band2 must be valid band values and chan1, chan2, chan3 must be specified as a list of comma separated values where each value is either a single channel or a channel range specified as chan_start-chan_end. Each band channel set has to be separated by a _. For example, a valid channel specification can be 2:1,6-11,14_5:36,149-165,44\n"
                  "[-h, --help] : Print out the help for the scan command.",
                  cmd_wifi_scan,
                  1, 8),
    SHELL_CMD_ARG(statistics, NULL, "Wi-Fi interface statistics", cmd_wifi_stats, 1, 0),
    SHELL_CMD_ARG(status, NULL, "Status of the Wi-Fi interface", cmd_wifi_status, 1, 0),
    SHELL_CMD(twt, &wifi_twt_ops, "Manage TWT flows", NULL),
    SHELL_CMD_ARG(reg_domain, NULL,
                  "Set or Get Wi-Fi regulatory domain\n"
                  "Usage: wifi reg_domain [ISO/IEC 3166-1 alpha2] [-f]\n"
                  "[-f]: Force to use this regulatory hint over any other regulatory hints\n"
                  "Note: This may cause regulatory compliance issues, use it at your own risk.",
                  cmd_wifi_reg_domain,
                  2, 1),
    SHELL_CMD_ARG(mode, NULL, "mode operational setting\n"
                  "This command may be used to set the Wi-Fi device into a specific mode of operation\n"
                  "parameters:"
                  "[-i, --if-index <idx>] : Interface index.\n"
                  "[-s, --sta] : Station mode.\n"
                  "[-m, --monitor] : Monitor mode.\n"
                  "[-p, --promiscuous] : Promiscuous mode.\n"
                  "[-t, --tx-injection] : TX-Injection mode.\n"
                  "[-a, --ap] : AP mode.\n"
                  "[-k, --softap] : Softap mode.\n"
                  "[-h, --help] : Help.\n"
                  "[-g, --get] : Get current mode for a specific interface index.\n"
                  "Usage: Get operation example for interface index 1\n"
                  "wifi mode -g -i1\n"
                  "Set operation example for interface index 1 - set station+promiscuous\n"
                  "wifi mode -i1 -sp\n",
                  cmd_wifi_mode,
                  1, 9),
    SHELL_CMD_ARG(packet_filter, NULL, "mode filter setting\n"
                  "This command is used to set packet filter setting when\n"
                  "monitor, TX-Injection and promiscuous mode is enabled.\n"
                  "The different packet filter modes are control, management, data and enable all filters\n"
                  "parameters:"
                  "[-i, --if-index <idx>] : Interface index.\n"
                  "[-a, --all] : Enable all packet filter modes\n"
                  "[-m, --mgmt] : Enable management packets to allowed up the stack.\n"
                  "[-c, --ctrl] : Enable control packets to be allowed up the stack.\n"
                  "[-d, --data] : Enable Data packets to be allowed up the stack.\n"
                  "[-g, --get] : Get current filter settings for a specific interface index.\n"
                  "[-b, --capture-len <len>] : Capture length buffer size for each packet to be captured\n"
                  "[-h, --help] : Help.\n"
                  "Usage: Get operation example for interface index 1\n"
                  "wifi packet_filter -g -i1\n"
                  "Set operation example for interface index 1 - set data+management frame filter\n"
                  "wifi packet_filter -i1 -md\n",
                  cmd_wifi_packet_filter,
                  1, 8),
    SHELL_CMD_ARG(channel, NULL, "wifi channel setting\n"
                  "This command is used to set the channel when\n"
                  "monitor or TX-Injection mode is enabled.\n"
                  "Currently 20 MHz is only supported and no BW parameter is provided\n"
                  "parameters:"
                  "[-i, --if-index <idx>] : Interface index.\n"
                  "[-c, --channel <chan>] : Set a specific channel number to the lower layer.\n"
                  "[-g, --get] : Get current set channel number from the lower layer.\n"
                  "[-h, --help] : Help.\n"
                  "Usage: Get operation example for interface index 1\n"
                  "wifi channel -g -i1\n"
                  "Set operation example for interface index 1 (setting channel 5)\n"
                  "wifi -i1 -c5\n",
                  cmd_wifi_channel,
                  1, 4),
    SHELL_CMD_ARG(ps_timeout,
                  NULL,
                  "<val> - PS inactivity timer(in ms)",
                  cmd_wifi_ps_timeout,
                  2,
                  0),
    SHELL_CMD_ARG(ps_listen_interval,
                  NULL,
                  "<val> - Listen interval in the range of <0-65535>",
                  cmd_wifi_listen_interval,
                  2,
                  0),
    SHELL_CMD_ARG(ps_wakeup_mode,
                  NULL,
                  "<wakeup_mode: DTIM/Listen Interval>\n",
                  cmd_wifi_ps_wakeup_mode,
                  2,
                  0),
    SHELL_SUBCMD_SET_END
>>>>>>> 4c003873
);

SHELL_CMD_REGISTER(wifi, &wifi_commands, "Wi-Fi commands", NULL);

static int wifi_shell_init(void) {

    wifi_sh_ctx.sh  = NULL;
    wifi_sh_ctx.all = 0U;
    scan_result     = 0U;

    net_mgmt_init_event_callback(&wifi_shell_mgmt_cb,
                                 wifi_mgmt_event_handler,
                                 WIFI_SHELL_MGMT_EVENTS);

    net_mgmt_add_event_callback(&wifi_shell_mgmt_cb);

    return (0);
}

SYS_INIT(wifi_shell_init, APPLICATION, CONFIG_KERNEL_INIT_PRIORITY_DEFAULT);<|MERGE_RESOLUTION|>--- conflicted
+++ resolved
@@ -641,58 +641,7 @@
 
     shell_fprintf(sh, SHELL_WARNING, "Scan not initiated\n");
 
-<<<<<<< HEAD
-static int cmd_wifi_status(const struct shell *sh, size_t argc, char *argv[])
-{
-	struct net_if *iface = net_if_get_first_wifi();
-	struct wifi_iface_status status = { 0 };
-
-	context.sh = sh;
-
-	if (net_mgmt(NET_REQUEST_WIFI_IFACE_STATUS, iface, &status,
-				sizeof(struct wifi_iface_status))) {
-		shell_fprintf(sh, SHELL_WARNING, "Status request failed\n");
-
-		return -ENOEXEC;
-	}
-
-	shell_fprintf(sh, SHELL_NORMAL, "Status: successful\n");
-	shell_fprintf(sh, SHELL_NORMAL, "==================\n");
-	shell_fprintf(sh, SHELL_NORMAL, "State: %s\n", wifi_state_txt(status.state));
-
-	if (status.state >= WIFI_STATE_ASSOCIATED) {
-		uint8_t mac_string_buf[sizeof("xx:xx:xx:xx:xx:xx")];
-
-		shell_fprintf(sh, SHELL_NORMAL, "Interface Mode: %s\n",
-				wifi_mode_txt(status.iface_mode));
-		shell_fprintf(sh, SHELL_NORMAL, "Link Mode: %s\n",
-				wifi_link_mode_txt(status.link_mode));
-		shell_fprintf(sh, SHELL_NORMAL, "SSID: %.32s\n", status.ssid);
-		shell_fprintf(sh, SHELL_NORMAL, "BSSID: %s\n",
-					  net_sprint_ll_addr_buf(status.bssid,
-					  WIFI_MAC_ADDR_LEN, mac_string_buf,
-					  sizeof(mac_string_buf))
-					 );
-		shell_fprintf(sh, SHELL_NORMAL, "Band: %s\n",
-				wifi_band_txt(status.band));
-		shell_fprintf(sh, SHELL_NORMAL, "Channel: %d\n", status.channel);
-		shell_fprintf(sh, SHELL_NORMAL, "Security: %s\n",
-				wifi_security_txt(status.security));
-		shell_fprintf(sh, SHELL_NORMAL, "MFP: %s\n",
-				wifi_mfp_txt(status.mfp));
-		if (status.iface_mode == WIFI_MODE_INFRA) {
-			shell_fprintf(sh, SHELL_NORMAL, "RSSI: %d\n", status.rssi);
-		}
-		shell_fprintf(sh, SHELL_NORMAL, "Beacon Interval: %d\n", status.beacon_interval);
-		shell_fprintf(sh, SHELL_NORMAL, "DTIM: %d\n", status.dtim_period);
-		shell_fprintf(sh, SHELL_NORMAL, "TWT: %s\n",
-				status.twt_capable ? "Supported" : "Not supported");
-	}
-
-	return 0;
-=======
     return (-ENOEXEC);
->>>>>>> 4c003873
 }
 
 static int cmd_wifi_status(const struct shell* sh, size_t argc, char* argv[]) {
@@ -732,7 +681,9 @@
                       wifi_security_txt(status.security));
         shell_fprintf(sh, SHELL_NORMAL, "MFP: %s\n",
                       wifi_mfp_txt(status.mfp));
-        shell_fprintf(sh, SHELL_NORMAL, "RSSI: %d\n", status.rssi);
+        if (status.iface_mode == WIFI_MODE_INFRA) {
+            shell_fprintf(sh, SHELL_NORMAL, "RSSI: %d\n", status.rssi);
+        }
         shell_fprintf(sh, SHELL_NORMAL, "Beacon Interval: %d\n", status.beacon_interval);
         shell_fprintf(sh, SHELL_NORMAL, "DTIM: %d\n", status.dtim_period);
         shell_fprintf(sh, SHELL_NORMAL, "TWT: %s\n",
@@ -1693,32 +1644,21 @@
 }
 
 SHELL_STATIC_SUBCMD_SET_CREATE(wifi_cmd_ap,
-<<<<<<< HEAD
-	SHELL_CMD_ARG(disable, NULL,
-		  "Disable Access Point mode",
-		  cmd_wifi_ap_disable,
-		  1, 0),
-	SHELL_CMD_ARG(enable, NULL,
-		  "\"<SSID>\"\n"
-		  "[channel number: 0 means all]\n"
-		  "[PSK: valid only for secure SSIDs]\n"
-		  "[Security type: valid only for secure SSIDs]\n"
-		  "0:None, 1:WPA2-PSK, 2:WPA2-PSK-256, 3:SAE, 4:WAPI, 5:EAP, 6:WEP, 7: WPA-PSK\n"
-		  "[MFP (optional: needs security type to be specified)]\n"
-		  ": 0:Disable, 1:Optional, 2:Required",
-		  cmd_wifi_ap_enable,
-		  2, 4),
-	SHELL_SUBCMD_SET_END
-=======
     SHELL_CMD_ARG(disable, NULL,
           "Disable Access Point mode",
           cmd_wifi_ap_disable,
           1, 0),
-    SHELL_CMD_ARG(enable, NULL, "<SSID> [channel] [PSK]",
+    SHELL_CMD_ARG(enable, NULL,
+          "\"<SSID>\"\n"
+          "[channel number: 0 means all]\n"
+          "[PSK: valid only for secure SSIDs]\n"
+          "[Security type: valid only for secure SSIDs]\n"
+          "0:None, 1:WPA2-PSK, 2:WPA2-PSK-256, 3:SAE, 4:WAPI, 5:EAP, 6:WEP, 7: WPA-PSK\n"
+          "[MFP (optional: needs security type to be specified)]\n"
+          ": 0:Disable, 1:Optional, 2:Required",
           cmd_wifi_ap_enable,
-          2, 1),
+          2, 4),
     SHELL_SUBCMD_SET_END
->>>>>>> 4c003873
 );
 
 SHELL_STATIC_SUBCMD_SET_CREATE(wifi_twt_ops,
@@ -1746,126 +1686,6 @@
 );
 
 SHELL_STATIC_SUBCMD_SET_CREATE(wifi_commands,
-<<<<<<< HEAD
-	SHELL_CMD(ap, &wifi_cmd_ap, "Access Point mode commands", NULL),
-	SHELL_CMD_ARG(connect, NULL,
-		  "Connect to a Wi-Fi AP\n"
-		  "\"<SSID>\"\n"
-		  "[channel number: 0 means all]\n"
-		  "[PSK: valid only for secure SSIDs]\n"
-		  "[Security type: valid only for secure SSIDs]\n"
-		  "0:None, 1:WPA2-PSK, 2:WPA2-PSK-256, 3:SAE, 4:WAPI, 5:EAP, 6:WEP, 7: WPA-PSK\n"
-		  "[MFP (optional: needs security type to be specified)]\n"
-		  ": 0:Disable, 1:Optional, 2:Required",
-		  cmd_wifi_connect,
-		  2, 5),
-	SHELL_CMD_ARG(disconnect, NULL, "Disconnect from the Wi-Fi AP",
-		  cmd_wifi_disconnect,
-		  1, 0),
-	SHELL_CMD_ARG(ps, NULL, "Configure Wi-F PS on/off, no arguments will dump config",
-		  cmd_wifi_ps,
-		  1, 1),
-	SHELL_CMD_ARG(ps_mode,
-		      NULL,
-		      "<mode: legacy/WMM>\n",
-		      cmd_wifi_ps_mode,
-		      2,
-		      0),
-	SHELL_CMD_ARG(scan, NULL,
-		  "Scan for Wi-Fi APs\n"
-		    "OPTIONAL PARAMETERS:\n"
-		    "[-t, --type <active/passive>] : Preferred mode of scan. The actual mode of scan can depend on factors such as the Wi-Fi chip implementation, regulatory domain restrictions. Default type is active.\n"
-		    "[-b, --bands <Comma separated list of band values (2/5/6)>] : Bands to be scanned where 2: 2.4 GHz, 5: 5 GHz, 6: 6 GHz.\n"
-		    "[-a, --dwell_time_active <val_in_ms>] : Active scan dwell time (in ms) on a channel. Range 5 ms to 1000 ms.\n"
-		    "[-p, --dwell_time_passive <val_in_ms>] : Passive scan dwell time (in ms) on a channel. Range 10 ms to 1000 ms.\n"
-		    "[-s, --ssid : SSID to scan for. Can be provided multiple times.\n"
-		    "[-m, --max_bss <val>] : Maximum BSSes to scan for. Range 1 - 65535.\n"
-		    "[-c, --chans <Comma separated list of channel ranges>] : Channels to be scanned. The channels must be specified in the form band1:chan1,chan2_band2:chan3,..etc. band1, band2 must be valid band values and chan1, chan2, chan3 must be specified as a list of comma separated values where each value is either a single channel or a channel range specified as chan_start-chan_end. Each band channel set has to be separated by a _. For example, a valid channel specification can be 2:1,6-11,14_5:36,149-165,44\n"
-		    "[-h, --help] : Print out the help for the scan command.",
-		  cmd_wifi_scan,
-		  1, 8),
-	SHELL_CMD_ARG(statistics, NULL, "Wi-Fi interface statistics", cmd_wifi_stats, 1, 0),
-	SHELL_CMD_ARG(status, NULL, "Status of the Wi-Fi interface", cmd_wifi_status, 1, 0),
-	SHELL_CMD(twt, &wifi_twt_ops, "Manage TWT flows", NULL),
-	SHELL_CMD_ARG(reg_domain, NULL,
-		"Set or Get Wi-Fi regulatory domain\n"
-		"Usage: wifi reg_domain [ISO/IEC 3166-1 alpha2] [-f]\n"
-		"[-f]: Force to use this regulatory hint over any other regulatory hints\n"
-		"Note: This may cause regulatory compliance issues, use it at your own risk.",
-		cmd_wifi_reg_domain,
-		1, 1),
-	SHELL_CMD_ARG(mode, NULL, "mode operational setting\n"
-		"This command may be used to set the Wi-Fi device into a specific mode of operation\n"
-		"parameters:"
-		"[-i, --if-index <idx>] : Interface index.\n"
-		"[-s, --sta] : Station mode.\n"
-		"[-m, --monitor] : Monitor mode.\n"
-		"[-p, --promiscuous] : Promiscuous mode.\n"
-		"[-t, --tx-injection] : TX-Injection mode.\n"
-		"[-a, --ap] : AP mode.\n"
-		"[-k, --softap] : Softap mode.\n"
-		"[-h, --help] : Help.\n"
-		"[-g, --get] : Get current mode for a specific interface index.\n"
-		"Usage: Get operation example for interface index 1\n"
-		"wifi mode -g -i1\n"
-		"Set operation example for interface index 1 - set station+promiscuous\n"
-		"wifi mode -i1 -sp\n",
-		cmd_wifi_mode,
-		1, 9),
-	SHELL_CMD_ARG(packet_filter, NULL, "mode filter setting\n"
-		"This command is used to set packet filter setting when\n"
-		"monitor, TX-Injection and promiscuous mode is enabled.\n"
-		"The different packet filter modes are control, management, data and enable all filters\n"
-		"parameters:"
-		"[-i, --if-index <idx>] : Interface index.\n"
-		"[-a, --all] : Enable all packet filter modes\n"
-		"[-m, --mgmt] : Enable management packets to allowed up the stack.\n"
-		"[-c, --ctrl] : Enable control packets to be allowed up the stack.\n"
-		"[-d, --data] : Enable Data packets to be allowed up the stack.\n"
-		"[-g, --get] : Get current filter settings for a specific interface index.\n"
-		"[-b, --capture-len <len>] : Capture length buffer size for each packet to be captured\n"
-		"[-h, --help] : Help.\n"
-		"Usage: Get operation example for interface index 1\n"
-		"wifi packet_filter -g -i1\n"
-		"Set operation example for interface index 1 - set data+management frame filter\n"
-		"wifi packet_filter -i1 -md\n",
-		cmd_wifi_packet_filter,
-		1, 8),
-	SHELL_CMD_ARG(channel, NULL, "wifi channel setting\n"
-		"This command is used to set the channel when\n"
-		"monitor or TX-Injection mode is enabled.\n"
-		"Currently 20 MHz is only supported and no BW parameter is provided\n"
-		"parameters:"
-		"[-i, --if-index <idx>] : Interface index.\n"
-		"[-c, --channel <chan>] : Set a specific channel number to the lower layer.\n"
-		"[-g, --get] : Get current set channel number from the lower layer.\n"
-		"[-h, --help] : Help.\n"
-		"Usage: Get operation example for interface index 1\n"
-		"wifi channel -g -i1\n"
-		"Set operation example for interface index 1 (setting channel 5)\n"
-		"wifi -i1 -c5\n",
-		cmd_wifi_channel,
-		1, 4),
-	SHELL_CMD_ARG(ps_timeout,
-		      NULL,
-		      "<val> - PS inactivity timer(in ms)",
-		      cmd_wifi_ps_timeout,
-		      2,
-		      0),
-	SHELL_CMD_ARG(ps_listen_interval,
-		      NULL,
-		      "<val> - Listen interval in the range of <0-65535>",
-		      cmd_wifi_listen_interval,
-		      2,
-		      0),
-	SHELL_CMD_ARG(ps_wakeup_mode,
-		     NULL,
-		     "<wakeup_mode: DTIM/Listen Interval>\n",
-		     cmd_wifi_ps_wakeup_mode,
-		     2,
-		     0),
-	SHELL_SUBCMD_SET_END
-=======
     SHELL_CMD(ap, &wifi_cmd_ap, "Access Point mode commands", NULL),
     SHELL_CMD_ARG(connect, NULL,
                   "Connect to a Wi-Fi AP\n"
@@ -1912,7 +1732,7 @@
                   "[-f]: Force to use this regulatory hint over any other regulatory hints\n"
                   "Note: This may cause regulatory compliance issues, use it at your own risk.",
                   cmd_wifi_reg_domain,
-                  2, 1),
+                  1, 1),
     SHELL_CMD_ARG(mode, NULL, "mode operational setting\n"
                   "This command may be used to set the Wi-Fi device into a specific mode of operation\n"
                   "parameters:"
@@ -1984,7 +1804,6 @@
                   2,
                   0),
     SHELL_SUBCMD_SET_END
->>>>>>> 4c003873
 );
 
 SHELL_CMD_REGISTER(wifi, &wifi_commands, "Wi-Fi commands", NULL);
