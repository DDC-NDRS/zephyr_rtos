/*
 * Copyright (c) 2018 Intel Corporation
 *
 * SPDX-License-Identifier: Apache-2.0
 */

/** @file
 * @brief WiFi shell module
 */

#include <zephyr/logging/log.h>
LOG_MODULE_REGISTER(net_wifi_shell, LOG_LEVEL_INF);

#include <zephyr/kernel.h>
#include <stdio.h>
#include <stdlib.h>
#include <string.h>
#include <zephyr/shell/shell.h>
#include <zephyr/sys/printk.h>
#include <zephyr/init.h>

#include <zephyr/net/net_if.h>
#include <zephyr/net/net_event.h>
#include <zephyr/net/wifi_mgmt.h>
#include <zephyr/net/wifi_utils.h>
#include <zephyr/posix/unistd.h>

#include "net_private.h"

#define WIFI_SHELL_MODULE "wifi"

#ifdef CONFIG_WIFI_MGMT_RAW_SCAN_RESULTS_ONLY
#define WIFI_SHELL_MGMT_EVENTS (NET_EVENT_WIFI_RAW_SCAN_RESULT   |      \
                                NET_EVENT_WIFI_SCAN_DONE         |      \
                                NET_EVENT_WIFI_CONNECT_RESULT    |      \
                                NET_EVENT_WIFI_DISCONNECT_RESULT |      \
                                NET_EVENT_WIFI_TWT)
#else
#define WIFI_SHELL_MGMT_EVENTS (NET_EVENT_WIFI_SCAN_RESULT       |      \
                                NET_EVENT_WIFI_SCAN_DONE         |      \
                                NET_EVENT_WIFI_CONNECT_RESULT    |      \
                                NET_EVENT_WIFI_DISCONNECT_RESULT |      \
                                NET_EVENT_WIFI_TWT               |      \
                                NET_EVENT_WIFI_RAW_SCAN_RESULT)
#endif /* CONFIG_WIFI_MGMT_RAW_SCAN_RESULTS_ONLY */

static struct {
    const struct shell* sh;

    union {
        struct {
            uint8_t connecting    : 1;
            uint8_t disconnecting : 1;
            uint8_t _unused       : 6;
        };

        uint8_t all;
    };
} wifi_sh_ctx;

static uint32_t scan_result;

static struct net_mgmt_event_callback wifi_shell_mgmt_cb;

#define print(sh, level, fmt, ...)                              \
    do {                                                        \
        if (sh) {                                               \
            shell_fprintf(sh, level, fmt, ##__VA_ARGS__);       \
        }                                                       \
        else {                                                  \
            printk(fmt, ##__VA_ARGS__);                         \
        }                                                       \
    } while (false)

static bool parse_number(const struct shell* sh, long* param, char* str, long min, long max) {
    char* endptr;
    char* str_tmp = str;
    long  num = 0;

    if ((str_tmp[0] == '0') && (str_tmp[1] == 'x')) {
        /* Hexadecimal numbers take base 0 in strtol */
        num = strtol(str_tmp, &endptr, 0);
    }
    else {
        num = strtol(str_tmp, &endptr, 10);
    }

    if (*endptr != '\0') {
        print(sh, SHELL_ERROR, "Invalid number: %s", str_tmp);
        return (false);
    }

    if ((num) < (min) || (num) > (max)) {
        print(sh, SHELL_WARNING, "Value out of range: %s, (%ld-%ld)", str_tmp, min, max);
        return (false);
    }
    *param = num;

    return (true);
}

static void handle_wifi_scan_result(struct net_mgmt_event_callback* cb) {
    const struct wifi_scan_result* entry =
            (const struct wifi_scan_result*)cb->info;
    uint8_t mac_string_buf[sizeof("xx:xx:xx:xx:xx:xx")];

    scan_result++;

    if (scan_result == 1U) {
        print(wifi_sh_ctx.sh, SHELL_NORMAL,
              "\n%-4s | %-32s %-5s | %-13s | %-4s | %-15s | %-17s | %-8s\n",
              "Num", "SSID", "(len)", "Chan (Band)", "RSSI", "Security", "BSSID", "MFP");
    }

    print(wifi_sh_ctx.sh, SHELL_NORMAL,
          "%-4d | %-32s %-5u | %-4u (%-6s) | %-4d | %-15s | %-17s | %-8s\n",
          scan_result, entry->ssid, entry->ssid_length, entry->channel,
          wifi_band_txt(entry->band),
          entry->rssi,
          wifi_security_txt(entry->security),
          ((entry->mac_length) ?
                  net_sprint_ll_addr_buf(entry->mac, WIFI_MAC_ADDR_LEN,
                                         mac_string_buf,
                                         sizeof(mac_string_buf)) : ""),
          wifi_mfp_txt(entry->mfp));
}

#ifdef CONFIG_WIFI_MGMT_RAW_SCAN_RESULTS
static int wifi_freq_to_channel(int frequency) {
    int channel = 0;

    if (frequency == 2484) { /* channel 14 */
        channel = 14;
    }
    else if ((frequency <= 2472) && (frequency >= 2412)) {
        channel = ((frequency - 2412) / 5) + 1;
    }
    else if ((frequency <= 5320) && (frequency >= 5180)) {
        channel = ((frequency - 5180) / 5) + 36;
    }
    else if ((frequency <= 5720) && (frequency >= 5500)) {
        channel = ((frequency - 5500) / 5) + 100;
    }
    else if ((frequency <= 5895) && (frequency >= 5745)) {
        channel = ((frequency - 5745) / 5) + 149;
    }
    else {
        channel = frequency;
    }

    return (channel);
}

static enum wifi_frequency_bands wifi_freq_to_band(int frequency) {
    enum wifi_frequency_bands band = WIFI_FREQ_BAND_2_4_GHZ;

    if ((frequency >= 2401) && (frequency <= 2495)) {
        band = WIFI_FREQ_BAND_2_4_GHZ;
    }
    else if ((frequency >= 5170) && (frequency <= 5895)) {
        band = WIFI_FREQ_BAND_5_GHZ;
    }
    else {
        band = WIFI_FREQ_BAND_6_GHZ;
    }

    return (band);
}

static void handle_wifi_raw_scan_result(struct net_mgmt_event_callback* cb) {
    struct wifi_raw_scan_result* raw =
            (struct wifi_raw_scan_result*)cb->info;
    int channel;
    int band;
    int rssi;
    int i = 0;
    uint8_t mac_string_buf[sizeof("xx:xx:xx:xx:xx:xx")];
    const struct shell* sh = wifi_sh_ctx.sh;

    scan_result++;

    if (scan_result == 1U) {
        print(sh, SHELL_NORMAL,
              "\n%-4s | %-13s | %-4s |  %-15s | %-15s | %-32s\n",
              "Num", "Channel (Band)", "RSSI", "BSSID", "Frame length", "Frame Body");
    }

    rssi    = raw->rssi;
    channel = wifi_freq_to_channel(raw->frequency);
    band    = wifi_freq_to_band(raw->frequency);

    print(sh, SHELL_NORMAL, "%-4d | %-4u (%-6s) | %-4d | %s |      %-4d        ",
          scan_result,
          channel,
          wifi_band_txt(band),
          rssi,
          net_sprint_ll_addr_buf(raw->data + 10, WIFI_MAC_ADDR_LEN, mac_string_buf,
                                 sizeof(mac_string_buf)), raw->frame_length);

    for (i = 0; i < 32; i++) {
        print(sh, SHELL_NORMAL, "%02X ", *(raw->data + i));
    }

    print(sh, SHELL_NORMAL, "\n");
}
#endif /* CONFIG_WIFI_MGMT_RAW_SCAN_RESULTS */

static void handle_wifi_scan_done(struct net_mgmt_event_callback* cb) {
    const struct wifi_status* status =
            (const struct wifi_status*)cb->info;
    const struct shell* sh = wifi_sh_ctx.sh;

    if (status->status) {
        print(sh, SHELL_WARNING,
              "Scan request failed (%d)\n", status->status);
    }
    else {
        print(sh, SHELL_NORMAL, "Scan request done\n");
    }

    scan_result = 0U;
}

static void handle_wifi_connect_result(struct net_mgmt_event_callback* cb) {
    const struct wifi_status* status =
            (const struct wifi_status*)cb->info;

    if (status->status) {
        print(wifi_sh_ctx.sh, SHELL_WARNING,
              "Connection request failed (%d)\n", status->status);
    }
    else {
        print(wifi_sh_ctx.sh, SHELL_NORMAL, "Connected\n");
    }

    wifi_sh_ctx.connecting = false;
}

static void handle_wifi_disconnect_result(struct net_mgmt_event_callback* cb) {
    const struct wifi_status* status =
            (const struct wifi_status*)cb->info;

    if (wifi_sh_ctx.disconnecting) {
        print(wifi_sh_ctx.sh,
              status->status ? SHELL_WARNING : SHELL_NORMAL,
              "Disconnection request %s (%d)\n",
              status->status ? "failed" : "done",
              status->status);
        wifi_sh_ctx.disconnecting = false;
    }
    else {
        print(wifi_sh_ctx.sh, SHELL_NORMAL, "Disconnected\n");
    }
}

static void print_twt_params(uint8_t dialog_token, uint8_t flow_id,
                             enum wifi_twt_negotiation_type negotiation_type,
                             bool responder, bool implicit, bool announce,
                             bool trigger, uint32_t twt_wake_interval,
                             uint64_t twt_interval) {
    const struct shell* sh = wifi_sh_ctx.sh;

    print(sh, SHELL_NORMAL, "TWT Dialog token: %d\n",
          dialog_token);
    print(sh, SHELL_NORMAL, "TWT flow ID: %d\n",
          flow_id);
    print(sh, SHELL_NORMAL, "TWT negotiation type: %s\n",
          wifi_twt_negotiation_type_txt(negotiation_type));
    print(sh, SHELL_NORMAL, "TWT responder: %s\n",
          responder ? "true" : "false");
    print(sh, SHELL_NORMAL, "TWT implicit: %s\n",
          implicit ? "true" : "false");
    print(sh, SHELL_NORMAL, "TWT announce: %s\n",
          announce ? "true" : "false");
    print(sh, SHELL_NORMAL, "TWT trigger: %s\n",
          trigger ? "true" : "false");
    print(sh, SHELL_NORMAL, "TWT wake interval: %d us\n",
          twt_wake_interval);
    print(sh, SHELL_NORMAL, "TWT interval: %lld us\n",
          twt_interval);
    print(sh, SHELL_NORMAL, "========================\n");
}

static void handle_wifi_twt_event(struct net_mgmt_event_callback* cb) {
    const struct wifi_twt_params* resp =
            (const struct wifi_twt_params*)cb->info;
    const struct shell* sh = wifi_sh_ctx.sh;

    if (resp->operation == WIFI_TWT_TEARDOWN) {
        print(sh, SHELL_NORMAL, "TWT teardown received for flow ID %d\n",
              resp->flow_id);
        return;
    }

    if (resp->resp_status == WIFI_TWT_RESP_RECEIVED) {
        print(sh, SHELL_NORMAL, "TWT response: %s\n",
              wifi_twt_setup_cmd_txt(resp->setup_cmd));
        print(sh, SHELL_NORMAL, "== TWT negotiated parameters ==\n");
        print_twt_params(resp->dialog_token,
                         resp->flow_id,
                         resp->negotiation_type,
                         resp->setup.responder,
                         resp->setup.implicit,
                         resp->setup.announce,
                         resp->setup.trigger,
                         resp->setup.twt_wake_interval,
                         resp->setup.twt_interval);
    }
    else {
        print(sh, SHELL_NORMAL, "TWT response timed out\n");
    }
}

static void wifi_mgmt_event_handler(struct net_mgmt_event_callback* cb,
                                    uint32_t mgmt_event, struct net_if* iface) {
    switch (mgmt_event) {
        case NET_EVENT_WIFI_SCAN_RESULT :
            handle_wifi_scan_result(cb);
            break;

        case NET_EVENT_WIFI_SCAN_DONE :
            handle_wifi_scan_done(cb);
            break;

        case NET_EVENT_WIFI_CONNECT_RESULT :
            handle_wifi_connect_result(cb);
            break;

        case NET_EVENT_WIFI_DISCONNECT_RESULT :
            handle_wifi_disconnect_result(cb);
            break;

        case NET_EVENT_WIFI_TWT :
            handle_wifi_twt_event(cb);
            break;

        #ifdef CONFIG_WIFI_MGMT_RAW_SCAN_RESULTS
        case NET_EVENT_WIFI_RAW_SCAN_RESULT :
            handle_wifi_raw_scan_result(cb);
            break;
        #endif /* CONFIG_WIFI_MGMT_RAW_SCAN_RESULTS */

        default :
            break;
    }
}

static int __wifi_args_to_params(size_t argc, char* argv[],
                                 struct wifi_connect_req_params* params) {
    char* endptr;
    uint_fast16_t idx = 1U;

    if (argc < 1) {
        return (-EINVAL);
    }

    /* Defaults */
    params->band     = WIFI_FREQ_BAND_UNKNOWN;
    params->channel  = WIFI_CHANNEL_ANY;
    params->security = WIFI_SECURITY_TYPE_NONE;

    /* SSID */
    params->ssid        = argv[0];
    params->ssid_length = (uint8_t)strlen(params->ssid);
    if (params->ssid_length > WIFI_SSID_MAX_LEN) {
        return (-EINVAL);
    }

    /* Channel (optional) */
    if ((idx < argc) && (strlen(argv[idx]) <= 3)) {
        params->channel = (uint8_t)strtol(argv[idx], &endptr, 10);
        if (*endptr != '\0') {
            return (-EINVAL);
        }

        if (params->channel == 0U) {
            params->channel = WIFI_CHANNEL_ANY;
        }

        idx++;
    }

    /* PSK (optional) */
    if (idx < argc) {
        params->psk        = argv[idx];
        params->psk_length = (uint8_t)strlen(argv[idx]);
        /* Defaults */
        params->security = WIFI_SECURITY_TYPE_PSK;
        params->mfp      = WIFI_MFP_OPTIONAL;
        idx++;

        /* Security type (optional) */
        if (idx < argc) {
            unsigned int security = strtol(argv[idx], &endptr, 10);

            if (security <= WIFI_SECURITY_TYPE_MAX) {
                params->security = security;
            }
            idx++;

            /* MFP (optional) */
            if (idx < argc) {
                unsigned int mfp = strtol(argv[idx], &endptr, 10);

                if (mfp <= WIFI_MFP_REQUIRED) {
                    params->mfp = mfp;
                }
                idx++;
            }
        }

        if ((params->psk_length < WIFI_PSK_MIN_LEN) ||
            ((params->security != WIFI_SECURITY_TYPE_SAE) &&
             (params->psk_length > WIFI_PSK_MAX_LEN)) ||
            ((params->security == WIFI_SECURITY_TYPE_SAE) &&
             (params->psk_length > WIFI_SAE_PSWD_MAX_LEN))) {
            return (-EINVAL);
        }
    }

    return (0);
}

static int cmd_wifi_connect(const struct shell* sh, size_t argc,
                            char* argv[]) {
    struct net_if* iface = net_if_get_first_wifi();
    struct wifi_connect_req_params cnx_params = {0};

    if (__wifi_args_to_params(argc - 1, &argv[1], &cnx_params)) {
        shell_help(sh);
        return (-ENOEXEC);
    }

    wifi_sh_ctx.connecting = true;
    wifi_sh_ctx.sh = sh;

    if (net_mgmt(NET_REQUEST_WIFI_CONNECT, iface,
                 &cnx_params, sizeof(struct wifi_connect_req_params))) {
        shell_fprintf(sh, SHELL_WARNING,
                      "Connection request failed\n");
        wifi_sh_ctx.connecting = false;

        return (-ENOEXEC);
    }

    shell_fprintf(sh, SHELL_NORMAL, "Connection requested\n");

    return (0);
}

static int cmd_wifi_disconnect(const struct shell* sh, size_t argc,
                               char* argv[]) {
    struct net_if* iface = net_if_get_first_wifi();
    int status;

    wifi_sh_ctx.disconnecting = true;
    wifi_sh_ctx.sh = sh;

    status = net_mgmt(NET_REQUEST_WIFI_DISCONNECT, iface, NULL, 0);

    if (status) {
        wifi_sh_ctx.disconnecting = false;

        if (status == -EALREADY) {
            shell_fprintf(sh, SHELL_INFO,
                          "Already disconnected\n");
        }
        else {
            shell_fprintf(sh, SHELL_WARNING,
                          "Disconnect request failed\n");
            return (-ENOEXEC);
        }
    }
    else {
        shell_fprintf(sh, SHELL_NORMAL,
                      "Disconnect requested\n");
    }

    return (0);
}

static int wifi_scan_args_to_params(const struct shell* sh,
                                    size_t argc,
                                    char* argv[],
                                    struct wifi_scan_params* params,
                                    bool* do_scan) {
    struct getopt_state* state;
    int opt;
    static struct option long_options[] = {
        {              "type", required_argument, 0, 't'},
        {             "bands", required_argument, 0, 'b'},
        { "dwell_time_active", required_argument, 0, 'a'},
        {"dwell_time_passive", required_argument, 0, 'p'},
        {              "ssid", required_argument, 0, 's'},
        {           "max_bss", required_argument, 0, 'm'},
        {             "chans", required_argument, 0, 'c'},
        {              "help",       no_argument, 0, 'h'},
        {0, 0, 0, 0}
    };
    int opt_index = 0;
    int val;
    int opt_num = 0;

    *do_scan = true;

    while ((opt = getopt_long(argc, argv, "t:b:a:p:s:m:c:h", long_options, &opt_index)) != -1) {
        state = getopt_state_get();
        switch (opt) {
            case 't' :
                if (!strcmp(optarg, "passive")) {
                    params->scan_type = WIFI_SCAN_TYPE_PASSIVE;
                }
                else if (!strcmp(optarg, "active")) {
                    params->scan_type = WIFI_SCAN_TYPE_ACTIVE;
                }
                else {
                    shell_fprintf(sh, SHELL_ERROR, "Invalid scan type %s\n", optarg);
                    return (-ENOEXEC);
                }

                opt_num++;
                break;

            case 'b' :
                if (wifi_utils_parse_scan_bands(optarg, &params->bands)) {
                    shell_fprintf(sh, SHELL_ERROR, "Invalid band value(s)\n");
                    return (-ENOEXEC);
                }

                opt_num++;
                break;

            case 'a' :
                val = atoi(optarg);

                if ((val < 5) || (val > 1000)) {
                    shell_fprintf(sh, SHELL_ERROR, "Invalid dwell_time_active val\n");
                    return (-ENOEXEC);
                }

                params->dwell_time_active = (uint16_t)val;
                opt_num++;
                break;

            case 'p' :
                val = atoi(optarg);

                if ((val < 10) || (val > 1000)) {
                    shell_fprintf(sh, SHELL_ERROR, "Invalid dwell_time_passive val\n");
                    return (-ENOEXEC);
                }

                params->dwell_time_passive = (uint16_t)val;
                opt_num++;
                break;

            case 's' :
                if (wifi_utils_parse_scan_ssids(optarg,
                                                params->ssids,
                                                ARRAY_SIZE(params->ssids))) {
                    shell_fprintf(sh, SHELL_ERROR, "Invalid SSID(s)\n");
                    return (-ENOEXEC);
                }

                opt_num++;
                break;

            case 'm' :
                val = atoi(optarg);

                if ((val < 0) || (val > 65535)) {
                    shell_fprintf(sh, SHELL_ERROR, "Invalid max_bss val\n");
                    return (-ENOEXEC);
                }

                params->max_bss_cnt = (uint16_t)val;
                opt_num++;
                break;

            case 'c' :
                if (wifi_utils_parse_scan_chan(optarg,
                                               params->band_chan,
                                               ARRAY_SIZE(params->band_chan))) {
                    shell_fprintf(sh,
                                  SHELL_ERROR,
                                  "Invalid band or channel value(s)\n");
                    return (-ENOEXEC);
                }

                opt_num++;
                break;

            case 'h' :
                shell_help(sh);
                *do_scan = false;
                opt_num++;
                break;

            case '?' :
            default :
                shell_fprintf(sh, SHELL_ERROR, "Invalid option or option usage: %s\n", argv[opt_index + 1]);
                return (-ENOEXEC);
        }
    }

    return (opt_num);
}

static int cmd_wifi_scan(const struct shell* sh, size_t argc, char* argv[]) {
    struct net_if* iface = net_if_get_first_wifi();
    struct wifi_scan_params params = {0};
    bool do_scan = true;
    int opt_num;

    wifi_sh_ctx.sh = sh;

    if (argc > 1) {
        opt_num = wifi_scan_args_to_params(sh, argc, argv, &params, &do_scan);

        if (opt_num < 0) {
            shell_help(sh);
            return (-ENOEXEC);
        }
        else if (!opt_num) {
            shell_fprintf(sh, SHELL_WARNING, "No valid option(s) found\n");
            do_scan = false;
        }
    }

    if (do_scan) {
        if (net_mgmt(NET_REQUEST_WIFI_SCAN, iface, &params, sizeof(params))) {
            shell_fprintf(sh, SHELL_WARNING, "Scan request failed\n");
            return (-ENOEXEC);
        }

        shell_fprintf(sh, SHELL_NORMAL, "Scan requested\n");

        return (0);
    }

    shell_fprintf(sh, SHELL_WARNING, "Scan not initiated\n");

    return (-ENOEXEC);
}

static int cmd_wifi_status(const struct shell* sh, size_t argc, char* argv[]) {
    struct net_if* iface = net_if_get_first_wifi();
    struct wifi_iface_status status = {0};

    wifi_sh_ctx.sh = sh;

    if (net_mgmt(NET_REQUEST_WIFI_IFACE_STATUS, iface, &status,
                            sizeof(struct wifi_iface_status))) {
        shell_fprintf(sh, SHELL_WARNING, "Status request failed\n");

        return (-ENOEXEC);
    }

    shell_fprintf(sh, SHELL_NORMAL, "Status: successful\n");
    shell_fprintf(sh, SHELL_NORMAL, "==================\n");
    shell_fprintf(sh, SHELL_NORMAL, "State: %s\n", wifi_state_txt(status.state));

    if (status.state >= WIFI_STATE_ASSOCIATED) {
        uint8_t mac_string_buf[sizeof("xx:xx:xx:xx:xx:xx")];

        shell_fprintf(sh, SHELL_NORMAL, "Interface Mode: %s\n",
                      wifi_mode_txt(status.iface_mode));
        shell_fprintf(sh, SHELL_NORMAL, "Link Mode: %s\n",
                      wifi_link_mode_txt(status.link_mode));
        shell_fprintf(sh, SHELL_NORMAL, "SSID: %.32s\n", status.ssid);
        shell_fprintf(sh, SHELL_NORMAL, "BSSID: %s\n",
                      net_sprint_ll_addr_buf(status.bssid,
                      WIFI_MAC_ADDR_LEN, mac_string_buf,
                      sizeof(mac_string_buf))
                      );
        shell_fprintf(sh, SHELL_NORMAL, "Band: %s\n",
                      wifi_band_txt(status.band));
        shell_fprintf(sh, SHELL_NORMAL, "Channel: %d\n", status.channel);
        shell_fprintf(sh, SHELL_NORMAL, "Security: %s\n",
                      wifi_security_txt(status.security));
        shell_fprintf(sh, SHELL_NORMAL, "MFP: %s\n",
                      wifi_mfp_txt(status.mfp));
        shell_fprintf(sh, SHELL_NORMAL, "RSSI: %d\n", status.rssi);
        shell_fprintf(sh, SHELL_NORMAL, "Beacon Interval: %d\n", status.beacon_interval);
        shell_fprintf(sh, SHELL_NORMAL, "DTIM: %d\n", status.dtim_period);
        shell_fprintf(sh, SHELL_NORMAL, "TWT: %s\n",
                      status.twt_capable ? "Supported" : "Not supported");
    }

    return (0);
}

#if defined(CONFIG_NET_STATISTICS_WIFI) && \
    defined(CONFIG_NET_STATISTICS_USER_API)
static void print_wifi_stats(struct net_if* iface, struct net_stats_wifi* data,
                             const struct shell* sh) {
    shell_fprintf(sh, SHELL_NORMAL, "Statistics for Wi-Fi interface %p [%d]\n", iface,
                  net_if_get_by_iface(iface));

    shell_fprintf(sh, SHELL_NORMAL, "Bytes received   : %u\n", data->bytes.received);
    shell_fprintf(sh, SHELL_NORMAL, "Bytes sent       : %u\n", data->bytes.sent);
    shell_fprintf(sh, SHELL_NORMAL, "Packets received : %u\n", data->pkts.rx);
    shell_fprintf(sh, SHELL_NORMAL, "Packets sent     : %u\n", data->pkts.tx);
    shell_fprintf(sh, SHELL_NORMAL, "Receive errors   : %u\n", data->errors.rx);
    shell_fprintf(sh, SHELL_NORMAL, "Send errors      : %u\n", data->errors.tx);
    shell_fprintf(sh, SHELL_NORMAL, "Bcast received   : %u\n", data->broadcast.rx);
    shell_fprintf(sh, SHELL_NORMAL, "Bcast sent       : %u\n", data->broadcast.tx);
    shell_fprintf(sh, SHELL_NORMAL, "Mcast received   : %u\n", data->multicast.rx);
    shell_fprintf(sh, SHELL_NORMAL, "Mcast sent       : %u\n", data->multicast.tx);
    shell_fprintf(sh, SHELL_NORMAL, "Beacons received : %u\n", data->sta_mgmt.beacons_rx);
    shell_fprintf(sh, SHELL_NORMAL, "Beacons missed   : %u\n", data->sta_mgmt.beacons_miss);
}
#endif /* CONFIG_NET_STATISTICS_WIFI && CONFIG_NET_STATISTICS_USER_API */

static int cmd_wifi_stats(const struct shell* sh, size_t argc, char* argv[]) {
    #if defined(CONFIG_NET_STATISTICS_WIFI) && \
        defined(CONFIG_NET_STATISTICS_USER_API)
    struct net_if* iface = net_if_get_first_wifi();
    struct net_stats_wifi stats = {0};
    int ret;

    ret = net_mgmt(NET_REQUEST_STATS_GET_WIFI, iface,
                   &stats, sizeof(stats));
    if (!ret) {
        print_wifi_stats(iface, &stats, sh);
    }
    #else
    ARG_UNUSED(argc);
    ARG_UNUSED(argv);

    shell_fprintf(sh, SHELL_INFO, "Set %s to enable %s support.\n",
                  "CONFIG_NET_STATISTICS_WIFI and CONFIG_NET_STATISTICS_USER_API",
                  "statistics");
    #endif /* CONFIG_NET_STATISTICS_WIFI && CONFIG_NET_STATISTICS_USER_API */

    return (0);
}

static int cmd_wifi_ps(const struct shell* sh, size_t argc, char* argv[]) {
    struct net_if* iface = net_if_get_first_wifi();
    struct wifi_ps_params params = {0};

    wifi_sh_ctx.sh = sh;

    if (argc > 2) {
        shell_fprintf(sh, SHELL_WARNING, "Invalid number of arguments\n");
        return (-ENOEXEC);
    }

    if (argc == 1) {
        struct wifi_ps_config config = {0};

        if (net_mgmt(NET_REQUEST_WIFI_PS_CONFIG, iface,
                     &config, sizeof(config))) {
            shell_fprintf(sh, SHELL_WARNING, "Failed to get PS config\n");
            return (-ENOEXEC);
        }

        shell_fprintf(sh, SHELL_NORMAL, "PS status: %s\n",
                      wifi_ps_txt(config.ps_params.enabled));
        if (config.ps_params.enabled) {
            shell_fprintf(sh, SHELL_NORMAL, "PS mode: %s\n",
                          wifi_ps_mode_txt(config.ps_params.mode));
        }

        shell_fprintf(sh, SHELL_NORMAL, "PS listen_interval: %d\n",
                      config.ps_params.listen_interval);

        shell_fprintf(sh, SHELL_NORMAL, "PS wake up mode: %s\n",
                      config.ps_params.wakeup_mode ? "Listen interval" : "DTIM");

        if (config.ps_params.timeout_ms) {
            shell_fprintf(sh, SHELL_NORMAL, "PS timeout: %d ms\n",
                          config.ps_params.timeout_ms);
        }
        else {
            shell_fprintf(sh, SHELL_NORMAL, "PS timeout: disabled\n");
        }

        if (config.num_twt_flows == 0) {
            shell_fprintf(sh, SHELL_NORMAL, "No TWT flows\n");
        }
        else {
            for (int i = 0; i < config.num_twt_flows; i++) {
                print_twt_params(
                        config.twt_flows[i].dialog_token,
                        config.twt_flows[i].flow_id,
                        config.twt_flows[i].negotiation_type,
                        config.twt_flows[i].responder,
                        config.twt_flows[i].implicit,
                        config.twt_flows[i].announce,
                        config.twt_flows[i].trigger,
                        config.twt_flows[i].twt_wake_interval,
                        config.twt_flows[i].twt_interval);
            }
        }
        return (0);
    }

    if (!strncmp(argv[1], "on", 2)) {
        params.enabled = WIFI_PS_ENABLED;
    }
    else if (!strncmp(argv[1], "off", 3)) {
        params.enabled = WIFI_PS_DISABLED;
    }
    else {
        shell_fprintf(sh, SHELL_WARNING, "Invalid argument\n");
        return (-ENOEXEC);
    }

    params.type = WIFI_PS_PARAM_STATE;

    if (net_mgmt(NET_REQUEST_WIFI_PS, iface, &params, sizeof(params))) {
        shell_fprintf(sh, SHELL_WARNING,
                      "PS %s failed. Reason: %s\n",
                      params.enabled ? "enable" : "disable",
                      wifi_ps_get_config_err_code_str(params.fail_reason));
        return (-ENOEXEC);
    }

    shell_fprintf(sh, SHELL_NORMAL, "%s\n", wifi_ps_txt(params.enabled));

    return (0);
}

static int cmd_wifi_ps_mode(const struct shell* sh, size_t argc, char* argv[]) {
    struct net_if* iface = net_if_get_first_wifi();
    struct wifi_ps_params params = {0};

    wifi_sh_ctx.sh = sh;

    if (!strncmp(argv[1], "legacy", 6)) {
        params.mode = WIFI_PS_MODE_LEGACY;
    }
    else if (!strncmp(argv[1], "wmm", 3)) {
        params.mode = WIFI_PS_MODE_WMM;
    }
    else {
        shell_fprintf(sh, SHELL_WARNING, "Invalid PS mode\n");
        return (-ENOEXEC);
    }

    params.type = WIFI_PS_PARAM_MODE;

    if (net_mgmt(NET_REQUEST_WIFI_PS, iface, &params, sizeof(params))) {
        shell_fprintf(sh, SHELL_WARNING, "%s failed Reason : %s\n",
                      wifi_ps_mode_txt(params.mode),
                      wifi_ps_get_config_err_code_str(params.fail_reason));
        return (-ENOEXEC);
    }

    shell_fprintf(sh, SHELL_NORMAL, "%s\n", wifi_ps_mode_txt(params.mode));

    return (0);
}

static int cmd_wifi_ps_timeout(const struct shell* sh, size_t argc, char* argv[]) {
    struct net_if* iface = net_if_get_first_wifi();
    struct wifi_ps_params params = {0};
    long timeout_ms = 0;
    int err = 0;

    wifi_sh_ctx.sh = sh;

    timeout_ms = shell_strtol(argv[1], 10, &err);

    if (err) {
        shell_error(sh, "Unable to parse input (err %d)", err);
        return (err);
    }

    params.timeout_ms = timeout_ms;
    params.type = WIFI_PS_PARAM_TIMEOUT;

    if (net_mgmt(NET_REQUEST_WIFI_PS, iface, &params, sizeof(params))) {
        shell_fprintf(sh, SHELL_WARNING,
                      "Setting PS timeout failed. Reason : %s\n",
                      wifi_ps_get_config_err_code_str(params.fail_reason));
        return (-ENOEXEC);
    }

    if (params.timeout_ms) {
        shell_fprintf(sh, SHELL_NORMAL, "PS timeout: %d ms\n", params.timeout_ms);
    }
    else {
        shell_fprintf(sh, SHELL_NORMAL, "PS timeout: disabled\n");
    }

    return (0);
}

static int cmd_wifi_twt_setup_quick(const struct shell* sh, size_t argc,
                                    char* argv[]) {
    struct net_if* iface = net_if_get_first_wifi();
    struct wifi_twt_params params = {0};
    int idx = 1;
    long value;

    wifi_sh_ctx.sh = sh;

    if (argc != 3) {
        shell_fprintf(sh, SHELL_WARNING, "Invalid number of arguments\n");
        shell_help(sh);
        return (-ENOEXEC);
    }

    /* Sensible defaults */
    params.operation        = WIFI_TWT_SETUP;
    params.negotiation_type = WIFI_TWT_INDIVIDUAL;
    params.setup_cmd        = WIFI_TWT_SETUP_CMD_REQUEST;
    params.dialog_token     = 1;
    params.flow_id          = 0;
    params.setup.responder  = 0;
    params.setup.implicit   = 1;
    params.setup.trigger    = 0;
    params.setup.announce   = 0;

    if (!parse_number(sh, &value, argv[idx++], 1, WIFI_MAX_TWT_WAKE_INTERVAL_US)) {
        return (-EINVAL);
    }
    params.setup.twt_wake_interval = (uint32_t)value;

    if (!parse_number(sh, &value, argv[idx++], 1, WIFI_MAX_TWT_INTERVAL_US)) {
        return (-EINVAL);
    }
    params.setup.twt_interval = (uint64_t)value;

    if (net_mgmt(NET_REQUEST_WIFI_TWT, iface, &params, sizeof(params))) {
        shell_fprintf(sh, SHELL_WARNING, "%s with %s failed, reason : %s\n",
                      wifi_twt_operation_txt(params.operation),
                      wifi_twt_negotiation_type_txt(params.negotiation_type),
                      wifi_twt_get_err_code_str(params.fail_reason));

        return (-ENOEXEC);
    }

    shell_fprintf(sh, SHELL_NORMAL, "TWT operation %s with dg: %d, flow_id: %d requested\n",
                  wifi_twt_operation_txt(params.operation),
                  params.dialog_token, params.flow_id);

    return (0);
}

static int cmd_wifi_twt_setup(const struct shell* sh, size_t argc,
                              char* argv[]) {
    struct net_if* iface = net_if_get_first_wifi();
    struct wifi_twt_params params = {0};
    int idx = 1;
    long value;

    wifi_sh_ctx.sh = sh;

    if (argc != 11) {
        shell_fprintf(sh, SHELL_WARNING, "Invalid number of arguments\n");
        shell_help(sh);
        return (-ENOEXEC);
    }

    params.operation = WIFI_TWT_SETUP;

    if (!parse_number(sh, &value, argv[idx++], WIFI_TWT_INDIVIDUAL,
                      WIFI_TWT_WAKE_TBTT)) {
        return (-EINVAL);
    }
    params.negotiation_type = (enum wifi_twt_negotiation_type)value;

    if (!parse_number(sh, &value, argv[idx++], WIFI_TWT_SETUP_CMD_REQUEST,
                      WIFI_TWT_SETUP_CMD_DEMAND)) {
        return (-EINVAL);
    }
    params.setup_cmd = (enum wifi_twt_setup_cmd)value;

    if (!parse_number(sh, &value, argv[idx++], 1, 255)) {
        return (-EINVAL);
    }
    params.dialog_token = (uint8_t)value;

    if (!parse_number(sh, &value, argv[idx++], 0, (WIFI_MAX_TWT_FLOWS - 1))) {
        return (-EINVAL);
    }
    params.flow_id = (uint8_t)value;

    if (!parse_number(sh, &value, argv[idx++], 0, 1)) {
        return (-EINVAL);
    }
    params.setup.responder = (bool)value;

    if (!parse_number(sh, &value, argv[idx++], 0, 1)) {
        return (-EINVAL);
    }
    params.setup.trigger = (bool)value;

    if (!parse_number(sh, &value, argv[idx++], 0, 1)) {
        return (-EINVAL);
    }
    params.setup.implicit = (bool)value;

    if (!parse_number(sh, &value, argv[idx++], 0, 1)) {
        return (-EINVAL);
    }
    params.setup.announce = (bool)value;

    if (!parse_number(sh, &value, argv[idx++], 1, WIFI_MAX_TWT_WAKE_INTERVAL_US)) {
        return (-EINVAL);
    }
    params.setup.twt_wake_interval = (uint32_t)value;

    if (!parse_number(sh, &value, argv[idx++], 1, WIFI_MAX_TWT_INTERVAL_US)) {
        return (-EINVAL);
    }
    params.setup.twt_interval = (uint64_t)value;

    if (net_mgmt(NET_REQUEST_WIFI_TWT, iface, &params, sizeof(params))) {
        shell_fprintf(sh, SHELL_WARNING, "%s with %s failed. reason : %s\n",
                      wifi_twt_operation_txt(params.operation),
                      wifi_twt_negotiation_type_txt(params.negotiation_type),
                      wifi_twt_get_err_code_str(params.fail_reason));

        return (-ENOEXEC);
    }

    shell_fprintf(sh, SHELL_NORMAL, "TWT operation %s with dg: %d, flow_id: %d requested\n",
                  wifi_twt_operation_txt(params.operation),
                  params.dialog_token, params.flow_id);

    return (0);
}

static int cmd_wifi_twt_teardown(const struct shell* sh, size_t argc,
                                 char* argv[]) {
    struct net_if* iface = net_if_get_first_wifi();
    struct wifi_twt_params params = {0};
    long value;

    wifi_sh_ctx.sh = sh;
    int idx    = 1;

    if (argc != 5) {
        shell_fprintf(sh, SHELL_WARNING, "Invalid number of arguments\n");
        shell_help(sh);
        return (-ENOEXEC);
    }

    params.operation = WIFI_TWT_TEARDOWN;

    if (!parse_number(sh, &value, argv[idx++], WIFI_TWT_INDIVIDUAL,
                      WIFI_TWT_WAKE_TBTT)) {
        return (-EINVAL);
    }
    params.negotiation_type = (enum wifi_twt_negotiation_type)value;

    if (!parse_number(sh, &value, argv[idx++], WIFI_TWT_SETUP_CMD_REQUEST,
                      WIFI_TWT_SETUP_CMD_DEMAND)) {
        return (-EINVAL);
    }
    params.setup_cmd = (enum wifi_twt_setup_cmd)value;

    if (!parse_number(sh, &value, argv[idx++], 1, 255)) {
        return (-EINVAL);
    }
    params.dialog_token = (uint8_t)value;

    if (!parse_number(sh, &value, argv[idx++], 0, (WIFI_MAX_TWT_FLOWS - 1))) {
        return (-EINVAL);
    }
    params.flow_id = (uint8_t)value;

    if (net_mgmt(NET_REQUEST_WIFI_TWT, iface, &params, sizeof(params))) {
        shell_fprintf(sh, SHELL_WARNING, "%s with %s failed, reason : %s\n",
                      wifi_twt_operation_txt(params.operation),
                      wifi_twt_negotiation_type_txt(params.negotiation_type),
                      wifi_twt_get_err_code_str(params.fail_reason));

        return (-ENOEXEC);
    }

    shell_fprintf(sh, SHELL_NORMAL, "TWT operation %s with dg: %d, flow_id: %d success\n",
                  wifi_twt_operation_txt(params.operation),
                  params.dialog_token, params.flow_id);

    return (0);
}

static int cmd_wifi_twt_teardown_all(const struct shell* sh, size_t argc,
                                     char* argv[]) {
    struct net_if* iface = net_if_get_first_wifi();
    struct wifi_twt_params params = {0};

    wifi_sh_ctx.sh = sh;

    params.operation = WIFI_TWT_TEARDOWN;
    params.teardown.teardown_all = 1;

    if (net_mgmt(NET_REQUEST_WIFI_TWT, iface, &params, sizeof(params))) {
        shell_fprintf(sh, SHELL_WARNING, "%s with %s failed, reason : %s\n",
                      wifi_twt_operation_txt(params.operation),
                      wifi_twt_negotiation_type_txt(params.negotiation_type),
                      wifi_twt_get_err_code_str(params.fail_reason));

        return (-ENOEXEC);
    }

    shell_fprintf(sh, SHELL_NORMAL, "TWT operation %s all flows success\n",
                  wifi_twt_operation_txt(params.operation));

    return (0);
}

static int cmd_wifi_ap_enable(const struct shell* sh, size_t argc,
                              char* argv[]) {
    struct net_if* iface = net_if_get_first_wifi();
    static struct wifi_connect_req_params cnx_params;
    int ret;

    if (__wifi_args_to_params(argc - 1, &argv[1], &cnx_params)) {
        shell_help(sh);
        return (-ENOEXEC);
    }

    wifi_sh_ctx.sh = sh;

    ret = net_mgmt(NET_REQUEST_WIFI_AP_ENABLE, iface, &cnx_params,
                   sizeof(struct wifi_connect_req_params));
    if (ret) {
        shell_fprintf(sh, SHELL_WARNING, "AP mode enable failed: %s\n", strerror(-ret));
        return (-ENOEXEC);
    }

    shell_fprintf(sh, SHELL_NORMAL, "AP mode enabled\n");

    return (0);
}

static int cmd_wifi_ap_disable(const struct shell* sh, size_t argc,
                               char* argv[]) {
    struct net_if* iface = net_if_get_first_wifi();
    int ret;

    ret = net_mgmt(NET_REQUEST_WIFI_AP_DISABLE, iface, NULL, 0);
    if (ret) {
        shell_fprintf(sh, SHELL_WARNING, "AP mode disable failed: %s\n", strerror(-ret));
        return (-ENOEXEC);
    }

    shell_fprintf(sh, SHELL_NORMAL, "AP mode disabled\n");

    return (0);
}

static int cmd_wifi_reg_domain(const struct shell* sh, size_t argc,
                               char* argv[]) {
    struct net_if* iface = net_if_get_first_wifi();
    struct wifi_reg_domain regd = {0};
    int ret;

    if (argc == 1) {
        regd.oper = WIFI_MGMT_GET;
    }
    else if ((argc >= 2) && (argc <= 3)) {
        regd.oper = WIFI_MGMT_SET;
        if (strlen(argv[1]) != 2) {
            shell_fprintf(sh, SHELL_WARNING,
                          "Invalid reg domain: Length should be two letters/digits\n");
            return (-ENOEXEC);
        }

        /* Two letter country code with special case of 00 for WORLD */
        if (((argv[1][0] < 'A' || argv[1][0] > 'Z') ||
             (argv[1][1] < 'A' || argv[1][1] > 'Z')) &&
            (argv[1][0] != '0' || argv[1][1] != '0')) {
            shell_fprintf(sh, SHELL_WARNING, "Invalid reg domain %c%c\n", argv[1][0],
                          argv[1][1]);
            return (-ENOEXEC);
        }
        regd.country_code[0] = argv[1][0];
        regd.country_code[1] = argv[1][1];

        if (argc == 3) {
            if (strncmp(argv[2], "-f", 2) == 0) {
                regd.force = true;
            }
            else {
                shell_fprintf(sh, SHELL_WARNING, "Invalid option %s\n", argv[2]);
                return (-ENOEXEC);
            }
        }
    }
    else {
        shell_help(sh);
        return (-ENOEXEC);
    }

    ret = net_mgmt(NET_REQUEST_WIFI_REG_DOMAIN, iface,
                   &regd, sizeof(regd));
    if (ret) {
        shell_fprintf(sh, SHELL_WARNING, "Cannot %s Regulatory domain: %d\n",
                      regd.oper == WIFI_MGMT_GET ? "get" : "set", ret);
        return (-ENOEXEC);
    }

    if (regd.oper == WIFI_MGMT_GET) {
        shell_fprintf(sh, SHELL_NORMAL, "Wi-Fi Regulatory domain is: %c%c\n",
                      regd.country_code[0], regd.country_code[1]);
    }
    else {
        shell_fprintf(sh, SHELL_NORMAL, "Wi-Fi Regulatory domain set to: %c%c\n",
                      regd.country_code[0], regd.country_code[1]);
    }

    return (0);
}

static int cmd_wifi_listen_interval(const struct shell* sh, size_t argc, char* argv[]) {
    struct net_if* iface = net_if_get_first_wifi();
    struct wifi_ps_params params = {0};
    long interval = 0;

    wifi_sh_ctx.sh = sh;

    if (!parse_number(sh, &interval, argv[1],
                      WIFI_LISTEN_INTERVAL_MIN,
                      WIFI_LISTEN_INTERVAL_MAX)) {
        return (-EINVAL);
    }

    params.listen_interval = (unsigned short)interval;
    params.type            = WIFI_PS_PARAM_LISTEN_INTERVAL;

    if (net_mgmt(NET_REQUEST_WIFI_PS, iface, &params, sizeof(params))) {
        if (params.fail_reason ==
            WIFI_PS_PARAM_LISTEN_INTERVAL_RANGE_INVALID) {
            shell_fprintf(sh, SHELL_WARNING,
                          "Setting listen interval failed. Reason :%s\n",
                          wifi_ps_get_config_err_code_str(params.fail_reason));
            shell_fprintf(sh, SHELL_WARNING,
                          "Hardware support valid range : 3 - 65535\n");
        }
        else {
            shell_fprintf(sh, SHELL_WARNING,
                          "Setting listen interval failed. Reason :%s\n",
                          wifi_ps_get_config_err_code_str(params.fail_reason));
        }
        return (-ENOEXEC);
    }

    shell_fprintf(sh, SHELL_NORMAL,
                  "Listen interval %hu\n", params.listen_interval);

    return (0);
}

static int cmd_wifi_ps_wakeup_mode(const struct shell* sh, size_t argc, char* argv[]) {
    struct net_if* iface = net_if_get_first_wifi();
    struct wifi_ps_params params = {0};

    wifi_sh_ctx.sh = sh;

    if (!strncmp(argv[1], "dtim", 4)) {
        params.wakeup_mode = WIFI_PS_WAKEUP_MODE_DTIM;
    }
    else if (!strncmp(argv[1], "listen_interval", 15)) {
        params.wakeup_mode = WIFI_PS_WAKEUP_MODE_LISTEN_INTERVAL;
    }
    else {
        shell_fprintf(sh, SHELL_WARNING, "Invalid argument\n");
        shell_fprintf(sh, SHELL_INFO,
                      "Valid argument : <dtim> / <listen_interval>\n");
        return (-ENOEXEC);
    }

    params.type = WIFI_PS_PARAM_WAKEUP_MODE;

    if (net_mgmt(NET_REQUEST_WIFI_PS, iface, &params, sizeof(params))) {
        shell_fprintf(sh, SHELL_WARNING,
                      "Setting PS wake up mode to %s failed..Reason :%s\n",
                      params.wakeup_mode ? "Listen interval" : "DTIM interval",
                      wifi_ps_get_config_err_code_str(params.fail_reason));
        return (-ENOEXEC);
    }

    shell_fprintf(sh, SHELL_NORMAL, "%s\n",
                  wifi_ps_wakeup_mode_txt(params.wakeup_mode));

    return (0);
}

<<<<<<< HEAD
void parse_mode_args_to_params(const struct shell *sh, int argc,
			       char *argv[], struct wifi_mode_info *mode,
			       bool *do_mode_oper)
{
	int opt;
	int option_index = 0;

	static struct option long_options[] = {{"if-index", optional_argument, 0, 'i'},
					       {"sta", no_argument, 0, 's'},
					       {"monitor", no_argument, 0, 'm'},
					       {"tx-injection", no_argument, 0, 't'},
					       {"promiscuous", no_argument, 0, 'p'},
					       {"ap", no_argument, 0, 'a'},
					       {"softap", no_argument, 0, 'k'},
					       {"get", no_argument, 0, 'g'},
					       {"help", no_argument, 0, 'h'},
					       {0, 0, 0, 0}};

	while ((opt = getopt_long(argc, argv, "i:smtpakgh", long_options, &option_index)) != -1) {
		switch (opt) {
		case 's':
			mode->mode |= WIFI_STA_MODE;
			break;
		case 'm':
			mode->mode |= WIFI_MONITOR_MODE;
			break;
		case 't':
			mode->mode |= WIFI_TX_INJECTION_MODE;
			break;
		case 'p':
			mode->mode |= WIFI_PROMISCUOUS_MODE;
			break;
		case 'a':
			mode->mode |= WIFI_AP_MODE;
			break;
		case 'k':
			mode->mode |= WIFI_SOFTAP_MODE;
			break;
		case 'g':
			mode->oper = WIFI_MGMT_GET;
			break;
		case 'i':
			mode->if_index = (uint8_t)atoi(optarg);
			break;
		case 'h':
			shell_help(sh);
			*do_mode_oper = false;
			break;
		case '?':
		default:
			break;
		}
	}
=======
void parse_mode_args_to_params(const struct shell* sh, int argc,
                               char* argv[], struct wifi_mode_info* mode,
                               bool* do_mode_oper) {
    int opt;
    int option_index = 0;

    static struct option long_options[] = {
        {    "if_index", optional_argument, 0, 'i'},
        {         "sta",       no_argument, 0, 's'},
        {     "monitor",       no_argument, 0, 'm'},
        {"TX-injection",       no_argument, 0, 't'},
        { "promiscuous",       no_argument, 0, 'p'},
        {          "ap",       no_argument, 0, 'a'},
        {      "softap",       no_argument, 0, 'k'},
        {         "get",       no_argument, 0, 'g'},
        {        "help",       no_argument, 0, 'h'},
        {0, 0, 0, 0}
    };

    while ((opt = getopt_long(argc, argv, "i:smtpakgh", long_options, &option_index)) != -1) {
        switch (opt) {
            case 's' :
                mode->mode |= WIFI_STA_MODE;
                break;

            case 'm' :
                mode->mode |= WIFI_MONITOR_MODE;
                break;

            case 't' :
                mode->mode |= WIFI_TX_INJECTION_MODE;
                break;

            case 'p' :
                mode->mode |= WIFI_PROMISCUOUS_MODE;
                break;

            case 'a' :
                mode->mode |= WIFI_AP_MODE;
                break;

            case 'k' :
                mode->mode |= WIFI_SOFTAP_MODE;
                break;

            case 'g' :
                mode->oper = WIFI_MGMT_GET;
                break;

            case 'i' :
                mode->if_index = (uint8_t)atoi(optarg);
                break;

            case 'h' :
                shell_help(sh);
                *do_mode_oper = false;
                break;

            case '?' :
            default :
                break;
        }
    }
>>>>>>> e26dc04b
}

static int cmd_wifi_mode(const struct shell* sh, size_t argc, char* argv[]) {
    struct net_if* iface;
    struct wifi_mode_info mode_info = {0};
    int ret;
    bool do_mode_oper = true;

    if (argc > 1) {
        mode_info.oper = WIFI_MGMT_SET;
        parse_mode_args_to_params(sh, argc, argv, &mode_info, &do_mode_oper);
    }
    else {
        shell_fprintf(sh, SHELL_ERROR, "Invalid number of arguments\n");
        return (-EINVAL);
    }

    if (do_mode_oper) {
        /* Check interface index value. Mode validation must be performed by
         * lower layer
         */
        if (mode_info.if_index == 0) {
            iface = net_if_get_first_wifi();
            if (iface == NULL) {
                shell_fprintf(sh, SHELL_ERROR,
                              "Cannot find the default wifi interface\n");
                return (-ENOEXEC);
            }
            mode_info.if_index = net_if_get_by_iface(iface);
        }
        else {
            iface = net_if_get_by_index(mode_info.if_index);
            if (iface == NULL) {
                shell_fprintf(sh, SHELL_ERROR,
                              "Cannot find interface for if_index %d\n",
                              mode_info.if_index);
                return (-ENOEXEC);
            }
        }

        ret = net_mgmt(NET_REQUEST_WIFI_MODE, iface, &mode_info, sizeof(mode_info));

        if (ret) {
            shell_fprintf(sh, SHELL_ERROR, "mode %s operation failed with reason %d\n",
                          mode_info.oper == WIFI_MGMT_GET ? "get" : "set", ret);
            return (-ENOEXEC);
        }

        if (mode_info.oper == WIFI_MGMT_GET) {
            shell_fprintf(sh, SHELL_NORMAL, "Wi-Fi current mode is %x\n",
                          mode_info.mode);
        }
        else {
            shell_fprintf(sh, SHELL_NORMAL, "Wi-Fi mode set to %x\n", mode_info.mode);
        }
    }

    return (0);
}

<<<<<<< HEAD
void parse_channel_args_to_params(const struct shell *sh, int argc,
				  char *argv[], struct wifi_channel_info *channel,
				  bool *do_channel_oper)
{
	int opt;
	int option_index = 0;

	static struct option long_options[] = {{"if-index", optional_argument, 0, 'i'},
					       {"channel", required_argument, 0, 'c'},
					       {"get", no_argument, 0, 'g'},
					       {"help", no_argument, 0, 'h'},
					       {0, 0, 0, 0}};

	while ((opt = getopt_long(argc, argv, "i:c:gh", long_options, &option_index)) != -1)  {
		switch (opt) {
		case 'c':
			channel->channel = (uint16_t)atoi(optarg);
			break;
		case 'i':
			channel->if_index = (uint8_t)atoi(optarg);
			break;
		case 'g':
			channel->oper = WIFI_MGMT_GET;
			break;
		case 'h':
			shell_help(sh);
			*do_channel_oper = false;
			break;
		case '?':
		default:
			break;
		}
	}
=======
void parse_channel_args_to_params(const struct shell* sh, int argc,
                                  char* argv[], struct wifi_channel_info* channel,
                                  bool* do_channel_oper) {
    int opt;
    int option_index = 0;

    static struct option long_options[] = {
        {"if_index", optional_argument, 0, 'i'},
        { "channel", required_argument, 0, 'c'},
        {     "get",       no_argument, 0, 'g'},
        {    "help",       no_argument, 0, 'h'},
        {0, 0, 0, 0}
    };

    while ((opt = getopt_long(argc, argv, "i:c:gh", long_options, &option_index)) != -1) {
        switch (opt) {
            case 'c' :
                channel->channel = (uint16_t)atoi(optarg);
                break;

            case 'i' :
                channel->if_index = (uint8_t)atoi(optarg);
                break;

            case 'g' :
                channel->oper = WIFI_MGMT_GET;
                break;

            case 'h' :
                shell_help(sh);
                *do_channel_oper = false;
                break;

            case '?' :
            default :
                break;
        }
    }
>>>>>>> e26dc04b
}

static int cmd_wifi_channel(const struct shell* sh, size_t argc, char* argv[]) {
    struct net_if* iface;
    struct wifi_channel_info channel_info = {0};
    int ret;
    bool do_channel_oper = true;

    if (argc > 1) {
        channel_info.oper = WIFI_MGMT_SET;
        parse_channel_args_to_params(sh, argc, argv, &channel_info, &do_channel_oper);
    }
    else {
        shell_fprintf(sh, SHELL_ERROR, "Invalid number of arguments\n");
        return (-EINVAL);
    }

    if (do_channel_oper) {
        /*
         * Validate parameters before sending to lower layer.
         * Do it here instead of parse_channel_args_to_params
         * as this is right before sending the parameters to
         * the lower layer.
         */

        if (channel_info.if_index == 0) {
            iface = net_if_get_first_wifi();
            if (iface == NULL) {
                shell_fprintf(sh, SHELL_ERROR,
                              "Cannot find the default wifi interface\n");
                return (-ENOEXEC);
            }
            channel_info.if_index = net_if_get_by_iface(iface);
        }
        else {
            iface = net_if_get_by_index(channel_info.if_index);
            if (iface == NULL) {
                shell_fprintf(sh, SHELL_ERROR,
                              "Cannot find interface for if_index %d\n",
                              channel_info.if_index);
                return (-ENOEXEC);
            }
        }

        if (channel_info.oper == WIFI_MGMT_SET) {
            if ((channel_info.channel < WIFI_CHANNEL_MIN) ||
                (channel_info.channel > WIFI_CHANNEL_MAX)) {
                shell_fprintf(sh, SHELL_ERROR,
                              "Invalid channel number. Range is (1-233)\n");
                return (-ENOEXEC);
            }
        }

        ret = net_mgmt(NET_REQUEST_WIFI_CHANNEL, iface,
                       &channel_info, sizeof(channel_info));

        if (ret) {
            shell_fprintf(sh, SHELL_ERROR,
                          "channel %s operation failed with reason %d\n",
                          channel_info.oper == WIFI_MGMT_GET ? "get" : "set", ret);
            return (-ENOEXEC);
        }

        if (channel_info.oper == WIFI_MGMT_GET) {
            shell_fprintf(sh, SHELL_NORMAL, "Wi-Fi current channel is: %d\n",
                          channel_info.channel);
        }
        else {
            shell_fprintf(sh, SHELL_NORMAL, "Wi-Fi channel set to %d\n",
                          channel_info.channel);
        }
    }

    return (0);
}

<<<<<<< HEAD
void parse_filter_args_to_params(const struct shell *sh, int argc,
				 char *argv[], struct wifi_filter_info *filter,
				 bool *do_filter_oper)
{
	int opt;
	int option_index = 0;

	static struct option long_options[] = {{"if-index", optional_argument, 0, 'i'},
					       {"capture-len", optional_argument, 0, 'b'},
					       {"all", no_argument, 0, 'a'},
					       {"mgmt", no_argument, 0, 'm'},
					       {"ctrl", no_argument, 0, 'c'},
					       {"data", no_argument, 0, 'd'},
					       {"get", no_argument, 0, 'g'},
					       {"help", no_argument, 0, 'h'},
					       {0, 0, 0, 0}};

	while ((opt = getopt_long(argc, argv, "i:b:amcdgh", long_options, &option_index)) != -1)  {
		switch (opt) {
		case 'a':
			filter->filter |= WIFI_PACKET_FILTER_ALL;
			break;
		case 'm':
			filter->filter |= WIFI_PACKET_FILTER_MGMT;
			break;
		case 'c':
			filter->filter |= WIFI_PACKET_FILTER_DATA;
			break;
		case 'd':
			filter->filter |= WIFI_PACKET_FILTER_CTRL;
			break;
		case 'i':
			filter->if_index = (uint8_t)atoi(optarg);
			break;
		case 'b':
			filter->buffer_size = (uint16_t)atoi(optarg);
			break;
		case 'h':
			shell_help(sh);
			*do_filter_oper = false;
			break;
		case 'g':
			filter->oper = WIFI_MGMT_GET;
			break;
		case '?':
		default:
			break;
		}
	}
=======
void parse_filter_args_to_params(const struct shell* sh, int argc,
                                 char* argv[], struct wifi_filter_info* filter,
                                 bool* do_filter_oper) {
    int opt;
    int option_index = 0;

    static struct option long_options[] = {
        {   "if_index", optional_argument, 0, 'i'},
        {"capture_len", optional_argument, 0, 'b'},
        {        "all",       no_argument, 0, 'a'},
        {       "mgmt",       no_argument, 0, 'm'},
        {       "ctrl",       no_argument, 0, 'c'},
        {       "data",       no_argument, 0, 'd'},
        {        "get",       no_argument, 0, 'g'},
        {       "help",       no_argument, 0, 'h'},
        {0, 0, 0, 0}
    };

    while ((opt = getopt_long(argc, argv, "i:b:amcdgh", long_options, &option_index)) != -1) {
        switch (opt) {
            case 'a' :
                filter->filter |= WIFI_PACKET_FILTER_ALL;
                break;

            case 'm' :
                filter->filter |= WIFI_PACKET_FILTER_MGMT;
                break;

            case 'c' :
                filter->filter |= WIFI_PACKET_FILTER_DATA;
                break;

            case 'd' :
                filter->filter |= WIFI_PACKET_FILTER_CTRL;
                break;

            case 'i' :
                filter->if_index = (uint8_t)atoi(optarg);
                break;

            case 'b' :
                filter->buffer_size = (uint16_t)atoi(optarg);
                break;

            case 'h' :
                shell_help(sh);
                *do_filter_oper = false;
                break;

            case 'g' :
                filter->oper = WIFI_MGMT_GET;
                break;

            case '?' :
            default :
                break;
        }
    }
>>>>>>> e26dc04b
}

static int cmd_wifi_packet_filter(const struct shell* sh, size_t argc, char* argv[]) {
    struct net_if* iface;
    struct wifi_filter_info packet_filter = {0};
    int ret;
    bool do_filter_oper = true;

    if (argc > 1) {
        packet_filter.oper = WIFI_MGMT_SET;
        parse_filter_args_to_params(sh, argc, argv, &packet_filter, &do_filter_oper);
    }
    else {
        shell_fprintf(sh, SHELL_ERROR, "Invalid number of arguments\n");
        return (-EINVAL);
    }

    if (do_filter_oper) {
        /*
         * Validate parameters before sending to lower layer.
         * Do it here instead of parse_filter_args_to_params
         * as this is right before sending the parameters to
         * the lower layer. filter and packet capture length
         * value to be verified by the lower layer.
         */
        if (packet_filter.if_index == 0) {
            iface = net_if_get_first_wifi();
            if (iface == NULL) {
                shell_fprintf(sh, SHELL_ERROR,
                              "Cannot find the default wifi interface\n");
                return (-ENOEXEC);
            }
            packet_filter.if_index = net_if_get_by_iface(iface);
        }
        else {
            iface = net_if_get_by_index(packet_filter.if_index);
            if (iface == NULL) {
                shell_fprintf(sh, SHELL_ERROR,
                              "Cannot find interface for if_index %d\n",
                              packet_filter.if_index);
                return (-ENOEXEC);
            }
        }

        ret = net_mgmt(NET_REQUEST_WIFI_PACKET_FILTER, iface,
                       &packet_filter, sizeof(packet_filter));

        if (ret) {
            shell_fprintf(sh, SHELL_ERROR,
                          "Wi-Fi packet filter %s operation failed with reason %d\n",
                          packet_filter.oper == WIFI_MGMT_GET ? "get" : "set", ret);
            return (-ENOEXEC);
        }

        if (packet_filter.oper == WIFI_MGMT_GET) {
            shell_fprintf(sh, SHELL_NORMAL, "Wi-Fi current mode packet filter is %d\n",
                          packet_filter.filter);
        }
        else {
            shell_fprintf(sh, SHELL_NORMAL, "Wi-Fi mode packet filter set to %d\n",
                          packet_filter.filter);
        }
    }

    return (0);
}

SHELL_STATIC_SUBCMD_SET_CREATE(wifi_cmd_ap,
<<<<<<< HEAD
	SHELL_CMD_ARG(disable, NULL,
		  "Disable Access Point mode",
		  cmd_wifi_ap_disable,
		  1, 0),
	SHELL_CMD_ARG(enable, NULL, "<SSID> [channel] [PSK]",
		  cmd_wifi_ap_enable,
		  2, 1),
	SHELL_SUBCMD_SET_END
);

SHELL_STATIC_SUBCMD_SET_CREATE(wifi_twt_ops,
	SHELL_CMD_ARG(quick_setup, NULL, " Start a TWT flow with defaults:\n"
		"<twt_wake_interval: 1-262144us> <twt_interval: 1us-2^31us>\n",
		cmd_wifi_twt_setup_quick,
		3, 0),
	SHELL_CMD_ARG(setup, NULL, " Start a TWT flow:\n"
		"<negotiation_type, 0: Individual, 1: Broadcast, 2: Wake TBTT>\n"
		"<setup_cmd: 0: Request, 1: Suggest, 2: Demand>\n"
		"<dialog_token: 1-255> <flow_id: 0-7> <responder: 0/1> <trigger: 0/1> <implicit:0/1> "
		"<announce: 0/1> <twt_wake_interval: 1-262144us> <twt_interval: 1us-2^31us>\n",
		cmd_wifi_twt_setup,
		11, 0),
	SHELL_CMD_ARG(teardown, NULL, " Teardown a TWT flow:\n"
		"<negotiation_type, 0: Individual, 1: Broadcast, 2: Wake TBTT>\n"
		"<setup_cmd: 0: Request, 1: Suggest, 2: Demand>\n"
		"<dialog_token: 1-255> <flow_id: 0-7>\n",
		cmd_wifi_twt_teardown,
		5, 0),
	SHELL_CMD_ARG(teardown_all, NULL, " Teardown all TWT flows\n",
		cmd_wifi_twt_teardown_all,
		1, 0),
	SHELL_SUBCMD_SET_END
);

SHELL_STATIC_SUBCMD_SET_CREATE(wifi_commands,
	SHELL_CMD(ap, &wifi_cmd_ap, "Access Point mode commands", NULL),
	SHELL_CMD_ARG(connect, NULL,
		  "Connect to a Wi-Fi AP\n"
		  "\"<SSID>\"\n"
		  "[channel number: 0 means all]\n"
		  "[PSK: valid only for secure SSIDs]\n"
		  "[Security type: valid only for secure SSIDs]\n"
		  "0:None, 1:WPA2-PSK, 2:WPA2-PSK-256, 3:SAE, 4:WAPI, 5:EAP, 6:WEP, 7: WPA-PSK\n"
		  "[MFP (optional: needs security type to be specified)]\n"
		  ": 0:Disable, 1:Optional, 2:Required",
		  cmd_wifi_connect,
		  2, 5),
	SHELL_CMD_ARG(disconnect, NULL, "Disconnect from the Wi-Fi AP",
		  cmd_wifi_disconnect,
		  1, 0),
	SHELL_CMD_ARG(ps, NULL, "Configure Wi-F PS on/off, no arguments will dump config",
		  cmd_wifi_ps,
		  1, 1),
	SHELL_CMD_ARG(ps_mode,
		      NULL,
		      "<mode: legacy/WMM>\n",
		      cmd_wifi_ps_mode,
		      2,
		      0),
	SHELL_CMD_ARG(scan, NULL,
		  "Scan for Wi-Fi APs\n"
		    "OPTIONAL PARAMETERS:\n"
		    "[-t, --type <active/passive>] : Preferred mode of scan. The actual mode of scan can depend on factors such as the Wi-Fi chip implementation, regulatory domain restrictions. Default type is active.\n"
		    "[-b, --bands <Comma separated list of band values (2/5/6)>] : Bands to be scanned where 2: 2.4 GHz, 5: 5 GHz, 6: 6 GHz.\n"
		    "[-a, --dwell_time_active <val_in_ms>] : Active scan dwell time (in ms) on a channel. Range 5 ms to 1000 ms.\n"
		    "[-p, --dwell_time_passive <val_in_ms>] : Passive scan dwell time (in ms) on a channel. Range 10 ms to 1000 ms.\n"
		    "[-s, --ssid : SSID to scan for. Can be provided multiple times.\n"
		    "[-m, --max_bss <val>] : Maximum BSSes to scan for. Range 1 - 65535.\n"
		    "[-c, --chans <Comma separated list of channel ranges>] : Channels to be scanned. The channels must be specified in the form band1:chan1,chan2_band2:chan3,..etc. band1, band2 must be valid band values and chan1, chan2, chan3 must be specified as a list of comma separated values where each value is either a single channel or a channel range specified as chan_start-chan_end. Each band channel set has to be separated by a _. For example, a valid channel specification can be 2:1,6-11,14_5:36,149-165,44\n"
		    "[-h, --help] : Print out the help for the scan command.",
		  cmd_wifi_scan,
		  1, 8),
	SHELL_CMD_ARG(statistics, NULL, "Wi-Fi interface statistics", cmd_wifi_stats, 1, 0),
	SHELL_CMD_ARG(status, NULL, "Status of the Wi-Fi interface", cmd_wifi_status, 1, 0),
	SHELL_CMD(twt, &wifi_twt_ops, "Manage TWT flows", NULL),
	SHELL_CMD_ARG(reg_domain, NULL,
		"Set or Get Wi-Fi regulatory domain\n"
		"Usage: wifi reg_domain [ISO/IEC 3166-1 alpha2] [-f]\n"
		"[-f]: Force to use this regulatory hint over any other regulatory hints\n"
		"Note: This may cause regulatory compliance issues, use it at your own risk.",
		cmd_wifi_reg_domain,
		2, 1),
	SHELL_CMD_ARG(mode, NULL, "mode operational setting\n"
		"This command may be used to set the Wi-Fi device into a specific mode of operation\n"
		"parameters:"
		"[-i, --if-index <idx>] : Interface index.\n"
		"[-s, --sta] : Station mode.\n"
		"[-m, --monitor] : Monitor mode.\n"
		"[-p, --promiscuous] : Promiscuous mode.\n"
		"[-t, --tx-injection] : TX-Injection mode.\n"
		"[-a, --ap] : AP mode.\n"
		"[-k, --softap] : Softap mode.\n"
		"[-h, --help] : Help.\n"
		"[-g, --get] : Get current mode for a specific interface index.\n"
		"Usage: Get operation example for interface index 1\n"
		"wifi mode -g -i1\n"
		"Set operation example for interface index 1 - set station+promiscuous\n"
		"wifi mode -i1 -sp\n",
		cmd_wifi_mode,
		1, 9),
	SHELL_CMD_ARG(packet_filter, NULL, "mode filter setting\n"
		"This command is used to set packet filter setting when\n"
		"monitor, TX-Injection and promiscuous mode is enabled.\n"
		"The different packet filter modes are control, management, data and enable all filters\n"
		"parameters:"
		"[-i, --if-index <idx>] : Interface index.\n"
		"[-a, --all] : Enable all packet filter modes\n"
		"[-m, --mgmt] : Enable management packets to allowed up the stack.\n"
		"[-c, --ctrl] : Enable control packets to be allowed up the stack.\n"
		"[-d, --data] : Enable Data packets to be allowed up the stack.\n"
		"[-g, --get] : Get current filter settings for a specific interface index.\n"
		"[-b, --capture-len <len>] : Capture length buffer size for each packet to be captured\n"
		"[-h, --help] : Help.\n"
		"Usage: Get operation example for interface index 1\n"
		"wifi packet_filter -g -i1\n"
		"Set operation example for interface index 1 - set data+management frame filter\n"
		"wifi packet_filter -i1 -md\n",
		cmd_wifi_packet_filter,
		1, 8),
	SHELL_CMD_ARG(channel, NULL, "wifi channel setting\n"
		"This command is used to set the channel when\n"
		"monitor or TX-Injection mode is enabled.\n"
		"Currently 20 MHz is only supported and no BW parameter is provided\n"
		"parameters:"
		"[-i, --if-index <idx>] : Interface index.\n"
		"[-c, --channel <chan>] : Set a specific channel number to the lower layer.\n"
		"[-g, --get] : Get current set channel number from the lower layer.\n"
		"[-h, --help] : Help.\n"
		"Usage: Get operation example for interface index 1\n"
		"wifi channel -g -i1\n"
		"Set operation example for interface index 1 (setting channel 5)\n"
		"wifi -i1 -c5\n",
		cmd_wifi_channel,
		1, 4),
	SHELL_CMD_ARG(ps_timeout,
		      NULL,
		      "<val> - PS inactivity timer(in ms)",
		      cmd_wifi_ps_timeout,
		      2,
		      0),
	SHELL_CMD_ARG(ps_listen_interval,
		      NULL,
		      "<val> - Listen interval in the range of <0-65535>",
		      cmd_wifi_listen_interval,
		      2,
		      0),
	SHELL_CMD_ARG(ps_wakeup_mode,
		     NULL,
		     "<wakeup_mode: DTIM/Listen Interval>\n",
		     cmd_wifi_ps_wakeup_mode,
		     2,
		     0),
	SHELL_SUBCMD_SET_END
=======
    SHELL_CMD(disable, NULL,
              "Disable Access Point mode",
              cmd_wifi_ap_disable),
    SHELL_CMD(enable, NULL, "<SSID> [channel] [PSK]",
              cmd_wifi_ap_enable),
    SHELL_SUBCMD_SET_END
);

SHELL_STATIC_SUBCMD_SET_CREATE(wifi_twt_ops,
    SHELL_CMD(quick_setup, NULL, " Start a TWT flow with defaults:\n"
              "<twt_wake_interval: 1-262144us> <twt_interval: 1us-2^31us>\n",
              cmd_wifi_twt_setup_quick),
    SHELL_CMD(setup, NULL, " Start a TWT flow:\n"
              "<negotiation_type, 0: Individual, 1: Broadcast, 2: Wake TBTT>\n"
              "<setup_cmd: 0: Request, 1: Suggest, 2: Demand>\n"
              "<dialog_token: 1-255> <flow_id: 0-7> <responder: 0/1> <trigger: 0/1> <implicit:0/1> "
              "<announce: 0/1> <twt_wake_interval: 1-262144us> <twt_interval: 1us-2^31us>\n",
              cmd_wifi_twt_setup),
    SHELL_CMD(teardown, NULL, " Teardown a TWT flow:\n"
              "<negotiation_type, 0: Individual, 1: Broadcast, 2: Wake TBTT>\n"
              "<setup_cmd: 0: Request, 1: Suggest, 2: Demand>\n"
              "<dialog_token: 1-255> <flow_id: 0-7>\n",
              cmd_wifi_twt_teardown),
    SHELL_CMD(teardown_all, NULL, " Teardown all TWT flows\n",
              cmd_wifi_twt_teardown_all),
    SHELL_SUBCMD_SET_END
);

SHELL_STATIC_SUBCMD_SET_CREATE(wifi_commands,
    SHELL_CMD(ap, &wifi_cmd_ap, "Access Point mode commands", NULL),
    SHELL_CMD(connect, NULL,
              "Connect to a Wi-Fi AP\n"
              "\"<SSID>\"\n"
              "<channel number (optional), 0 means all>\n"
              "<PSK (optional: valid only for secure SSIDs)>\n"
              "<Security type (optional: valid only for secure SSIDs)>\n"
              "0:None, 1:PSK, 2:PSK-256, 3:SAE\n"
              "<MFP (optional: needs security type to be specified)>\n"
              ": 0:Disable, 1:Optional, 2:Required",
              cmd_wifi_connect),
    SHELL_CMD(disconnect, NULL, "Disconnect from the Wi-Fi AP",
              cmd_wifi_disconnect),
    SHELL_CMD(ps, NULL, "Configure Wi-F PS on/off, no arguments will dump config",
              cmd_wifi_ps),
    SHELL_CMD_ARG(ps_mode,
                  NULL,
                  "<legacy>\n"
                  "<wmm>",
                  cmd_wifi_ps_mode,
                  2,
                  0),
    SHELL_CMD(scan, NULL,
        "Scan for Wi-Fi APs\n"
        "OPTIONAL PARAMETERS:\n"
        "[-t, --type <active/passive>] : Preferred mode of scan. The actual mode of scan can depend on factors such as the Wi-Fi chip implementation, regulatory domain restrictions. Default type is active.\n"
        "[-b, --bands <Comma separated list of band values (2/5/6)>] : Bands to be scanned where 2: 2.4 GHz, 5: 5 GHz, 6: 6 GHz.\n"
        "[-a, --dwell_time_active <val_in_ms>] : Active scan dwell time (in ms) on a channel. Range 5 ms to 1000 ms.\n"
        "[-p, --dwell_time_passive <val_in_ms>] : Passive scan dwell time (in ms) on a channel. Range 10 ms to 1000 ms.\n"
        "[-s, --ssid : SSID to scan for. Can be provided multiple times.\n"
        "[-m, --max_bss <val>] : Maximum BSSes to scan for. Range 1 - 65535.\n"
        "[-c, --chans <Comma separated list of channel ranges>] : Channels to be scanned. The channels must be specified in the form band1:chan1,chan2_band2:chan3,..etc. band1, band2 must be valid band values and chan1, chan2, chan3 must be specified as a list of comma separated values where each value is either a single channel or a channel range specified as chan_start-chan_end. Each band channel set has to be separated by a _. For example, a valid channel specification can be 2:1,6-11,14_5:36,149-165,44\n"
        "[-h, --help] : Print out the help for the scan command.",
        cmd_wifi_scan),
    SHELL_CMD(statistics, NULL, "Wi-Fi interface statistics", cmd_wifi_stats),
    SHELL_CMD(status, NULL, "Status of the Wi-Fi interface", cmd_wifi_status),
    SHELL_CMD(twt, &wifi_twt_ops, "Manage TWT flows", NULL),
    SHELL_CMD(reg_domain, NULL,
              "Set or Get Wi-Fi regulatory domain\n"
              "Usage: wifi reg_domain [ISO/IEC 3166-1 alpha2] [-f]\n"
              "-f: Force to use this regulatory hint over any other regulatory hints\n"
              "Note: This may cause regulatory compliance issues, use it at your own risk.",
              cmd_wifi_reg_domain),
    SHELL_CMD(mode, NULL, "mode operational setting\n"
              "This command may be used to set the Wi-Fi device into a specific mode of operation\n"
              "parameters:"
              "[-i : Interface index - optional argument\n"
              "[-s : Station mode.\n"
              "[-m : Monitor mode.\n"
              "[-p : Promiscuous mode.\n"
              "[-t : TX-Injection mode.\n"
              "[-a : AP mode.\n"
              "[-k : Softap mode.\n"
              "[-h : Help.\n"
              "[-g : Get current mode for a specific interface index.\n"
              "Usage: Get operation example for interface index 1\n"
              "wifi mode -g -i1\n"
              "Set operation example for interface index 1 - set station+promiscuous\n"
              "wifi mode -i1 -sp\n",
              cmd_wifi_mode),
    SHELL_CMD(packet_filter, NULL, "mode filter setting\n"
              "This command is used to set packet filter setting when\n"
              "monitor, TX-Injection and promiscuous mode is enabled.\n"
              "The different packet filter modes are control, management, data and enable all filters\n"
              "parameters:"
              "[-i : Interface index - optional argument.\n"
              "[-a : Enable all packet filter modes\n"
              "[-m : Enable management packets to allowed up the stack.\n"
              "[-c : Enable control packets to be allowed up the stack.\n"
              "[-d : Enable Data packets to be allowed up the stack.\n"
              "[-g : Get current filter settings for a specific interface index.\n"
              "<-b : Capture length buffer size for each packet to be captured - optional argument.\n"
              "<-h : Help.\n"
              "Usage: Get operation example for interface index 1\n"
              "wifi packet_filter -g -i1\n"
              "Set operation example for interface index 1 - set data+management frame filter\n"
              "wifi packet_filter -i1 -md\n",
              cmd_wifi_packet_filter),
    SHELL_CMD(channel, NULL, "wifi channel setting\n"
              "This command is used to set the channel when\n"
              "monitor or TX-Injection mode is enabled.\n"
              "Currently 20 MHz is only supported and no BW parameter is provided\n"
              "parameters:"
              "[-i : Interface index - optional argument.\n"
              "[-c : Set a specific channel number to the lower layer.\n"
              "[-g : Get current set channel number from the lower layer.\n"
              "[-h : Help.\n"
              "Usage: Get operation example for interface index 1\n"
              "wifi channel -g -i1\n"
              "Set operation example for interface index 1 (setting channel 5)\n"
              "wifi -i1 -c5\n",
              cmd_wifi_channel),
    SHELL_CMD_ARG(ps_timeout,
                  NULL,
                  "<val> - PS inactivity timer(in ms)",
                  cmd_wifi_ps_timeout,
                  2,
                  0),
    SHELL_CMD_ARG(ps_listen_interval,
                  NULL,
                  "<val> - Listen interval in the range of <0-65535>",
                  cmd_wifi_listen_interval,
                  2,
                  0),
    SHELL_CMD_ARG(ps_wakeup_mode,
                  NULL,
                  "<dtim> : Set PS wake up mode to DTIM interval\n"
                  "<listen_interval> : Set PS wake up mode to listen interval",
                  cmd_wifi_ps_wakeup_mode,
                  2,
                  0),
    SHELL_SUBCMD_SET_END
>>>>>>> e26dc04b
);

SHELL_CMD_REGISTER(wifi, &wifi_commands, "Wi-Fi commands", NULL);

static int wifi_shell_init(void) {

    wifi_sh_ctx.sh  = NULL;
    wifi_sh_ctx.all = 0U;
    scan_result     = 0U;

    net_mgmt_init_event_callback(&wifi_shell_mgmt_cb,
                                 wifi_mgmt_event_handler,
                                 WIFI_SHELL_MGMT_EVENTS);

    net_mgmt_add_event_callback(&wifi_shell_mgmt_cb);

    return (0);
}

SYS_INIT(wifi_shell_init, APPLICATION, CONFIG_KERNEL_INIT_PRIORITY_DEFAULT);<|MERGE_RESOLUTION|>--- conflicted
+++ resolved
@@ -598,7 +598,8 @@
 
             case '?' :
             default :
-                shell_fprintf(sh, SHELL_ERROR, "Invalid option or option usage: %s\n", argv[opt_index + 1]);
+                shell_fprintf(sh, SHELL_ERROR, "Invalid option or option usage: %s\n",
+                              argv[opt_index + 1]);
                 return (-ENOEXEC);
         }
     }
@@ -1284,79 +1285,22 @@
     return (0);
 }
 
-<<<<<<< HEAD
-void parse_mode_args_to_params(const struct shell *sh, int argc,
-			       char *argv[], struct wifi_mode_info *mode,
-			       bool *do_mode_oper)
-{
-	int opt;
-	int option_index = 0;
-
-	static struct option long_options[] = {{"if-index", optional_argument, 0, 'i'},
-					       {"sta", no_argument, 0, 's'},
-					       {"monitor", no_argument, 0, 'm'},
-					       {"tx-injection", no_argument, 0, 't'},
-					       {"promiscuous", no_argument, 0, 'p'},
-					       {"ap", no_argument, 0, 'a'},
-					       {"softap", no_argument, 0, 'k'},
-					       {"get", no_argument, 0, 'g'},
-					       {"help", no_argument, 0, 'h'},
-					       {0, 0, 0, 0}};
-
-	while ((opt = getopt_long(argc, argv, "i:smtpakgh", long_options, &option_index)) != -1) {
-		switch (opt) {
-		case 's':
-			mode->mode |= WIFI_STA_MODE;
-			break;
-		case 'm':
-			mode->mode |= WIFI_MONITOR_MODE;
-			break;
-		case 't':
-			mode->mode |= WIFI_TX_INJECTION_MODE;
-			break;
-		case 'p':
-			mode->mode |= WIFI_PROMISCUOUS_MODE;
-			break;
-		case 'a':
-			mode->mode |= WIFI_AP_MODE;
-			break;
-		case 'k':
-			mode->mode |= WIFI_SOFTAP_MODE;
-			break;
-		case 'g':
-			mode->oper = WIFI_MGMT_GET;
-			break;
-		case 'i':
-			mode->if_index = (uint8_t)atoi(optarg);
-			break;
-		case 'h':
-			shell_help(sh);
-			*do_mode_oper = false;
-			break;
-		case '?':
-		default:
-			break;
-		}
-	}
-=======
 void parse_mode_args_to_params(const struct shell* sh, int argc,
                                char* argv[], struct wifi_mode_info* mode,
                                bool* do_mode_oper) {
     int opt;
     int option_index = 0;
 
-    static struct option long_options[] = {
-        {    "if_index", optional_argument, 0, 'i'},
-        {         "sta",       no_argument, 0, 's'},
-        {     "monitor",       no_argument, 0, 'm'},
-        {"TX-injection",       no_argument, 0, 't'},
-        { "promiscuous",       no_argument, 0, 'p'},
-        {          "ap",       no_argument, 0, 'a'},
-        {      "softap",       no_argument, 0, 'k'},
-        {         "get",       no_argument, 0, 'g'},
-        {        "help",       no_argument, 0, 'h'},
-        {0, 0, 0, 0}
-    };
+    static struct option long_options[] = {{"if-index", optional_argument, 0, 'i'},
+                                           {"sta", no_argument, 0, 's'},
+                                           {"monitor", no_argument, 0, 'm'},
+                                           {"tx-injection", no_argument, 0, 't'},
+                                           {"promiscuous", no_argument, 0, 'p'},
+                                           {"ap", no_argument, 0, 'a'},
+                                           {"softap", no_argument, 0, 'k'},
+                                           {"get", no_argument, 0, 'g'},
+                                           {"help", no_argument, 0, 'h'},
+                                           {0, 0, 0, 0}};
 
     while ((opt = getopt_long(argc, argv, "i:smtpakgh", long_options, &option_index)) != -1) {
         switch (opt) {
@@ -1402,7 +1346,6 @@
                 break;
         }
     }
->>>>>>> e26dc04b
 }
 
 static int cmd_wifi_mode(const struct shell* sh, size_t argc, char* argv[]) {
@@ -1463,54 +1406,17 @@
     return (0);
 }
 
-<<<<<<< HEAD
-void parse_channel_args_to_params(const struct shell *sh, int argc,
-				  char *argv[], struct wifi_channel_info *channel,
-				  bool *do_channel_oper)
-{
-	int opt;
-	int option_index = 0;
-
-	static struct option long_options[] = {{"if-index", optional_argument, 0, 'i'},
-					       {"channel", required_argument, 0, 'c'},
-					       {"get", no_argument, 0, 'g'},
-					       {"help", no_argument, 0, 'h'},
-					       {0, 0, 0, 0}};
-
-	while ((opt = getopt_long(argc, argv, "i:c:gh", long_options, &option_index)) != -1)  {
-		switch (opt) {
-		case 'c':
-			channel->channel = (uint16_t)atoi(optarg);
-			break;
-		case 'i':
-			channel->if_index = (uint8_t)atoi(optarg);
-			break;
-		case 'g':
-			channel->oper = WIFI_MGMT_GET;
-			break;
-		case 'h':
-			shell_help(sh);
-			*do_channel_oper = false;
-			break;
-		case '?':
-		default:
-			break;
-		}
-	}
-=======
 void parse_channel_args_to_params(const struct shell* sh, int argc,
                                   char* argv[], struct wifi_channel_info* channel,
                                   bool* do_channel_oper) {
     int opt;
     int option_index = 0;
 
-    static struct option long_options[] = {
-        {"if_index", optional_argument, 0, 'i'},
-        { "channel", required_argument, 0, 'c'},
-        {     "get",       no_argument, 0, 'g'},
-        {    "help",       no_argument, 0, 'h'},
-        {0, 0, 0, 0}
-    };
+    static struct option long_options[] = {{"if-index", optional_argument, 0, 'i'},
+                                           {"channel", required_argument, 0, 'c'},
+                                           {"get", no_argument, 0, 'g'},
+                                           {"help", no_argument, 0, 'h'},
+                                           {0, 0, 0, 0}};
 
     while ((opt = getopt_long(argc, argv, "i:c:gh", long_options, &option_index)) != -1) {
         switch (opt) {
@@ -1536,7 +1442,6 @@
                 break;
         }
     }
->>>>>>> e26dc04b
 }
 
 static int cmd_wifi_channel(const struct shell* sh, size_t argc, char* argv[]) {
@@ -1613,74 +1518,21 @@
     return (0);
 }
 
-<<<<<<< HEAD
-void parse_filter_args_to_params(const struct shell *sh, int argc,
-				 char *argv[], struct wifi_filter_info *filter,
-				 bool *do_filter_oper)
-{
-	int opt;
-	int option_index = 0;
-
-	static struct option long_options[] = {{"if-index", optional_argument, 0, 'i'},
-					       {"capture-len", optional_argument, 0, 'b'},
-					       {"all", no_argument, 0, 'a'},
-					       {"mgmt", no_argument, 0, 'm'},
-					       {"ctrl", no_argument, 0, 'c'},
-					       {"data", no_argument, 0, 'd'},
-					       {"get", no_argument, 0, 'g'},
-					       {"help", no_argument, 0, 'h'},
-					       {0, 0, 0, 0}};
-
-	while ((opt = getopt_long(argc, argv, "i:b:amcdgh", long_options, &option_index)) != -1)  {
-		switch (opt) {
-		case 'a':
-			filter->filter |= WIFI_PACKET_FILTER_ALL;
-			break;
-		case 'm':
-			filter->filter |= WIFI_PACKET_FILTER_MGMT;
-			break;
-		case 'c':
-			filter->filter |= WIFI_PACKET_FILTER_DATA;
-			break;
-		case 'd':
-			filter->filter |= WIFI_PACKET_FILTER_CTRL;
-			break;
-		case 'i':
-			filter->if_index = (uint8_t)atoi(optarg);
-			break;
-		case 'b':
-			filter->buffer_size = (uint16_t)atoi(optarg);
-			break;
-		case 'h':
-			shell_help(sh);
-			*do_filter_oper = false;
-			break;
-		case 'g':
-			filter->oper = WIFI_MGMT_GET;
-			break;
-		case '?':
-		default:
-			break;
-		}
-	}
-=======
 void parse_filter_args_to_params(const struct shell* sh, int argc,
                                  char* argv[], struct wifi_filter_info* filter,
                                  bool* do_filter_oper) {
     int opt;
     int option_index = 0;
 
-    static struct option long_options[] = {
-        {   "if_index", optional_argument, 0, 'i'},
-        {"capture_len", optional_argument, 0, 'b'},
-        {        "all",       no_argument, 0, 'a'},
-        {       "mgmt",       no_argument, 0, 'm'},
-        {       "ctrl",       no_argument, 0, 'c'},
-        {       "data",       no_argument, 0, 'd'},
-        {        "get",       no_argument, 0, 'g'},
-        {       "help",       no_argument, 0, 'h'},
-        {0, 0, 0, 0}
-    };
+    static struct option long_options[] = {{"if-index", optional_argument, 0, 'i'},
+                                           {"capture-len", optional_argument, 0, 'b'},
+                                           {"all", no_argument, 0, 'a'},
+                                           {"mgmt", no_argument, 0, 'm'},
+                                           {"ctrl", no_argument, 0, 'c'},
+                                           {"data", no_argument, 0, 'd'},
+                                           {"get", no_argument, 0, 'g'},
+                                           {"help", no_argument, 0, 'h'},
+                                           {0, 0, 0, 0}};
 
     while ((opt = getopt_long(argc, argv, "i:b:amcdgh", long_options, &option_index)) != -1) {
         switch (opt) {
@@ -1722,7 +1574,6 @@
                 break;
         }
     }
->>>>>>> e26dc04b
 }
 
 static int cmd_wifi_packet_filter(const struct shell* sh, size_t argc, char* argv[]) {
@@ -1791,282 +1642,140 @@
 }
 
 SHELL_STATIC_SUBCMD_SET_CREATE(wifi_cmd_ap,
-<<<<<<< HEAD
-	SHELL_CMD_ARG(disable, NULL,
-		  "Disable Access Point mode",
-		  cmd_wifi_ap_disable,
-		  1, 0),
-	SHELL_CMD_ARG(enable, NULL, "<SSID> [channel] [PSK]",
-		  cmd_wifi_ap_enable,
-		  2, 1),
-	SHELL_SUBCMD_SET_END
-);
-
-SHELL_STATIC_SUBCMD_SET_CREATE(wifi_twt_ops,
-	SHELL_CMD_ARG(quick_setup, NULL, " Start a TWT flow with defaults:\n"
-		"<twt_wake_interval: 1-262144us> <twt_interval: 1us-2^31us>\n",
-		cmd_wifi_twt_setup_quick,
-		3, 0),
-	SHELL_CMD_ARG(setup, NULL, " Start a TWT flow:\n"
-		"<negotiation_type, 0: Individual, 1: Broadcast, 2: Wake TBTT>\n"
-		"<setup_cmd: 0: Request, 1: Suggest, 2: Demand>\n"
-		"<dialog_token: 1-255> <flow_id: 0-7> <responder: 0/1> <trigger: 0/1> <implicit:0/1> "
-		"<announce: 0/1> <twt_wake_interval: 1-262144us> <twt_interval: 1us-2^31us>\n",
-		cmd_wifi_twt_setup,
-		11, 0),
-	SHELL_CMD_ARG(teardown, NULL, " Teardown a TWT flow:\n"
-		"<negotiation_type, 0: Individual, 1: Broadcast, 2: Wake TBTT>\n"
-		"<setup_cmd: 0: Request, 1: Suggest, 2: Demand>\n"
-		"<dialog_token: 1-255> <flow_id: 0-7>\n",
-		cmd_wifi_twt_teardown,
-		5, 0),
-	SHELL_CMD_ARG(teardown_all, NULL, " Teardown all TWT flows\n",
-		cmd_wifi_twt_teardown_all,
-		1, 0),
-	SHELL_SUBCMD_SET_END
-);
-
-SHELL_STATIC_SUBCMD_SET_CREATE(wifi_commands,
-	SHELL_CMD(ap, &wifi_cmd_ap, "Access Point mode commands", NULL),
-	SHELL_CMD_ARG(connect, NULL,
-		  "Connect to a Wi-Fi AP\n"
-		  "\"<SSID>\"\n"
-		  "[channel number: 0 means all]\n"
-		  "[PSK: valid only for secure SSIDs]\n"
-		  "[Security type: valid only for secure SSIDs]\n"
-		  "0:None, 1:WPA2-PSK, 2:WPA2-PSK-256, 3:SAE, 4:WAPI, 5:EAP, 6:WEP, 7: WPA-PSK\n"
-		  "[MFP (optional: needs security type to be specified)]\n"
-		  ": 0:Disable, 1:Optional, 2:Required",
-		  cmd_wifi_connect,
-		  2, 5),
-	SHELL_CMD_ARG(disconnect, NULL, "Disconnect from the Wi-Fi AP",
-		  cmd_wifi_disconnect,
-		  1, 0),
-	SHELL_CMD_ARG(ps, NULL, "Configure Wi-F PS on/off, no arguments will dump config",
-		  cmd_wifi_ps,
-		  1, 1),
-	SHELL_CMD_ARG(ps_mode,
-		      NULL,
-		      "<mode: legacy/WMM>\n",
-		      cmd_wifi_ps_mode,
-		      2,
-		      0),
-	SHELL_CMD_ARG(scan, NULL,
-		  "Scan for Wi-Fi APs\n"
-		    "OPTIONAL PARAMETERS:\n"
-		    "[-t, --type <active/passive>] : Preferred mode of scan. The actual mode of scan can depend on factors such as the Wi-Fi chip implementation, regulatory domain restrictions. Default type is active.\n"
-		    "[-b, --bands <Comma separated list of band values (2/5/6)>] : Bands to be scanned where 2: 2.4 GHz, 5: 5 GHz, 6: 6 GHz.\n"
-		    "[-a, --dwell_time_active <val_in_ms>] : Active scan dwell time (in ms) on a channel. Range 5 ms to 1000 ms.\n"
-		    "[-p, --dwell_time_passive <val_in_ms>] : Passive scan dwell time (in ms) on a channel. Range 10 ms to 1000 ms.\n"
-		    "[-s, --ssid : SSID to scan for. Can be provided multiple times.\n"
-		    "[-m, --max_bss <val>] : Maximum BSSes to scan for. Range 1 - 65535.\n"
-		    "[-c, --chans <Comma separated list of channel ranges>] : Channels to be scanned. The channels must be specified in the form band1:chan1,chan2_band2:chan3,..etc. band1, band2 must be valid band values and chan1, chan2, chan3 must be specified as a list of comma separated values where each value is either a single channel or a channel range specified as chan_start-chan_end. Each band channel set has to be separated by a _. For example, a valid channel specification can be 2:1,6-11,14_5:36,149-165,44\n"
-		    "[-h, --help] : Print out the help for the scan command.",
-		  cmd_wifi_scan,
-		  1, 8),
-	SHELL_CMD_ARG(statistics, NULL, "Wi-Fi interface statistics", cmd_wifi_stats, 1, 0),
-	SHELL_CMD_ARG(status, NULL, "Status of the Wi-Fi interface", cmd_wifi_status, 1, 0),
-	SHELL_CMD(twt, &wifi_twt_ops, "Manage TWT flows", NULL),
-	SHELL_CMD_ARG(reg_domain, NULL,
-		"Set or Get Wi-Fi regulatory domain\n"
-		"Usage: wifi reg_domain [ISO/IEC 3166-1 alpha2] [-f]\n"
-		"[-f]: Force to use this regulatory hint over any other regulatory hints\n"
-		"Note: This may cause regulatory compliance issues, use it at your own risk.",
-		cmd_wifi_reg_domain,
-		2, 1),
-	SHELL_CMD_ARG(mode, NULL, "mode operational setting\n"
-		"This command may be used to set the Wi-Fi device into a specific mode of operation\n"
-		"parameters:"
-		"[-i, --if-index <idx>] : Interface index.\n"
-		"[-s, --sta] : Station mode.\n"
-		"[-m, --monitor] : Monitor mode.\n"
-		"[-p, --promiscuous] : Promiscuous mode.\n"
-		"[-t, --tx-injection] : TX-Injection mode.\n"
-		"[-a, --ap] : AP mode.\n"
-		"[-k, --softap] : Softap mode.\n"
-		"[-h, --help] : Help.\n"
-		"[-g, --get] : Get current mode for a specific interface index.\n"
-		"Usage: Get operation example for interface index 1\n"
-		"wifi mode -g -i1\n"
-		"Set operation example for interface index 1 - set station+promiscuous\n"
-		"wifi mode -i1 -sp\n",
-		cmd_wifi_mode,
-		1, 9),
-	SHELL_CMD_ARG(packet_filter, NULL, "mode filter setting\n"
-		"This command is used to set packet filter setting when\n"
-		"monitor, TX-Injection and promiscuous mode is enabled.\n"
-		"The different packet filter modes are control, management, data and enable all filters\n"
-		"parameters:"
-		"[-i, --if-index <idx>] : Interface index.\n"
-		"[-a, --all] : Enable all packet filter modes\n"
-		"[-m, --mgmt] : Enable management packets to allowed up the stack.\n"
-		"[-c, --ctrl] : Enable control packets to be allowed up the stack.\n"
-		"[-d, --data] : Enable Data packets to be allowed up the stack.\n"
-		"[-g, --get] : Get current filter settings for a specific interface index.\n"
-		"[-b, --capture-len <len>] : Capture length buffer size for each packet to be captured\n"
-		"[-h, --help] : Help.\n"
-		"Usage: Get operation example for interface index 1\n"
-		"wifi packet_filter -g -i1\n"
-		"Set operation example for interface index 1 - set data+management frame filter\n"
-		"wifi packet_filter -i1 -md\n",
-		cmd_wifi_packet_filter,
-		1, 8),
-	SHELL_CMD_ARG(channel, NULL, "wifi channel setting\n"
-		"This command is used to set the channel when\n"
-		"monitor or TX-Injection mode is enabled.\n"
-		"Currently 20 MHz is only supported and no BW parameter is provided\n"
-		"parameters:"
-		"[-i, --if-index <idx>] : Interface index.\n"
-		"[-c, --channel <chan>] : Set a specific channel number to the lower layer.\n"
-		"[-g, --get] : Get current set channel number from the lower layer.\n"
-		"[-h, --help] : Help.\n"
-		"Usage: Get operation example for interface index 1\n"
-		"wifi channel -g -i1\n"
-		"Set operation example for interface index 1 (setting channel 5)\n"
-		"wifi -i1 -c5\n",
-		cmd_wifi_channel,
-		1, 4),
-	SHELL_CMD_ARG(ps_timeout,
-		      NULL,
-		      "<val> - PS inactivity timer(in ms)",
-		      cmd_wifi_ps_timeout,
-		      2,
-		      0),
-	SHELL_CMD_ARG(ps_listen_interval,
-		      NULL,
-		      "<val> - Listen interval in the range of <0-65535>",
-		      cmd_wifi_listen_interval,
-		      2,
-		      0),
-	SHELL_CMD_ARG(ps_wakeup_mode,
-		     NULL,
-		     "<wakeup_mode: DTIM/Listen Interval>\n",
-		     cmd_wifi_ps_wakeup_mode,
-		     2,
-		     0),
-	SHELL_SUBCMD_SET_END
-=======
-    SHELL_CMD(disable, NULL,
-              "Disable Access Point mode",
-              cmd_wifi_ap_disable),
-    SHELL_CMD(enable, NULL, "<SSID> [channel] [PSK]",
-              cmd_wifi_ap_enable),
+    SHELL_CMD_ARG(disable, NULL,
+          "Disable Access Point mode",
+          cmd_wifi_ap_disable,
+          1, 0),
+    SHELL_CMD_ARG(enable, NULL, "<SSID> [channel] [PSK]",
+          cmd_wifi_ap_enable,
+          2, 1),
     SHELL_SUBCMD_SET_END
 );
 
 SHELL_STATIC_SUBCMD_SET_CREATE(wifi_twt_ops,
-    SHELL_CMD(quick_setup, NULL, " Start a TWT flow with defaults:\n"
-              "<twt_wake_interval: 1-262144us> <twt_interval: 1us-2^31us>\n",
-              cmd_wifi_twt_setup_quick),
-    SHELL_CMD(setup, NULL, " Start a TWT flow:\n"
-              "<negotiation_type, 0: Individual, 1: Broadcast, 2: Wake TBTT>\n"
-              "<setup_cmd: 0: Request, 1: Suggest, 2: Demand>\n"
-              "<dialog_token: 1-255> <flow_id: 0-7> <responder: 0/1> <trigger: 0/1> <implicit:0/1> "
-              "<announce: 0/1> <twt_wake_interval: 1-262144us> <twt_interval: 1us-2^31us>\n",
-              cmd_wifi_twt_setup),
-    SHELL_CMD(teardown, NULL, " Teardown a TWT flow:\n"
-              "<negotiation_type, 0: Individual, 1: Broadcast, 2: Wake TBTT>\n"
-              "<setup_cmd: 0: Request, 1: Suggest, 2: Demand>\n"
-              "<dialog_token: 1-255> <flow_id: 0-7>\n",
-              cmd_wifi_twt_teardown),
-    SHELL_CMD(teardown_all, NULL, " Teardown all TWT flows\n",
-              cmd_wifi_twt_teardown_all),
+    SHELL_CMD_ARG(quick_setup, NULL, " Start a TWT flow with defaults:\n"
+                  "<twt_wake_interval: 1-262144us> <twt_interval: 1us-2^31us>\n",
+                  cmd_wifi_twt_setup_quick,
+                  3, 0),
+    SHELL_CMD_ARG(setup, NULL, " Start a TWT flow:\n"
+                  "<negotiation_type, 0: Individual, 1: Broadcast, 2: Wake TBTT>\n"
+                  "<setup_cmd: 0: Request, 1: Suggest, 2: Demand>\n"
+                  "<dialog_token: 1-255> <flow_id: 0-7> <responder: 0/1> <trigger: 0/1> <implicit:0/1> "
+                  "<announce: 0/1> <twt_wake_interval: 1-262144us> <twt_interval: 1us-2^31us>\n",
+                  cmd_wifi_twt_setup,
+                  11, 0),
+    SHELL_CMD_ARG(teardown, NULL, " Teardown a TWT flow:\n"
+                  "<negotiation_type, 0: Individual, 1: Broadcast, 2: Wake TBTT>\n"
+                  "<setup_cmd: 0: Request, 1: Suggest, 2: Demand>\n"
+                  "<dialog_token: 1-255> <flow_id: 0-7>\n",
+                  cmd_wifi_twt_teardown,
+                  5, 0),
+    SHELL_CMD_ARG(teardown_all, NULL, " Teardown all TWT flows\n",
+                  cmd_wifi_twt_teardown_all,
+                  1, 0),
     SHELL_SUBCMD_SET_END
 );
 
 SHELL_STATIC_SUBCMD_SET_CREATE(wifi_commands,
     SHELL_CMD(ap, &wifi_cmd_ap, "Access Point mode commands", NULL),
-    SHELL_CMD(connect, NULL,
-              "Connect to a Wi-Fi AP\n"
-              "\"<SSID>\"\n"
-              "<channel number (optional), 0 means all>\n"
-              "<PSK (optional: valid only for secure SSIDs)>\n"
-              "<Security type (optional: valid only for secure SSIDs)>\n"
-              "0:None, 1:PSK, 2:PSK-256, 3:SAE\n"
-              "<MFP (optional: needs security type to be specified)>\n"
-              ": 0:Disable, 1:Optional, 2:Required",
-              cmd_wifi_connect),
-    SHELL_CMD(disconnect, NULL, "Disconnect from the Wi-Fi AP",
-              cmd_wifi_disconnect),
-    SHELL_CMD(ps, NULL, "Configure Wi-F PS on/off, no arguments will dump config",
-              cmd_wifi_ps),
+    SHELL_CMD_ARG(connect, NULL,
+                  "Connect to a Wi-Fi AP\n"
+                  "\"<SSID>\"\n"
+                  "[channel number: 0 means all]\n"
+                  "[PSK: valid only for secure SSIDs]\n"
+                  "[Security type: valid only for secure SSIDs]\n"
+                  "0:None, 1:WPA2-PSK, 2:WPA2-PSK-256, 3:SAE, 4:WAPI, 5:EAP, 6:WEP, 7: WPA-PSK\n"
+                  "[MFP (optional: needs security type to be specified)]\n"
+                  ": 0:Disable, 1:Optional, 2:Required",
+                  cmd_wifi_connect,
+                  2, 5),
+    SHELL_CMD_ARG(disconnect, NULL, "Disconnect from the Wi-Fi AP",
+                  cmd_wifi_disconnect,
+                  1, 0),
+    SHELL_CMD_ARG(ps, NULL, "Configure Wi-F PS on/off, no arguments will dump config",
+                  cmd_wifi_ps,
+                  1, 1),
     SHELL_CMD_ARG(ps_mode,
                   NULL,
-                  "<legacy>\n"
-                  "<wmm>",
+                  "<mode: legacy/WMM>\n",
                   cmd_wifi_ps_mode,
                   2,
                   0),
-    SHELL_CMD(scan, NULL,
-        "Scan for Wi-Fi APs\n"
-        "OPTIONAL PARAMETERS:\n"
-        "[-t, --type <active/passive>] : Preferred mode of scan. The actual mode of scan can depend on factors such as the Wi-Fi chip implementation, regulatory domain restrictions. Default type is active.\n"
-        "[-b, --bands <Comma separated list of band values (2/5/6)>] : Bands to be scanned where 2: 2.4 GHz, 5: 5 GHz, 6: 6 GHz.\n"
-        "[-a, --dwell_time_active <val_in_ms>] : Active scan dwell time (in ms) on a channel. Range 5 ms to 1000 ms.\n"
-        "[-p, --dwell_time_passive <val_in_ms>] : Passive scan dwell time (in ms) on a channel. Range 10 ms to 1000 ms.\n"
-        "[-s, --ssid : SSID to scan for. Can be provided multiple times.\n"
-        "[-m, --max_bss <val>] : Maximum BSSes to scan for. Range 1 - 65535.\n"
-        "[-c, --chans <Comma separated list of channel ranges>] : Channels to be scanned. The channels must be specified in the form band1:chan1,chan2_band2:chan3,..etc. band1, band2 must be valid band values and chan1, chan2, chan3 must be specified as a list of comma separated values where each value is either a single channel or a channel range specified as chan_start-chan_end. Each band channel set has to be separated by a _. For example, a valid channel specification can be 2:1,6-11,14_5:36,149-165,44\n"
-        "[-h, --help] : Print out the help for the scan command.",
-        cmd_wifi_scan),
-    SHELL_CMD(statistics, NULL, "Wi-Fi interface statistics", cmd_wifi_stats),
-    SHELL_CMD(status, NULL, "Status of the Wi-Fi interface", cmd_wifi_status),
+    SHELL_CMD_ARG(scan, NULL,
+                  "Scan for Wi-Fi APs\n"
+                  "OPTIONAL PARAMETERS:\n"
+                  "[-t, --type <active/passive>] : Preferred mode of scan. The actual mode of scan can depend on factors such as the Wi-Fi chip implementation, regulatory domain restrictions. Default type is active.\n"
+                  "[-b, --bands <Comma separated list of band values (2/5/6)>] : Bands to be scanned where 2: 2.4 GHz, 5: 5 GHz, 6: 6 GHz.\n"
+                  "[-a, --dwell_time_active <val_in_ms>] : Active scan dwell time (in ms) on a channel. Range 5 ms to 1000 ms.\n"
+                  "[-p, --dwell_time_passive <val_in_ms>] : Passive scan dwell time (in ms) on a channel. Range 10 ms to 1000 ms.\n"
+                  "[-s, --ssid : SSID to scan for. Can be provided multiple times.\n"
+                  "[-m, --max_bss <val>] : Maximum BSSes to scan for. Range 1 - 65535.\n"
+                  "[-c, --chans <Comma separated list of channel ranges>] : Channels to be scanned. The channels must be specified in the form band1:chan1,chan2_band2:chan3,..etc. band1, band2 must be valid band values and chan1, chan2, chan3 must be specified as a list of comma separated values where each value is either a single channel or a channel range specified as chan_start-chan_end. Each band channel set has to be separated by a _. For example, a valid channel specification can be 2:1,6-11,14_5:36,149-165,44\n"
+                  "[-h, --help] : Print out the help for the scan command.",
+                  cmd_wifi_scan,
+                  1, 8),
+    SHELL_CMD_ARG(statistics, NULL, "Wi-Fi interface statistics", cmd_wifi_stats, 1, 0),
+    SHELL_CMD_ARG(status, NULL, "Status of the Wi-Fi interface", cmd_wifi_status, 1, 0),
     SHELL_CMD(twt, &wifi_twt_ops, "Manage TWT flows", NULL),
-    SHELL_CMD(reg_domain, NULL,
-              "Set or Get Wi-Fi regulatory domain\n"
-              "Usage: wifi reg_domain [ISO/IEC 3166-1 alpha2] [-f]\n"
-              "-f: Force to use this regulatory hint over any other regulatory hints\n"
-              "Note: This may cause regulatory compliance issues, use it at your own risk.",
-              cmd_wifi_reg_domain),
-    SHELL_CMD(mode, NULL, "mode operational setting\n"
-              "This command may be used to set the Wi-Fi device into a specific mode of operation\n"
-              "parameters:"
-              "[-i : Interface index - optional argument\n"
-              "[-s : Station mode.\n"
-              "[-m : Monitor mode.\n"
-              "[-p : Promiscuous mode.\n"
-              "[-t : TX-Injection mode.\n"
-              "[-a : AP mode.\n"
-              "[-k : Softap mode.\n"
-              "[-h : Help.\n"
-              "[-g : Get current mode for a specific interface index.\n"
-              "Usage: Get operation example for interface index 1\n"
-              "wifi mode -g -i1\n"
-              "Set operation example for interface index 1 - set station+promiscuous\n"
-              "wifi mode -i1 -sp\n",
-              cmd_wifi_mode),
-    SHELL_CMD(packet_filter, NULL, "mode filter setting\n"
-              "This command is used to set packet filter setting when\n"
-              "monitor, TX-Injection and promiscuous mode is enabled.\n"
-              "The different packet filter modes are control, management, data and enable all filters\n"
-              "parameters:"
-              "[-i : Interface index - optional argument.\n"
-              "[-a : Enable all packet filter modes\n"
-              "[-m : Enable management packets to allowed up the stack.\n"
-              "[-c : Enable control packets to be allowed up the stack.\n"
-              "[-d : Enable Data packets to be allowed up the stack.\n"
-              "[-g : Get current filter settings for a specific interface index.\n"
-              "<-b : Capture length buffer size for each packet to be captured - optional argument.\n"
-              "<-h : Help.\n"
-              "Usage: Get operation example for interface index 1\n"
-              "wifi packet_filter -g -i1\n"
-              "Set operation example for interface index 1 - set data+management frame filter\n"
-              "wifi packet_filter -i1 -md\n",
-              cmd_wifi_packet_filter),
-    SHELL_CMD(channel, NULL, "wifi channel setting\n"
-              "This command is used to set the channel when\n"
-              "monitor or TX-Injection mode is enabled.\n"
-              "Currently 20 MHz is only supported and no BW parameter is provided\n"
-              "parameters:"
-              "[-i : Interface index - optional argument.\n"
-              "[-c : Set a specific channel number to the lower layer.\n"
-              "[-g : Get current set channel number from the lower layer.\n"
-              "[-h : Help.\n"
-              "Usage: Get operation example for interface index 1\n"
-              "wifi channel -g -i1\n"
-              "Set operation example for interface index 1 (setting channel 5)\n"
-              "wifi -i1 -c5\n",
-              cmd_wifi_channel),
+    SHELL_CMD_ARG(reg_domain, NULL,
+                  "Set or Get Wi-Fi regulatory domain\n"
+                  "Usage: wifi reg_domain [ISO/IEC 3166-1 alpha2] [-f]\n"
+                  "[-f]: Force to use this regulatory hint over any other regulatory hints\n"
+                  "Note: This may cause regulatory compliance issues, use it at your own risk.",
+                  cmd_wifi_reg_domain,
+                  2, 1),
+    SHELL_CMD_ARG(mode, NULL, "mode operational setting\n"
+                  "This command may be used to set the Wi-Fi device into a specific mode of operation\n"
+                  "parameters:"
+                  "[-i, --if-index <idx>] : Interface index.\n"
+                  "[-s, --sta] : Station mode.\n"
+                  "[-m, --monitor] : Monitor mode.\n"
+                  "[-p, --promiscuous] : Promiscuous mode.\n"
+                  "[-t, --tx-injection] : TX-Injection mode.\n"
+                  "[-a, --ap] : AP mode.\n"
+                  "[-k, --softap] : Softap mode.\n"
+                  "[-h, --help] : Help.\n"
+                  "[-g, --get] : Get current mode for a specific interface index.\n"
+                  "Usage: Get operation example for interface index 1\n"
+                  "wifi mode -g -i1\n"
+                  "Set operation example for interface index 1 - set station+promiscuous\n"
+                  "wifi mode -i1 -sp\n",
+                  cmd_wifi_mode,
+                  1, 9),
+    SHELL_CMD_ARG(packet_filter, NULL, "mode filter setting\n"
+                  "This command is used to set packet filter setting when\n"
+                  "monitor, TX-Injection and promiscuous mode is enabled.\n"
+                  "The different packet filter modes are control, management, data and enable all filters\n"
+                  "parameters:"
+                  "[-i, --if-index <idx>] : Interface index.\n"
+                  "[-a, --all] : Enable all packet filter modes\n"
+                  "[-m, --mgmt] : Enable management packets to allowed up the stack.\n"
+                  "[-c, --ctrl] : Enable control packets to be allowed up the stack.\n"
+                  "[-d, --data] : Enable Data packets to be allowed up the stack.\n"
+                  "[-g, --get] : Get current filter settings for a specific interface index.\n"
+                  "[-b, --capture-len <len>] : Capture length buffer size for each packet to be captured\n"
+                  "[-h, --help] : Help.\n"
+                  "Usage: Get operation example for interface index 1\n"
+                  "wifi packet_filter -g -i1\n"
+                  "Set operation example for interface index 1 - set data+management frame filter\n"
+                  "wifi packet_filter -i1 -md\n",
+                  cmd_wifi_packet_filter,
+                  1, 8),
+    SHELL_CMD_ARG(channel, NULL, "wifi channel setting\n"
+                  "This command is used to set the channel when\n"
+                  "monitor or TX-Injection mode is enabled.\n"
+                  "Currently 20 MHz is only supported and no BW parameter is provided\n"
+                  "parameters:"
+                  "[-i, --if-index <idx>] : Interface index.\n"
+                  "[-c, --channel <chan>] : Set a specific channel number to the lower layer.\n"
+                  "[-g, --get] : Get current set channel number from the lower layer.\n"
+                  "[-h, --help] : Help.\n"
+                  "Usage: Get operation example for interface index 1\n"
+                  "wifi channel -g -i1\n"
+                  "Set operation example for interface index 1 (setting channel 5)\n"
+                  "wifi -i1 -c5\n",
+                  cmd_wifi_channel,
+                  1, 4),
     SHELL_CMD_ARG(ps_timeout,
                   NULL,
                   "<val> - PS inactivity timer(in ms)",
@@ -2081,13 +1790,11 @@
                   0),
     SHELL_CMD_ARG(ps_wakeup_mode,
                   NULL,
-                  "<dtim> : Set PS wake up mode to DTIM interval\n"
-                  "<listen_interval> : Set PS wake up mode to listen interval",
+                  "<wakeup_mode: DTIM/Listen Interval>\n",
                   cmd_wifi_ps_wakeup_mode,
                   2,
                   0),
     SHELL_SUBCMD_SET_END
->>>>>>> e26dc04b
 );
 
 SHELL_CMD_REGISTER(wifi, &wifi_commands, "Wi-Fi commands", NULL);
