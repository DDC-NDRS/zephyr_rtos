--- conflicted
+++ resolved
@@ -457,152 +457,16 @@
     }
 }
 
-<<<<<<< HEAD
-static int __wifi_args_to_params(size_t argc, char *argv[],
-				struct wifi_connect_req_params *params,
-				enum wifi_iface_mode iface_mode)
-{
-	char *endptr;
-	int idx = 1;
-
-	if (argc < 1) {
-		print(context.sh, SHELL_WARNING,
-		      "SSID not specified\n");
-		return -EINVAL;
-	}
-
-	/* Defaults */
-	params->band = WIFI_FREQ_BAND_UNKNOWN;
-	params->channel = WIFI_CHANNEL_ANY;
-	params->security = WIFI_SECURITY_TYPE_NONE;
-
-	/* SSID */
-	params->ssid = argv[0];
-	params->ssid_length = strlen(params->ssid);
-	if (params->ssid_length > WIFI_SSID_MAX_LEN) {
-		print(context.sh, SHELL_WARNING,
-		      "SSID too long (max %d characters)\n",
-		      WIFI_SSID_MAX_LEN);
-		return -EINVAL;
-	}
-
-	/* Channel (optional: STA, mandatory: AP) */
-	if ((idx < argc) && (strlen(argv[idx]) <= 3)) {
-		long channel = strtol(argv[idx], &endptr, 10);
-
-		if (*endptr != '\0') {
-			print(context.sh, SHELL_ERROR,
-			      "Failed to parse channel: %s: endp: %s, err: %s\n",
-			      argv[idx],
-			      endptr,
-			      strerror(errno));
-			return -EINVAL;
-		}
-
-		if (iface_mode == WIFI_MODE_INFRA && channel == 0) {
-			params->channel = WIFI_CHANNEL_ANY;
-		} else {
-			const uint8_t bands[] = {WIFI_FREQ_BAND_2_4_GHZ,
-					       WIFI_FREQ_BAND_5_GHZ,
-					       WIFI_FREQ_BAND_6_GHZ};
-			uint8_t band;
-			bool found = false;
-			char bands_str[MAX_BANDS_STR_LEN] = {0};
-			size_t offset = 0;
-
-			for (band = 0; band < ARRAY_SIZE(bands); band++) {
-				offset += snprintf(bands_str + offset,
-						  sizeof(bands_str) - offset,
-						  "%s%s",
-						  band ? "," : "",
-						  wifi_band_txt(bands[band]));
-				if (offset >= sizeof(bands_str)) {
-					print(context.sh, SHELL_ERROR,
-					      "Failed to parse channel: %s: "
-					      "band string too long\n",
-					      argv[idx]);
-					return -EINVAL;
-				}
-
-				if (wifi_utils_validate_chan(bands[band],
-							     channel)) {
-					found = true;
-					break;
-				}
-			}
-
-			if (!found) {
-				print(context.sh, SHELL_ERROR,
-				      "Invalid channel: %ld, checked bands: %s\n",
-				       channel,
-				       bands_str);
-				return -EINVAL;
-			}
-
-			params->channel = channel;
-		}
-		idx++;
-	}
-
-	/* PSK (optional) */
-	if (idx < argc) {
-		params->psk = argv[idx];
-		params->psk_length = strlen(argv[idx]);
-		/* Defaults */
-		params->security = WIFI_SECURITY_TYPE_PSK;
-		params->mfp = WIFI_MFP_OPTIONAL;
-		idx++;
-
-		/* Security type (optional) */
-		if (idx < argc) {
-			unsigned int security = strtol(argv[idx], &endptr, 10);
-
-			if (security <= WIFI_SECURITY_TYPE_MAX) {
-				params->security = security;
-			}
-			idx++;
-
-			/* MFP (optional) */
-			if (idx < argc) {
-				unsigned int mfp = strtol(argv[idx], &endptr, 10);
-
-				if (security == WIFI_SECURITY_TYPE_NONE ||
-				    security == WIFI_SECURITY_TYPE_WPA_PSK) {
-					print(context.sh, SHELL_ERROR,
-					      "MFP not supported for security type %s\n",
-					      wifi_security_txt(security));
-					return -EINVAL;
-				}
-
-				if (mfp <= WIFI_MFP_REQUIRED) {
-					params->mfp = mfp;
-				}
-				idx++;
-			}
-		}
-
-		if (params->psk_length < WIFI_PSK_MIN_LEN ||
-		    (params->security != WIFI_SECURITY_TYPE_SAE &&
-		     params->psk_length > WIFI_PSK_MAX_LEN) ||
-		    (params->security == WIFI_SECURITY_TYPE_SAE &&
-		     params->psk_length > WIFI_SAE_PSWD_MAX_LEN)) {
-			print(context.sh, SHELL_ERROR,
-			      "Invalid PSK length (%d) for security type %s\n",
-			      params->psk_length,
-			      wifi_security_txt(params->security));
-			return -EINVAL;
-		}
-	}
-
-
-	return 0;
-=======
 static int __wifi_args_to_params(size_t argc, char* argv[],
-                                 struct wifi_connect_req_params* params) {
+                                 struct wifi_connect_req_params* params,
+                                 enum wifi_iface_mode iface_mode) {
     char* endptr;
     uint_fast16_t idx = 1U;
+    const struct shell* sh = wifi_sh_ctx.sh;
 
     if (argc < 1) {
+        print(sh, SHELL_WARNING,
+              "SSID not specified\n");
         return (-EINVAL);
     }
 
@@ -615,20 +479,67 @@
     params->ssid        = argv[0];
     params->ssid_length = (uint8_t)strlen(params->ssid);
     if (params->ssid_length > WIFI_SSID_MAX_LEN) {
-        return (-EINVAL);
-    }
-
-    /* Channel (optional) */
+        print(sh, SHELL_WARNING,
+              "SSID too long (max %d characters)\n",
+              WIFI_SSID_MAX_LEN);
+        return (-EINVAL);
+    }
+
+    /* Channel (optional: STA, mandatory: AP) */
     if ((idx < argc) && (strlen(argv[idx]) <= 3)) {
-        params->channel = (uint8_t)strtol(argv[idx], &endptr, 10);
+        long channel = strtol(argv[idx], &endptr, 10);
+
         if (*endptr != '\0') {
+            print(sh, SHELL_ERROR,
+                  "Failed to parse channel: %s: endp: %s, err: %s\n",
+                  argv[idx],
+                  endptr,
+                  strerror(errno));
             return (-EINVAL);
         }
 
-        if (params->channel == 0U) {
+        if ((iface_mode == WIFI_MODE_INFRA) && (channel == 0)) {
             params->channel = WIFI_CHANNEL_ANY;
         }
-
+        else {
+            const uint8_t bands[] = {WIFI_FREQ_BAND_2_4_GHZ,
+                                     WIFI_FREQ_BAND_5_GHZ,
+                                     WIFI_FREQ_BAND_6_GHZ};
+            uint8_t band;
+            bool found = false;
+            char bands_str[MAX_BANDS_STR_LEN] = {0};
+            size_t offset = 0;
+
+            for (band = 0; band < ARRAY_SIZE(bands); band++) {
+                offset += snprintf(bands_str + offset,
+                                   sizeof(bands_str) - offset,
+                                   "%s%s",
+                                   band ? "," : "",
+                                   wifi_band_txt(bands[band]));
+                if (offset >= sizeof(bands_str)) {
+                    print(sh, SHELL_ERROR,
+                          "Failed to parse channel: %s: "
+                          "band string too long\n",
+                          argv[idx]);
+                    return (-EINVAL);
+                }
+
+                if (wifi_utils_validate_chan(bands[band], channel)) {
+                    found = true;
+                    break;
+                }
+            }
+
+            if (!found) {
+                print(sh, SHELL_ERROR,
+                      "Invalid channel: %ld, checked bands: %s\n",
+                      channel,
+                      bands_str);
+                return (-EINVAL);
+            }
+
+            params->channel = channel;
+        }
         idx++;
     }
 
@@ -654,9 +565,18 @@
             if (idx < argc) {
                 unsigned int mfp = strtol(argv[idx], &endptr, 10);
 
+                if (security == WIFI_SECURITY_TYPE_NONE ||
+                    security == WIFI_SECURITY_TYPE_WPA_PSK) {
+                    print(sh, SHELL_ERROR,
+                          "MFP not supported for security type %s\n",
+                          wifi_security_txt(security));
+                    return (-EINVAL);
+                }
+
                 if (mfp <= WIFI_MFP_REQUIRED) {
                     params->mfp = mfp;
                 }
+
                 idx++;
             }
         }
@@ -666,12 +586,15 @@
              (params->psk_length > WIFI_PSK_MAX_LEN)) ||
             ((params->security == WIFI_SECURITY_TYPE_SAE) &&
              (params->psk_length > WIFI_SAE_PSWD_MAX_LEN))) {
+            print(sh, SHELL_ERROR,
+                  "Invalid PSK length (%d) for security type %s\n",
+                  params->psk_length,
+                  wifi_security_txt(params->security));
             return (-EINVAL);
         }
     }
 
     return (0);
->>>>>>> 118c3b8c
 }
 
 static int cmd_wifi_connect(const struct shell* sh, size_t argc,
@@ -679,23 +602,13 @@
     struct net_if* iface = net_if_get_first_wifi();
     struct wifi_connect_req_params cnx_params = {0};
 
-<<<<<<< HEAD
-	context.sh = sh;
-	if (__wifi_args_to_params(argc - 1, &argv[1], &cnx_params, WIFI_MODE_INFRA)) {
-		shell_help(sh);
-		return -ENOEXEC;
-	}
-
-	context.connecting = true;
-=======
-    if (__wifi_args_to_params(argc - 1, &argv[1], &cnx_params)) {
+    if (__wifi_args_to_params(argc - 1, &argv[1], &cnx_params, WIFI_MODE_INFRA)) {
         shell_help(sh);
         return (-ENOEXEC);
     }
 
     wifi_sh_ctx.connecting = true;
     wifi_sh_ctx.sh = sh;
->>>>>>> 118c3b8c
 
     if (net_mgmt(NET_REQUEST_WIFI_CONNECT, iface,
                  &cnx_params, sizeof(struct wifi_connect_req_params))) {
@@ -1387,16 +1300,7 @@
     static struct wifi_connect_req_params cnx_params;
     int ret;
 
-<<<<<<< HEAD
-	context.sh = sh;
-	if (__wifi_args_to_params(argc - 1, &argv[1], &cnx_params, WIFI_MODE_AP)) {
-		shell_help(sh);
-		return -ENOEXEC;
-	}
-
-	k_mutex_init(&wifi_ap_sta_list_lock);
-=======
-    if (__wifi_args_to_params(argc - 1, &argv[1], &cnx_params)) {
+    if (__wifi_args_to_params(argc - 1, &argv[1], &cnx_params, WIFI_MODE_AP)) {
         shell_help(sh);
         return (-ENOEXEC);
     }
@@ -1404,7 +1308,6 @@
     wifi_sh_ctx.sh = sh;
 
     k_mutex_init(&wifi_ap_sta_list_lock);
->>>>>>> 118c3b8c
 
     ret = net_mgmt(NET_REQUEST_WIFI_AP_ENABLE, iface, &cnx_params,
                    sizeof(struct wifi_connect_req_params));
@@ -1985,47 +1888,25 @@
 }
 
 SHELL_STATIC_SUBCMD_SET_CREATE(wifi_cmd_ap,
-<<<<<<< HEAD
-	SHELL_CMD_ARG(disable, NULL,
-		  "Disable Access Point mode.\n",
-		  cmd_wifi_ap_disable,
-		  1, 0),
-	SHELL_CMD_ARG(enable, NULL,
-		  "\"<SSID>\"\n"
-		  "<channel number>\n"
-		  "[PSK: valid only for secure SSIDs]\n"
-		  "[Security type: valid only for secure SSIDs]\n"
-		  "0:None, 1:WPA2-PSK, 2:WPA2-PSK-256, 3:SAE, 4:WAPI, 5:EAP, 6:WEP, 7: WPA-PSK\n"
-		  "[MFP (optional: needs security type to be specified)]\n"
-		  ": 0:Disable, 1:Optional, 2:Required.\n",
-		  cmd_wifi_ap_enable,
-		  3, 3),
-	SHELL_CMD_ARG(stations, NULL,
-		  "List stations connected to the AP",
-		  cmd_wifi_ap_stations,
-		  1, 0),
-	SHELL_SUBCMD_SET_END
-=======
     SHELL_CMD_ARG(disable, NULL,
                   "Disable Access Point mode.\n",
                   cmd_wifi_ap_disable,
                   1, 0),
     SHELL_CMD_ARG(enable, NULL,
                   "\"<SSID>\"\n"
-                  "[channel number: 0 means all]\n"
+                  "<channel number>\n"
                   "[PSK: valid only for secure SSIDs]\n"
                   "[Security type: valid only for secure SSIDs]\n"
                   "0:None, 1:WPA2-PSK, 2:WPA2-PSK-256, 3:SAE, 4:WAPI, 5:EAP, 6:WEP, 7: WPA-PSK\n"
                   "[MFP (optional: needs security type to be specified)]\n"
                   ": 0:Disable, 1:Optional, 2:Required.\n",
                   cmd_wifi_ap_enable,
-                  2, 4),
+                  3, 3),
     SHELL_CMD_ARG(stations, NULL,
                   "List stations connected to the AP",
                   cmd_wifi_ap_stations,
                   1, 0),
     SHELL_SUBCMD_SET_END
->>>>>>> 118c3b8c
 );
 
 SHELL_STATIC_SUBCMD_SET_CREATE(wifi_twt_ops,
@@ -2054,123 +1935,6 @@
 );
 
 SHELL_STATIC_SUBCMD_SET_CREATE(wifi_commands,
-<<<<<<< HEAD
-	SHELL_CMD(ap, &wifi_cmd_ap, "Access Point mode commands.\n", NULL),
-	SHELL_CMD_ARG(connect, NULL,
-		  "Connect to a Wi-Fi AP\n"
-		  "\"<SSID>\"\n"
-		  "[channel number: 0 means all]\n"
-		  "[PSK: valid only for secure SSIDs]\n"
-		  "[Security type: valid only for secure SSIDs]\n"
-		  "0:None, 1:WPA2-PSK, 2:WPA2-PSK-256, 3:SAE, 4:WAPI, 5:EAP, 6:WEP, 7: WPA-PSK\n"
-		  "[MFP (optional: needs security type to be specified)]\n"
-		  ": 0:Disable, 1:Optional, 2:Required.\n",
-		  cmd_wifi_connect,
-		  2, 4),
-	SHELL_CMD_ARG(disconnect, NULL, "Disconnect from the Wi-Fi AP.\n",
-		  cmd_wifi_disconnect,
-		  1, 0),
-	SHELL_CMD_ARG(ps, NULL, "Configure or display Wi-Fi power save state.\n"
-		  "[on/off]\n",
-		  cmd_wifi_ps,
-		  1, 1),
-	SHELL_CMD_ARG(ps_mode,
-		      NULL,
-		      "<mode: legacy/WMM>.\n",
-		      cmd_wifi_ps_mode,
-		      2,
-		      0),
-	SHELL_CMD_ARG(scan, NULL,
-		  "Scan for Wi-Fi APs\n"
-		    "[-t, --type <active/passive>] : Preferred mode of scan. The actual mode of scan can depend on factors such as the Wi-Fi chip implementation, regulatory domain restrictions. Default type is active\n"
-		    "[-b, --bands <Comma separated list of band values (2/5/6)>] : Bands to be scanned where 2: 2.4 GHz, 5: 5 GHz, 6: 6 GHz\n"
-		    "[-a, --dwell_time_active <val_in_ms>] : Active scan dwell time (in ms) on a channel. Range 5 ms to 1000 ms\n"
-		    "[-p, --dwell_time_passive <val_in_ms>] : Passive scan dwell time (in ms) on a channel. Range 10 ms to 1000 ms\n"
-		    "[-s, --ssid] : SSID to scan for. Can be provided multiple times\n"
-		    "[-m, --max_bss <val>] : Maximum BSSes to scan for. Range 1 - 65535\n"
-		    "[-c, --chans <Comma separated list of channel ranges>] : Channels to be scanned. The channels must be specified in the form band1:chan1,chan2_band2:chan3,..etc. band1, band2 must be valid band values and chan1, chan2, chan3 must be specified as a list of comma separated values where each value is either a single channel or a channel range specified as chan_start-chan_end. Each band channel set has to be separated by a _. For example, a valid channel specification can be 2:1,6_5:36 or 2:1,6-11,14_5:36,163-177,52. Care should be taken to ensure that configured channels don't exceed CONFIG_WIFI_MGMT_SCAN_CHAN_MAX_MANUAL\n"
-		    "[-h, --help] : Print out the help for the scan command.\n",
-		  cmd_wifi_scan,
-		  1, 8),
-	SHELL_CMD_ARG(statistics, NULL, "Wi-Fi interface statistics.\n", cmd_wifi_stats, 1, 0),
-	SHELL_CMD_ARG(status, NULL, "Status of the Wi-Fi interface.\n", cmd_wifi_status, 1, 0),
-	SHELL_CMD(twt, &wifi_twt_ops, "Manage TWT flows.\n", NULL),
-	SHELL_CMD_ARG(reg_domain, NULL,
-		"Set or Get Wi-Fi regulatory domain\n"
-		"[ISO/IEC 3166-1 alpha2]: Regulatory domain\n"
-		"[-f]: Force to use this regulatory hint over any other regulatory hints\n"
-		"Note: This may cause regulatory compliance issues, use it at your own risk.\n",
-		cmd_wifi_reg_domain,
-		1, 2),
-	SHELL_CMD_ARG(mode, NULL, "mode operational setting\n"
-		"This command may be used to set the Wi-Fi device into a specific mode of operation\n"
-		"[-i, --if-index <idx>] : Interface index\n"
-		"[-s, --sta] : Station mode\n"
-		"[-m, --monitor] : Monitor mode\n"
-		"[-p, --promiscuous] : Promiscuous mode\n"
-		"[-t, --tx-injection] : TX-Injection mode\n"
-		"[-a, --ap] : AP mode\n"
-		"[-k, --softap] : Softap mode\n"
-		"[-h, --help] : Help\n"
-		"[-g, --get] : Get current mode for a specific interface index\n"
-		"Usage: Get operation example for interface index 1\n"
-		"wifi mode -g -i1\n"
-		"Set operation example for interface index 1 - set station+promiscuous\n"
-		"wifi mode -i1 -sp.\n",
-		cmd_wifi_mode,
-		1, 9),
-	SHELL_CMD_ARG(packet_filter, NULL, "mode filter setting\n"
-		"This command is used to set packet filter setting when\n"
-		"monitor, TX-Injection and promiscuous mode is enabled\n"
-		"The different packet filter modes are control, management, data and enable all filters\n"
-		"[-i, --if-index <idx>] : Interface index\n"
-		"[-a, --all] : Enable all packet filter modes\n"
-		"[-m, --mgmt] : Enable management packets to allowed up the stack\n"
-		"[-c, --ctrl] : Enable control packets to be allowed up the stack\n"
-		"[-d, --data] : Enable Data packets to be allowed up the stack\n"
-		"[-g, --get] : Get current filter settings for a specific interface index\n"
-		"[-b, --capture-len <len>] : Capture length buffer size for each packet to be captured\n"
-		"[-h, --help] : Help\n"
-		"Usage: Get operation example for interface index 1\n"
-		"wifi packet_filter -g -i1\n"
-		"Set operation example for interface index 1 - set data+management frame filter\n"
-		"wifi packet_filter -i1 -md.\n",
-		cmd_wifi_packet_filter,
-		1, 8),
-	SHELL_CMD_ARG(channel, NULL, "wifi channel setting\n"
-		"This command is used to set the channel when\n"
-		"monitor or TX-Injection mode is enabled\n"
-		"Currently 20 MHz is only supported and no BW parameter is provided\n"
-		"[-i, --if-index <idx>] : Interface index\n"
-		"[-c, --channel <chan>] : Set a specific channel number to the lower layer\n"
-		"[-g, --get] : Get current set channel number from the lower layer\n"
-		"[-h, --help] : Help\n"
-		"Usage: Get operation example for interface index 1\n"
-		"wifi channel -g -i1\n"
-		"Set operation example for interface index 1 (setting channel 5)\n"
-		"wifi -i1 -c5.\n",
-		cmd_wifi_channel,
-		1, 4),
-	SHELL_CMD_ARG(ps_timeout,
-		      NULL,
-		      "<val> - PS inactivity timer(in ms).\n",
-		      cmd_wifi_ps_timeout,
-		      2,
-		      0),
-	SHELL_CMD_ARG(ps_listen_interval,
-		      NULL,
-		      "<val> - Listen interval in the range of <0-65535>.\n",
-		      cmd_wifi_listen_interval,
-		      2,
-		      0),
-	SHELL_CMD_ARG(ps_wakeup_mode,
-		     NULL,
-		     "<wakeup_mode: DTIM/Listen Interval>.\n",
-		     cmd_wifi_ps_wakeup_mode,
-		     2,
-		     0),
-	SHELL_SUBCMD_SET_END
-=======
     SHELL_CMD(ap, &wifi_cmd_ap, "Access Point mode commands.\n", NULL),
     SHELL_CMD_ARG(connect, NULL,
                   "Connect to a Wi-Fi AP\n"
@@ -2194,8 +1958,7 @@
                   NULL,
                   "<mode: legacy/WMM>.\n",
                   cmd_wifi_ps_mode,
-                  2,
-                  0),
+                  2, 0),
     SHELL_CMD_ARG(scan, NULL,
                   "Scan for Wi-Fi APs\n"
                   "[-t, --type <active/passive>] : Preferred mode of scan. The actual mode of scan can depend on factors such as the Wi-Fi chip implementation, regulatory domain restrictions. Default type is active\n"
@@ -2204,7 +1967,7 @@
                   "[-p, --dwell_time_passive <val_in_ms>] : Passive scan dwell time (in ms) on a channel. Range 10 ms to 1000 ms\n"
                   "[-s, --ssid] : SSID to scan for. Can be provided multiple times\n"
                   "[-m, --max_bss <val>] : Maximum BSSes to scan for. Range 1 - 65535\n"
-                  "[-c, --chans <Comma separated list of channel ranges>] : Channels to be scanned. The channels must be specified in the form band1:chan1,chan2_band2:chan3,..etc. band1, band2 must be valid band values and chan1, chan2, chan3 must be specified as a list of comma separated values where each value is either a single channel or a channel range specified as chan_start-chan_end. Each band channel set has to be separated by a _. For example, a valid channel specification can be 2:1,6-11,14_5:36,149-165,44\n"
+                  "[-c, --chans <Comma separated list of channel ranges>] : Channels to be scanned. The channels must be specified in the form band1:chan1,chan2_band2:chan3,..etc. band1, band2 must be valid band values and chan1, chan2, chan3 must be specified as a list of comma separated values where each value is either a single channel or a channel range specified as chan_start-chan_end. Each band channel set has to be separated by a _. For example, a valid channel specification can be 2:1,6_5:36 or 2:1,6-11,14_5:36,163-177,52. Care should be taken to ensure that configured channels don't exceed CONFIG_WIFI_MGMT_SCAN_CHAN_MAX_MANUAL\n"
                   "[-h, --help] : Print out the help for the scan command.\n",
                   cmd_wifi_scan,
                   1, 8),
@@ -2271,22 +2034,18 @@
                   NULL,
                   "<val> - PS inactivity timer(in ms).\n",
                   cmd_wifi_ps_timeout,
-                  2,
-                  0),
+                  2, 0),
     SHELL_CMD_ARG(ps_listen_interval,
                   NULL,
                   "<val> - Listen interval in the range of <0-65535>.\n",
                   cmd_wifi_listen_interval,
-                  2,
-                  0),
+                  2, 0),
     SHELL_CMD_ARG(ps_wakeup_mode,
                   NULL,
                   "<wakeup_mode: DTIM/Listen Interval>.\n",
                   cmd_wifi_ps_wakeup_mode,
-                  2,
-                  0),
+                  2, 0),
     SHELL_SUBCMD_SET_END
->>>>>>> 118c3b8c
 );
 
 SHELL_CMD_REGISTER(wifi, &wifi_commands, "Wi-Fi commands", NULL);
