--- conflicted
+++ resolved
@@ -3524,8 +3524,6 @@
 	return 0;
 }
 
-<<<<<<< HEAD
-=======
 static int cmd_wifi_set_bss_max_idle_period(const struct shell *sh, size_t argc, char *argv[])
 {
 	struct net_if *iface = get_iface(IFACE_TYPE_STA, argc, argv);
@@ -3551,7 +3549,6 @@
 	return 0;
 }
 
->>>>>>> 85e13536
 SHELL_STATIC_SUBCMD_SET_CREATE(
 	wifi_cmd_ap,
 	SHELL_CMD_ARG(disable, NULL, "Disable Access Point mode.\n"
