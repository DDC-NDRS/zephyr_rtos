/*
 * Copyright (c) 2018 Intel Corporation
 *
 * SPDX-License-Identifier: Apache-2.0
 */

/** @file
 * @brief WiFi shell module
 */

#include <zephyr/logging/log.h>
LOG_MODULE_REGISTER(net_wifi_shell, LOG_LEVEL_INF);

#include <zephyr/kernel.h>
#include <stdio.h>
#include <stdlib.h>
#include <string.h>
#include <strings.h>
#include <zephyr/shell/shell.h>
#include <zephyr/sys/printk.h>
#include <zephyr/init.h>

#include <zephyr/net/net_if.h>
#include <zephyr/net/net_event.h>
#include <zephyr/net/wifi_mgmt.h>
#include <zephyr/net/wifi_utils.h>
#include <zephyr/posix/unistd.h>
#include <zephyr/sys/slist.h>

#include "net_private.h"

#define WIFI_SHELL_MODULE "wifi"

#define WIFI_SHELL_MGMT_EVENTS_COMMON (NET_EVENT_WIFI_SCAN_DONE   |\
				NET_EVENT_WIFI_CONNECT_RESULT     |\
				NET_EVENT_WIFI_DISCONNECT_RESULT  |  \
				NET_EVENT_WIFI_TWT                |\
				NET_EVENT_WIFI_RAW_SCAN_RESULT    |\
				NET_EVENT_WIFI_AP_ENABLE_RESULT   |\
				NET_EVENT_WIFI_AP_DISABLE_RESULT  |\
				NET_EVENT_WIFI_AP_STA_CONNECTED   |\
				NET_EVENT_WIFI_AP_STA_DISCONNECTED)

#ifdef CONFIG_WIFI_MGMT_RAW_SCAN_RESULTS_ONLY
<<<<<<< HEAD
#define WIFI_SHELL_MGMT_EVENTS (WIFI_SHELL_MGMT_EVENTS_COMMON)
#else
#define WIFI_SHELL_MGMT_EVENTS (WIFI_SHELL_MGMT_EVENTS_COMMON |\
				NET_EVENT_WIFI_SCAN_RESULT)
=======
#define WIFI_SHELL_MGMT_EVENTS (NET_EVENT_WIFI_RAW_SCAN_RESULT   |      \
                                NET_EVENT_WIFI_SCAN_DONE         |      \
                                NET_EVENT_WIFI_CONNECT_RESULT    |      \
                                NET_EVENT_WIFI_DISCONNECT_RESULT |      \
                                NET_EVENT_WIFI_TWT)
#else
#define WIFI_SHELL_MGMT_EVENTS (NET_EVENT_WIFI_SCAN_RESULT       |      \
                                NET_EVENT_WIFI_SCAN_DONE         |      \
                                NET_EVENT_WIFI_CONNECT_RESULT    |      \
                                NET_EVENT_WIFI_DISCONNECT_RESULT |      \
                                NET_EVENT_WIFI_TWT               |      \
                                NET_EVENT_WIFI_RAW_SCAN_RESULT)
>>>>>>> a5ba44b3
#endif /* CONFIG_WIFI_MGMT_RAW_SCAN_RESULTS_ONLY */

static struct {
    const struct shell* sh;

    union {
        struct {
            uint8_t connecting    : 1;
            uint8_t disconnecting : 1;
            uint8_t _unused       : 6;
        };

        uint8_t all;
    };
} wifi_sh_ctx;

static uint32_t scan_result;

static struct net_mgmt_event_callback wifi_shell_mgmt_cb;

<<<<<<< HEAD
static K_MUTEX_DEFINE(wifi_ap_sta_list_lock);
struct wifi_ap_sta_node {
	bool valid;
	struct wifi_ap_sta_info sta_info;
};
static struct wifi_ap_sta_node sta_list[CONFIG_WIFI_SHELL_MAX_AP_STA];

#define print(sh, level, fmt, ...)					\
	do {								\
		if (sh) {						\
			shell_fprintf(sh, level, fmt, ##__VA_ARGS__); \
		} else {						\
			printk(fmt, ##__VA_ARGS__);			\
		}							\
	} while (false)

static bool parse_number(const struct shell *sh, long *param, char *str, long min, long max)
{
	char *endptr;
	char *str_tmp = str;
	long num = 0;

	if ((str_tmp[0] == '0') && (str_tmp[1] == 'x')) {
		/* Hexadecimal numbers take base 0 in strtol */
		num = strtol(str_tmp, &endptr, 0);
	} else {
		num = strtol(str_tmp, &endptr, 10);
	}

	if (*endptr != '\0') {
		print(sh, SHELL_ERROR, "Invalid number: %s", str_tmp);
		return false;
	}

	if ((num) < (min) || (num) > (max)) {
		print(sh, SHELL_WARNING, "Value out of range: %s, (%ld-%ld)", str_tmp, min, max);
		return false;
	}
	*param = num;
	return true;
=======
#define print(sh, level, fmt, ...)                              \
    do {                                                        \
        if (sh) {                                               \
            shell_fprintf(sh, level, fmt, ##__VA_ARGS__);       \
        }                                                       \
        else {                                                  \
            printk(fmt, ##__VA_ARGS__);                         \
        }                                                       \
    } while (false)

static bool parse_number(const struct shell* sh, long* param, char* str, long min, long max) {
    char* endptr;
    char* str_tmp = str;
    long  num = 0;

    if ((str_tmp[0] == '0') && (str_tmp[1] == 'x')) {
        /* Hexadecimal numbers take base 0 in strtol */
        num = strtol(str_tmp, &endptr, 0);
    }
    else {
        num = strtol(str_tmp, &endptr, 10);
    }

    if (*endptr != '\0') {
        print(sh, SHELL_ERROR, "Invalid number: %s", str_tmp);
        return (false);
    }

    if ((num) < (min) || (num) > (max)) {
        print(sh, SHELL_WARNING, "Value out of range: %s, (%ld-%ld)", str_tmp, min, max);
        return (false);
    }
    *param = num;

    return (true);
>>>>>>> a5ba44b3
}

static void handle_wifi_scan_result(struct net_mgmt_event_callback* cb) {
    const struct wifi_scan_result* entry =
            (const struct wifi_scan_result*)cb->info;
    uint8_t mac_string_buf[sizeof("xx:xx:xx:xx:xx:xx")];

    scan_result++;

    if (scan_result == 1U) {
        print(wifi_sh_ctx.sh, SHELL_NORMAL,
              "\n%-4s | %-32s %-5s | %-13s | %-4s | %-15s | %-17s | %-8s\n",
              "Num", "SSID", "(len)", "Chan (Band)", "RSSI", "Security", "BSSID", "MFP");
    }

    print(wifi_sh_ctx.sh, SHELL_NORMAL,
          "%-4d | %-32s %-5u | %-4u (%-6s) | %-4d | %-15s | %-17s | %-8s\n",
          scan_result, entry->ssid, entry->ssid_length, entry->channel,
          wifi_band_txt(entry->band),
          entry->rssi,
          wifi_security_txt(entry->security),
          ((entry->mac_length) ?
                  net_sprint_ll_addr_buf(entry->mac, WIFI_MAC_ADDR_LEN,
                                         mac_string_buf,
                                         sizeof(mac_string_buf)) : ""),
          wifi_mfp_txt(entry->mfp));
}

#ifdef CONFIG_WIFI_MGMT_RAW_SCAN_RESULTS
static int wifi_freq_to_channel(int frequency) {
    int channel = 0;

    if (frequency == 2484) { /* channel 14 */
        channel = 14;
    }
    else if ((frequency <= 2472) && (frequency >= 2412)) {
        channel = ((frequency - 2412) / 5) + 1;
    }
    else if ((frequency <= 5320) && (frequency >= 5180)) {
        channel = ((frequency - 5180) / 5) + 36;
    }
    else if ((frequency <= 5720) && (frequency >= 5500)) {
        channel = ((frequency - 5500) / 5) + 100;
    }
    else if ((frequency <= 5895) && (frequency >= 5745)) {
        channel = ((frequency - 5745) / 5) + 149;
    }
    else {
        channel = frequency;
    }

    return (channel);
}

static enum wifi_frequency_bands wifi_freq_to_band(int frequency) {
    enum wifi_frequency_bands band = WIFI_FREQ_BAND_2_4_GHZ;

    if ((frequency >= 2401) && (frequency <= 2495)) {
        band = WIFI_FREQ_BAND_2_4_GHZ;
    }
    else if ((frequency >= 5170) && (frequency <= 5895)) {
        band = WIFI_FREQ_BAND_5_GHZ;
    }
    else {
        band = WIFI_FREQ_BAND_6_GHZ;
    }

    return (band);
}

static void handle_wifi_raw_scan_result(struct net_mgmt_event_callback* cb) {
    struct wifi_raw_scan_result* raw =
            (struct wifi_raw_scan_result*)cb->info;
    int channel;
    int band;
    int rssi;
    int i = 0;
    uint8_t mac_string_buf[sizeof("xx:xx:xx:xx:xx:xx")];
    const struct shell* sh = wifi_sh_ctx.sh;

    scan_result++;

    if (scan_result == 1U) {
        print(sh, SHELL_NORMAL,
              "\n%-4s | %-13s | %-4s |  %-15s | %-15s | %-32s\n",
              "Num", "Channel (Band)", "RSSI", "BSSID", "Frame length", "Frame Body");
    }

    rssi    = raw->rssi;
    channel = wifi_freq_to_channel(raw->frequency);
    band    = wifi_freq_to_band(raw->frequency);

    print(sh, SHELL_NORMAL, "%-4d | %-4u (%-6s) | %-4d | %s |      %-4d        ",
          scan_result,
          channel,
          wifi_band_txt(band),
          rssi,
          net_sprint_ll_addr_buf(raw->data + 10, WIFI_MAC_ADDR_LEN, mac_string_buf,
                                 sizeof(mac_string_buf)), raw->frame_length);

    for (i = 0; i < 32; i++) {
        print(sh, SHELL_NORMAL, "%02X ", *(raw->data + i));
    }

    print(sh, SHELL_NORMAL, "\n");
}
#endif /* CONFIG_WIFI_MGMT_RAW_SCAN_RESULTS */

static void handle_wifi_scan_done(struct net_mgmt_event_callback* cb) {
    const struct wifi_status* status =
            (const struct wifi_status*)cb->info;
    const struct shell* sh = wifi_sh_ctx.sh;

    if (status->status) {
        print(sh, SHELL_WARNING,
              "Scan request failed (%d)\n", status->status);
    }
    else {
        print(sh, SHELL_NORMAL, "Scan request done\n");
    }

    scan_result = 0U;
}

static void handle_wifi_connect_result(struct net_mgmt_event_callback* cb) {
    const struct wifi_status* status =
            (const struct wifi_status*)cb->info;

    if (status->status) {
        print(wifi_sh_ctx.sh, SHELL_WARNING,
              "Connection request failed (%d)\n", status->status);
    }
    else {
        print(wifi_sh_ctx.sh, SHELL_NORMAL, "Connected\n");
    }

    wifi_sh_ctx.connecting = false;
}

static void handle_wifi_disconnect_result(struct net_mgmt_event_callback* cb) {
    const struct wifi_status* status =
            (const struct wifi_status*)cb->info;

    if (wifi_sh_ctx.disconnecting) {
        print(wifi_sh_ctx.sh,
              status->status ? SHELL_WARNING : SHELL_NORMAL,
              "Disconnection request %s (%d)\n",
              status->status ? "failed" : "done",
              status->status);
        wifi_sh_ctx.disconnecting = false;
    }
    else {
        print(wifi_sh_ctx.sh, SHELL_NORMAL, "Disconnected\n");
    }
}

static void print_twt_params(uint8_t dialog_token, uint8_t flow_id,
                             enum wifi_twt_negotiation_type negotiation_type,
                             bool responder, bool implicit, bool announce,
                             bool trigger, uint32_t twt_wake_interval,
                             uint64_t twt_interval) {
    const struct shell* sh = wifi_sh_ctx.sh;

    print(sh, SHELL_NORMAL, "TWT Dialog token: %d\n",
          dialog_token);
    print(sh, SHELL_NORMAL, "TWT flow ID: %d\n",
          flow_id);
    print(sh, SHELL_NORMAL, "TWT negotiation type: %s\n",
          wifi_twt_negotiation_type_txt(negotiation_type));
    print(sh, SHELL_NORMAL, "TWT responder: %s\n",
          responder ? "true" : "false");
    print(sh, SHELL_NORMAL, "TWT implicit: %s\n",
          implicit ? "true" : "false");
    print(sh, SHELL_NORMAL, "TWT announce: %s\n",
          announce ? "true" : "false");
    print(sh, SHELL_NORMAL, "TWT trigger: %s\n",
          trigger ? "true" : "false");
    print(sh, SHELL_NORMAL, "TWT wake interval: %d us\n",
          twt_wake_interval);
    print(sh, SHELL_NORMAL, "TWT interval: %lld us\n",
          twt_interval);
    print(sh, SHELL_NORMAL, "========================\n");
}

<<<<<<< HEAD
static void handle_wifi_twt_event(struct net_mgmt_event_callback *cb)
{
	const struct wifi_twt_params *resp =
		(const struct wifi_twt_params *)cb->info;

	if (resp->operation == WIFI_TWT_TEARDOWN) {
		if (resp->teardown_status == WIFI_TWT_TEARDOWN_SUCCESS) {
			print(context.sh, SHELL_NORMAL, "TWT teardown received for flow ID %d\n",
			      resp->flow_id);
		} else {
			print(context.sh, SHELL_NORMAL, "TWT teardown failed for flow ID %d\n",
			      resp->flow_id);
		}
		return;
	}

	if (resp->resp_status == WIFI_TWT_RESP_RECEIVED) {
		print(context.sh, SHELL_NORMAL, "TWT response: %s\n",
		      wifi_twt_setup_cmd_txt(resp->setup_cmd));
		print(context.sh, SHELL_NORMAL, "== TWT negotiated parameters ==\n");
		print_twt_params(resp->dialog_token,
				 resp->flow_id,
				 resp->negotiation_type,
				 resp->setup.responder,
				 resp->setup.implicit,
				 resp->setup.announce,
				 resp->setup.trigger,
				 resp->setup.twt_wake_interval,
				 resp->setup.twt_interval);
	} else {
		print(context.sh, SHELL_NORMAL, "TWT response timed out\n");
	}
}

static void handle_wifi_ap_enable_result(struct net_mgmt_event_callback *cb)
{
	const struct wifi_status *status =
		(const struct wifi_status *)cb->info;

	if (status->status) {
		print(context.sh, SHELL_WARNING,
		      "AP enable request failed (%d)\n", status->status);
	} else {
		print(context.sh, SHELL_NORMAL, "AP enabled\n");
	}
}

static void handle_wifi_ap_disable_result(struct net_mgmt_event_callback *cb)
{
	const struct wifi_status *status =
		(const struct wifi_status *)cb->info;

	if (status->status) {
		print(context.sh, SHELL_WARNING,
		      "AP disable request failed (%d)\n", status->status);
	} else {
		print(context.sh, SHELL_NORMAL, "AP disabled\n");
	}

	k_mutex_lock(&wifi_ap_sta_list_lock, K_FOREVER);
	memset(&sta_list, 0, sizeof(sta_list));
	k_mutex_unlock(&wifi_ap_sta_list_lock);
}

static void handle_wifi_ap_sta_connected(struct net_mgmt_event_callback *cb)
{
	const struct wifi_ap_sta_info *sta_info =
		(const struct wifi_ap_sta_info *)cb->info;
	uint8_t mac_string_buf[sizeof("xx:xx:xx:xx:xx:xx")];
	int i;

	print(context.sh, SHELL_NORMAL, "Station connected: %s\n",
	      net_sprint_ll_addr_buf(sta_info->mac, WIFI_MAC_ADDR_LEN,
				     mac_string_buf, sizeof(mac_string_buf)));

	k_mutex_lock(&wifi_ap_sta_list_lock, K_FOREVER);
	for (i = 0; i < CONFIG_WIFI_SHELL_MAX_AP_STA; i++) {
		if (!sta_list[i].valid) {
			sta_list[i].sta_info = *sta_info;
			sta_list[i].valid = true;
			break;
		}
	}
	if (i == CONFIG_WIFI_SHELL_MAX_AP_STA) {
		print(context.sh, SHELL_WARNING, "No space to store station info: "
			"Increase CONFIG_WIFI_SHELL_MAX_AP_STA\n");
	}
	k_mutex_unlock(&wifi_ap_sta_list_lock);
}

static void handle_wifi_ap_sta_disconnected(struct net_mgmt_event_callback *cb)
{
	const struct wifi_ap_sta_info *sta_info =
		(const struct wifi_ap_sta_info *)cb->info;
	uint8_t mac_string_buf[sizeof("xx:xx:xx:xx:xx:xx")];

	print(context.sh, SHELL_NORMAL, "Station disconnected: %s\n",
	      net_sprint_ll_addr_buf(sta_info->mac, WIFI_MAC_ADDR_LEN,
				     mac_string_buf, sizeof(mac_string_buf)));

	k_mutex_lock(&wifi_ap_sta_list_lock, K_FOREVER);
	for (int i = 0; i < CONFIG_WIFI_SHELL_MAX_AP_STA; i++) {
		if (!sta_list[i].valid) {
			continue;
		}

		if (!memcmp(sta_list[i].sta_info.mac, sta_info->mac,
			    WIFI_MAC_ADDR_LEN)) {
			sta_list[i].valid = false;
			break;
		}
	}
	k_mutex_unlock(&wifi_ap_sta_list_lock);
}

static void wifi_mgmt_event_handler(struct net_mgmt_event_callback *cb,
				    uint32_t mgmt_event, struct net_if *iface)
{
	switch (mgmt_event) {
	case NET_EVENT_WIFI_SCAN_RESULT:
		handle_wifi_scan_result(cb);
		break;
	case NET_EVENT_WIFI_SCAN_DONE:
		handle_wifi_scan_done(cb);
		break;
	case NET_EVENT_WIFI_CONNECT_RESULT:
		handle_wifi_connect_result(cb);
		break;
	case NET_EVENT_WIFI_DISCONNECT_RESULT:
		handle_wifi_disconnect_result(cb);
		break;
	case NET_EVENT_WIFI_TWT:
		handle_wifi_twt_event(cb);
		break;
#ifdef CONFIG_WIFI_MGMT_RAW_SCAN_RESULTS
	case NET_EVENT_WIFI_RAW_SCAN_RESULT:
		handle_wifi_raw_scan_result(cb);
		break;
#endif /* CONFIG_WIFI_MGMT_RAW_SCAN_RESULTS */
	case NET_EVENT_WIFI_AP_ENABLE_RESULT:
		handle_wifi_ap_enable_result(cb);
		break;
	case NET_EVENT_WIFI_AP_DISABLE_RESULT:
		handle_wifi_ap_disable_result(cb);
		break;
	case NET_EVENT_WIFI_AP_STA_CONNECTED:
		handle_wifi_ap_sta_connected(cb);
		break;
	case NET_EVENT_WIFI_AP_STA_DISCONNECTED:
		handle_wifi_ap_sta_disconnected(cb);
		break;
	default:
		break;
	}
=======
static void handle_wifi_twt_event(struct net_mgmt_event_callback* cb) {
    const struct wifi_twt_params* resp =
            (const struct wifi_twt_params*)cb->info;
    const struct shell* sh = wifi_sh_ctx.sh;

    if (resp->operation == WIFI_TWT_TEARDOWN) {
        print(sh, SHELL_NORMAL, "TWT teardown received for flow ID %d\n",
              resp->flow_id);
        return;
    }

    if (resp->resp_status == WIFI_TWT_RESP_RECEIVED) {
        print(sh, SHELL_NORMAL, "TWT response: %s\n",
              wifi_twt_setup_cmd_txt(resp->setup_cmd));
        print(sh, SHELL_NORMAL, "== TWT negotiated parameters ==\n");
        print_twt_params(resp->dialog_token,
                         resp->flow_id,
                         resp->negotiation_type,
                         resp->setup.responder,
                         resp->setup.implicit,
                         resp->setup.announce,
                         resp->setup.trigger,
                         resp->setup.twt_wake_interval,
                         resp->setup.twt_interval);
    }
    else {
        print(sh, SHELL_NORMAL, "TWT response timed out\n");
    }
}

static void wifi_mgmt_event_handler(struct net_mgmt_event_callback* cb,
                                    uint32_t mgmt_event, struct net_if* iface) {
    switch (mgmt_event) {
        case NET_EVENT_WIFI_SCAN_RESULT :
            handle_wifi_scan_result(cb);
            break;

        case NET_EVENT_WIFI_SCAN_DONE :
            handle_wifi_scan_done(cb);
            break;

        case NET_EVENT_WIFI_CONNECT_RESULT :
            handle_wifi_connect_result(cb);
            break;

        case NET_EVENT_WIFI_DISCONNECT_RESULT :
            handle_wifi_disconnect_result(cb);
            break;

        case NET_EVENT_WIFI_TWT :
            handle_wifi_twt_event(cb);
            break;

        #ifdef CONFIG_WIFI_MGMT_RAW_SCAN_RESULTS
        case NET_EVENT_WIFI_RAW_SCAN_RESULT :
            handle_wifi_raw_scan_result(cb);
            break;
        #endif /* CONFIG_WIFI_MGMT_RAW_SCAN_RESULTS */

        default :
            break;
    }
>>>>>>> a5ba44b3
}

static int __wifi_args_to_params(size_t argc, char* argv[],
                                 struct wifi_connect_req_params* params) {
    char* endptr;
    uint_fast16_t idx = 1U;

    if (argc < 1) {
        return (-EINVAL);
    }

    /* Defaults */
    params->band     = WIFI_FREQ_BAND_UNKNOWN;
    params->channel  = WIFI_CHANNEL_ANY;
    params->security = WIFI_SECURITY_TYPE_NONE;

    /* SSID */
    params->ssid        = argv[0];
    params->ssid_length = (uint8_t)strlen(params->ssid);
    if (params->ssid_length > WIFI_SSID_MAX_LEN) {
        return (-EINVAL);
    }

    /* Channel (optional) */
    if ((idx < argc) && (strlen(argv[idx]) <= 3)) {
        params->channel = (uint8_t)strtol(argv[idx], &endptr, 10);
        if (*endptr != '\0') {
            return (-EINVAL);
        }

        if (params->channel == 0U) {
            params->channel = WIFI_CHANNEL_ANY;
        }

        idx++;
    }

    /* PSK (optional) */
    if (idx < argc) {
        params->psk        = argv[idx];
        params->psk_length = (uint8_t)strlen(argv[idx]);
        /* Defaults */
        params->security = WIFI_SECURITY_TYPE_PSK;
        params->mfp      = WIFI_MFP_OPTIONAL;
        idx++;

        /* Security type (optional) */
        if (idx < argc) {
            unsigned int security = strtol(argv[idx], &endptr, 10);

            if (security <= WIFI_SECURITY_TYPE_MAX) {
                params->security = security;
            }
            idx++;

            /* MFP (optional) */
            if (idx < argc) {
                unsigned int mfp = strtol(argv[idx], &endptr, 10);

                if (mfp <= WIFI_MFP_REQUIRED) {
                    params->mfp = mfp;
                }
                idx++;
            }
        }

        if ((params->psk_length < WIFI_PSK_MIN_LEN) ||
            ((params->security != WIFI_SECURITY_TYPE_SAE) &&
             (params->psk_length > WIFI_PSK_MAX_LEN)) ||
            ((params->security == WIFI_SECURITY_TYPE_SAE) &&
             (params->psk_length > WIFI_SAE_PSWD_MAX_LEN))) {
            return (-EINVAL);
        }
    }

    return (0);
}

static int cmd_wifi_connect(const struct shell* sh, size_t argc,
                            char* argv[]) {
    struct net_if* iface = net_if_get_first_wifi();
    struct wifi_connect_req_params cnx_params = {0};

    if (__wifi_args_to_params(argc - 1, &argv[1], &cnx_params)) {
        shell_help(sh);
        return (-ENOEXEC);
    }

    wifi_sh_ctx.connecting = true;
    wifi_sh_ctx.sh = sh;

    if (net_mgmt(NET_REQUEST_WIFI_CONNECT, iface,
                 &cnx_params, sizeof(struct wifi_connect_req_params))) {
        shell_fprintf(sh, SHELL_WARNING,
                      "Connection request failed\n");
        wifi_sh_ctx.connecting = false;

        return (-ENOEXEC);
    }

    shell_fprintf(sh, SHELL_NORMAL, "Connection requested\n");

    return (0);
}

static int cmd_wifi_disconnect(const struct shell* sh, size_t argc,
                               char* argv[]) {
    struct net_if* iface = net_if_get_first_wifi();
    int status;

    wifi_sh_ctx.disconnecting = true;
    wifi_sh_ctx.sh = sh;

    status = net_mgmt(NET_REQUEST_WIFI_DISCONNECT, iface, NULL, 0);

    if (status) {
        wifi_sh_ctx.disconnecting = false;

        if (status == -EALREADY) {
            shell_fprintf(sh, SHELL_INFO,
                          "Already disconnected\n");
        }
        else {
            shell_fprintf(sh, SHELL_WARNING,
                          "Disconnect request failed\n");
            return (-ENOEXEC);
        }
    }
    else {
        shell_fprintf(sh, SHELL_NORMAL,
                      "Disconnect requested\n");
    }

    return (0);
}

<<<<<<< HEAD


static int wifi_scan_args_to_params(const struct shell *sh,
				    size_t argc,
				    char *argv[],
				    struct wifi_scan_params *params,
				    bool *do_scan)
{
	struct getopt_state *state;
	int opt;
	static struct option long_options[] = {{"type", required_argument, 0, 't'},
					       {"bands", required_argument, 0, 'b'},
					       {"dwell_time_active", required_argument, 0, 'a'},
					       {"dwell_time_passive", required_argument, 0, 'p'},
					       {"ssid", required_argument, 0, 's'},
					       {"max_bss", required_argument, 0, 'm'},
					       {"chans", required_argument, 0, 'c'},
					       {"help", no_argument, 0, 'h'},
					       {0, 0, 0, 0}};
	int opt_index = 0;
	int val;
	int opt_num = 0;

	*do_scan = true;

	while ((opt = getopt_long(argc, argv, "t:b:a:p:s:m:c:h", long_options, &opt_index)) != -1) {
		state = getopt_state_get();
		switch (opt) {
		case 't':
			if (!strncasecmp(optarg, "passive", 7)) {
				params->scan_type = WIFI_SCAN_TYPE_PASSIVE;
			} else if (!strncasecmp(optarg, "active", 6)) {
				params->scan_type = WIFI_SCAN_TYPE_ACTIVE;
			} else {
				shell_fprintf(sh, SHELL_ERROR, "Invalid scan type %s\n", optarg);
				return -ENOEXEC;
			}

			opt_num++;
			break;
		case 'b':
			if (wifi_utils_parse_scan_bands(optarg, &params->bands)) {
				shell_fprintf(sh, SHELL_ERROR, "Invalid band value(s)\n");
				return -ENOEXEC;
			}

			opt_num++;
			break;
		case 'a':
			val = atoi(optarg);

			if ((val < 5) || (val > 1000)) {
				shell_fprintf(sh, SHELL_ERROR, "Invalid dwell_time_active val\n");
				return -ENOEXEC;
			}

			params->dwell_time_active = val;
			opt_num++;
			break;
		case 'p':
			val = atoi(optarg);

			if ((val < 10) || (val > 1000)) {
				shell_fprintf(sh, SHELL_ERROR, "Invalid dwell_time_passive val\n");
				return -ENOEXEC;
			}

			params->dwell_time_passive = val;
			opt_num++;
			break;
		case 's':
			if (wifi_utils_parse_scan_ssids(optarg,
							params->ssids,
							ARRAY_SIZE(params->ssids))) {
				shell_fprintf(sh, SHELL_ERROR, "Invalid SSID(s)\n");
				return -ENOEXEC;
			}

			opt_num++;
			break;
		case 'm':
			val = atoi(optarg);

			if ((val < 0) || (val > 65535)) {
				shell_fprintf(sh, SHELL_ERROR, "Invalid max_bss val\n");
				return -ENOEXEC;
			}

			params->max_bss_cnt = val;
			opt_num++;
			break;
		case 'c':
			if (wifi_utils_parse_scan_chan(optarg,
						       params->band_chan,
						       ARRAY_SIZE(params->band_chan))) {
				shell_fprintf(sh,
					      SHELL_ERROR,
					      "Invalid band or channel value(s)\n");
				return -ENOEXEC;
			}

			opt_num++;
			break;
		case 'h':
			shell_help(sh);
			*do_scan = false;
			opt_num++;
			break;
		case '?':
		default:
			shell_fprintf(sh, SHELL_ERROR, "Invalid option or option usage: %s\n",
						  argv[opt_index + 1]);
			return -ENOEXEC;
		}
	}

	return opt_num;
=======
static int wifi_scan_args_to_params(const struct shell* sh,
                                    size_t argc,
                                    char* argv[],
                                    struct wifi_scan_params* params,
                                    bool* do_scan) {
    struct getopt_state* state;
    int opt;
    static struct option long_options[] = {
        {              "type", required_argument, 0, 't'},
        {             "bands", required_argument, 0, 'b'},
        { "dwell_time_active", required_argument, 0, 'a'},
        {"dwell_time_passive", required_argument, 0, 'p'},
        {              "ssid", required_argument, 0, 's'},
        {           "max_bss", required_argument, 0, 'm'},
        {             "chans", required_argument, 0, 'c'},
        {              "help",       no_argument, 0, 'h'},
        {0, 0, 0, 0}
    };
    int opt_index = 0;
    int val;
    int opt_num = 0;

    *do_scan = true;

    while ((opt = getopt_long(argc, argv, "t:b:a:p:s:m:c:h", long_options, &opt_index)) != -1) {
        state = getopt_state_get();
        switch (opt) {
            case 't' :
                if (!strcmp(optarg, "passive")) {
                    params->scan_type = WIFI_SCAN_TYPE_PASSIVE;
                }
                else if (!strcmp(optarg, "active")) {
                    params->scan_type = WIFI_SCAN_TYPE_ACTIVE;
                }
                else {
                    shell_fprintf(sh, SHELL_ERROR, "Invalid scan type %s\n", optarg);
                    return (-ENOEXEC);
                }

                opt_num++;
                break;

            case 'b' :
                if (wifi_utils_parse_scan_bands(optarg, &params->bands)) {
                    shell_fprintf(sh, SHELL_ERROR, "Invalid band value(s)\n");
                    return (-ENOEXEC);
                }

                opt_num++;
                break;

            case 'a' :
                val = atoi(optarg);

                if ((val < 5) || (val > 1000)) {
                    shell_fprintf(sh, SHELL_ERROR, "Invalid dwell_time_active val\n");
                    return (-ENOEXEC);
                }

                params->dwell_time_active = (uint16_t)val;
                opt_num++;
                break;

            case 'p' :
                val = atoi(optarg);

                if ((val < 10) || (val > 1000)) {
                    shell_fprintf(sh, SHELL_ERROR, "Invalid dwell_time_passive val\n");
                    return (-ENOEXEC);
                }

                params->dwell_time_passive = (uint16_t)val;
                opt_num++;
                break;

            case 's' :
                if (wifi_utils_parse_scan_ssids(optarg,
                                                params->ssids,
                                                ARRAY_SIZE(params->ssids))) {
                    shell_fprintf(sh, SHELL_ERROR, "Invalid SSID(s)\n");
                    return (-ENOEXEC);
                }

                opt_num++;
                break;

            case 'm' :
                val = atoi(optarg);

                if ((val < 0) || (val > 65535)) {
                    shell_fprintf(sh, SHELL_ERROR, "Invalid max_bss val\n");
                    return (-ENOEXEC);
                }

                params->max_bss_cnt = (uint16_t)val;
                opt_num++;
                break;

            case 'c' :
                if (wifi_utils_parse_scan_chan(optarg,
                                               params->band_chan,
                                               ARRAY_SIZE(params->band_chan))) {
                    shell_fprintf(sh,
                                  SHELL_ERROR,
                                  "Invalid band or channel value(s)\n");
                    return (-ENOEXEC);
                }

                opt_num++;
                break;

            case 'h' :
                shell_help(sh);
                *do_scan = false;
                opt_num++;
                break;

            case '?' :
            default :
                shell_fprintf(sh, SHELL_ERROR, "Invalid option or option usage: %s\n",
                              argv[opt_index + 1]);
                return (-ENOEXEC);
        }
    }

    return (opt_num);
>>>>>>> a5ba44b3
}

static int cmd_wifi_scan(const struct shell* sh, size_t argc, char* argv[]) {
    struct net_if* iface = net_if_get_first_wifi();
    struct wifi_scan_params params = {0};
    bool do_scan = true;
    int opt_num;

    wifi_sh_ctx.sh = sh;

    if (argc > 1) {
        opt_num = wifi_scan_args_to_params(sh, argc, argv, &params, &do_scan);

        if (opt_num < 0) {
            shell_help(sh);
            return (-ENOEXEC);
        }
        else if (!opt_num) {
            shell_fprintf(sh, SHELL_WARNING, "No valid option(s) found\n");
            do_scan = false;
        }
    }

    if (do_scan) {
        if (net_mgmt(NET_REQUEST_WIFI_SCAN, iface, &params, sizeof(params))) {
            shell_fprintf(sh, SHELL_WARNING, "Scan request failed\n");
            return (-ENOEXEC);
        }

        shell_fprintf(sh, SHELL_NORMAL, "Scan requested\n");

        return (0);
    }

    shell_fprintf(sh, SHELL_WARNING, "Scan not initiated\n");

    return (-ENOEXEC);
}

static int cmd_wifi_status(const struct shell* sh, size_t argc, char* argv[]) {
    struct net_if* iface = net_if_get_first_wifi();
    struct wifi_iface_status status = {0};

    wifi_sh_ctx.sh = sh;

    if (net_mgmt(NET_REQUEST_WIFI_IFACE_STATUS, iface, &status,
                            sizeof(struct wifi_iface_status))) {
        shell_fprintf(sh, SHELL_WARNING, "Status request failed\n");

        return (-ENOEXEC);
    }

    shell_fprintf(sh, SHELL_NORMAL, "Status: successful\n");
    shell_fprintf(sh, SHELL_NORMAL, "==================\n");
    shell_fprintf(sh, SHELL_NORMAL, "State: %s\n", wifi_state_txt(status.state));

    if (status.state >= WIFI_STATE_ASSOCIATED) {
        uint8_t mac_string_buf[sizeof("xx:xx:xx:xx:xx:xx")];

        shell_fprintf(sh, SHELL_NORMAL, "Interface Mode: %s\n",
                      wifi_mode_txt(status.iface_mode));
        shell_fprintf(sh, SHELL_NORMAL, "Link Mode: %s\n",
                      wifi_link_mode_txt(status.link_mode));
        shell_fprintf(sh, SHELL_NORMAL, "SSID: %.32s\n", status.ssid);
        shell_fprintf(sh, SHELL_NORMAL, "BSSID: %s\n",
                      net_sprint_ll_addr_buf(status.bssid,
                      WIFI_MAC_ADDR_LEN, mac_string_buf,
                      sizeof(mac_string_buf))
                      );
        shell_fprintf(sh, SHELL_NORMAL, "Band: %s\n",
                      wifi_band_txt(status.band));
        shell_fprintf(sh, SHELL_NORMAL, "Channel: %d\n", status.channel);
        shell_fprintf(sh, SHELL_NORMAL, "Security: %s\n",
                      wifi_security_txt(status.security));
        shell_fprintf(sh, SHELL_NORMAL, "MFP: %s\n",
                      wifi_mfp_txt(status.mfp));
        if (status.iface_mode == WIFI_MODE_INFRA) {
            shell_fprintf(sh, SHELL_NORMAL, "RSSI: %d\n", status.rssi);
        }
        shell_fprintf(sh, SHELL_NORMAL, "Beacon Interval: %d\n", status.beacon_interval);
        shell_fprintf(sh, SHELL_NORMAL, "DTIM: %d\n", status.dtim_period);
        shell_fprintf(sh, SHELL_NORMAL, "TWT: %s\n",
                      status.twt_capable ? "Supported" : "Not supported");
    }

    return (0);
}

#if defined(CONFIG_NET_STATISTICS_WIFI) && \
    defined(CONFIG_NET_STATISTICS_USER_API)
static void print_wifi_stats(struct net_if* iface, struct net_stats_wifi* data,
                             const struct shell* sh) {
    shell_fprintf(sh, SHELL_NORMAL, "Statistics for Wi-Fi interface %p [%d]\n", iface,
                  net_if_get_by_iface(iface));

    shell_fprintf(sh, SHELL_NORMAL, "Bytes received   : %u\n", data->bytes.received);
    shell_fprintf(sh, SHELL_NORMAL, "Bytes sent       : %u\n", data->bytes.sent);
    shell_fprintf(sh, SHELL_NORMAL, "Packets received : %u\n", data->pkts.rx);
    shell_fprintf(sh, SHELL_NORMAL, "Packets sent     : %u\n", data->pkts.tx);
    shell_fprintf(sh, SHELL_NORMAL, "Receive errors   : %u\n", data->errors.rx);
    shell_fprintf(sh, SHELL_NORMAL, "Send errors      : %u\n", data->errors.tx);
    shell_fprintf(sh, SHELL_NORMAL, "Bcast received   : %u\n", data->broadcast.rx);
    shell_fprintf(sh, SHELL_NORMAL, "Bcast sent       : %u\n", data->broadcast.tx);
    shell_fprintf(sh, SHELL_NORMAL, "Mcast received   : %u\n", data->multicast.rx);
    shell_fprintf(sh, SHELL_NORMAL, "Mcast sent       : %u\n", data->multicast.tx);
    shell_fprintf(sh, SHELL_NORMAL, "Beacons received : %u\n", data->sta_mgmt.beacons_rx);
    shell_fprintf(sh, SHELL_NORMAL, "Beacons missed   : %u\n", data->sta_mgmt.beacons_miss);
}
#endif /* CONFIG_NET_STATISTICS_WIFI && CONFIG_NET_STATISTICS_USER_API */

static int cmd_wifi_stats(const struct shell* sh, size_t argc, char* argv[]) {
    #if defined(CONFIG_NET_STATISTICS_WIFI) && \
        defined(CONFIG_NET_STATISTICS_USER_API)
    struct net_if* iface = net_if_get_first_wifi();
    struct net_stats_wifi stats = {0};
    int ret;

    ret = net_mgmt(NET_REQUEST_STATS_GET_WIFI, iface,
                   &stats, sizeof(stats));
    if (!ret) {
        print_wifi_stats(iface, &stats, sh);
    }
    #else
    ARG_UNUSED(argc);
    ARG_UNUSED(argv);

    shell_fprintf(sh, SHELL_INFO, "Set %s to enable %s support.\n",
                  "CONFIG_NET_STATISTICS_WIFI and CONFIG_NET_STATISTICS_USER_API",
                  "statistics");
    #endif /* CONFIG_NET_STATISTICS_WIFI && CONFIG_NET_STATISTICS_USER_API */

    return (0);
}

static int cmd_wifi_ps(const struct shell* sh, size_t argc, char* argv[]) {
    struct net_if* iface = net_if_get_first_wifi();
    struct wifi_ps_params params = {0};

    wifi_sh_ctx.sh = sh;

    if (argc > 2) {
        shell_fprintf(sh, SHELL_WARNING, "Invalid number of arguments\n");
        return (-ENOEXEC);
    }

    if (argc == 1) {
        struct wifi_ps_config config = {0};

        if (net_mgmt(NET_REQUEST_WIFI_PS_CONFIG, iface,
                     &config, sizeof(config))) {
            shell_fprintf(sh, SHELL_WARNING, "Failed to get PS config\n");
            return (-ENOEXEC);
        }

        shell_fprintf(sh, SHELL_NORMAL, "PS status: %s\n",
                      wifi_ps_txt(config.ps_params.enabled));
        if (config.ps_params.enabled) {
            shell_fprintf(sh, SHELL_NORMAL, "PS mode: %s\n",
                          wifi_ps_mode_txt(config.ps_params.mode));
        }

        shell_fprintf(sh, SHELL_NORMAL, "PS listen_interval: %d\n",
                      config.ps_params.listen_interval);

        shell_fprintf(sh, SHELL_NORMAL, "PS wake up mode: %s\n",
                      config.ps_params.wakeup_mode ? "Listen interval" : "DTIM");

        if (config.ps_params.timeout_ms) {
            shell_fprintf(sh, SHELL_NORMAL, "PS timeout: %d ms\n",
                          config.ps_params.timeout_ms);
        }
        else {
            shell_fprintf(sh, SHELL_NORMAL, "PS timeout: disabled\n");
        }

        if (config.num_twt_flows == 0) {
            shell_fprintf(sh, SHELL_NORMAL, "No TWT flows\n");
        }
        else {
            for (int i = 0; i < config.num_twt_flows; i++) {
                print_twt_params(
                        config.twt_flows[i].dialog_token,
                        config.twt_flows[i].flow_id,
                        config.twt_flows[i].negotiation_type,
                        config.twt_flows[i].responder,
                        config.twt_flows[i].implicit,
                        config.twt_flows[i].announce,
                        config.twt_flows[i].trigger,
                        config.twt_flows[i].twt_wake_interval,
                        config.twt_flows[i].twt_interval);
            }
        }
        return (0);
    }

    if (!strncasecmp(argv[1], "on", 2)) {
        params.enabled = WIFI_PS_ENABLED;
    }
    else if (!strncasecmp(argv[1], "off", 3)) {
        params.enabled = WIFI_PS_DISABLED;
    }
    else {
        shell_fprintf(sh, SHELL_WARNING, "Invalid argument\n");
        return (-ENOEXEC);
    }

    params.type = WIFI_PS_PARAM_STATE;

    if (net_mgmt(NET_REQUEST_WIFI_PS, iface, &params, sizeof(params))) {
        shell_fprintf(sh, SHELL_WARNING,
                      "PS %s failed. Reason: %s\n",
                      params.enabled ? "enable" : "disable",
                      wifi_ps_get_config_err_code_str(params.fail_reason));
        return (-ENOEXEC);
    }

    shell_fprintf(sh, SHELL_NORMAL, "%s\n", wifi_ps_txt(params.enabled));

    return (0);
}

static int cmd_wifi_ps_mode(const struct shell* sh, size_t argc, char* argv[]) {
    struct net_if* iface = net_if_get_first_wifi();
    struct wifi_ps_params params = {0};

    wifi_sh_ctx.sh = sh;

    if (!strncasecmp(argv[1], "legacy", 6)) {
        params.mode = WIFI_PS_MODE_LEGACY;
    }
    else if (!strncasecmp(argv[1], "WMM", 4)) {
        params.mode = WIFI_PS_MODE_WMM;
    }
    else {
        shell_fprintf(sh, SHELL_WARNING, "Invalid PS mode\n");
        return (-ENOEXEC);
    }

    params.type = WIFI_PS_PARAM_MODE;

    if (net_mgmt(NET_REQUEST_WIFI_PS, iface, &params, sizeof(params))) {
        shell_fprintf(sh, SHELL_WARNING, "%s failed Reason : %s\n",
                      wifi_ps_mode_txt(params.mode),
                      wifi_ps_get_config_err_code_str(params.fail_reason));
        return (-ENOEXEC);
    }

    shell_fprintf(sh, SHELL_NORMAL, "%s\n", wifi_ps_mode_txt(params.mode));

    return (0);
}

static int cmd_wifi_ps_timeout(const struct shell* sh, size_t argc, char* argv[]) {
    struct net_if* iface = net_if_get_first_wifi();
    struct wifi_ps_params params = {0};
    long timeout_ms = 0;
    int err = 0;

    wifi_sh_ctx.sh = sh;

    timeout_ms = shell_strtol(argv[1], 10, &err);

    if (err) {
        shell_error(sh, "Unable to parse input (err %d)", err);
        return (err);
    }

    params.timeout_ms = timeout_ms;
    params.type = WIFI_PS_PARAM_TIMEOUT;

    if (net_mgmt(NET_REQUEST_WIFI_PS, iface, &params, sizeof(params))) {
        shell_fprintf(sh, SHELL_WARNING,
                      "Setting PS timeout failed. Reason : %s\n",
                      wifi_ps_get_config_err_code_str(params.fail_reason));
        return (-ENOEXEC);
    }

    if (params.timeout_ms) {
        shell_fprintf(sh, SHELL_NORMAL, "PS timeout: %d ms\n", params.timeout_ms);
    }
    else {
        shell_fprintf(sh, SHELL_NORMAL, "PS timeout: disabled\n");
    }

    return (0);
}

static int cmd_wifi_twt_setup_quick(const struct shell* sh, size_t argc,
                                    char* argv[]) {
    struct net_if* iface = net_if_get_first_wifi();
    struct wifi_twt_params params = {0};
    int idx = 1;
    long value;

    wifi_sh_ctx.sh = sh;

    if (argc != 3) {
        shell_fprintf(sh, SHELL_WARNING, "Invalid number of arguments\n");
        shell_help(sh);
        return (-ENOEXEC);
    }

    /* Sensible defaults */
    params.operation        = WIFI_TWT_SETUP;
    params.negotiation_type = WIFI_TWT_INDIVIDUAL;
    params.setup_cmd        = WIFI_TWT_SETUP_CMD_REQUEST;
    params.dialog_token     = 1;
    params.flow_id          = 0;
    params.setup.responder  = 0;
    params.setup.implicit   = 1;
    params.setup.trigger    = 0;
    params.setup.announce   = 0;

    if (!parse_number(sh, &value, argv[idx++], 1, WIFI_MAX_TWT_WAKE_INTERVAL_US)) {
        return (-EINVAL);
    }
    params.setup.twt_wake_interval = (uint32_t)value;

    if (!parse_number(sh, &value, argv[idx++], 1, WIFI_MAX_TWT_INTERVAL_US)) {
        return (-EINVAL);
    }
    params.setup.twt_interval = (uint64_t)value;

    if (net_mgmt(NET_REQUEST_WIFI_TWT, iface, &params, sizeof(params))) {
        shell_fprintf(sh, SHELL_WARNING, "%s with %s failed, reason : %s\n",
                      wifi_twt_operation_txt(params.operation),
                      wifi_twt_negotiation_type_txt(params.negotiation_type),
                      wifi_twt_get_err_code_str(params.fail_reason));

        return (-ENOEXEC);
    }

    shell_fprintf(sh, SHELL_NORMAL, "TWT operation %s with dg: %d, flow_id: %d requested\n",
                  wifi_twt_operation_txt(params.operation),
                  params.dialog_token, params.flow_id);

    return (0);
}

static int cmd_wifi_twt_setup(const struct shell* sh, size_t argc,
                              char* argv[]) {
    struct net_if* iface = net_if_get_first_wifi();
    struct wifi_twt_params params = {0};
    int idx = 1;
    long value;

    wifi_sh_ctx.sh = sh;

    if (argc != 11) {
        shell_fprintf(sh, SHELL_WARNING, "Invalid number of arguments\n");
        shell_help(sh);
        return (-ENOEXEC);
    }

    params.operation = WIFI_TWT_SETUP;

    if (!parse_number(sh, &value, argv[idx++], WIFI_TWT_INDIVIDUAL,
                      WIFI_TWT_WAKE_TBTT)) {
        return (-EINVAL);
    }
    params.negotiation_type = (enum wifi_twt_negotiation_type)value;

    if (!parse_number(sh, &value, argv[idx++], WIFI_TWT_SETUP_CMD_REQUEST,
                      WIFI_TWT_SETUP_CMD_DEMAND)) {
        return (-EINVAL);
    }
    params.setup_cmd = (enum wifi_twt_setup_cmd)value;

    if (!parse_number(sh, &value, argv[idx++], 1, 255)) {
        return (-EINVAL);
    }
    params.dialog_token = (uint8_t)value;

    if (!parse_number(sh, &value, argv[idx++], 0, (WIFI_MAX_TWT_FLOWS - 1))) {
        return (-EINVAL);
    }
    params.flow_id = (uint8_t)value;

    if (!parse_number(sh, &value, argv[idx++], 0, 1)) {
        return (-EINVAL);
    }
    params.setup.responder = (bool)value;

    if (!parse_number(sh, &value, argv[idx++], 0, 1)) {
        return (-EINVAL);
    }
    params.setup.trigger = (bool)value;

    if (!parse_number(sh, &value, argv[idx++], 0, 1)) {
        return (-EINVAL);
    }
    params.setup.implicit = (bool)value;

    if (!parse_number(sh, &value, argv[idx++], 0, 1)) {
        return (-EINVAL);
    }
    params.setup.announce = (bool)value;

    if (!parse_number(sh, &value, argv[idx++], 1, WIFI_MAX_TWT_WAKE_INTERVAL_US)) {
        return (-EINVAL);
    }
    params.setup.twt_wake_interval = (uint32_t)value;

    if (!parse_number(sh, &value, argv[idx++], 1, WIFI_MAX_TWT_INTERVAL_US)) {
        return (-EINVAL);
    }
    params.setup.twt_interval = (uint64_t)value;

    if (net_mgmt(NET_REQUEST_WIFI_TWT, iface, &params, sizeof(params))) {
        shell_fprintf(sh, SHELL_WARNING, "%s with %s failed. reason : %s\n",
                      wifi_twt_operation_txt(params.operation),
                      wifi_twt_negotiation_type_txt(params.negotiation_type),
                      wifi_twt_get_err_code_str(params.fail_reason));

        return (-ENOEXEC);
    }

    shell_fprintf(sh, SHELL_NORMAL, "TWT operation %s with dg: %d, flow_id: %d requested\n",
                  wifi_twt_operation_txt(params.operation),
                  params.dialog_token, params.flow_id);

    return (0);
}

static int cmd_wifi_twt_teardown(const struct shell* sh, size_t argc,
                                 char* argv[]) {
    struct net_if* iface = net_if_get_first_wifi();
    struct wifi_twt_params params = {0};
    long value;

    wifi_sh_ctx.sh = sh;
    int idx    = 1;

    if (argc != 5) {
        shell_fprintf(sh, SHELL_WARNING, "Invalid number of arguments\n");
        shell_help(sh);
        return (-ENOEXEC);
    }

    params.operation = WIFI_TWT_TEARDOWN;

    if (!parse_number(sh, &value, argv[idx++], WIFI_TWT_INDIVIDUAL,
                      WIFI_TWT_WAKE_TBTT)) {
        return (-EINVAL);
    }
    params.negotiation_type = (enum wifi_twt_negotiation_type)value;

    if (!parse_number(sh, &value, argv[idx++], WIFI_TWT_SETUP_CMD_REQUEST,
                      WIFI_TWT_SETUP_CMD_DEMAND)) {
        return (-EINVAL);
    }
    params.setup_cmd = (enum wifi_twt_setup_cmd)value;

    if (!parse_number(sh, &value, argv[idx++], 1, 255)) {
        return (-EINVAL);
    }
    params.dialog_token = (uint8_t)value;

    if (!parse_number(sh, &value, argv[idx++], 0, (WIFI_MAX_TWT_FLOWS - 1))) {
        return (-EINVAL);
    }
    params.flow_id = (uint8_t)value;

    if (net_mgmt(NET_REQUEST_WIFI_TWT, iface, &params, sizeof(params))) {
        shell_fprintf(sh, SHELL_WARNING, "%s with %s failed, reason : %s\n",
                      wifi_twt_operation_txt(params.operation),
                      wifi_twt_negotiation_type_txt(params.negotiation_type),
                      wifi_twt_get_err_code_str(params.fail_reason));

        return (-ENOEXEC);
    }

    shell_fprintf(sh, SHELL_NORMAL, "TWT operation %s with dg: %d, flow_id: %d success\n",
                  wifi_twt_operation_txt(params.operation),
                  params.dialog_token, params.flow_id);

    return (0);
}

static int cmd_wifi_twt_teardown_all(const struct shell* sh, size_t argc,
                                     char* argv[]) {
    struct net_if* iface = net_if_get_first_wifi();
    struct wifi_twt_params params = {0};

    wifi_sh_ctx.sh = sh;

    params.operation = WIFI_TWT_TEARDOWN;
    params.teardown.teardown_all = 1;

    if (net_mgmt(NET_REQUEST_WIFI_TWT, iface, &params, sizeof(params))) {
        shell_fprintf(sh, SHELL_WARNING, "%s with %s failed, reason : %s\n",
                      wifi_twt_operation_txt(params.operation),
                      wifi_twt_negotiation_type_txt(params.negotiation_type),
                      wifi_twt_get_err_code_str(params.fail_reason));

        return (-ENOEXEC);
    }

    shell_fprintf(sh, SHELL_NORMAL, "TWT operation %s all flows success\n",
                  wifi_twt_operation_txt(params.operation));

    return (0);
}

static int cmd_wifi_ap_enable(const struct shell* sh, size_t argc,
                              char* argv[]) {
    struct net_if* iface = net_if_get_first_wifi();
    static struct wifi_connect_req_params cnx_params;
    int ret;

    if (__wifi_args_to_params(argc - 1, &argv[1], &cnx_params)) {
        shell_help(sh);
        return (-ENOEXEC);
    }

    wifi_sh_ctx.sh = sh;

<<<<<<< HEAD
	k_mutex_init(&wifi_ap_sta_list_lock);

	ret = net_mgmt(NET_REQUEST_WIFI_AP_ENABLE, iface, &cnx_params,
		sizeof(struct wifi_connect_req_params));
	if (ret) {
		shell_fprintf(sh, SHELL_WARNING, "AP mode enable failed: %s\n", strerror(-ret));
		return -ENOEXEC;
	}

	shell_fprintf(sh, SHELL_NORMAL, "AP mode enable requested\n");
=======
    ret = net_mgmt(NET_REQUEST_WIFI_AP_ENABLE, iface, &cnx_params,
                   sizeof(struct wifi_connect_req_params));
    if (ret) {
        shell_fprintf(sh, SHELL_WARNING, "AP mode enable failed: %s\n", strerror(-ret));
        return (-ENOEXEC);
    }

    shell_fprintf(sh, SHELL_NORMAL, "AP mode enabled\n");
>>>>>>> a5ba44b3

    return (0);
}

static int cmd_wifi_ap_disable(const struct shell* sh, size_t argc,
                               char* argv[]) {
    struct net_if* iface = net_if_get_first_wifi();
    int ret;

    ret = net_mgmt(NET_REQUEST_WIFI_AP_DISABLE, iface, NULL, 0);
    if (ret) {
        shell_fprintf(sh, SHELL_WARNING, "AP mode disable failed: %s\n", strerror(-ret));
        return (-ENOEXEC);
    }

<<<<<<< HEAD
	shell_fprintf(sh, SHELL_NORMAL, "AP mode disable requested\n");
	return 0;
}

static int cmd_wifi_ap_stations(const struct shell *sh, size_t argc,
				char *argv[])
{
	size_t id = 1;

	ARG_UNUSED(argv);
	ARG_UNUSED(argc);

	shell_fprintf(sh, SHELL_NORMAL, "AP stations:\n");
	shell_fprintf(sh, SHELL_NORMAL, "============\n");

	k_mutex_lock(&wifi_ap_sta_list_lock, K_FOREVER);
	for (int i = 0; i < CONFIG_WIFI_SHELL_MAX_AP_STA; i++) {
		struct wifi_ap_sta_info *sta;
		uint8_t mac_string_buf[sizeof("xx:xx:xx:xx:xx:xx")];

		if (!sta_list[i].valid) {
			continue;
		}

		sta = &sta_list[i].sta_info;

		shell_fprintf(sh, SHELL_NORMAL, "Station %zu:\n", id++);
		shell_fprintf(sh, SHELL_NORMAL, "==========\n");
		shell_fprintf(sh, SHELL_NORMAL, "MAC: %s\n",
			      net_sprint_ll_addr_buf(sta->mac,
						     WIFI_MAC_ADDR_LEN,
						     mac_string_buf,
						     sizeof(mac_string_buf)));
		shell_fprintf(sh, SHELL_NORMAL, "Link mode: %s\n",
			      wifi_link_mode_txt(sta->link_mode));
		shell_fprintf(sh, SHELL_NORMAL, "TWT: %s\n",
			      sta->twt_capable ? "Supported" : "Not supported");
	}

	if (id == 1) {
		shell_fprintf(sh, SHELL_NORMAL, "No stations connected\n");
	}
	k_mutex_unlock(&wifi_ap_sta_list_lock);
=======
    shell_fprintf(sh, SHELL_NORMAL, "AP mode disabled\n");
>>>>>>> a5ba44b3

    return (0);
}

static int cmd_wifi_reg_domain(const struct shell* sh, size_t argc,
                               char* argv[]) {
    struct net_if* iface = net_if_get_first_wifi();
    struct wifi_reg_domain regd = {0};
    int ret;

    if (argc == 1) {
        regd.oper = WIFI_MGMT_GET;
    }
    else if ((argc >= 2) && (argc <= 3)) {
        regd.oper = WIFI_MGMT_SET;
        if (strlen(argv[1]) != 2) {
            shell_fprintf(sh, SHELL_WARNING,
                          "Invalid reg domain: Length should be two letters/digits\n");
            return (-ENOEXEC);
        }

        /* Two letter country code with special case of 00 for WORLD */
        if (((argv[1][0] < 'A' || argv[1][0] > 'Z') ||
             (argv[1][1] < 'A' || argv[1][1] > 'Z')) &&
            (argv[1][0] != '0' || argv[1][1] != '0')) {
            shell_fprintf(sh, SHELL_WARNING, "Invalid reg domain %c%c\n", argv[1][0],
                          argv[1][1]);
            return (-ENOEXEC);
        }
        regd.country_code[0] = argv[1][0];
        regd.country_code[1] = argv[1][1];

        if (argc == 3) {
            if (strncmp(argv[2], "-f", 2) == 0) {
                regd.force = true;
            }
            else {
                shell_fprintf(sh, SHELL_WARNING, "Invalid option %s\n", argv[2]);
                return (-ENOEXEC);
            }
        }
    }
    else {
        shell_help(sh);
        return (-ENOEXEC);
    }

    ret = net_mgmt(NET_REQUEST_WIFI_REG_DOMAIN, iface,
                   &regd, sizeof(regd));
    if (ret) {
        shell_fprintf(sh, SHELL_WARNING, "Cannot %s Regulatory domain: %d\n",
                      regd.oper == WIFI_MGMT_GET ? "get" : "set", ret);
        return (-ENOEXEC);
    }

    if (regd.oper == WIFI_MGMT_GET) {
        shell_fprintf(sh, SHELL_NORMAL, "Wi-Fi Regulatory domain is: %c%c\n",
                      regd.country_code[0], regd.country_code[1]);
    }
    else {
        shell_fprintf(sh, SHELL_NORMAL, "Wi-Fi Regulatory domain set to: %c%c\n",
                      regd.country_code[0], regd.country_code[1]);
    }

    return (0);
}

static int cmd_wifi_listen_interval(const struct shell* sh, size_t argc, char* argv[]) {
    struct net_if* iface = net_if_get_first_wifi();
    struct wifi_ps_params params = {0};
    long interval = 0;

    wifi_sh_ctx.sh = sh;

    if (!parse_number(sh, &interval, argv[1],
                      WIFI_LISTEN_INTERVAL_MIN,
                      WIFI_LISTEN_INTERVAL_MAX)) {
        return (-EINVAL);
    }

    params.listen_interval = (unsigned short)interval;
    params.type            = WIFI_PS_PARAM_LISTEN_INTERVAL;

    if (net_mgmt(NET_REQUEST_WIFI_PS, iface, &params, sizeof(params))) {
        if (params.fail_reason ==
            WIFI_PS_PARAM_LISTEN_INTERVAL_RANGE_INVALID) {
            shell_fprintf(sh, SHELL_WARNING,
                          "Setting listen interval failed. Reason :%s\n",
                          wifi_ps_get_config_err_code_str(params.fail_reason));
            shell_fprintf(sh, SHELL_WARNING,
                          "Hardware support valid range : 3 - 65535\n");
        }
        else {
            shell_fprintf(sh, SHELL_WARNING,
                          "Setting listen interval failed. Reason :%s\n",
                          wifi_ps_get_config_err_code_str(params.fail_reason));
        }
        return (-ENOEXEC);
    }

    shell_fprintf(sh, SHELL_NORMAL,
                  "Listen interval %hu\n", params.listen_interval);

    return (0);
}

static int cmd_wifi_ps_wakeup_mode(const struct shell* sh, size_t argc, char* argv[]) {
    struct net_if* iface = net_if_get_first_wifi();
    struct wifi_ps_params params = {0};

    wifi_sh_ctx.sh = sh;

    if (!strncasecmp(argv[1], "dtim", 4)) {
        params.wakeup_mode = WIFI_PS_WAKEUP_MODE_DTIM;
    }
    else if (!strncasecmp(argv[1], "listen_interval", 15)) {
        params.wakeup_mode = WIFI_PS_WAKEUP_MODE_LISTEN_INTERVAL;
    }
    else {
        shell_fprintf(sh, SHELL_WARNING, "Invalid argument\n");
        shell_fprintf(sh, SHELL_INFO,
                      "Valid argument : <dtim> / <listen_interval>\n");
        return (-ENOEXEC);
    }

    params.type = WIFI_PS_PARAM_WAKEUP_MODE;

    if (net_mgmt(NET_REQUEST_WIFI_PS, iface, &params, sizeof(params))) {
        shell_fprintf(sh, SHELL_WARNING,
                      "Setting PS wake up mode to %s failed..Reason :%s\n",
                      params.wakeup_mode ? "Listen interval" : "DTIM interval",
                      wifi_ps_get_config_err_code_str(params.fail_reason));
        return (-ENOEXEC);
    }

    shell_fprintf(sh, SHELL_NORMAL, "%s\n",
                  wifi_ps_wakeup_mode_txt(params.wakeup_mode));

    return (0);
}

void parse_mode_args_to_params(const struct shell* sh, int argc,
                               char* argv[], struct wifi_mode_info* mode,
                               bool* do_mode_oper) {
    int opt;
    int option_index = 0;

    static struct option long_options[] = {{"if-index", optional_argument, 0, 'i'},
                                           {"sta", no_argument, 0, 's'},
                                           {"monitor", no_argument, 0, 'm'},
                                           {"tx-injection", no_argument, 0, 't'},
                                           {"promiscuous", no_argument, 0, 'p'},
                                           {"ap", no_argument, 0, 'a'},
                                           {"softap", no_argument, 0, 'k'},
                                           {"get", no_argument, 0, 'g'},
                                           {"help", no_argument, 0, 'h'},
                                           {0, 0, 0, 0}};

    while ((opt = getopt_long(argc, argv, "i:smtpakgh", long_options, &option_index)) != -1) {
        switch (opt) {
            case 's' :
                mode->mode |= WIFI_STA_MODE;
                break;

            case 'm' :
                mode->mode |= WIFI_MONITOR_MODE;
                break;

            case 't' :
                mode->mode |= WIFI_TX_INJECTION_MODE;
                break;

            case 'p' :
                mode->mode |= WIFI_PROMISCUOUS_MODE;
                break;

            case 'a' :
                mode->mode |= WIFI_AP_MODE;
                break;

            case 'k' :
                mode->mode |= WIFI_SOFTAP_MODE;
                break;

            case 'g' :
                mode->oper = WIFI_MGMT_GET;
                break;

            case 'i' :
                mode->if_index = (uint8_t)atoi(optarg);
                break;

            case 'h' :
                shell_help(sh);
                *do_mode_oper = false;
                break;

            case '?' :
            default :
                break;
        }
    }
}

static int cmd_wifi_mode(const struct shell* sh, size_t argc, char* argv[]) {
    struct net_if* iface;
    struct wifi_mode_info mode_info = {0};
    int ret;
    bool do_mode_oper = true;

    if (argc > 1) {
        mode_info.oper = WIFI_MGMT_SET;
        parse_mode_args_to_params(sh, argc, argv, &mode_info, &do_mode_oper);
    }
    else {
        shell_fprintf(sh, SHELL_ERROR, "Invalid number of arguments\n");
        return (-EINVAL);
    }

    if (do_mode_oper) {
        /* Check interface index value. Mode validation must be performed by
         * lower layer
         */
        if (mode_info.if_index == 0) {
            iface = net_if_get_first_wifi();
            if (iface == NULL) {
                shell_fprintf(sh, SHELL_ERROR,
                              "Cannot find the default wifi interface\n");
                return (-ENOEXEC);
            }
            mode_info.if_index = net_if_get_by_iface(iface);
        }
        else {
            iface = net_if_get_by_index(mode_info.if_index);
            if (iface == NULL) {
                shell_fprintf(sh, SHELL_ERROR,
                              "Cannot find interface for if_index %d\n",
                              mode_info.if_index);
                return (-ENOEXEC);
            }
        }

        ret = net_mgmt(NET_REQUEST_WIFI_MODE, iface, &mode_info, sizeof(mode_info));

        if (ret) {
            shell_fprintf(sh, SHELL_ERROR, "mode %s operation failed with reason %d\n",
                          mode_info.oper == WIFI_MGMT_GET ? "get" : "set", ret);
            return (-ENOEXEC);
        }

        if (mode_info.oper == WIFI_MGMT_GET) {
            shell_fprintf(sh, SHELL_NORMAL, "Wi-Fi current mode is %x\n",
                          mode_info.mode);
        }
        else {
            shell_fprintf(sh, SHELL_NORMAL, "Wi-Fi mode set to %x\n", mode_info.mode);
        }
    }

    return (0);
}

void parse_channel_args_to_params(const struct shell* sh, int argc,
                                  char* argv[], struct wifi_channel_info* channel,
                                  bool* do_channel_oper) {
    int opt;
    int option_index = 0;

    static struct option long_options[] = {{"if-index", optional_argument, 0, 'i'},
                                           {"channel", required_argument, 0, 'c'},
                                           {"get", no_argument, 0, 'g'},
                                           {"help", no_argument, 0, 'h'},
                                           {0, 0, 0, 0}};

    while ((opt = getopt_long(argc, argv, "i:c:gh", long_options, &option_index)) != -1) {
        switch (opt) {
            case 'c' :
                channel->channel = (uint16_t)atoi(optarg);
                break;

            case 'i' :
                channel->if_index = (uint8_t)atoi(optarg);
                break;

            case 'g' :
                channel->oper = WIFI_MGMT_GET;
                break;

            case 'h' :
                shell_help(sh);
                *do_channel_oper = false;
                break;

            case '?' :
            default :
                break;
        }
    }
}

static int cmd_wifi_channel(const struct shell* sh, size_t argc, char* argv[]) {
    struct net_if* iface;
    struct wifi_channel_info channel_info = {0};
    int ret;
    bool do_channel_oper = true;

    if (argc > 1) {
        channel_info.oper = WIFI_MGMT_SET;
        parse_channel_args_to_params(sh, argc, argv, &channel_info, &do_channel_oper);
    }
    else {
        shell_fprintf(sh, SHELL_ERROR, "Invalid number of arguments\n");
        return (-EINVAL);
    }

    if (do_channel_oper) {
        /*
         * Validate parameters before sending to lower layer.
         * Do it here instead of parse_channel_args_to_params
         * as this is right before sending the parameters to
         * the lower layer.
         */

        if (channel_info.if_index == 0) {
            iface = net_if_get_first_wifi();
            if (iface == NULL) {
                shell_fprintf(sh, SHELL_ERROR,
                              "Cannot find the default wifi interface\n");
                return (-ENOEXEC);
            }
            channel_info.if_index = net_if_get_by_iface(iface);
        }
        else {
            iface = net_if_get_by_index(channel_info.if_index);
            if (iface == NULL) {
                shell_fprintf(sh, SHELL_ERROR,
                              "Cannot find interface for if_index %d\n",
                              channel_info.if_index);
                return (-ENOEXEC);
            }
        }

        if (channel_info.oper == WIFI_MGMT_SET) {
            if ((channel_info.channel < WIFI_CHANNEL_MIN) ||
                (channel_info.channel > WIFI_CHANNEL_MAX)) {
                shell_fprintf(sh, SHELL_ERROR,
                              "Invalid channel number. Range is (1-233)\n");
                return (-ENOEXEC);
            }
        }

        ret = net_mgmt(NET_REQUEST_WIFI_CHANNEL, iface,
                       &channel_info, sizeof(channel_info));

        if (ret) {
            shell_fprintf(sh, SHELL_ERROR,
                          "channel %s operation failed with reason %d\n",
                          channel_info.oper == WIFI_MGMT_GET ? "get" : "set", ret);
            return (-ENOEXEC);
        }

        if (channel_info.oper == WIFI_MGMT_GET) {
            shell_fprintf(sh, SHELL_NORMAL, "Wi-Fi current channel is: %d\n",
                          channel_info.channel);
        }
        else {
            shell_fprintf(sh, SHELL_NORMAL, "Wi-Fi channel set to %d\n",
                          channel_info.channel);
        }
    }

    return (0);
}

void parse_filter_args_to_params(const struct shell* sh, int argc,
                                 char* argv[], struct wifi_filter_info* filter,
                                 bool* do_filter_oper) {
    int opt;
    int option_index = 0;

    static struct option long_options[] = {{"if-index", optional_argument, 0, 'i'},
                                           {"capture-len", optional_argument, 0, 'b'},
                                           {"all", no_argument, 0, 'a'},
                                           {"mgmt", no_argument, 0, 'm'},
                                           {"ctrl", no_argument, 0, 'c'},
                                           {"data", no_argument, 0, 'd'},
                                           {"get", no_argument, 0, 'g'},
                                           {"help", no_argument, 0, 'h'},
                                           {0, 0, 0, 0}};

    while ((opt = getopt_long(argc, argv, "i:b:amcdgh", long_options, &option_index)) != -1) {
        switch (opt) {
            case 'a' :
                filter->filter |= WIFI_PACKET_FILTER_ALL;
                break;

            case 'm' :
                filter->filter |= WIFI_PACKET_FILTER_MGMT;
                break;

            case 'c' :
                filter->filter |= WIFI_PACKET_FILTER_DATA;
                break;

            case 'd' :
                filter->filter |= WIFI_PACKET_FILTER_CTRL;
                break;

            case 'i' :
                filter->if_index = (uint8_t)atoi(optarg);
                break;

            case 'b' :
                filter->buffer_size = (uint16_t)atoi(optarg);
                break;

            case 'h' :
                shell_help(sh);
                *do_filter_oper = false;
                break;

            case 'g' :
                filter->oper = WIFI_MGMT_GET;
                break;

            case '?' :
            default :
                break;
        }
    }
}

static int cmd_wifi_packet_filter(const struct shell* sh, size_t argc, char* argv[]) {
    struct net_if* iface;
    struct wifi_filter_info packet_filter = {0};
    int ret;
    bool do_filter_oper = true;

    if (argc > 1) {
        packet_filter.oper = WIFI_MGMT_SET;
        parse_filter_args_to_params(sh, argc, argv, &packet_filter, &do_filter_oper);
    }
    else {
        shell_fprintf(sh, SHELL_ERROR, "Invalid number of arguments\n");
        return (-EINVAL);
    }

    if (do_filter_oper) {
        /*
         * Validate parameters before sending to lower layer.
         * Do it here instead of parse_filter_args_to_params
         * as this is right before sending the parameters to
         * the lower layer. filter and packet capture length
         * value to be verified by the lower layer.
         */
        if (packet_filter.if_index == 0) {
            iface = net_if_get_first_wifi();
            if (iface == NULL) {
                shell_fprintf(sh, SHELL_ERROR,
                              "Cannot find the default wifi interface\n");
                return (-ENOEXEC);
            }
            packet_filter.if_index = net_if_get_by_iface(iface);
        }
        else {
            iface = net_if_get_by_index(packet_filter.if_index);
            if (iface == NULL) {
                shell_fprintf(sh, SHELL_ERROR,
                              "Cannot find interface for if_index %d\n",
                              packet_filter.if_index);
                return (-ENOEXEC);
            }
        }

        ret = net_mgmt(NET_REQUEST_WIFI_PACKET_FILTER, iface,
                       &packet_filter, sizeof(packet_filter));

        if (ret) {
            shell_fprintf(sh, SHELL_ERROR,
                          "Wi-Fi packet filter %s operation failed with reason %d\n",
                          packet_filter.oper == WIFI_MGMT_GET ? "get" : "set", ret);
            return (-ENOEXEC);
        }

        if (packet_filter.oper == WIFI_MGMT_GET) {
            shell_fprintf(sh, SHELL_NORMAL, "Wi-Fi current mode packet filter is %d\n",
                          packet_filter.filter);
        }
        else {
            shell_fprintf(sh, SHELL_NORMAL, "Wi-Fi mode packet filter set to %d\n",
                          packet_filter.filter);
        }
    }

    return (0);
}

SHELL_STATIC_SUBCMD_SET_CREATE(wifi_cmd_ap,
<<<<<<< HEAD
	SHELL_CMD_ARG(disable, NULL,
		  "Disable Access Point mode.\n",
		  cmd_wifi_ap_disable,
		  1, 0),
	SHELL_CMD_ARG(enable, NULL,
		  "\"<SSID>\"\n"
		  "[channel number: 0 means all]\n"
		  "[PSK: valid only for secure SSIDs]\n"
		  "[Security type: valid only for secure SSIDs]\n"
		  "0:None, 1:WPA2-PSK, 2:WPA2-PSK-256, 3:SAE, 4:WAPI, 5:EAP, 6:WEP, 7: WPA-PSK\n"
		  "[MFP (optional: needs security type to be specified)]\n"
		  ": 0:Disable, 1:Optional, 2:Required.\n",
		  cmd_wifi_ap_enable,
		  2, 4),
	SHELL_CMD_ARG(stations, NULL,
		  "List stations connected to the AP",
		  cmd_wifi_ap_stations,
		  1, 0),
	SHELL_SUBCMD_SET_END
=======
    SHELL_CMD_ARG(disable, NULL,
          "Disable Access Point mode.\n",
          cmd_wifi_ap_disable,
          1, 0),
    SHELL_CMD_ARG(enable, NULL,
          "\"<SSID>\"\n"
          "[channel number: 0 means all]\n"
          "[PSK: valid only for secure SSIDs]\n"
          "[Security type: valid only for secure SSIDs]\n"
          "0:None, 1:WPA2-PSK, 2:WPA2-PSK-256, 3:SAE, 4:WAPI, 5:EAP, 6:WEP, 7: WPA-PSK\n"
          "[MFP (optional: needs security type to be specified)]\n"
          ": 0:Disable, 1:Optional, 2:Required.\n",
          cmd_wifi_ap_enable,
          2, 4),
    SHELL_SUBCMD_SET_END
>>>>>>> a5ba44b3
);

SHELL_STATIC_SUBCMD_SET_CREATE(wifi_twt_ops,
    SHELL_CMD_ARG(quick_setup, NULL, " Start a TWT flow with defaults:\n"
                  "<twt_wake_interval: 1-262144us> <twt_interval: 1us-2^31us>.\n",
                  cmd_wifi_twt_setup_quick,
                  3, 0),
    SHELL_CMD_ARG(setup, NULL, " Start a TWT flow:\n"
                  "<negotiation_type, 0: Individual, 1: Broadcast, 2: Wake TBTT>\n"
                  "<setup_cmd: 0: Request, 1: Suggest, 2: Demand>\n"
                  "<dialog_token: 1-255> <flow_id: 0-7> <responder: 0/1> <trigger: 0/1> <implicit:0/1> "
                  "<announce: 0/1> <twt_wake_interval: 1-262144us> <twt_interval: 1us-2^31us>.\n",
                  cmd_wifi_twt_setup,
                  11, 0),
    SHELL_CMD_ARG(teardown, NULL, " Teardown a TWT flow:\n"
                  "<negotiation_type, 0: Individual, 1: Broadcast, 2: Wake TBTT>\n"
                  "<setup_cmd: 0: Request, 1: Suggest, 2: Demand>\n"
                  "<dialog_token: 1-255> <flow_id: 0-7>.\n",
                  cmd_wifi_twt_teardown,
                  5, 0),
    SHELL_CMD_ARG(teardown_all, NULL, " Teardown all TWT flows.\n",
                  cmd_wifi_twt_teardown_all,
                  1, 0),
    SHELL_SUBCMD_SET_END
);

SHELL_STATIC_SUBCMD_SET_CREATE(wifi_commands,
<<<<<<< HEAD
	SHELL_CMD(ap, &wifi_cmd_ap, "Access Point mode commands.\n", NULL),
	SHELL_CMD_ARG(connect, NULL,
		  "Connect to a Wi-Fi AP\n"
		  "\"<SSID>\"\n"
		  "[channel number: 0 means all]\n"
		  "[PSK: valid only for secure SSIDs]\n"
		  "[Security type: valid only for secure SSIDs]\n"
		  "0:None, 1:WPA2-PSK, 2:WPA2-PSK-256, 3:SAE, 4:WAPI, 5:EAP, 6:WEP, 7: WPA-PSK\n"
		  "[MFP (optional: needs security type to be specified)]\n"
		  ": 0:Disable, 1:Optional, 2:Required.\n",
		  cmd_wifi_connect,
		  2, 4),
	SHELL_CMD_ARG(disconnect, NULL, "Disconnect from the Wi-Fi AP.\n",
		  cmd_wifi_disconnect,
		  1, 0),
	SHELL_CMD_ARG(ps, NULL, "Configure or display Wi-Fi power save state.\n"
		  "[on/off]\n",
		  cmd_wifi_ps,
		  1, 1),
	SHELL_CMD_ARG(ps_mode,
		      NULL,
		      "<mode: legacy/WMM>.\n",
		      cmd_wifi_ps_mode,
		      2,
		      0),
	SHELL_CMD_ARG(scan, NULL,
		  "Scan for Wi-Fi APs\n"
		    "[-t, --type <active/passive>] : Preferred mode of scan. The actual mode of scan can depend on factors such as the Wi-Fi chip implementation, regulatory domain restrictions. Default type is active\n"
		    "[-b, --bands <Comma separated list of band values (2/5/6)>] : Bands to be scanned where 2: 2.4 GHz, 5: 5 GHz, 6: 6 GHz\n"
		    "[-a, --dwell_time_active <val_in_ms>] : Active scan dwell time (in ms) on a channel. Range 5 ms to 1000 ms\n"
		    "[-p, --dwell_time_passive <val_in_ms>] : Passive scan dwell time (in ms) on a channel. Range 10 ms to 1000 ms\n"
		    "[-s, --ssid] : SSID to scan for. Can be provided multiple times\n"
		    "[-m, --max_bss <val>] : Maximum BSSes to scan for. Range 1 - 65535\n"
		    "[-c, --chans <Comma separated list of channel ranges>] : Channels to be scanned. The channels must be specified in the form band1:chan1,chan2_band2:chan3,..etc. band1, band2 must be valid band values and chan1, chan2, chan3 must be specified as a list of comma separated values where each value is either a single channel or a channel range specified as chan_start-chan_end. Each band channel set has to be separated by a _. For example, a valid channel specification can be 2:1,6_5:36 or 2:1,6-11,14_5:36,163-177,52\n"
		    "[-h, --help] : Print out the help for the scan command.\n",
		  cmd_wifi_scan,
		  1, 8),
	SHELL_CMD_ARG(statistics, NULL, "Wi-Fi interface statistics.\n", cmd_wifi_stats, 1, 0),
	SHELL_CMD_ARG(status, NULL, "Status of the Wi-Fi interface.\n", cmd_wifi_status, 1, 0),
	SHELL_CMD(twt, &wifi_twt_ops, "Manage TWT flows.\n", NULL),
	SHELL_CMD_ARG(reg_domain, NULL,
		"Set or Get Wi-Fi regulatory domain\n"
		"[ISO/IEC 3166-1 alpha2]: Regulatory domain\n"
		"[-f]: Force to use this regulatory hint over any other regulatory hints\n"
		"Note: This may cause regulatory compliance issues, use it at your own risk.\n",
		cmd_wifi_reg_domain,
		1, 2),
	SHELL_CMD_ARG(mode, NULL, "mode operational setting\n"
		"This command may be used to set the Wi-Fi device into a specific mode of operation\n"
		"[-i, --if-index <idx>] : Interface index\n"
		"[-s, --sta] : Station mode\n"
		"[-m, --monitor] : Monitor mode\n"
		"[-p, --promiscuous] : Promiscuous mode\n"
		"[-t, --tx-injection] : TX-Injection mode\n"
		"[-a, --ap] : AP mode\n"
		"[-k, --softap] : Softap mode\n"
		"[-h, --help] : Help\n"
		"[-g, --get] : Get current mode for a specific interface index\n"
		"Usage: Get operation example for interface index 1\n"
		"wifi mode -g -i1\n"
		"Set operation example for interface index 1 - set station+promiscuous\n"
		"wifi mode -i1 -sp.\n",
		cmd_wifi_mode,
		1, 9),
	SHELL_CMD_ARG(packet_filter, NULL, "mode filter setting\n"
		"This command is used to set packet filter setting when\n"
		"monitor, TX-Injection and promiscuous mode is enabled\n"
		"The different packet filter modes are control, management, data and enable all filters\n"
		"[-i, --if-index <idx>] : Interface index\n"
		"[-a, --all] : Enable all packet filter modes\n"
		"[-m, --mgmt] : Enable management packets to allowed up the stack\n"
		"[-c, --ctrl] : Enable control packets to be allowed up the stack\n"
		"[-d, --data] : Enable Data packets to be allowed up the stack\n"
		"[-g, --get] : Get current filter settings for a specific interface index\n"
		"[-b, --capture-len <len>] : Capture length buffer size for each packet to be captured\n"
		"[-h, --help] : Help\n"
		"Usage: Get operation example for interface index 1\n"
		"wifi packet_filter -g -i1\n"
		"Set operation example for interface index 1 - set data+management frame filter\n"
		"wifi packet_filter -i1 -md.\n",
		cmd_wifi_packet_filter,
		1, 8),
	SHELL_CMD_ARG(channel, NULL, "wifi channel setting\n"
		"This command is used to set the channel when\n"
		"monitor or TX-Injection mode is enabled\n"
		"Currently 20 MHz is only supported and no BW parameter is provided\n"
		"[-i, --if-index <idx>] : Interface index\n"
		"[-c, --channel <chan>] : Set a specific channel number to the lower layer\n"
		"[-g, --get] : Get current set channel number from the lower layer\n"
		"[-h, --help] : Help\n"
		"Usage: Get operation example for interface index 1\n"
		"wifi channel -g -i1\n"
		"Set operation example for interface index 1 (setting channel 5)\n"
		"wifi -i1 -c5.\n",
		cmd_wifi_channel,
		1, 4),
	SHELL_CMD_ARG(ps_timeout,
		      NULL,
		      "<val> - PS inactivity timer(in ms).\n",
		      cmd_wifi_ps_timeout,
		      2,
		      0),
	SHELL_CMD_ARG(ps_listen_interval,
		      NULL,
		      "<val> - Listen interval in the range of <0-65535>.\n",
		      cmd_wifi_listen_interval,
		      2,
		      0),
	SHELL_CMD_ARG(ps_wakeup_mode,
		     NULL,
		     "<wakeup_mode: DTIM/Listen Interval>.\n",
		     cmd_wifi_ps_wakeup_mode,
		     2,
		     0),
	SHELL_SUBCMD_SET_END
=======
    SHELL_CMD(ap, &wifi_cmd_ap, "Access Point mode commands.\n", NULL),
    SHELL_CMD_ARG(connect, NULL,
                  "Connect to a Wi-Fi AP\n"
                  "\"<SSID>\"\n"
                  "[channel number: 0 means all]\n"
                  "[PSK: valid only for secure SSIDs]\n"
                  "[Security type: valid only for secure SSIDs]\n"
                  "0:None, 1:WPA2-PSK, 2:WPA2-PSK-256, 3:SAE, 4:WAPI, 5:EAP, 6:WEP, 7: WPA-PSK\n"
                  "[MFP (optional: needs security type to be specified)]\n"
                  ": 0:Disable, 1:Optional, 2:Required.\n",
                  cmd_wifi_connect,
                  2, 4),
    SHELL_CMD_ARG(disconnect, NULL, "Disconnect from the Wi-Fi AP.\n",
                  cmd_wifi_disconnect,
                  1, 0),
    SHELL_CMD_ARG(ps, NULL, "Configure or display Wi-Fi power save state.\n"
                  "[on/off]\n",
                  cmd_wifi_ps,
                  1, 1),
    SHELL_CMD_ARG(ps_mode,
                  NULL,
                  "<mode: legacy/WMM>.\n",
                  cmd_wifi_ps_mode,
                  2,
                  0),
    SHELL_CMD_ARG(scan, NULL,
                  "Scan for Wi-Fi APs\n"
                  "[-t, --type <active/passive>] : Preferred mode of scan. The actual mode of scan can depend on factors such as the Wi-Fi chip implementation, regulatory domain restrictions. Default type is active\n"
                  "[-b, --bands <Comma separated list of band values (2/5/6)>] : Bands to be scanned where 2: 2.4 GHz, 5: 5 GHz, 6: 6 GHz\n"
                  "[-a, --dwell_time_active <val_in_ms>] : Active scan dwell time (in ms) on a channel. Range 5 ms to 1000 ms\n"
                  "[-p, --dwell_time_passive <val_in_ms>] : Passive scan dwell time (in ms) on a channel. Range 10 ms to 1000 ms\n"
                  "[-s, --ssid : SSID to scan for. Can be provided multiple times\n"
                  "[-m, --max_bss <val>] : Maximum BSSes to scan for. Range 1 - 65535\n"
                  "[-c, --chans <Comma separated list of channel ranges>] : Channels to be scanned. The channels must be specified in the form band1:chan1,chan2_band2:chan3,..etc. band1, band2 must be valid band values and chan1, chan2, chan3 must be specified as a list of comma separated values where each value is either a single channel or a channel range specified as chan_start-chan_end. Each band channel set has to be separated by a _. For example, a valid channel specification can be 2:1,6-11,14_5:36,149-165,44\n"
                  "[-h, --help] : Print out the help for the scan command.\n",
                  cmd_wifi_scan,
                  1, 8),
    SHELL_CMD_ARG(statistics, NULL, "Wi-Fi interface statistics.\n", cmd_wifi_stats, 1, 0),
    SHELL_CMD_ARG(status, NULL, "Status of the Wi-Fi interface.\n", cmd_wifi_status, 1, 0),
    SHELL_CMD(twt, &wifi_twt_ops, "Manage TWT flows.\n", NULL),
    SHELL_CMD_ARG(reg_domain, NULL,
                  "Set or Get Wi-Fi regulatory domain\n"
                  "[ISO/IEC 3166-1 alpha2]: Regulatory domain\n"
                  "[-f]: Force to use this regulatory hint over any other regulatory hints\n"
                  "Note: This may cause regulatory compliance issues, use it at your own risk.\n",
                  cmd_wifi_reg_domain,
                  1, 2),
    SHELL_CMD_ARG(mode, NULL, "mode operational setting\n"
                  "This command may be used to set the Wi-Fi device into a specific mode of operation\n"
                  "[-i, --if-index <idx>] : Interface index\n"
                  "[-s, --sta] : Station mode\n"
                  "[-m, --monitor] : Monitor mode\n"
                  "[-p, --promiscuous] : Promiscuous mode\n"
                  "[-t, --tx-injection] : TX-Injection mode\n"
                  "[-a, --ap] : AP mode\n"
                  "[-k, --softap] : Softap mode\n"
                  "[-h, --help] : Help\n"
                  "[-g, --get] : Get current mode for a specific interface index\n"
                  "Usage: Get operation example for interface index 1\n"
                  "wifi mode -g -i1\n"
                  "Set operation example for interface index 1 - set station+promiscuous\n"
                  "wifi mode -i1 -sp.\n",
                  cmd_wifi_mode,
                  1, 9),
    SHELL_CMD_ARG(packet_filter, NULL, "mode filter setting\n"
                  "This command is used to set packet filter setting when\n"
                  "monitor, TX-Injection and promiscuous mode is enabled\n"
                  "The different packet filter modes are control, management, data and enable all filters\n"
                  "[-i, --if-index <idx>] : Interface index\n"
                  "[-a, --all] : Enable all packet filter modes\n"
                  "[-m, --mgmt] : Enable management packets to allowed up the stack\n"
                  "[-c, --ctrl] : Enable control packets to be allowed up the stack\n"
                  "[-d, --data] : Enable Data packets to be allowed up the stack\n"
                  "[-g, --get] : Get current filter settings for a specific interface index\n"
                  "[-b, --capture-len <len>] : Capture length buffer size for each packet to be captured\n"
                  "[-h, --help] : Help\n"
                  "Usage: Get operation example for interface index 1\n"
                  "wifi packet_filter -g -i1\n"
                  "Set operation example for interface index 1 - set data+management frame filter\n"
                  "wifi packet_filter -i1 -md.\n",
                  cmd_wifi_packet_filter,
                  1, 8),
    SHELL_CMD_ARG(channel, NULL, "wifi channel setting\n"
                  "This command is used to set the channel when\n"
                  "monitor or TX-Injection mode is enabled\n"
                  "Currently 20 MHz is only supported and no BW parameter is provided\n"
                  "[-i, --if-index <idx>] : Interface index\n"
                  "[-c, --channel <chan>] : Set a specific channel number to the lower layer\n"
                  "[-g, --get] : Get current set channel number from the lower layer\n"
                  "[-h, --help] : Help\n"
                  "Usage: Get operation example for interface index 1\n"
                  "wifi channel -g -i1\n"
                  "Set operation example for interface index 1 (setting channel 5)\n"
                  "wifi -i1 -c5.\n",
                  cmd_wifi_channel,
                  1, 4),
    SHELL_CMD_ARG(ps_timeout,
                  NULL,
                  "<val> - PS inactivity timer(in ms).\n",
                  cmd_wifi_ps_timeout,
                  2,
                  0),
    SHELL_CMD_ARG(ps_listen_interval,
                  NULL,
                  "<val> - Listen interval in the range of <0-65535>.\n",
                  cmd_wifi_listen_interval,
                  2,
                  0),
    SHELL_CMD_ARG(ps_wakeup_mode,
                  NULL,
                  "<wakeup_mode: DTIM/Listen Interval>.\n",
                  cmd_wifi_ps_wakeup_mode,
                  2,
                  0),
    SHELL_SUBCMD_SET_END
>>>>>>> a5ba44b3
);

SHELL_CMD_REGISTER(wifi, &wifi_commands, "Wi-Fi commands", NULL);

static int wifi_shell_init(void) {

    wifi_sh_ctx.sh  = NULL;
    wifi_sh_ctx.all = 0U;
    scan_result     = 0U;

    net_mgmt_init_event_callback(&wifi_shell_mgmt_cb,
                                 wifi_mgmt_event_handler,
                                 WIFI_SHELL_MGMT_EVENTS);

    net_mgmt_add_event_callback(&wifi_shell_mgmt_cb);

    return (0);
}

SYS_INIT(wifi_shell_init, APPLICATION, CONFIG_KERNEL_INIT_PRIORITY_DEFAULT);<|MERGE_RESOLUTION|>--- conflicted
+++ resolved
@@ -31,36 +31,21 @@
 
 #define WIFI_SHELL_MODULE "wifi"
 
-#define WIFI_SHELL_MGMT_EVENTS_COMMON (NET_EVENT_WIFI_SCAN_DONE   |\
-				NET_EVENT_WIFI_CONNECT_RESULT     |\
-				NET_EVENT_WIFI_DISCONNECT_RESULT  |  \
-				NET_EVENT_WIFI_TWT                |\
-				NET_EVENT_WIFI_RAW_SCAN_RESULT    |\
-				NET_EVENT_WIFI_AP_ENABLE_RESULT   |\
-				NET_EVENT_WIFI_AP_DISABLE_RESULT  |\
-				NET_EVENT_WIFI_AP_STA_CONNECTED   |\
-				NET_EVENT_WIFI_AP_STA_DISCONNECTED)
+#define WIFI_SHELL_MGMT_EVENTS_COMMON (NET_EVENT_WIFI_SCAN_DONE          | \
+                                       NET_EVENT_WIFI_CONNECT_RESULT     | \
+                                       NET_EVENT_WIFI_DISCONNECT_RESULT  | \
+                                       NET_EVENT_WIFI_TWT                | \
+                                       NET_EVENT_WIFI_RAW_SCAN_RESULT    | \
+                                       NET_EVENT_WIFI_AP_ENABLE_RESULT   | \
+                                       NET_EVENT_WIFI_AP_DISABLE_RESULT  | \
+                                       NET_EVENT_WIFI_AP_STA_CONNECTED   | \
+                                       NET_EVENT_WIFI_AP_STA_DISCONNECTED)
 
 #ifdef CONFIG_WIFI_MGMT_RAW_SCAN_RESULTS_ONLY
-<<<<<<< HEAD
 #define WIFI_SHELL_MGMT_EVENTS (WIFI_SHELL_MGMT_EVENTS_COMMON)
 #else
-#define WIFI_SHELL_MGMT_EVENTS (WIFI_SHELL_MGMT_EVENTS_COMMON |\
-				NET_EVENT_WIFI_SCAN_RESULT)
-=======
-#define WIFI_SHELL_MGMT_EVENTS (NET_EVENT_WIFI_RAW_SCAN_RESULT   |      \
-                                NET_EVENT_WIFI_SCAN_DONE         |      \
-                                NET_EVENT_WIFI_CONNECT_RESULT    |      \
-                                NET_EVENT_WIFI_DISCONNECT_RESULT |      \
-                                NET_EVENT_WIFI_TWT)
-#else
-#define WIFI_SHELL_MGMT_EVENTS (NET_EVENT_WIFI_SCAN_RESULT       |      \
-                                NET_EVENT_WIFI_SCAN_DONE         |      \
-                                NET_EVENT_WIFI_CONNECT_RESULT    |      \
-                                NET_EVENT_WIFI_DISCONNECT_RESULT |      \
-                                NET_EVENT_WIFI_TWT               |      \
-                                NET_EVENT_WIFI_RAW_SCAN_RESULT)
->>>>>>> a5ba44b3
+#define WIFI_SHELL_MGMT_EVENTS (WIFI_SHELL_MGMT_EVENTS_COMMON | \
+                                NET_EVENT_WIFI_SCAN_RESULT)
 #endif /* CONFIG_WIFI_MGMT_RAW_SCAN_RESULTS_ONLY */
 
 static struct {
@@ -81,48 +66,13 @@
 
 static struct net_mgmt_event_callback wifi_shell_mgmt_cb;
 
-<<<<<<< HEAD
 static K_MUTEX_DEFINE(wifi_ap_sta_list_lock);
 struct wifi_ap_sta_node {
-	bool valid;
-	struct wifi_ap_sta_info sta_info;
+    bool valid;
+    struct wifi_ap_sta_info sta_info;
 };
 static struct wifi_ap_sta_node sta_list[CONFIG_WIFI_SHELL_MAX_AP_STA];
 
-#define print(sh, level, fmt, ...)					\
-	do {								\
-		if (sh) {						\
-			shell_fprintf(sh, level, fmt, ##__VA_ARGS__); \
-		} else {						\
-			printk(fmt, ##__VA_ARGS__);			\
-		}							\
-	} while (false)
-
-static bool parse_number(const struct shell *sh, long *param, char *str, long min, long max)
-{
-	char *endptr;
-	char *str_tmp = str;
-	long num = 0;
-
-	if ((str_tmp[0] == '0') && (str_tmp[1] == 'x')) {
-		/* Hexadecimal numbers take base 0 in strtol */
-		num = strtol(str_tmp, &endptr, 0);
-	} else {
-		num = strtol(str_tmp, &endptr, 10);
-	}
-
-	if (*endptr != '\0') {
-		print(sh, SHELL_ERROR, "Invalid number: %s", str_tmp);
-		return false;
-	}
-
-	if ((num) < (min) || (num) > (max)) {
-		print(sh, SHELL_WARNING, "Value out of range: %s, (%ld-%ld)", str_tmp, min, max);
-		return false;
-	}
-	*param = num;
-	return true;
-=======
 #define print(sh, level, fmt, ...)                              \
     do {                                                        \
         if (sh) {                                               \
@@ -158,7 +108,6 @@
     *param = num;
 
     return (true);
->>>>>>> a5ba44b3
 }
 
 static void handle_wifi_scan_result(struct net_mgmt_event_callback* cb) {
@@ -230,8 +179,7 @@
 }
 
 static void handle_wifi_raw_scan_result(struct net_mgmt_event_callback* cb) {
-    struct wifi_raw_scan_result* raw =
-            (struct wifi_raw_scan_result*)cb->info;
+    struct wifi_raw_scan_result* raw = (struct wifi_raw_scan_result*)cb->info;
     int channel;
     int band;
     int rssi;
@@ -268,8 +216,7 @@
 #endif /* CONFIG_WIFI_MGMT_RAW_SCAN_RESULTS */
 
 static void handle_wifi_scan_done(struct net_mgmt_event_callback* cb) {
-    const struct wifi_status* status =
-            (const struct wifi_status*)cb->info;
+    const struct wifi_status* status = (const struct wifi_status*)cb->info;
     const struct shell* sh = wifi_sh_ctx.sh;
 
     if (status->status) {
@@ -284,8 +231,7 @@
 }
 
 static void handle_wifi_connect_result(struct net_mgmt_event_callback* cb) {
-    const struct wifi_status* status =
-            (const struct wifi_status*)cb->info;
+    const struct wifi_status* status = (const struct wifi_status*)cb->info;
 
     if (status->status) {
         print(wifi_sh_ctx.sh, SHELL_WARNING,
@@ -299,8 +245,7 @@
 }
 
 static void handle_wifi_disconnect_result(struct net_mgmt_event_callback* cb) {
-    const struct wifi_status* status =
-            (const struct wifi_status*)cb->info;
+    const struct wifi_status* status = (const struct wifi_status*)cb->info;
 
     if (wifi_sh_ctx.disconnecting) {
         print(wifi_sh_ctx.sh,
@@ -343,170 +288,20 @@
     print(sh, SHELL_NORMAL, "========================\n");
 }
 
-<<<<<<< HEAD
-static void handle_wifi_twt_event(struct net_mgmt_event_callback *cb)
-{
-	const struct wifi_twt_params *resp =
-		(const struct wifi_twt_params *)cb->info;
-
-	if (resp->operation == WIFI_TWT_TEARDOWN) {
-		if (resp->teardown_status == WIFI_TWT_TEARDOWN_SUCCESS) {
-			print(context.sh, SHELL_NORMAL, "TWT teardown received for flow ID %d\n",
-			      resp->flow_id);
-		} else {
-			print(context.sh, SHELL_NORMAL, "TWT teardown failed for flow ID %d\n",
-			      resp->flow_id);
-		}
-		return;
-	}
-
-	if (resp->resp_status == WIFI_TWT_RESP_RECEIVED) {
-		print(context.sh, SHELL_NORMAL, "TWT response: %s\n",
-		      wifi_twt_setup_cmd_txt(resp->setup_cmd));
-		print(context.sh, SHELL_NORMAL, "== TWT negotiated parameters ==\n");
-		print_twt_params(resp->dialog_token,
-				 resp->flow_id,
-				 resp->negotiation_type,
-				 resp->setup.responder,
-				 resp->setup.implicit,
-				 resp->setup.announce,
-				 resp->setup.trigger,
-				 resp->setup.twt_wake_interval,
-				 resp->setup.twt_interval);
-	} else {
-		print(context.sh, SHELL_NORMAL, "TWT response timed out\n");
-	}
-}
-
-static void handle_wifi_ap_enable_result(struct net_mgmt_event_callback *cb)
-{
-	const struct wifi_status *status =
-		(const struct wifi_status *)cb->info;
-
-	if (status->status) {
-		print(context.sh, SHELL_WARNING,
-		      "AP enable request failed (%d)\n", status->status);
-	} else {
-		print(context.sh, SHELL_NORMAL, "AP enabled\n");
-	}
-}
-
-static void handle_wifi_ap_disable_result(struct net_mgmt_event_callback *cb)
-{
-	const struct wifi_status *status =
-		(const struct wifi_status *)cb->info;
-
-	if (status->status) {
-		print(context.sh, SHELL_WARNING,
-		      "AP disable request failed (%d)\n", status->status);
-	} else {
-		print(context.sh, SHELL_NORMAL, "AP disabled\n");
-	}
-
-	k_mutex_lock(&wifi_ap_sta_list_lock, K_FOREVER);
-	memset(&sta_list, 0, sizeof(sta_list));
-	k_mutex_unlock(&wifi_ap_sta_list_lock);
-}
-
-static void handle_wifi_ap_sta_connected(struct net_mgmt_event_callback *cb)
-{
-	const struct wifi_ap_sta_info *sta_info =
-		(const struct wifi_ap_sta_info *)cb->info;
-	uint8_t mac_string_buf[sizeof("xx:xx:xx:xx:xx:xx")];
-	int i;
-
-	print(context.sh, SHELL_NORMAL, "Station connected: %s\n",
-	      net_sprint_ll_addr_buf(sta_info->mac, WIFI_MAC_ADDR_LEN,
-				     mac_string_buf, sizeof(mac_string_buf)));
-
-	k_mutex_lock(&wifi_ap_sta_list_lock, K_FOREVER);
-	for (i = 0; i < CONFIG_WIFI_SHELL_MAX_AP_STA; i++) {
-		if (!sta_list[i].valid) {
-			sta_list[i].sta_info = *sta_info;
-			sta_list[i].valid = true;
-			break;
-		}
-	}
-	if (i == CONFIG_WIFI_SHELL_MAX_AP_STA) {
-		print(context.sh, SHELL_WARNING, "No space to store station info: "
-			"Increase CONFIG_WIFI_SHELL_MAX_AP_STA\n");
-	}
-	k_mutex_unlock(&wifi_ap_sta_list_lock);
-}
-
-static void handle_wifi_ap_sta_disconnected(struct net_mgmt_event_callback *cb)
-{
-	const struct wifi_ap_sta_info *sta_info =
-		(const struct wifi_ap_sta_info *)cb->info;
-	uint8_t mac_string_buf[sizeof("xx:xx:xx:xx:xx:xx")];
-
-	print(context.sh, SHELL_NORMAL, "Station disconnected: %s\n",
-	      net_sprint_ll_addr_buf(sta_info->mac, WIFI_MAC_ADDR_LEN,
-				     mac_string_buf, sizeof(mac_string_buf)));
-
-	k_mutex_lock(&wifi_ap_sta_list_lock, K_FOREVER);
-	for (int i = 0; i < CONFIG_WIFI_SHELL_MAX_AP_STA; i++) {
-		if (!sta_list[i].valid) {
-			continue;
-		}
-
-		if (!memcmp(sta_list[i].sta_info.mac, sta_info->mac,
-			    WIFI_MAC_ADDR_LEN)) {
-			sta_list[i].valid = false;
-			break;
-		}
-	}
-	k_mutex_unlock(&wifi_ap_sta_list_lock);
-}
-
-static void wifi_mgmt_event_handler(struct net_mgmt_event_callback *cb,
-				    uint32_t mgmt_event, struct net_if *iface)
-{
-	switch (mgmt_event) {
-	case NET_EVENT_WIFI_SCAN_RESULT:
-		handle_wifi_scan_result(cb);
-		break;
-	case NET_EVENT_WIFI_SCAN_DONE:
-		handle_wifi_scan_done(cb);
-		break;
-	case NET_EVENT_WIFI_CONNECT_RESULT:
-		handle_wifi_connect_result(cb);
-		break;
-	case NET_EVENT_WIFI_DISCONNECT_RESULT:
-		handle_wifi_disconnect_result(cb);
-		break;
-	case NET_EVENT_WIFI_TWT:
-		handle_wifi_twt_event(cb);
-		break;
-#ifdef CONFIG_WIFI_MGMT_RAW_SCAN_RESULTS
-	case NET_EVENT_WIFI_RAW_SCAN_RESULT:
-		handle_wifi_raw_scan_result(cb);
-		break;
-#endif /* CONFIG_WIFI_MGMT_RAW_SCAN_RESULTS */
-	case NET_EVENT_WIFI_AP_ENABLE_RESULT:
-		handle_wifi_ap_enable_result(cb);
-		break;
-	case NET_EVENT_WIFI_AP_DISABLE_RESULT:
-		handle_wifi_ap_disable_result(cb);
-		break;
-	case NET_EVENT_WIFI_AP_STA_CONNECTED:
-		handle_wifi_ap_sta_connected(cb);
-		break;
-	case NET_EVENT_WIFI_AP_STA_DISCONNECTED:
-		handle_wifi_ap_sta_disconnected(cb);
-		break;
-	default:
-		break;
-	}
-=======
 static void handle_wifi_twt_event(struct net_mgmt_event_callback* cb) {
     const struct wifi_twt_params* resp =
             (const struct wifi_twt_params*)cb->info;
     const struct shell* sh = wifi_sh_ctx.sh;
 
     if (resp->operation == WIFI_TWT_TEARDOWN) {
-        print(sh, SHELL_NORMAL, "TWT teardown received for flow ID %d\n",
-              resp->flow_id);
+        if (resp->teardown_status == WIFI_TWT_TEARDOWN_SUCCESS) {
+            print(sh, SHELL_NORMAL, "TWT teardown received for flow ID %d\n",
+                  resp->flow_id);
+        }
+        else {
+            print(sh, SHELL_NORMAL, "TWT teardown failed for flow ID %d\n",
+                  resp->flow_id);
+        }
         return;
     }
 
@@ -529,6 +324,86 @@
     }
 }
 
+static void handle_wifi_ap_enable_result(struct net_mgmt_event_callback* cb) {
+    const struct wifi_status* status = (const struct wifi_status *)cb->info;
+    const struct shell* sh = wifi_sh_ctx.sh;
+
+    if (status->status) {
+        print(sh, SHELL_WARNING,
+              "AP enable request failed (%d)\n", status->status);
+    }
+    else {
+        print(sh, SHELL_NORMAL, "AP enabled\n");
+    }
+}
+
+static void handle_wifi_ap_disable_result(struct net_mgmt_event_callback* cb) {
+    const struct wifi_status* status = (const struct wifi_status *)cb->info;
+    const struct shell* sh = wifi_sh_ctx.sh;
+
+    if (status->status) {
+        print(sh, SHELL_WARNING,
+              "AP disable request failed (%d)\n", status->status);
+    }
+    else {
+        print(sh, SHELL_NORMAL, "AP disabled\n");
+    }
+
+    k_mutex_lock(&wifi_ap_sta_list_lock, K_FOREVER);
+    memset(&sta_list, 0, sizeof(sta_list));
+    k_mutex_unlock(&wifi_ap_sta_list_lock);
+}
+
+static void handle_wifi_ap_sta_connected(struct net_mgmt_event_callback* cb) {
+    const struct wifi_ap_sta_info* sta_info = (const struct wifi_ap_sta_info *)cb->info;
+    const struct shell* sh = wifi_sh_ctx.sh;
+    uint8_t mac_string_buf[sizeof("xx:xx:xx:xx:xx:xx")];
+    int i;
+
+    print(sh, SHELL_NORMAL, "Station connected: %s\n",
+          net_sprint_ll_addr_buf(sta_info->mac, WIFI_MAC_ADDR_LEN,
+                                 mac_string_buf, sizeof(mac_string_buf)));
+
+    k_mutex_lock(&wifi_ap_sta_list_lock, K_FOREVER);
+    for (i = 0; i < CONFIG_WIFI_SHELL_MAX_AP_STA; i++) {
+        if (!sta_list[i].valid) {
+            sta_list[i].sta_info = *sta_info;
+            sta_list[i].valid = true;
+            break;
+        }
+    }
+
+    if (i == CONFIG_WIFI_SHELL_MAX_AP_STA) {
+        print(sh, SHELL_WARNING, "No space to store station info: "
+              "Increase CONFIG_WIFI_SHELL_MAX_AP_STA\n");
+    }
+    k_mutex_unlock(&wifi_ap_sta_list_lock);
+}
+
+static void handle_wifi_ap_sta_disconnected(struct net_mgmt_event_callback* cb) {
+    const struct wifi_ap_sta_info* sta_info = (const struct wifi_ap_sta_info*)cb->info;
+    const struct shell* sh = wifi_sh_ctx.sh;
+    uint8_t mac_string_buf[sizeof("xx:xx:xx:xx:xx:xx")];
+
+    print(sh, SHELL_NORMAL, "Station disconnected: %s\n",
+          net_sprint_ll_addr_buf(sta_info->mac, WIFI_MAC_ADDR_LEN,
+                                 mac_string_buf, sizeof(mac_string_buf)));
+
+    k_mutex_lock(&wifi_ap_sta_list_lock, K_FOREVER);
+    for (int i = 0; i < CONFIG_WIFI_SHELL_MAX_AP_STA; i++) {
+        if (!sta_list[i].valid) {
+            continue;
+        }
+
+        if (!memcmp(sta_list[i].sta_info.mac, sta_info->mac,
+                WIFI_MAC_ADDR_LEN)) {
+            sta_list[i].valid = false;
+            break;
+        }
+    }
+    k_mutex_unlock(&wifi_ap_sta_list_lock);
+}
+
 static void wifi_mgmt_event_handler(struct net_mgmt_event_callback* cb,
                                     uint32_t mgmt_event, struct net_if* iface) {
     switch (mgmt_event) {
@@ -558,10 +433,25 @@
             break;
         #endif /* CONFIG_WIFI_MGMT_RAW_SCAN_RESULTS */
 
+        case NET_EVENT_WIFI_AP_ENABLE_RESULT :
+            handle_wifi_ap_enable_result(cb);
+            break;
+
+        case NET_EVENT_WIFI_AP_DISABLE_RESULT :
+            handle_wifi_ap_disable_result(cb);
+            break;
+
+        case NET_EVENT_WIFI_AP_STA_CONNECTED :
+            handle_wifi_ap_sta_connected(cb);
+            break;
+
+        case NET_EVENT_WIFI_AP_STA_DISCONNECTED :
+            handle_wifi_ap_sta_disconnected(cb);
+            break;
+
         default :
             break;
     }
->>>>>>> a5ba44b3
 }
 
 static int __wifi_args_to_params(size_t argc, char* argv[],
@@ -698,125 +588,6 @@
     return (0);
 }
 
-<<<<<<< HEAD
-
-
-static int wifi_scan_args_to_params(const struct shell *sh,
-				    size_t argc,
-				    char *argv[],
-				    struct wifi_scan_params *params,
-				    bool *do_scan)
-{
-	struct getopt_state *state;
-	int opt;
-	static struct option long_options[] = {{"type", required_argument, 0, 't'},
-					       {"bands", required_argument, 0, 'b'},
-					       {"dwell_time_active", required_argument, 0, 'a'},
-					       {"dwell_time_passive", required_argument, 0, 'p'},
-					       {"ssid", required_argument, 0, 's'},
-					       {"max_bss", required_argument, 0, 'm'},
-					       {"chans", required_argument, 0, 'c'},
-					       {"help", no_argument, 0, 'h'},
-					       {0, 0, 0, 0}};
-	int opt_index = 0;
-	int val;
-	int opt_num = 0;
-
-	*do_scan = true;
-
-	while ((opt = getopt_long(argc, argv, "t:b:a:p:s:m:c:h", long_options, &opt_index)) != -1) {
-		state = getopt_state_get();
-		switch (opt) {
-		case 't':
-			if (!strncasecmp(optarg, "passive", 7)) {
-				params->scan_type = WIFI_SCAN_TYPE_PASSIVE;
-			} else if (!strncasecmp(optarg, "active", 6)) {
-				params->scan_type = WIFI_SCAN_TYPE_ACTIVE;
-			} else {
-				shell_fprintf(sh, SHELL_ERROR, "Invalid scan type %s\n", optarg);
-				return -ENOEXEC;
-			}
-
-			opt_num++;
-			break;
-		case 'b':
-			if (wifi_utils_parse_scan_bands(optarg, &params->bands)) {
-				shell_fprintf(sh, SHELL_ERROR, "Invalid band value(s)\n");
-				return -ENOEXEC;
-			}
-
-			opt_num++;
-			break;
-		case 'a':
-			val = atoi(optarg);
-
-			if ((val < 5) || (val > 1000)) {
-				shell_fprintf(sh, SHELL_ERROR, "Invalid dwell_time_active val\n");
-				return -ENOEXEC;
-			}
-
-			params->dwell_time_active = val;
-			opt_num++;
-			break;
-		case 'p':
-			val = atoi(optarg);
-
-			if ((val < 10) || (val > 1000)) {
-				shell_fprintf(sh, SHELL_ERROR, "Invalid dwell_time_passive val\n");
-				return -ENOEXEC;
-			}
-
-			params->dwell_time_passive = val;
-			opt_num++;
-			break;
-		case 's':
-			if (wifi_utils_parse_scan_ssids(optarg,
-							params->ssids,
-							ARRAY_SIZE(params->ssids))) {
-				shell_fprintf(sh, SHELL_ERROR, "Invalid SSID(s)\n");
-				return -ENOEXEC;
-			}
-
-			opt_num++;
-			break;
-		case 'm':
-			val = atoi(optarg);
-
-			if ((val < 0) || (val > 65535)) {
-				shell_fprintf(sh, SHELL_ERROR, "Invalid max_bss val\n");
-				return -ENOEXEC;
-			}
-
-			params->max_bss_cnt = val;
-			opt_num++;
-			break;
-		case 'c':
-			if (wifi_utils_parse_scan_chan(optarg,
-						       params->band_chan,
-						       ARRAY_SIZE(params->band_chan))) {
-				shell_fprintf(sh,
-					      SHELL_ERROR,
-					      "Invalid band or channel value(s)\n");
-				return -ENOEXEC;
-			}
-
-			opt_num++;
-			break;
-		case 'h':
-			shell_help(sh);
-			*do_scan = false;
-			opt_num++;
-			break;
-		case '?':
-		default:
-			shell_fprintf(sh, SHELL_ERROR, "Invalid option or option usage: %s\n",
-						  argv[opt_index + 1]);
-			return -ENOEXEC;
-		}
-	}
-
-	return opt_num;
-=======
 static int wifi_scan_args_to_params(const struct shell* sh,
                                     size_t argc,
                                     char* argv[],
@@ -845,10 +616,10 @@
         state = getopt_state_get();
         switch (opt) {
             case 't' :
-                if (!strcmp(optarg, "passive")) {
+                if (!strncasecmp(optarg, "passive", 7)) {
                     params->scan_type = WIFI_SCAN_TYPE_PASSIVE;
                 }
-                else if (!strcmp(optarg, "active")) {
+                else if (!strncasecmp(optarg, "active", 6)) {
                     params->scan_type = WIFI_SCAN_TYPE_ACTIVE;
                 }
                 else {
@@ -943,7 +714,6 @@
     }
 
     return (opt_num);
->>>>>>> a5ba44b3
 }
 
 static int cmd_wifi_scan(const struct shell* sh, size_t argc, char* argv[]) {
@@ -1461,18 +1231,8 @@
 
     wifi_sh_ctx.sh = sh;
 
-<<<<<<< HEAD
-	k_mutex_init(&wifi_ap_sta_list_lock);
-
-	ret = net_mgmt(NET_REQUEST_WIFI_AP_ENABLE, iface, &cnx_params,
-		sizeof(struct wifi_connect_req_params));
-	if (ret) {
-		shell_fprintf(sh, SHELL_WARNING, "AP mode enable failed: %s\n", strerror(-ret));
-		return -ENOEXEC;
-	}
-
-	shell_fprintf(sh, SHELL_NORMAL, "AP mode enable requested\n");
-=======
+    k_mutex_init(&wifi_ap_sta_list_lock);
+
     ret = net_mgmt(NET_REQUEST_WIFI_AP_ENABLE, iface, &cnx_params,
                    sizeof(struct wifi_connect_req_params));
     if (ret) {
@@ -1480,8 +1240,7 @@
         return (-ENOEXEC);
     }
 
-    shell_fprintf(sh, SHELL_NORMAL, "AP mode enabled\n");
->>>>>>> a5ba44b3
+    shell_fprintf(sh, SHELL_NORMAL, "AP mode enable requested\n");
 
     return (0);
 }
@@ -1497,55 +1256,51 @@
         return (-ENOEXEC);
     }
 
-<<<<<<< HEAD
-	shell_fprintf(sh, SHELL_NORMAL, "AP mode disable requested\n");
-	return 0;
-}
-
-static int cmd_wifi_ap_stations(const struct shell *sh, size_t argc,
-				char *argv[])
-{
-	size_t id = 1;
-
-	ARG_UNUSED(argv);
-	ARG_UNUSED(argc);
-
-	shell_fprintf(sh, SHELL_NORMAL, "AP stations:\n");
-	shell_fprintf(sh, SHELL_NORMAL, "============\n");
-
-	k_mutex_lock(&wifi_ap_sta_list_lock, K_FOREVER);
-	for (int i = 0; i < CONFIG_WIFI_SHELL_MAX_AP_STA; i++) {
-		struct wifi_ap_sta_info *sta;
-		uint8_t mac_string_buf[sizeof("xx:xx:xx:xx:xx:xx")];
-
-		if (!sta_list[i].valid) {
-			continue;
-		}
-
-		sta = &sta_list[i].sta_info;
-
-		shell_fprintf(sh, SHELL_NORMAL, "Station %zu:\n", id++);
-		shell_fprintf(sh, SHELL_NORMAL, "==========\n");
-		shell_fprintf(sh, SHELL_NORMAL, "MAC: %s\n",
-			      net_sprint_ll_addr_buf(sta->mac,
-						     WIFI_MAC_ADDR_LEN,
-						     mac_string_buf,
-						     sizeof(mac_string_buf)));
-		shell_fprintf(sh, SHELL_NORMAL, "Link mode: %s\n",
-			      wifi_link_mode_txt(sta->link_mode));
-		shell_fprintf(sh, SHELL_NORMAL, "TWT: %s\n",
-			      sta->twt_capable ? "Supported" : "Not supported");
-	}
-
-	if (id == 1) {
-		shell_fprintf(sh, SHELL_NORMAL, "No stations connected\n");
-	}
-	k_mutex_unlock(&wifi_ap_sta_list_lock);
-=======
-    shell_fprintf(sh, SHELL_NORMAL, "AP mode disabled\n");
->>>>>>> a5ba44b3
-
-    return (0);
+    shell_fprintf(sh, SHELL_NORMAL, "AP mode disable requested\n");
+
+    return (0);
+}
+
+static int cmd_wifi_ap_stations(const struct shell* sh, size_t argc,
+                                char* argv[]) {
+    size_t id = 1;
+
+    ARG_UNUSED(argv);
+    ARG_UNUSED(argc);
+
+    shell_fprintf(sh, SHELL_NORMAL, "AP stations:\n");
+    shell_fprintf(sh, SHELL_NORMAL, "============\n");
+
+    k_mutex_lock(&wifi_ap_sta_list_lock, K_FOREVER);
+    for (int i = 0; i < CONFIG_WIFI_SHELL_MAX_AP_STA; i++) {
+        struct wifi_ap_sta_info *sta;
+        uint8_t mac_string_buf[sizeof("xx:xx:xx:xx:xx:xx")];
+
+        if (!sta_list[i].valid) {
+            continue;
+        }
+
+        sta = &sta_list[i].sta_info;
+
+        shell_fprintf(sh, SHELL_NORMAL, "Station %zu:\n", id++);
+        shell_fprintf(sh, SHELL_NORMAL, "==========\n");
+        shell_fprintf(sh, SHELL_NORMAL, "MAC: %s\n",
+                      net_sprint_ll_addr_buf(sta->mac,
+                                             WIFI_MAC_ADDR_LEN,
+                                             mac_string_buf,
+                                             sizeof(mac_string_buf)));
+        shell_fprintf(sh, SHELL_NORMAL, "Link mode: %s\n",
+                      wifi_link_mode_txt(sta->link_mode));
+        shell_fprintf(sh, SHELL_NORMAL, "TWT: %s\n",
+                      sta->twt_capable ? "Supported" : "Not supported");
+    }
+
+    if (id == 1) {
+        shell_fprintf(sh, SHELL_NORMAL, "No stations connected\n");
+    }
+    k_mutex_unlock(&wifi_ap_sta_list_lock);
+
+    return 0;
 }
 
 static int cmd_wifi_reg_domain(const struct shell* sh, size_t argc,
@@ -2042,43 +1797,25 @@
 }
 
 SHELL_STATIC_SUBCMD_SET_CREATE(wifi_cmd_ap,
-<<<<<<< HEAD
-	SHELL_CMD_ARG(disable, NULL,
-		  "Disable Access Point mode.\n",
-		  cmd_wifi_ap_disable,
-		  1, 0),
-	SHELL_CMD_ARG(enable, NULL,
-		  "\"<SSID>\"\n"
-		  "[channel number: 0 means all]\n"
-		  "[PSK: valid only for secure SSIDs]\n"
-		  "[Security type: valid only for secure SSIDs]\n"
-		  "0:None, 1:WPA2-PSK, 2:WPA2-PSK-256, 3:SAE, 4:WAPI, 5:EAP, 6:WEP, 7: WPA-PSK\n"
-		  "[MFP (optional: needs security type to be specified)]\n"
-		  ": 0:Disable, 1:Optional, 2:Required.\n",
-		  cmd_wifi_ap_enable,
-		  2, 4),
-	SHELL_CMD_ARG(stations, NULL,
-		  "List stations connected to the AP",
-		  cmd_wifi_ap_stations,
-		  1, 0),
-	SHELL_SUBCMD_SET_END
-=======
     SHELL_CMD_ARG(disable, NULL,
-          "Disable Access Point mode.\n",
-          cmd_wifi_ap_disable,
-          1, 0),
+                  "Disable Access Point mode.\n",
+                  cmd_wifi_ap_disable,
+                  1, 0),
     SHELL_CMD_ARG(enable, NULL,
-          "\"<SSID>\"\n"
-          "[channel number: 0 means all]\n"
-          "[PSK: valid only for secure SSIDs]\n"
-          "[Security type: valid only for secure SSIDs]\n"
-          "0:None, 1:WPA2-PSK, 2:WPA2-PSK-256, 3:SAE, 4:WAPI, 5:EAP, 6:WEP, 7: WPA-PSK\n"
-          "[MFP (optional: needs security type to be specified)]\n"
-          ": 0:Disable, 1:Optional, 2:Required.\n",
-          cmd_wifi_ap_enable,
-          2, 4),
+                  "\"<SSID>\"\n"
+                  "[channel number: 0 means all]\n"
+                  "[PSK: valid only for secure SSIDs]\n"
+                  "[Security type: valid only for secure SSIDs]\n"
+                  "0:None, 1:WPA2-PSK, 2:WPA2-PSK-256, 3:SAE, 4:WAPI, 5:EAP, 6:WEP, 7: WPA-PSK\n"
+                  "[MFP (optional: needs security type to be specified)]\n"
+                  ": 0:Disable, 1:Optional, 2:Required.\n",
+                  cmd_wifi_ap_enable,
+                  2, 4),
+    SHELL_CMD_ARG(stations, NULL,
+                  "List stations connected to the AP",
+                  cmd_wifi_ap_stations,
+                  1, 0),
     SHELL_SUBCMD_SET_END
->>>>>>> a5ba44b3
 );
 
 SHELL_STATIC_SUBCMD_SET_CREATE(wifi_twt_ops,
@@ -2106,123 +1843,6 @@
 );
 
 SHELL_STATIC_SUBCMD_SET_CREATE(wifi_commands,
-<<<<<<< HEAD
-	SHELL_CMD(ap, &wifi_cmd_ap, "Access Point mode commands.\n", NULL),
-	SHELL_CMD_ARG(connect, NULL,
-		  "Connect to a Wi-Fi AP\n"
-		  "\"<SSID>\"\n"
-		  "[channel number: 0 means all]\n"
-		  "[PSK: valid only for secure SSIDs]\n"
-		  "[Security type: valid only for secure SSIDs]\n"
-		  "0:None, 1:WPA2-PSK, 2:WPA2-PSK-256, 3:SAE, 4:WAPI, 5:EAP, 6:WEP, 7: WPA-PSK\n"
-		  "[MFP (optional: needs security type to be specified)]\n"
-		  ": 0:Disable, 1:Optional, 2:Required.\n",
-		  cmd_wifi_connect,
-		  2, 4),
-	SHELL_CMD_ARG(disconnect, NULL, "Disconnect from the Wi-Fi AP.\n",
-		  cmd_wifi_disconnect,
-		  1, 0),
-	SHELL_CMD_ARG(ps, NULL, "Configure or display Wi-Fi power save state.\n"
-		  "[on/off]\n",
-		  cmd_wifi_ps,
-		  1, 1),
-	SHELL_CMD_ARG(ps_mode,
-		      NULL,
-		      "<mode: legacy/WMM>.\n",
-		      cmd_wifi_ps_mode,
-		      2,
-		      0),
-	SHELL_CMD_ARG(scan, NULL,
-		  "Scan for Wi-Fi APs\n"
-		    "[-t, --type <active/passive>] : Preferred mode of scan. The actual mode of scan can depend on factors such as the Wi-Fi chip implementation, regulatory domain restrictions. Default type is active\n"
-		    "[-b, --bands <Comma separated list of band values (2/5/6)>] : Bands to be scanned where 2: 2.4 GHz, 5: 5 GHz, 6: 6 GHz\n"
-		    "[-a, --dwell_time_active <val_in_ms>] : Active scan dwell time (in ms) on a channel. Range 5 ms to 1000 ms\n"
-		    "[-p, --dwell_time_passive <val_in_ms>] : Passive scan dwell time (in ms) on a channel. Range 10 ms to 1000 ms\n"
-		    "[-s, --ssid] : SSID to scan for. Can be provided multiple times\n"
-		    "[-m, --max_bss <val>] : Maximum BSSes to scan for. Range 1 - 65535\n"
-		    "[-c, --chans <Comma separated list of channel ranges>] : Channels to be scanned. The channels must be specified in the form band1:chan1,chan2_band2:chan3,..etc. band1, band2 must be valid band values and chan1, chan2, chan3 must be specified as a list of comma separated values where each value is either a single channel or a channel range specified as chan_start-chan_end. Each band channel set has to be separated by a _. For example, a valid channel specification can be 2:1,6_5:36 or 2:1,6-11,14_5:36,163-177,52\n"
-		    "[-h, --help] : Print out the help for the scan command.\n",
-		  cmd_wifi_scan,
-		  1, 8),
-	SHELL_CMD_ARG(statistics, NULL, "Wi-Fi interface statistics.\n", cmd_wifi_stats, 1, 0),
-	SHELL_CMD_ARG(status, NULL, "Status of the Wi-Fi interface.\n", cmd_wifi_status, 1, 0),
-	SHELL_CMD(twt, &wifi_twt_ops, "Manage TWT flows.\n", NULL),
-	SHELL_CMD_ARG(reg_domain, NULL,
-		"Set or Get Wi-Fi regulatory domain\n"
-		"[ISO/IEC 3166-1 alpha2]: Regulatory domain\n"
-		"[-f]: Force to use this regulatory hint over any other regulatory hints\n"
-		"Note: This may cause regulatory compliance issues, use it at your own risk.\n",
-		cmd_wifi_reg_domain,
-		1, 2),
-	SHELL_CMD_ARG(mode, NULL, "mode operational setting\n"
-		"This command may be used to set the Wi-Fi device into a specific mode of operation\n"
-		"[-i, --if-index <idx>] : Interface index\n"
-		"[-s, --sta] : Station mode\n"
-		"[-m, --monitor] : Monitor mode\n"
-		"[-p, --promiscuous] : Promiscuous mode\n"
-		"[-t, --tx-injection] : TX-Injection mode\n"
-		"[-a, --ap] : AP mode\n"
-		"[-k, --softap] : Softap mode\n"
-		"[-h, --help] : Help\n"
-		"[-g, --get] : Get current mode for a specific interface index\n"
-		"Usage: Get operation example for interface index 1\n"
-		"wifi mode -g -i1\n"
-		"Set operation example for interface index 1 - set station+promiscuous\n"
-		"wifi mode -i1 -sp.\n",
-		cmd_wifi_mode,
-		1, 9),
-	SHELL_CMD_ARG(packet_filter, NULL, "mode filter setting\n"
-		"This command is used to set packet filter setting when\n"
-		"monitor, TX-Injection and promiscuous mode is enabled\n"
-		"The different packet filter modes are control, management, data and enable all filters\n"
-		"[-i, --if-index <idx>] : Interface index\n"
-		"[-a, --all] : Enable all packet filter modes\n"
-		"[-m, --mgmt] : Enable management packets to allowed up the stack\n"
-		"[-c, --ctrl] : Enable control packets to be allowed up the stack\n"
-		"[-d, --data] : Enable Data packets to be allowed up the stack\n"
-		"[-g, --get] : Get current filter settings for a specific interface index\n"
-		"[-b, --capture-len <len>] : Capture length buffer size for each packet to be captured\n"
-		"[-h, --help] : Help\n"
-		"Usage: Get operation example for interface index 1\n"
-		"wifi packet_filter -g -i1\n"
-		"Set operation example for interface index 1 - set data+management frame filter\n"
-		"wifi packet_filter -i1 -md.\n",
-		cmd_wifi_packet_filter,
-		1, 8),
-	SHELL_CMD_ARG(channel, NULL, "wifi channel setting\n"
-		"This command is used to set the channel when\n"
-		"monitor or TX-Injection mode is enabled\n"
-		"Currently 20 MHz is only supported and no BW parameter is provided\n"
-		"[-i, --if-index <idx>] : Interface index\n"
-		"[-c, --channel <chan>] : Set a specific channel number to the lower layer\n"
-		"[-g, --get] : Get current set channel number from the lower layer\n"
-		"[-h, --help] : Help\n"
-		"Usage: Get operation example for interface index 1\n"
-		"wifi channel -g -i1\n"
-		"Set operation example for interface index 1 (setting channel 5)\n"
-		"wifi -i1 -c5.\n",
-		cmd_wifi_channel,
-		1, 4),
-	SHELL_CMD_ARG(ps_timeout,
-		      NULL,
-		      "<val> - PS inactivity timer(in ms).\n",
-		      cmd_wifi_ps_timeout,
-		      2,
-		      0),
-	SHELL_CMD_ARG(ps_listen_interval,
-		      NULL,
-		      "<val> - Listen interval in the range of <0-65535>.\n",
-		      cmd_wifi_listen_interval,
-		      2,
-		      0),
-	SHELL_CMD_ARG(ps_wakeup_mode,
-		     NULL,
-		     "<wakeup_mode: DTIM/Listen Interval>.\n",
-		     cmd_wifi_ps_wakeup_mode,
-		     2,
-		     0),
-	SHELL_SUBCMD_SET_END
-=======
     SHELL_CMD(ap, &wifi_cmd_ap, "Access Point mode commands.\n", NULL),
     SHELL_CMD_ARG(connect, NULL,
                   "Connect to a Wi-Fi AP\n"
@@ -2254,7 +1874,7 @@
                   "[-b, --bands <Comma separated list of band values (2/5/6)>] : Bands to be scanned where 2: 2.4 GHz, 5: 5 GHz, 6: 6 GHz\n"
                   "[-a, --dwell_time_active <val_in_ms>] : Active scan dwell time (in ms) on a channel. Range 5 ms to 1000 ms\n"
                   "[-p, --dwell_time_passive <val_in_ms>] : Passive scan dwell time (in ms) on a channel. Range 10 ms to 1000 ms\n"
-                  "[-s, --ssid : SSID to scan for. Can be provided multiple times\n"
+                  "[-s, --ssid] : SSID to scan for. Can be provided multiple times\n"
                   "[-m, --max_bss <val>] : Maximum BSSes to scan for. Range 1 - 65535\n"
                   "[-c, --chans <Comma separated list of channel ranges>] : Channels to be scanned. The channels must be specified in the form band1:chan1,chan2_band2:chan3,..etc. band1, band2 must be valid band values and chan1, chan2, chan3 must be specified as a list of comma separated values where each value is either a single channel or a channel range specified as chan_start-chan_end. Each band channel set has to be separated by a _. For example, a valid channel specification can be 2:1,6-11,14_5:36,149-165,44\n"
                   "[-h, --help] : Print out the help for the scan command.\n",
@@ -2338,7 +1958,6 @@
                   2,
                   0),
     SHELL_SUBCMD_SET_END
->>>>>>> a5ba44b3
 );
 
 SHELL_CMD_REGISTER(wifi, &wifi_commands, "Wi-Fi commands", NULL);
