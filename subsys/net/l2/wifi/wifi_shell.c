--- conflicted
+++ resolved
@@ -640,15 +640,9 @@
 	params->eap_ver = 1;
 	params->ignore_broadcast_ssid = 0;
 
-<<<<<<< HEAD
-	while ((opt = z_getopt_long(argc, argv, "s:p:k:e:w:b:c:m:t:a:K:S:V:I:P:Rh",
+	while ((opt = z_getopt_long(argc, argv, "s:p:k:e:w:b:c:m:t:a:K:S:V:I:P:i:Rh",
 				    long_options, &opt_index)) != -1) {
 		state = z_getopt_state_get();
-=======
-	while ((opt = getopt_long(argc, argv, "s:p:k:e:w:b:c:m:t:a:K:S:V:I:P:i:Rh",
-				  long_options, &opt_index)) != -1) {
-		state = getopt_state_get();
->>>>>>> c0be51df
 		switch (opt) {
 		case 's':
 			params->ssid = state->optarg;
@@ -834,7 +828,7 @@
 			params->ft_used = true;
 			break;
 		case 'i':
-			params->ignore_broadcast_ssid = shell_strtol(state->optarg, 10, &ret);
+			params->ignore_broadcast_ssid = (uint8_t)shell_strtol(state->optarg, 10, &ret);
 			break;
 		case 'h':
 			return -ENOEXEC;
