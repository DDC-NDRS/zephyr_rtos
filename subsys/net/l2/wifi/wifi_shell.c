/*
 * Copyright (c) 2018 Intel Corporation
 * Copyright 2024 NXP
 *
 * SPDX-License-Identifier: Apache-2.0
 */

/** @file
 * @brief WiFi shell module
 */

#include <zephyr/logging/log.h>
LOG_MODULE_REGISTER(net_wifi_shell, LOG_LEVEL_INF);

#include <zephyr/kernel.h>
#include <stdio.h>
#include <stdlib.h>
#include <string.h>
#if !defined(_MSC_VER)
#include <strings.h>                        /* strncasecmp */
#endif
#include <zephyr/shell/shell.h>
#include <zephyr/shell/shell_uart.h>
#include <zephyr/shell/shell_rtt.h>
#include <zephyr/sys/printk.h>
#include <zephyr/init.h>

#include <zephyr/net/net_if.h>
#include <zephyr/net/net_event.h>
#include <zephyr/net/wifi_mgmt.h>
#include <zephyr/net/wifi_utils.h>
#include <zephyr/posix/unistd.h>
#include <zephyr/sys/slist.h>

#include "net_shell_private.h"
#ifdef CONFIG_WIFI_NM_WPA_SUPPLICANT_CRYPTO_ENTERPRISE
static const char ca_cert_test[] = {
	#include <wifi_enterprise_test_certs/ca.pem.inc>
	'\0'
};

static const char client_cert_test[] = {
	#include <wifi_enterprise_test_certs/client.pem.inc>
	'\0'
};

static const char client_key_test[] = {
	#include <wifi_enterprise_test_certs/client-key.pem.inc>
	'\0'
};

static const char ca_cert2_test[] = {
	#include <wifi_enterprise_test_certs/ca2.pem.inc>
	'\0'};

static const char client_cert2_test[] = {
	#include <wifi_enterprise_test_certs/client2.pem.inc>
	'\0'};

static const char client_key2_test[] = {
	#include <wifi_enterprise_test_certs/client-key2.pem.inc>
	'\0'};
#endif

#define WIFI_SHELL_MODULE "wifi"

#define WIFI_SHELL_MGMT_EVENTS_COMMON (NET_EVENT_WIFI_SCAN_DONE   |\
				NET_EVENT_WIFI_CONNECT_RESULT     |\
				NET_EVENT_WIFI_DISCONNECT_RESULT  |\
				NET_EVENT_WIFI_TWT                |\
				NET_EVENT_WIFI_RAW_SCAN_RESULT    |\
				NET_EVENT_WIFI_AP_ENABLE_RESULT   |\
				NET_EVENT_WIFI_AP_DISABLE_RESULT  |\
				NET_EVENT_WIFI_AP_STA_CONNECTED   |\
				NET_EVENT_WIFI_AP_STA_DISCONNECTED)

#ifdef CONFIG_WIFI_MGMT_RAW_SCAN_RESULTS_ONLY
#define WIFI_SHELL_MGMT_EVENTS (WIFI_SHELL_MGMT_EVENTS_COMMON)
#else
#define WIFI_SHELL_MGMT_EVENTS (WIFI_SHELL_MGMT_EVENTS_COMMON |\
				NET_EVENT_WIFI_SCAN_RESULT)
#endif /* CONFIG_WIFI_MGMT_RAW_SCAN_RESULTS_ONLY */

#define MAX_BANDS_STR_LEN 64

static struct {
	const struct shell *sh;
	uint32_t scan_result;

	union {
		struct {
			uint8_t connecting: 1;
			uint8_t disconnecting: 1;
			uint8_t _unused: 6;
		};
		uint8_t all;
	};
} context;

static struct net_mgmt_event_callback wifi_shell_mgmt_cb;
static struct wifi_reg_chan_info chan_info[MAX_REG_CHAN_NUM];

static K_MUTEX_DEFINE(wifi_ap_sta_list_lock);
struct wifi_ap_sta_node {
	bool valid;
	struct wifi_ap_sta_info sta_info;
};

#if defined(_MSC_VER)
#define strncasecmp                         _strnicmp
#endif

#if !defined(CONFIG_WIFI_SHELL_MAX_AP_STA)
#define CONFIG_WIFI_SHELL_MAX_AP_STA        2
#endif

#if !defined(CONFIG_WIFI_MGMT_AP_MAX_NUM_STA)
#define CONFIG_WIFI_MGMT_AP_MAX_NUM_STA     2
#endif

static struct wifi_ap_sta_node sta_list[CONFIG_WIFI_SHELL_MAX_AP_STA];


#ifdef CONFIG_WIFI_NM_WPA_SUPPLICANT_CRYPTO_ENTERPRISE
static int cmd_wifi_set_enterprise_creds(const struct shell *sh, struct net_if *iface)
{
	struct wifi_enterprise_creds_params params = {0};

	params.ca_cert = (uint8_t *)ca_cert_test;
	params.ca_cert_len = ARRAY_SIZE(ca_cert_test);
	params.client_cert = (uint8_t *)client_cert_test;
	params.client_cert_len = ARRAY_SIZE(client_cert_test);
	params.client_key = (uint8_t *)client_key_test;
	params.client_key_len = ARRAY_SIZE(client_key_test);
	params.ca_cert2 = (uint8_t *)ca_cert2_test;
	params.ca_cert2_len = ARRAY_SIZE(ca_cert2_test);
	params.client_cert2 = (uint8_t *)client_cert2_test;
	params.client_cert2_len = ARRAY_SIZE(client_cert2_test);
	params.client_key2 = (uint8_t *)client_key2_test;
	params.client_key2_len = ARRAY_SIZE(client_key2_test);

	if (net_mgmt(NET_REQUEST_WIFI_ENTERPRISE_CREDS, iface, &params, sizeof(params))) {
		PR_WARNING("Set enterprise credentials failed\n");
		return -1;
	}

	return 0;
}
#endif

static bool parse_number(const struct shell *sh, long *param, char *str,
			 char *pname, long min, long max)
{
	char *endptr;
	char *str_tmp = str;
	long num;

	if ((str_tmp[0] == '0') && (str_tmp[1] == 'x')) {
		/* Hexadecimal numbers take base 0 in strtol */
		num = strtol(str_tmp, &endptr, 0);
	} else {
		num = strtol(str_tmp, &endptr, 10);
	}

	if (*endptr != '\0') {
		PR_ERROR("Invalid number: %s\n", str_tmp);
		return false;
	}

	if ((num) < (min) || (num) > (max)) {
		if (pname) {
			PR_WARNING("%s value out of range: %s, (%ld-%ld)\n",
				   pname, str_tmp, min, max);
		} else {
			PR_WARNING("Value out of range: %s, (%ld-%ld)\n",
				   str_tmp, min, max);
		}
		return false;
	}
	*param = num;
	return true;
}

static void handle_wifi_scan_result(const struct net_mgmt_event_callback *cb)
{
	const struct wifi_scan_result *entry =
		(const struct wifi_scan_result *)cb->info;
	uint8_t mac_string_buf[sizeof("xx:xx:xx:xx:xx:xx")];
	const struct shell *sh = context.sh;
	uint8_t ssid_print[WIFI_SSID_MAX_LEN + 1];

	context.scan_result++;

	if (context.scan_result == 1U) {
		PR("\n%-4s | %-32s %-5s | %-13s | %-4s | %-15s | %-17s | %-8s\n",
		   "Num", "SSID", "(len)", "Chan (Band)", "RSSI", "Security", "BSSID", "MFP");
	}

	strncpy(ssid_print, entry->ssid, sizeof(ssid_print) - 1);
	ssid_print[sizeof(ssid_print) - 1] = '\0';

	PR("%-4d | %-32s %-5u | %-4u (%-6s) | %-4d | %-15s | %-17s | %-8s\n",
	   context.scan_result, ssid_print, entry->ssid_length, entry->channel,
	   wifi_band_txt(entry->band),
	   entry->rssi,
	   wifi_security_txt(entry->security),
	   ((entry->mac_length) ?
		   net_sprint_ll_addr_buf(entry->mac, WIFI_MAC_ADDR_LEN,
					  mac_string_buf,
					  sizeof(mac_string_buf)) : ""),
	   wifi_mfp_txt(entry->mfp));
}

static int wifi_freq_to_channel(int frequency)
{
	int channel;

	if (frequency == 2484) { /* channel 14 */
		channel = 14;
	} else if ((frequency <= 2472) && (frequency >= 2412)) {
		channel = ((frequency - 2412) / 5) + 1;
	} else if ((frequency <= 5320) && (frequency >= 5180)) {
		channel = ((frequency - 5180) / 5) + 36;
	} else if ((frequency <= 5720) && (frequency >= 5500)) {
		channel = ((frequency - 5500) / 5) + 100;
	} else if ((frequency <= 5895) && (frequency >= 5745)) {
		channel = ((frequency - 5745) / 5) + 149;
	} else {
		channel = frequency;
	}

	return channel;
}

#ifdef CONFIG_WIFI_MGMT_RAW_SCAN_RESULTS
static enum wifi_frequency_bands wifi_freq_to_band(int frequency)
{
	enum wifi_frequency_bands band = WIFI_FREQ_BAND_2_4_GHZ;

	if ((frequency >= 2401) && (frequency <= 2495)) {
		band = WIFI_FREQ_BAND_2_4_GHZ;
	} else if ((frequency >= 5170) && (frequency <= 5895)) {
		band = WIFI_FREQ_BAND_5_GHZ;
	} else {
		band = WIFI_FREQ_BAND_6_GHZ;
	}

	return band;
}

static void handle_wifi_raw_scan_result(struct net_mgmt_event_callback *cb)
{
	struct wifi_raw_scan_result *raw =
		(struct wifi_raw_scan_result *)cb->info;
	int channel;
	int band;
	int rssi;
	uint8_t mac_string_buf[sizeof("xx:xx:xx:xx:xx:xx")];
	const struct shell *sh = context.sh;

	context.scan_result++;

	if (context.scan_result == 1U) {
		PR("\n%-4s | %-13s | %-4s |  %-15s | %-15s | %-32s\n",
		   "Num", "Channel (Band)", "RSSI", "BSSID", "Frame length", "Frame Body");
	}

	rssi = raw->rssi;
	channel = wifi_freq_to_channel(raw->frequency);
	band = wifi_freq_to_band(raw->frequency);

	PR("%-4d | %-4u (%-6s) | %-4d | %s |      %-4d        ",
	   context.scan_result,
	   channel,
	   wifi_band_txt(band),
	   rssi,
	   net_sprint_ll_addr_buf(raw->data + 10, WIFI_MAC_ADDR_LEN, mac_string_buf,
				  sizeof(mac_string_buf)), raw->frame_length);

	for (int i = 0; i < 32; i++) {
		PR("%02X ", *(raw->data + i));
	}

	PR("\n");
}
#endif /* CONFIG_WIFI_MGMT_RAW_SCAN_RESULTS */

static void handle_wifi_scan_done(const struct net_mgmt_event_callback *cb)
{
	const struct wifi_status *status =
		(const struct wifi_status *)cb->info;
	const struct shell *sh = context.sh;

	if (status->status) {
		PR_WARNING("Scan request failed (%d)\n", status->status);
	} else {
		PR("Scan request done\n");
	}

	context.scan_result = 0U;
}

static void handle_wifi_connect_result(const struct net_mgmt_event_callback *cb)
{
	const struct wifi_status *status =
		(const struct wifi_status *) cb->info;
	const struct shell *sh = context.sh;

	if (status->status) {
		PR_WARNING("Connection request failed (%d)\n", status->status);
	} else {
		PR("Connected\n");
	}

	context.connecting = false;
}

static void handle_wifi_disconnect_result(const struct net_mgmt_event_callback *cb)
{
	const struct wifi_status *status =
		(const struct wifi_status *) cb->info;
	const struct shell *sh = context.sh;

	if (context.disconnecting) {
		if (status->status) {
			PR_WARNING("Disconnection request failed (%d)\n", status->status);
		} else {
			PR("Disconnection request done\n");
		}
		context.disconnecting = false;
	} else {
		PR("Disconnected\n");
	}
}

static void print_twt_params(uint8_t dialog_token, uint8_t flow_id,
			     enum wifi_twt_negotiation_type negotiation_type,
			     bool responder, bool implicit, bool announce,
			     bool trigger, uint32_t twt_wake_interval,
			     uint64_t twt_interval)
{
	const struct shell *sh = context.sh;

	PR("TWT Dialog token: %d\n",
	   dialog_token);
	PR("TWT flow ID: %d\n",
	   flow_id);
	PR("TWT negotiation type: %s\n",
	   wifi_twt_negotiation_type_txt(negotiation_type));
	PR("TWT responder: %s\n",
	   responder ? "true" : "false");
	PR("TWT implicit: %s\n",
	   implicit ? "true" : "false");
	PR("TWT announce: %s\n",
	   announce ? "true" : "false");
	PR("TWT trigger: %s\n",
	   trigger ? "true" : "false");
	PR("TWT wake interval: %d us\n",
	   twt_wake_interval);
	PR("TWT interval: %lld us\n",
	   twt_interval);
	PR("========================\n");
}

static void handle_wifi_twt_event(const struct net_mgmt_event_callback *cb)
{
	const struct wifi_twt_params *resp =
		(const struct wifi_twt_params *)cb->info;
	const struct shell *sh = context.sh;

	if (resp->operation == WIFI_TWT_TEARDOWN) {
		if (resp->teardown_status == WIFI_TWT_TEARDOWN_SUCCESS) {
			PR("TWT teardown succeeded for flow ID %d\n",
			   resp->flow_id);
		} else {
			PR("TWT teardown failed for flow ID %d\n",
			   resp->flow_id);
		}
		return;
	}

	if (resp->resp_status == WIFI_TWT_RESP_RECEIVED) {
		PR("TWT response: %s\n",
		      wifi_twt_setup_cmd_txt(resp->setup_cmd));
		PR("== TWT negotiated parameters ==\n");
		print_twt_params(resp->dialog_token,
				 resp->flow_id,
				 resp->negotiation_type,
				 resp->setup.responder,
				 resp->setup.implicit,
				 resp->setup.announce,
				 resp->setup.trigger,
				 resp->setup.twt_wake_interval,
				 resp->setup.twt_interval);
	} else {
		PR("TWT response timed out\n");
	}
}

static void handle_wifi_ap_enable_result(const struct net_mgmt_event_callback *cb)
{
	const struct wifi_status *status =
		(const struct wifi_status *)cb->info;
	const struct shell *sh = context.sh;

	if (status->status) {
		PR_WARNING("AP enable request failed (%d)\n", status->status);
	} else {
		PR("AP enabled\n");
	}
}

static void handle_wifi_ap_disable_result(const struct net_mgmt_event_callback *cb)
{
	const struct wifi_status *status =
		(const struct wifi_status *)cb->info;
	const struct shell *sh = context.sh;

	if (status->status) {
		PR_WARNING("AP disable request failed (%d)\n", status->status);
	} else {
		PR("AP disabled\n");
	}

	k_mutex_lock(&wifi_ap_sta_list_lock, K_FOREVER);
	memset(&sta_list, 0, sizeof(sta_list));
	k_mutex_unlock(&wifi_ap_sta_list_lock);
}

static void handle_wifi_ap_sta_connected(const struct net_mgmt_event_callback *cb)
{
	const struct wifi_ap_sta_info *sta_info =
		(const struct wifi_ap_sta_info *)cb->info;
	const struct shell *sh = context.sh;
	uint8_t mac_string_buf[sizeof("xx:xx:xx:xx:xx:xx")];
	int i;

	PR("Station connected: %s\n",
	   net_sprint_ll_addr_buf(sta_info->mac, WIFI_MAC_ADDR_LEN,
				  mac_string_buf, sizeof(mac_string_buf)));

	k_mutex_lock(&wifi_ap_sta_list_lock, K_FOREVER);
	for (i = 0; i < CONFIG_WIFI_SHELL_MAX_AP_STA; i++) {
		if (!sta_list[i].valid) {
			sta_list[i].sta_info = *sta_info;
			sta_list[i].valid = true;
			break;
		}
	}
	if (i == CONFIG_WIFI_SHELL_MAX_AP_STA) {
		PR_WARNING("No space to store station info: "
			   "Increase CONFIG_WIFI_SHELL_MAX_AP_STA\n");
	}
	k_mutex_unlock(&wifi_ap_sta_list_lock);
}

static void handle_wifi_ap_sta_disconnected(const struct net_mgmt_event_callback *cb)
{
	const struct wifi_ap_sta_info *sta_info =
		(const struct wifi_ap_sta_info *)cb->info;
	const struct shell *sh = context.sh;
	uint8_t mac_string_buf[sizeof("xx:xx:xx:xx:xx:xx")];

	PR("Station disconnected: %s\n",
	   net_sprint_ll_addr_buf(sta_info->mac, WIFI_MAC_ADDR_LEN,
				  mac_string_buf, sizeof(mac_string_buf)));

	k_mutex_lock(&wifi_ap_sta_list_lock, K_FOREVER);
	for (int i = 0; i < CONFIG_WIFI_SHELL_MAX_AP_STA; i++) {
		if (!sta_list[i].valid) {
			continue;
		}

		if (!memcmp(sta_list[i].sta_info.mac, sta_info->mac,
			    WIFI_MAC_ADDR_LEN)) {
			sta_list[i].valid = false;
			break;
		}
	}
	k_mutex_unlock(&wifi_ap_sta_list_lock);
}

#ifdef CONFIG_WIFI_NM_WPA_SUPPLICANT_ROAMING
static void handle_wifi_signal_change(struct net_mgmt_event_callback *cb)
{
	struct net_if *iface = net_if_get_wifi_sta();
	const struct shell *sh = context.sh;
	int ret;

	ret = net_mgmt(NET_REQUEST_WIFI_START_ROAMING, iface, NULL, 0);
	if (ret) {
		PR_WARNING("Start roaming failed\n");
		return;
	}

	PR("Start roaming requested\n");
}

static void handle_wifi_neighbor_rep_complete(struct net_mgmt_event_callback *cb)
{
	struct net_if *iface = net_if_get_wifi_sta();
	const struct shell *sh = context.sh;
	int ret;

	ret = net_mgmt(NET_REQUEST_WIFI_NEIGHBOR_REP_COMPLETE, iface, NULL, 0);
	if (ret) {
		PR_WARNING("Neighbor report complete failed\n");
		return;
	}

	PR("Neighbor report complete requested\n");
}
#endif

static void wifi_mgmt_event_handler(struct net_mgmt_event_callback *cb,
				    uint32_t mgmt_event, struct net_if *iface)
{
	switch (mgmt_event) {
	case NET_EVENT_WIFI_SCAN_RESULT:
		handle_wifi_scan_result(cb);
		break;
	case NET_EVENT_WIFI_SCAN_DONE:
		handle_wifi_scan_done(cb);
		break;
	case NET_EVENT_WIFI_CONNECT_RESULT:
		handle_wifi_connect_result(cb);
		break;
	case NET_EVENT_WIFI_DISCONNECT_RESULT:
		handle_wifi_disconnect_result(cb);
		break;
	case NET_EVENT_WIFI_TWT:
		handle_wifi_twt_event(cb);
		break;
#ifdef CONFIG_WIFI_MGMT_RAW_SCAN_RESULTS
	case NET_EVENT_WIFI_RAW_SCAN_RESULT:
		handle_wifi_raw_scan_result(cb);
		break;
#endif /* CONFIG_WIFI_MGMT_RAW_SCAN_RESULTS */
	case NET_EVENT_WIFI_AP_ENABLE_RESULT:
		handle_wifi_ap_enable_result(cb);
		break;
	case NET_EVENT_WIFI_AP_DISABLE_RESULT:
		handle_wifi_ap_disable_result(cb);
		break;
	case NET_EVENT_WIFI_AP_STA_CONNECTED:
		handle_wifi_ap_sta_connected(cb);
		break;
	case NET_EVENT_WIFI_AP_STA_DISCONNECTED:
		handle_wifi_ap_sta_disconnected(cb);
		break;
#ifdef CONFIG_WIFI_NM_WPA_SUPPLICANT_ROAMING
	case NET_EVENT_WIFI_SIGNAL_CHANGE:
		handle_wifi_signal_change(cb);
		break;
	case NET_EVENT_WIFI_NEIGHBOR_REP_COMP:
		handle_wifi_neighbor_rep_complete(cb);
		break;
#endif
	default:
		break;
	}
}

static int __wifi_args_to_params(const struct shell *sh, size_t argc, char *argv[],
				 struct wifi_connect_req_params *params,
				 enum wifi_iface_mode iface_mode)
{
	int opt;
	int opt_index = 0;
	struct z_getopt_state *state;
	static const struct z_option long_options[] = {
		{"ssid", required_argument, 0, 's'},
		{"passphrase", required_argument, 0, 'p'},
		{"key-mgmt", required_argument, 0, 'k'},
		{"ieee-80211w", required_argument, 0, 'w'},
		{"bssid", required_argument, 0, 'm'},
		{"band", required_argument, 0, 'b'},
		{"channel", required_argument, 0, 'c'},
		{"timeout", required_argument, 0, 't'},
		{"anon-id", required_argument, 0, 'a'},
		{"key1-pwd", required_argument, 0, 'K'},
		{"key2-pwd", required_argument, 0, 'K'},
		{"suiteb-type", required_argument, 0, 'S'},
		{"eap-version", required_argument, 0, 'V'},
		{"eap-id1", required_argument, 0, 'I'},
		{"eap-id2", required_argument, 0, 'I'},
		{"eap-id3", required_argument, 0, 'I'},
		{"eap-id4", required_argument, 0, 'I'},
		{"eap-id5", required_argument, 0, 'I'},
		{"eap-id6", required_argument, 0, 'I'},
		{"eap-id7", required_argument, 0, 'I'},
		{"eap-id8", required_argument, 0, 'I'},
		{"eap-pwd1", required_argument, 0, 'P'},
		{"eap-pwd2", required_argument, 0, 'P'},
		{"eap-pwd3", required_argument, 0, 'P'},
		{"eap-pwd4", required_argument, 0, 'P'},
		{"eap-pwd5", required_argument, 0, 'P'},
		{"eap-pwd6", required_argument, 0, 'P'},
		{"eap-pwd7", required_argument, 0, 'P'},
		{"eap-pwd8", required_argument, 0, 'P'},
		{"ieee-80211r", no_argument, 0, 'R'},
		{"help", no_argument, 0, 'h'},
		{0, 0, 0, 0}};
	char *endptr;
	uint_fast16_t idx = 1U;
	bool secure_connection = false;
	const uint8_t all_bands[] = {
		WIFI_FREQ_BAND_2_4_GHZ,
		WIFI_FREQ_BAND_5_GHZ,
		WIFI_FREQ_BAND_6_GHZ
	};
	bool found = false;
	char bands_str[MAX_BANDS_STR_LEN] = {0};
	size_t offset = 0;
	long channel;
	int key_passwd_cnt = 0;

	/* Defaults */
	params->band = WIFI_FREQ_BAND_UNKNOWN;
	params->channel = WIFI_CHANNEL_ANY;
	params->security = WIFI_SECURITY_TYPE_NONE;
	params->mfp = WIFI_MFP_OPTIONAL;
	params->eap_ver = 1;

<<<<<<< HEAD
	while ((opt = z_getopt_long(argc, argv, "s:p:k:e:w:b:c:m:t:a:K:S:V:I:P:h",
				    long_options, &opt_index)) != -1) {
		state = z_getopt_state_get();
=======
	while ((opt = getopt_long(argc, argv, "s:p:k:e:w:b:c:m:t:a:K:S:V:I:P:Rh",
				  long_options, &opt_index)) != -1) {
		state = getopt_state_get();
>>>>>>> 31fea97e
		switch (opt) {
		case 's':
			params->ssid = state->optarg;
			params->ssid_length = (uint8_t)strlen(params->ssid);
			if (params->ssid_length > WIFI_SSID_MAX_LEN) {
				PR_WARNING("SSID too long (max %d characters)\n",
					   WIFI_SSID_MAX_LEN);
				return -EINVAL;
			}
			break;
		case 'k':
			params->security = atoi(state->optarg);
			if (params->security) {
				secure_connection = true;
			}
			break;
		case 'p':
			params->psk = state->optarg;
			params->psk_length = (uint8_t)strlen(params->psk);
			break;
		case 'c':
			channel = strtol(state->optarg, &endptr, 10);
#ifdef CONFIG_WIFI_NM_HOSTAPD_AP
			if (iface_mode == WIFI_MODE_AP && channel == 0) {
				params->channel = channel;
				break;
			}
#endif
			for (uint8_t band = 0; band < ARRAY_SIZE(all_bands); band++) {
				offset += snprintf(bands_str + offset,
						   sizeof(bands_str) - offset,
						   "%s%s",
						   band ? "," : "",
						   wifi_band_txt(all_bands[band]));
				if (offset >= sizeof(bands_str)) {
					PR_ERROR("Failed to parse channel: %s: "
						 "band string too long\n",
						 argv[idx]);
					return -EINVAL;
				}

				if (wifi_utils_validate_chan(all_bands[band],
							     (uint8_t)channel)) {
					found = true;
					break;
				}
			}

			if (!found) {
				PR_ERROR("Invalid channel: %ld, checked bands: %s\n",
					 channel,
					 bands_str);
				return -EINVAL;
			}

			params->channel = (uint8_t)channel;
			break;
		case 'b':
			if ((iface_mode == WIFI_MODE_INFRA) ||
			    (iface_mode == WIFI_MODE_AP)) {
				switch (atoi(state->optarg)) {
				case 2:
					params->band = WIFI_FREQ_BAND_2_4_GHZ;
					break;
				case 5:
					params->band = WIFI_FREQ_BAND_5_GHZ;
					break;
				case 6:
					params->band = WIFI_FREQ_BAND_6_GHZ;
					break;
				default:
					PR_ERROR("Invalid band: %d\n", atoi(state->optarg));
					return -EINVAL;
				}
			}
			break;
		case 'w':
			if (params->security == WIFI_SECURITY_TYPE_NONE ||
			    params->security == WIFI_SECURITY_TYPE_WPA_PSK) {
				PR_ERROR("MFP not supported for security type %s\n",
					 wifi_security_txt(params->security));
				return -EINVAL;
			}
			params->mfp = atoi(state->optarg);
			break;
		case 'm':
			if (net_bytes_from_str(params->bssid, sizeof(params->bssid),
					       state->optarg) < 0) {
				PR_WARNING("Invalid MAC address\n");
				return -EINVAL;
			}
			break;
		case 't':
			if (iface_mode == WIFI_MODE_INFRA) {
				params->timeout = strtol(state->optarg, &endptr, 10);
				if (*endptr != '\0') {
					PR_ERROR("Invalid timeout: %s\n", state->optarg);
					return -EINVAL;
				}
			}
			break;
		case 'a':
			params->anon_id = state->optarg;
			params->aid_length = (uint8_t)strlen(params->anon_id);
			if (params->aid_length > WIFI_ENT_IDENTITY_MAX_LEN) {
				PR_WARNING("anon_id too long (max %d characters)\n",
					    WIFI_ENT_IDENTITY_MAX_LEN);
				return -EINVAL;
			}
			break;
		case 'K':
			if (key_passwd_cnt >= 2) {
				PR_WARNING("too many key_passwd (max 2 key_passwd)\n");
				return -EINVAL;
			}

			if (key_passwd_cnt == 0) {
				params->key_passwd = state->optarg;
				params->key_passwd_length = (uint8_t)strlen(params->key_passwd);
				if (params->key_passwd_length > WIFI_ENT_PSWD_MAX_LEN) {
					PR_WARNING("key_passwd too long (max %d characters)\n",
							WIFI_ENT_PSWD_MAX_LEN);
					return -EINVAL;
				}
			} else if (key_passwd_cnt == 1) {
				params->key2_passwd = state->optarg;
				params->key2_passwd_length = (uint8_t)strlen(params->key2_passwd);
				if (params->key2_passwd_length > WIFI_ENT_PSWD_MAX_LEN) {
					PR_WARNING("key2_passwd too long (max %d characters)\n",
							WIFI_ENT_PSWD_MAX_LEN);
					return -EINVAL;
				}
			}
			key_passwd_cnt++;
			break;
		case 'S':
			params->suiteb_type = (uint8_t)atoi(state->optarg);
			break;
		case 'V':
			params->eap_ver = (uint8_t)atoi(state->optarg);
			if (params->eap_ver != 0U && params->eap_ver != 1U) {
				PR_WARNING("eap_ver error %d\n", params->eap_ver);
				return -EINVAL;
			}
			break;
		case 'I':
			params->eap_identity = state->optarg;
			params->eap_id_length = (uint8_t)strlen(params->eap_identity);
			if (params->eap_id_length > WIFI_ENT_IDENTITY_MAX_LEN) {
				PR_WARNING("eap identity too long (max %d characters)\n",
					    WIFI_ENT_IDENTITY_MAX_LEN);
				return -EINVAL;
			}
			break;
		case 'P':
			params->eap_password = state->optarg;
			params->eap_passwd_length = (uint8_t)strlen(params->eap_password);
			if (params->eap_passwd_length > WIFI_ENT_PSWD_MAX_LEN) {
				PR_WARNING("eap password length too long (max %d characters)\n",
					    WIFI_ENT_PSWD_MAX_LEN);
				return -EINVAL;
			}
			break;
		case 'R':
			params->ft_used = true;
			break;
		case 'h':
			return -ENOEXEC;
		default:
			PR_ERROR("Invalid option %c\n", state->optopt);
			return -EINVAL;
		}
	}
	if (params->psk && !secure_connection) {
		PR_WARNING("Passphrase provided without security configuration\n");
	}

	if (!params->ssid) {
		PR_ERROR("SSID not provided\n");
		return -EINVAL;
	}

	if (iface_mode == WIFI_MODE_AP && params->channel == WIFI_CHANNEL_ANY) {
		PR_ERROR("Channel not provided\n");
		return -EINVAL;
	}

#ifdef CONFIG_WIFI_NM_HOSTAPD_AP
	if (iface_mode == WIFI_MODE_AP) {
		if (params->channel == 0 && params->band == WIFI_FREQ_BAND_UNKNOWN) {
			PR_ERROR("Band not provided when channel is 0\n");
			return -EINVAL;
		}

		if (params->channel > 0 && params->channel <= 14 &&
		    (params->band != WIFI_FREQ_BAND_2_4_GHZ &&
		     params->band != WIFI_FREQ_BAND_UNKNOWN)) {
			PR_ERROR("Band and channel mismatch\n");
			return -EINVAL;
		}

		if (params->channel >= 36 &&
		    (params->band != WIFI_FREQ_BAND_5_GHZ &&
		     params->band != WIFI_FREQ_BAND_UNKNOWN)) {
			PR_ERROR("Band and channel mismatch\n");
			return -EINVAL;
		}
	}
#endif

	return 0;
}

static int cmd_wifi_connect(const struct shell *sh, size_t argc,
			    char *argv[])
{
	struct net_if *iface = net_if_get_wifi_sta();
	struct wifi_connect_req_params cnx_params = { 0 };
	int ret;

	if (__wifi_args_to_params(sh, argc, argv, &cnx_params, WIFI_MODE_INFRA)) {
		shell_help(sh);
		return -ENOEXEC;
	}

#ifdef CONFIG_WIFI_NM_WPA_SUPPLICANT_CRYPTO_ENTERPRISE
	/* Load the enterprise credentials if needed */
	if (cnx_params.security == WIFI_SECURITY_TYPE_EAP_TLS ||
	    cnx_params.security == WIFI_SECURITY_TYPE_EAP_PEAP_MSCHAPV2 ||
	    cnx_params.security == WIFI_SECURITY_TYPE_EAP_PEAP_GTC ||
	    cnx_params.security == WIFI_SECURITY_TYPE_EAP_TTLS_MSCHAPV2 ||
	    cnx_params.security == WIFI_SECURITY_TYPE_EAP_PEAP_TLS ||
	    cnx_params.security == WIFI_SECURITY_TYPE_EAP_TLS_SHA256) {
		cmd_wifi_set_enterprise_creds(sh, iface);
	}
#endif

	context.connecting = true;
	ret = net_mgmt(NET_REQUEST_WIFI_CONNECT, iface,
		       &cnx_params, sizeof(struct wifi_connect_req_params));    /* @see esp32_wifi_connect */
	if (ret) {
		printk("Connection request failed with error: %d\n", ret);
		context.connecting = false;
		return -ENOEXEC;
	}

	PR("Connection requested\n");

	return 0;
}

static int cmd_wifi_disconnect(const struct shell *sh, size_t argc,
			       char *argv[])
{
	struct net_if *iface = net_if_get_wifi_sta();
	int status;

	context.disconnecting = true;

	status = net_mgmt(NET_REQUEST_WIFI_DISCONNECT, iface, NULL, 0);     /* @see esp32_wifi_disconnect */
	if (status) {
		context.disconnecting = false;

		if (status == -EALREADY) {
			PR_INFO("Already disconnected\n");
		} else {
			PR_WARNING("Disconnect request failed: %d\n", status);
			return -ENOEXEC;
		}
	} else {
		PR("Disconnect requested\n");
	}

	return 0;
}

static int wifi_scan_args_to_params(const struct shell *sh,
				    size_t argc,
				    char *argv[],
				    struct wifi_scan_params *params,
				    bool *do_scan)
{
	int opt;
	int opt_index = 0;
	struct z_getopt_state *state;
	static const struct z_option long_options[] = {
		{"type", required_argument, 0, 't'},
		{"bands", required_argument, 0, 'b'},
		{"dwell_time_active", required_argument, 0, 'a'},
		{"dwell_time_passive", required_argument, 0, 'p'},
		{"ssid", required_argument, 0, 's'},
		{"max_bss", required_argument, 0, 'm'},
		{"chans", required_argument, 0, 'c'},
		{"help", no_argument, 0, 'h'},
		{0, 0, 0, 0}};
	int val;
	int opt_num = 0;

	*do_scan = true;

	while ((opt = z_getopt_long(argc, argv, "t:b:a:p:s:m:c:h",
				    long_options, &opt_index)) != -1) {
		state = z_getopt_state_get();
		switch (opt) {
		case 't':
			if (!strncasecmp(state->optarg, "passive", 7)) {
				params->scan_type = WIFI_SCAN_TYPE_PASSIVE;
			} else if (!strncasecmp(state->optarg, "active", 6)) {
				params->scan_type = WIFI_SCAN_TYPE_ACTIVE;
			} else {
				PR_ERROR("Invalid scan type %s\n", state->optarg);
				return -ENOEXEC;
			}

			opt_num++;
			break;
		case 'b':
			if (wifi_utils_parse_scan_bands(state->optarg, &params->bands)) {
				PR_ERROR("Invalid band value(s)\n");
				return -ENOEXEC;
			}

			opt_num++;
			break;
		case 'a':
			val = atoi(state->optarg);

			if (val < 0) {
				PR_ERROR("Invalid dwell_time_active val\n");
				return -ENOEXEC;
			}

			params->dwell_time_active = val;
			opt_num++;
			break;
		case 'p':
			val = atoi(state->optarg);

			if (val < 0) {
				PR_ERROR("Invalid dwell_time_passive val\n");
				return -ENOEXEC;
			}

			params->dwell_time_passive = val;
			opt_num++;
			break;
		case 's':
			if (wifi_utils_parse_scan_ssids(state->optarg,
							params->ssids,
							ARRAY_SIZE(params->ssids))) {
				PR_ERROR("Invalid SSID(s)\n");
				return -ENOEXEC;
			}

			opt_num++;
			break;
		case 'm':
			val = atoi(state->optarg);

			if ((val < 0) || (val > WIFI_MGMT_SCAN_MAX_BSS_CNT)) {
				PR_ERROR("Invalid max_bss val\n");
				return -ENOEXEC;
			}

			params->max_bss_cnt = (uint16_t)val;
			opt_num++;
			break;
		case 'c':
			if (wifi_utils_parse_scan_chan(state->optarg,
						       params->band_chan,
						       ARRAY_SIZE(params->band_chan))) {
				PR_ERROR("Invalid band or channel value(s)\n");
				return -ENOEXEC;
			}

			opt_num++;
			break;
		case 'h':
			shell_help(sh);
			*do_scan = false;
			opt_num++;
			break;
		case '?':
		default:
			PR_ERROR("Invalid option or option usage: %s\n",
				 argv[opt_index + 1]);
			return -ENOEXEC;
		}
	}

	return opt_num;
}

static int cmd_wifi_scan(const struct shell *sh, size_t argc, char *argv[])
{
	struct net_if *iface = net_if_get_first_wifi();
	struct wifi_scan_params params = { 0 };
	bool do_scan = true;
	int opt_num;

	if (argc > 1) {
		opt_num = wifi_scan_args_to_params(sh, argc, argv, &params, &do_scan);

		if (opt_num < 0) {
			shell_help(sh);
			return -ENOEXEC;
		} else if (!opt_num) {
			PR_WARNING("No valid option(s) found\n");
			do_scan = false;
		}
	}

	if (do_scan) {
		if (net_mgmt(NET_REQUEST_WIFI_SCAN, iface, &params, sizeof(params))) {
			/* @see esp32_wifi_scan */
			PR_WARNING("Scan request failed\n");
			return -ENOEXEC;
		}

		PR("Scan requested\n");

		return 0;
	}

	PR_WARNING("Scan not initiated\n");
	return -ENOEXEC;
}

static int cmd_wifi_status(const struct shell *sh, size_t argc, char *argv[])
{
	struct net_if *iface = net_if_get_first_wifi();
	struct wifi_iface_status status = { 0 };

	if (net_mgmt(NET_REQUEST_WIFI_IFACE_STATUS, iface, &status,
		     sizeof(struct wifi_iface_status))) {
		/* @see esp32_wifi_status */
		PR_WARNING("Status request failed\n");

		return -ENOEXEC;
	}

	PR("Status: successful\n");
	PR("==================\n");
	PR("State: %s\n", wifi_state_txt(status.state));

	if (status.state >= WIFI_STATE_ASSOCIATED) {
		uint8_t mac_string_buf[sizeof("xx:xx:xx:xx:xx:xx")];

		PR("Interface Mode: %s\n", wifi_mode_txt(status.iface_mode));
		PR("Link Mode: %s\n", wifi_link_mode_txt(status.link_mode));
		PR("SSID: %.32s\n", status.ssid);
		PR("BSSID: %s\n",
		   net_sprint_ll_addr_buf(status.bssid,
					  WIFI_MAC_ADDR_LEN, mac_string_buf,
					  sizeof(mac_string_buf)));
		PR("Band: %s\n", wifi_band_txt(status.band));
		PR("Channel: %d\n", status.channel);
		PR("Security: %s\n", wifi_security_txt(status.security));
		PR("MFP: %s\n", wifi_mfp_txt(status.mfp));
		if (status.iface_mode == WIFI_MODE_INFRA) {
			PR("RSSI: %d\n", status.rssi);
		}
		PR("Beacon Interval: %d\n", status.beacon_interval);
		PR("DTIM: %d\n", status.dtim_period);
		PR("TWT: %s\n",
		   status.twt_capable ? "Supported" : "Not supported");
		PR("Current PHY rate : %d\n", status.current_phy_rate);
	}

	return 0;
}

static int cmd_wifi_ap_status(const struct shell *sh, size_t argc, char *argv[])
{
	struct net_if *iface = net_if_get_wifi_sap();
	struct wifi_iface_status status = {0};
	uint8_t mac_string_buf[sizeof("xx:xx:xx:xx:xx:xx")];

	context.sh = sh;

	if (net_mgmt(NET_REQUEST_WIFI_IFACE_STATUS, iface, &status,
		     sizeof(struct wifi_iface_status))) {
		PR_WARNING("Status request failed\n");

		return -ENOEXEC;
	}

	switch (status.state) {
	case WIFI_HAPD_IFACE_UNINITIALIZED:
		PR("State: %s\n", "HAPD_IFACE_UNINITIALIZED");
		return 0;
	case WIFI_HAPD_IFACE_DISABLED:
		PR("State: %s\n", "HAPD_IFACE_DISABLED");
		return 0;
	case WIFI_HAPD_IFACE_COUNTRY_UPDATE:
		PR("State: %s\n", "HAPD_IFACE_DISABLED");
		return 0;
	case WIFI_HAPD_IFACE_ACS:
		PR("State: %s\n", "HAPD_IFACE_DISABLED");
		return 0;
	case WIFI_HAPD_IFACE_HT_SCAN:
		PR("State: %s\n", "HAPD_IFACE_DISABLED");
		return 0;
	case WIFI_HAPD_IFACE_DFS:
		PR("State: %s\n", "HAPD_IFACE_DISABLED");
		break;
	case WIFI_HAPD_IFACE_ENABLED:
		break;
	default:
		return 0;
	}

	PR("Interface Mode: %s\n", wifi_mode_txt(status.iface_mode));
	PR("Link Mode: %s\n", wifi_link_mode_txt(status.link_mode));
	PR("SSID: %.32s\n", status.ssid);
	PR("BSSID: %s\n", net_sprint_ll_addr_buf(status.bssid, WIFI_MAC_ADDR_LEN, mac_string_buf,
						 sizeof(mac_string_buf)));
	PR("Band: %s\n", wifi_band_txt(status.band));
	PR("Channel: %d\n", status.channel);
	PR("Security: %s\n", wifi_security_txt(status.security));
	PR("MFP: %s\n", wifi_mfp_txt(status.mfp));
	if (status.iface_mode == WIFI_MODE_INFRA) {
		PR("RSSI: %d\n", status.rssi);
	}
	PR("Beacon Interval: %d\n", status.beacon_interval);
	PR("DTIM: %d\n", status.dtim_period);
	PR("TWT: %s\n", status.twt_capable ? "Supported" : "Not supported");

	return 0;
}

#if defined(CONFIG_NET_STATISTICS_WIFI) && \
					defined(CONFIG_NET_STATISTICS_USER_API)
static void print_wifi_stats(struct net_if *iface, struct net_stats_wifi *data,
			     const struct shell *sh)
{
	PR("Statistics for Wi-Fi interface %p [%d]\n", iface,
	   net_if_get_by_iface(iface));

	PR("Bytes received   : %u\n", data->bytes.received);
	PR("Bytes sent       : %u\n", data->bytes.sent);
	PR("Packets received : %u\n", data->pkts.rx);
	PR("Packets sent     : %u\n", data->pkts.tx);
	PR("Receive errors   : %u\n", data->errors.rx);
	PR("Send errors      : %u\n", data->errors.tx);
	PR("Bcast received   : %u\n", data->broadcast.rx);
	PR("Bcast sent       : %u\n", data->broadcast.tx);
	PR("Mcast received   : %u\n", data->multicast.rx);
	PR("Mcast sent       : %u\n", data->multicast.tx);
	PR("Beacons received : %u\n", data->sta_mgmt.beacons_rx);
	PR("Beacons missed   : %u\n", data->sta_mgmt.beacons_miss);
	PR("Unicast received : %u\n", data->unicast.rx);
	PR("Unicast sent     : %u\n", data->unicast.tx);
	PR("Overrun count    : %u\n", data->overrun_count);
}
#endif /* CONFIG_NET_STATISTICS_WIFI && CONFIG_NET_STATISTICS_USER_API */

static int cmd_wifi_stats(const struct shell *sh, size_t argc, char *argv[])
{
#if defined(CONFIG_NET_STATISTICS_WIFI) && \
					defined(CONFIG_NET_STATISTICS_USER_API)
	struct net_if *iface = net_if_get_first_wifi();
	struct net_stats_wifi stats = { 0 };
	int ret;

	context.sh = sh;

	if (argc == 1) {
		ret = net_mgmt(NET_REQUEST_STATS_GET_WIFI, iface,
			&stats, sizeof(stats));
		if (!ret) {
			print_wifi_stats(iface, &stats, sh);
		}
	}

	if (argc > 1) {
		if (!strncasecmp(argv[1], "reset", 5)) {
			ret = net_mgmt(NET_REQUEST_STATS_RESET_WIFI, iface,
					&stats, sizeof(stats));
			if (!ret) {
				PR("Wi-Fi interface statistics have been reset.\n");
			}
		} else if (!strncasecmp(argv[1], "help", 4)) {
			shell_help(sh);
		} else {
			PR_WARNING("Invalid argument\n");
			shell_help(sh);
			return -ENOEXEC;
		}
	}
#else
	ARG_UNUSED(argc);
	ARG_UNUSED(argv);

	PR_INFO("Set %s to enable %s support.\n",
		"CONFIG_NET_STATISTICS_WIFI and CONFIG_NET_STATISTICS_USER_API",
		"statistics");
#endif /* CONFIG_NET_STATISTICS_WIFI && CONFIG_NET_STATISTICS_USER_API */

	return 0;
}

static int cmd_wifi_11k(const struct shell *sh, size_t argc, char *argv[])
{
	struct net_if *iface = net_if_get_first_wifi();
	struct wifi_11k_params params = { 0 };

	context.sh = sh;

	if (argc > 2) {
		PR_WARNING("Invalid number of arguments\n");
		return -ENOEXEC;
	}

	if (argc == 1) {
		params.oper = WIFI_MGMT_GET;
	} else {
		params.oper = WIFI_MGMT_SET;
		if (!strncasecmp(argv[1], "enable", 2)) {
			params.enable_11k = true;
		} else if (!strncasecmp(argv[1], "disable", 3)) {
			params.enable_11k = false;
		} else {
			PR_WARNING("Invalid argument\n");
			return -ENOEXEC;
		}
	}

	if (net_mgmt(NET_REQUEST_WIFI_11K_CONFIG, iface, &params, sizeof(params))) {
		PR_WARNING("11k enable/disable failed\n");
		return -ENOEXEC;
	}

	if (params.oper == WIFI_MGMT_GET) {
		PR("11k is %s\n", params.enable_11k ? "disabled" : "enabled");
	} else {
		PR("%s %s requested\n", argv[0], argv[1]);
	}

	return 0;
}


static int cmd_wifi_11k_neighbor_request(const struct shell *sh, size_t argc, char *argv[])
{
	struct net_if *iface = net_if_get_first_wifi();
	struct wifi_11k_params params = { 0 };

	context.sh = sh;

	if ((argc != 1 && argc != 3) || (argc == 3 && !strncasecmp("ssid", argv[1], 4))) {
		PR_WARNING("Invalid input arguments\n");
		PR_WARNING("Usage: %s\n", argv[0]);
		PR_WARNING("or	 %s ssid <ssid>\n", argv[0]);
		return -ENOEXEC;
	}

	if (argc == 3) {
		if (strlen(argv[2]) > (sizeof(params.ssid) - 1)) {
			PR_WARNING("Error: ssid too long\n");
			return -ENOEXEC;
		}
		(void)memcpy((void *)params.ssid, (const void *)argv[2],
			     (size_t)strlen(argv[2]));
	}

	if (net_mgmt(NET_REQUEST_WIFI_11K_NEIGHBOR_REQUEST, iface, &params, sizeof(params))) {
		PR_WARNING("11k neighbor request failed\n");
		return -ENOEXEC;
	}

	if (argc == 3) {
		PR("%s %s %s requested\n", argv[0], argv[1], argv[2]);
	} else {
		PR("%s requested\n", argv[0]);
	}

	return 0;
}

static int cmd_wifi_ps(const struct shell *sh, size_t argc, char *argv[])
{
	struct net_if *iface = net_if_get_first_wifi();
	struct wifi_ps_params params = { 0 };

	if (argc > 2) {
		PR_WARNING("Invalid number of arguments\n");
		return -ENOEXEC;
	}

	if (argc == 1) {
		struct wifi_ps_config config = { 0 };

		if (net_mgmt(NET_REQUEST_WIFI_PS_CONFIG, iface,
				&config, sizeof(config))) {
			PR_WARNING("Failed to get PS config\n");
			return -ENOEXEC;
		}

		PR("PS status: %s\n",
		   wifi_ps_txt(config.ps_params.enabled));
		if (config.ps_params.enabled) {
			PR("PS mode: %s\n",
			   wifi_ps_mode_txt(config.ps_params.mode));
		}

		PR("PS listen_interval: %d\n",
		   config.ps_params.listen_interval);

		PR("PS wake up mode: %s\n",
		   config.ps_params.wakeup_mode ? "Listen interval" : "DTIM");

		if (config.ps_params.timeout_ms) {
			PR("PS timeout: %d ms\n",
			   config.ps_params.timeout_ms);
		} else {
			PR("PS timeout: disabled\n");
		}

		shell_fprintf(sh, SHELL_NORMAL, "PS exit strategy: %s\n",
				wifi_ps_exit_strategy_txt(config.ps_params.exit_strategy));

		if (config.num_twt_flows == 0) {
			PR("No TWT flows\n");
		} else {
			for (int i = 0; i < config.num_twt_flows; i++) {
				print_twt_params(
					config.twt_flows[i].dialog_token,
					config.twt_flows[i].flow_id,
					config.twt_flows[i].negotiation_type,
					config.twt_flows[i].responder,
					config.twt_flows[i].implicit,
					config.twt_flows[i].announce,
					config.twt_flows[i].trigger,
					config.twt_flows[i].twt_wake_interval,
					config.twt_flows[i].twt_interval);
				PR("TWT Wake ahead duration : %d us\n",
				   config.twt_flows[i].twt_wake_ahead_duration);
			}
		}
		return 0;
	}

	if (!strncasecmp(argv[1], "on", 2)) {
		params.enabled = WIFI_PS_ENABLED;
	} else if (!strncasecmp(argv[1], "off", 3)) {
		params.enabled = WIFI_PS_DISABLED;
	} else {
		PR_WARNING("Invalid argument\n");
		return -ENOEXEC;
	}

	params.type = WIFI_PS_PARAM_STATE;

	if (net_mgmt(NET_REQUEST_WIFI_PS, iface, &params, sizeof(params))) {
		PR_WARNING("PS %s failed. Reason: %s\n",
			   params.enabled ? "enable" : "disable",
			   wifi_ps_get_config_err_code_str(params.fail_reason));
		return -ENOEXEC;
	}

	PR("%s\n", wifi_ps_txt(params.enabled));

	return 0;
}

static int cmd_wifi_ps_mode(const struct shell *sh, size_t argc, char *argv[])
{
	struct net_if *iface = net_if_get_first_wifi();
	struct wifi_ps_params params = { 0 };

	if (!strncasecmp(argv[1], "legacy", 6)) {
		params.mode = WIFI_PS_MODE_LEGACY;
	} else if (!strncasecmp(argv[1], "WMM", 3)) {
		params.mode = WIFI_PS_MODE_WMM;
	} else {
		PR_WARNING("Invalid PS mode\n");
		return -ENOEXEC;
	}

	params.type = WIFI_PS_PARAM_MODE;

	if (net_mgmt(NET_REQUEST_WIFI_PS, iface, &params, sizeof(params))) {
		PR_WARNING("%s failed Reason : %s\n",
			   wifi_ps_mode_txt(params.mode),
			   wifi_ps_get_config_err_code_str(params.fail_reason));
		return -ENOEXEC;
	}

	PR("%s\n", wifi_ps_mode_txt(params.mode));

	return 0;
}

static int cmd_wifi_ps_timeout(const struct shell *sh, size_t argc, char *argv[])
{
	struct net_if *iface = net_if_get_first_wifi();
	struct wifi_ps_params params = { 0 };
	long timeout_ms;
	int err = 0;

	timeout_ms = shell_strtol(argv[1], 10, &err);

	if (err) {
		shell_error(sh, "Unable to parse input (err %d)", err);
		return err;
	}

	params.timeout_ms = timeout_ms;
	params.type = WIFI_PS_PARAM_TIMEOUT;

	if (net_mgmt(NET_REQUEST_WIFI_PS, iface, &params, sizeof(params))) {
		PR_WARNING("Setting PS timeout failed. Reason : %s\n",
			   wifi_ps_get_config_err_code_str(params.fail_reason));
		return -ENOEXEC;
	}

	if (params.timeout_ms) {
		PR("PS timeout: %d ms\n", params.timeout_ms);
	} else {
		PR("PS timeout: disabled\n");
	}

	return 0;
}

static int cmd_wifi_twt_setup_quick(const struct shell *sh, size_t argc,
				    char *argv[])
{
	struct net_if *iface = net_if_get_first_wifi();
	struct wifi_twt_params params = { 0 };
	long value;

	/* Sensible defaults */
	params.operation = WIFI_TWT_SETUP;
	params.negotiation_type = WIFI_TWT_INDIVIDUAL;
	params.setup_cmd = WIFI_TWT_SETUP_CMD_REQUEST;
	params.dialog_token = 1;
	params.flow_id = 0;
	params.setup.responder = 0;
	params.setup.implicit = 1;
	params.setup.trigger = 0;
	params.setup.announce = 0;

	if (!parse_number(sh, &value, argv[1], NULL, 1, WIFI_MAX_TWT_WAKE_INTERVAL_US)) {
		return -EINVAL;
	}
	params.setup.twt_wake_interval = (uint32_t)value;

	if (!parse_number(sh, &value, argv[2], NULL, 1, WIFI_MAX_TWT_INTERVAL_US)) {
		return -EINVAL;
	}
	params.setup.twt_interval = (uint64_t)value;

	if (net_mgmt(NET_REQUEST_WIFI_TWT, iface, &params, sizeof(params))) {
		PR_WARNING("%s with %s failed, reason : %s\n",
			   wifi_twt_operation_txt(params.operation),
			   wifi_twt_negotiation_type_txt(params.negotiation_type),
			   wifi_twt_get_err_code_str(params.fail_reason));

		return -ENOEXEC;
	}

	PR("TWT operation %s with dg: %d, flow_id: %d requested\n",
	   wifi_twt_operation_txt(params.operation),
	   params.dialog_token, params.flow_id);

	return 0;
}

static int cmd_wifi_twt_setup(const struct shell *sh, size_t argc,
			      char *argv[])
{
	struct net_if *iface = net_if_get_first_wifi();
	struct wifi_twt_params params = { 0 };
	long value;

	params.operation = WIFI_TWT_SETUP;

	if (!parse_number(sh, &value, argv[1], NULL, WIFI_TWT_INDIVIDUAL,
			  WIFI_TWT_WAKE_TBTT)) {
		return -EINVAL;
	}
	params.negotiation_type = (enum wifi_twt_negotiation_type)value;

	if (!parse_number(sh, &value, argv[2], NULL, WIFI_TWT_SETUP_CMD_REQUEST,
			  WIFI_TWT_SETUP_CMD_DEMAND)) {
		return -EINVAL;
	}
	params.setup_cmd = (enum wifi_twt_setup_cmd)value;

	if (!parse_number(sh, &value, argv[3], NULL, 1, 255)) {
		return -EINVAL;
	}
	params.dialog_token = (uint8_t)value;

	if (!parse_number(sh, &value, argv[4], NULL, 0, (WIFI_MAX_TWT_FLOWS - 1))) {
		return -EINVAL;
	}
	params.flow_id = (uint8_t)value;

	if (!parse_number(sh, &value, argv[5], NULL, 0, 1)) {
		return -EINVAL;
	}
	params.setup.responder = (bool)value;

	if (!parse_number(sh, &value, argv[6], NULL, 0, 1)) {
		return -EINVAL;
	}
	params.setup.trigger = (bool)value;

	if (!parse_number(sh, &value, argv[7], NULL, 0, 1)) {
		return -EINVAL;
	}
	params.setup.implicit = (bool)value;

	if (!parse_number(sh, &value, argv[8], NULL, 0, 1)) {
		return -EINVAL;
	}
	params.setup.announce = (bool)value;

	if (!parse_number(sh, &value, argv[9], NULL, 1, WIFI_MAX_TWT_WAKE_INTERVAL_US)) {
		return -EINVAL;
	}
	params.setup.twt_wake_interval = (uint32_t)value;

	if (!parse_number(sh, &value, argv[10], NULL, 1, WIFI_MAX_TWT_INTERVAL_US)) {
		return -EINVAL;
	}
	params.setup.twt_interval = (uint64_t)value;

	if (!parse_number(sh, &value, argv[11], NULL, 0, WIFI_MAX_TWT_WAKE_AHEAD_DURATION_US)) {
		return -EINVAL;
	}
	params.setup.twt_wake_ahead_duration = (uint32_t)value;

	if (net_mgmt(NET_REQUEST_WIFI_TWT, iface, &params, sizeof(params))) {
		PR_WARNING("%s with %s failed. reason : %s\n",
			   wifi_twt_operation_txt(params.operation),
			   wifi_twt_negotiation_type_txt(params.negotiation_type),
			   wifi_twt_get_err_code_str(params.fail_reason));

		return -ENOEXEC;
	}

	PR("TWT operation %s with dg: %d, flow_id: %d requested\n",
	   wifi_twt_operation_txt(params.operation),
	   params.dialog_token, params.flow_id);

	return 0;
}

static int cmd_wifi_twt_teardown(const struct shell *sh, size_t argc,
				 char *argv[])
{
	struct net_if *iface = net_if_get_first_wifi();
	struct wifi_twt_params params = { 0 };
	long value;

	params.operation = WIFI_TWT_TEARDOWN;

	if (!parse_number(sh, &value, argv[1], NULL, WIFI_TWT_INDIVIDUAL,
			  WIFI_TWT_WAKE_TBTT)) {
		return -EINVAL;
	}
	params.negotiation_type = (enum wifi_twt_negotiation_type)value;

	if (!parse_number(sh, &value, argv[2], NULL, WIFI_TWT_SETUP_CMD_REQUEST,
			  WIFI_TWT_SETUP_CMD_DEMAND)) {
		return -EINVAL;
	}
	params.setup_cmd = (enum wifi_twt_setup_cmd)value;

	if (!parse_number(sh, &value, argv[3], NULL, 1, 255)) {
		return -EINVAL;
	}
	params.dialog_token = (uint8_t)value;

	if (!parse_number(sh, &value, argv[4], NULL, 0, (WIFI_MAX_TWT_FLOWS - 1))) {
		return -EINVAL;
	}
	params.flow_id = (uint8_t)value;

	if (net_mgmt(NET_REQUEST_WIFI_TWT, iface, &params, sizeof(params))) {
		PR_WARNING("%s with %s failed, reason : %s\n",
			   wifi_twt_operation_txt(params.operation),
			   wifi_twt_negotiation_type_txt(params.negotiation_type),
			   wifi_twt_get_err_code_str(params.fail_reason));

		return -ENOEXEC;
	}

	PR("TWT operation %s with dg: %d, flow_id: %d success\n",
	   wifi_twt_operation_txt(params.operation),
	   params.dialog_token, params.flow_id);

	return 0;
}

static int cmd_wifi_twt_teardown_all(const struct shell *sh, size_t argc,
				     char *argv[])
{
	struct net_if *iface = net_if_get_first_wifi();
	struct wifi_twt_params params = { 0 };

	params.operation = WIFI_TWT_TEARDOWN;
	params.teardown.teardown_all = 1;

	if (net_mgmt(NET_REQUEST_WIFI_TWT, iface, &params, sizeof(params))) {
		PR_WARNING("%s with %s failed, reason : %s\n",
			   wifi_twt_operation_txt(params.operation),
			   wifi_twt_negotiation_type_txt(params.negotiation_type),
			   wifi_twt_get_err_code_str(params.fail_reason));

		return -ENOEXEC;
	}

	PR("TWT operation %s all flows success\n",
	   wifi_twt_operation_txt(params.operation));

	return 0;
}

static int cmd_wifi_ap_enable(const struct shell *sh, size_t argc,
			      char *argv[])
{
	struct net_if *iface = net_if_get_wifi_sap();
	struct wifi_connect_req_params cnx_params = {0};
	int ret;

	if (__wifi_args_to_params(sh, argc, &argv[0], &cnx_params, WIFI_MODE_AP)) {
		shell_help(sh);
		return -ENOEXEC;
	}

	k_mutex_init(&wifi_ap_sta_list_lock);

	/* @see esp32_wifi_ap_enable */
	ret = net_mgmt(NET_REQUEST_WIFI_AP_ENABLE, iface, &cnx_params,
		       sizeof(struct wifi_connect_req_params));
	if (ret) {
		PR_WARNING("AP mode enable failed: %s\n", strerror(-ret));
		return -ENOEXEC;
	}

	PR("AP mode enable requested\n");

	return 0;
}

static int cmd_wifi_ap_disable(const struct shell *sh, size_t argc,
			       char *argv[])
{
	struct net_if *iface = net_if_get_wifi_sap();
	int ret;

	/* @see esp32_wifi_ap_disable */
	ret = net_mgmt(NET_REQUEST_WIFI_AP_DISABLE, iface, NULL, 0);
	if (ret) {
		PR_WARNING("AP mode disable failed: %s\n", strerror(-ret));
		return -ENOEXEC;
	}

	PR("AP mode disable requested\n");
	return 0;
}

static int cmd_wifi_ap_stations(const struct shell *sh, size_t argc,
				char *argv[])
{
	size_t id = 1;

	ARG_UNUSED(argv);
	ARG_UNUSED(argc);

	PR("AP stations:\n");
	PR("============\n");

	k_mutex_lock(&wifi_ap_sta_list_lock, K_FOREVER);
	for (int i = 0; i < CONFIG_WIFI_SHELL_MAX_AP_STA; i++) {
		const struct wifi_ap_sta_info *sta;
		uint8_t mac_string_buf[sizeof("xx:xx:xx:xx:xx:xx")];

		if (!sta_list[i].valid) {
			continue;
		}

		sta = &sta_list[i].sta_info;

		PR("Station %zu:\n", id++);
		PR("==========\n");
		PR("MAC: %s\n",
		   net_sprint_ll_addr_buf(sta->mac,
					  WIFI_MAC_ADDR_LEN,
					  mac_string_buf,
					  sizeof(mac_string_buf)));
		PR("Link mode: %s\n",
		   wifi_link_mode_txt(sta->link_mode));
		PR("TWT: %s\n",
		   sta->twt_capable ? "Supported" : "Not supported");
	}

	if (id == 1) {
		PR("No stations connected\n");
	}
	k_mutex_unlock(&wifi_ap_sta_list_lock);

	return 0;
}

static int cmd_wifi_ap_sta_disconnect(const struct shell *sh, size_t argc,
				      char *argv[])
{
#ifdef CONFIG_WIFI_NM_HOSTAPD_AP
	struct net_if *iface = net_if_get_wifi_sap();
#else
	struct net_if *iface = net_if_get_first_wifi();
#endif
	uint8_t mac[6];
	int ret;

	if (net_bytes_from_str(mac, sizeof(mac), argv[1]) < 0) {
		PR_WARNING("Invalid MAC address\n");
		return -ENOEXEC;
	}

	/* @see esp32_wifi_ap_sta_disconnect */
	ret = net_mgmt(NET_REQUEST_WIFI_AP_STA_DISCONNECT, iface, mac, sizeof(mac));
	if (ret) {
		PR_WARNING("AP station disconnect failed: %s\n",
			   strerror(-ret));
		return -ENOEXEC;
	}

	PR("AP station disconnect requested\n");
	return 0;
}

static int wifi_ap_config_args_to_params(const struct shell *sh, size_t argc, char *argv[],
					 struct wifi_ap_config_params *params)
{
	int opt;
	int opt_index = 0;
	struct z_getopt_state *state;
	static const struct z_option long_options[] = {
		{"max_inactivity", required_argument, 0, 'i'},
		{"max_num_sta", required_argument, 0, 's'},
		{"help", no_argument, 0, 'h'},
		{0, 0, 0, 0}};
	long val;

	while ((opt = z_getopt_long(argc, argv, "i:s:h",
				    long_options, &opt_index)) != -1) {
		state = z_getopt_state_get();
		switch (opt) {
		case 'i':
			if (!parse_number(sh, &val, state->optarg, "max_inactivity",
					  0, WIFI_AP_STA_MAX_INACTIVITY)) {
				return -EINVAL;
			}
			params->max_inactivity = (uint32_t)val;
			params->type |= WIFI_AP_CONFIG_PARAM_MAX_INACTIVITY;
			break;
		case 's':
			if (!parse_number(sh, &val, state->optarg, "max_num_sta",
					  0, CONFIG_WIFI_MGMT_AP_MAX_NUM_STA)) {
				return -EINVAL;
			}
			params->max_num_sta = (uint32_t)val;
			params->type |= WIFI_AP_CONFIG_PARAM_MAX_NUM_STA;
			break;
		case 'h':
			shell_help(sh);
			return SHELL_CMD_HELP_PRINTED;
		default:
			PR_ERROR("Invalid option %c\n", state->optopt);
			shell_help(sh);
			return SHELL_CMD_HELP_PRINTED;
		}
	}

	return 0;
}

static int cmd_wifi_ap_config_params(const struct shell *sh, size_t argc,
				     char *argv[])
{
#ifdef CONFIG_WIFI_NM_HOSTAPD_AP
	struct net_if *iface = net_if_get_wifi_sap();
#else
	struct net_if *iface = net_if_get_first_wifi();
#endif
	struct wifi_ap_config_params ap_config_params = { 0 };
	int ret;

	context.sh = sh;

	if (wifi_ap_config_args_to_params(sh, argc, argv, &ap_config_params)) {
		return -ENOEXEC;
	}

	ret = net_mgmt(NET_REQUEST_WIFI_AP_CONFIG_PARAM, iface,
		       &ap_config_params, sizeof(struct wifi_ap_config_params));
	if (ret) {
		PR_WARNING("Setting AP parameter failed: %s\n",
			   strerror(-ret));
		return -ENOEXEC;
	}

	return 0;
}

static int cmd_wifi_reg_domain(const struct shell *sh, size_t argc,
			       char *argv[])
{
	struct net_if *iface = net_if_get_first_wifi();
	struct wifi_reg_domain regd = {0};
	int ret;

	if (argc == 1) {
		regd.chan_info = &chan_info[0];
		regd.oper = WIFI_MGMT_GET;
	} else if (argc >= 2 && argc <= 3) {
		regd.oper = WIFI_MGMT_SET;
		if (strlen(argv[1]) != 2) {
			PR_WARNING("Invalid reg domain: Length should be two letters/digits\n");
			return -ENOEXEC;
		}

		/* Two letter country code with special case of 00 for WORLD */
		if (((argv[1][0] < 'A' || argv[1][0] > 'Z') ||
			(argv[1][1] < 'A' || argv[1][1] > 'Z')) &&
			(argv[1][0] != '0' || argv[1][1] != '0')) {
			PR_WARNING("Invalid reg domain %c%c\n", argv[1][0], argv[1][1]);
			return -ENOEXEC;
		}
		regd.country_code[0] = argv[1][0];
		regd.country_code[1] = argv[1][1];

		if (argc == 3) {
			if (strncmp(argv[2], "-f", 2) == 0) {
				regd.force = true;
			} else {
				PR_WARNING("Invalid option %s\n", argv[2]);
				return -ENOEXEC;
			}
		}
	} else {
		shell_help(sh);
		return -ENOEXEC;
	}

	ret = net_mgmt(NET_REQUEST_WIFI_REG_DOMAIN, iface,
		       &regd, sizeof(regd));
	if (ret) {
		PR_WARNING("Cannot %s Regulatory domain: %d\n",
			   regd.oper == WIFI_MGMT_GET ? "get" : "set", ret);
		return -ENOEXEC;
	}

	if (regd.oper == WIFI_MGMT_GET) {
		PR("Wi-Fi Regulatory domain is: %c%c\n",
		   regd.country_code[0], regd.country_code[1]);
		PR("<channel>\t<center frequency>\t<supported(y/n)>\t"
		   "<max power(dBm)>\t<passive transmission only(y/n)>\t<DFS supported(y/n)>\n");
		for (unsigned int chan_idx = 0; chan_idx < regd.num_channels; chan_idx++) {
			PR("  %d\t\t\t%d\t\t\t%s\t\t\t%d\t\t\t%s\t\t\t\t%s\n",
			   wifi_freq_to_channel(chan_info[chan_idx].center_frequency),
			   chan_info[chan_idx].center_frequency,
			   chan_info[chan_idx].supported ? "y" : "n",
			   chan_info[chan_idx].max_power,
			   chan_info[chan_idx].passive_only ? "y" : "n",
			   chan_info[chan_idx].dfs ? "y" : "n");
		}
	} else {
		PR("Wi-Fi Regulatory domain set to: %c%c\n",
		   regd.country_code[0], regd.country_code[1]);
	}

	return 0;
}

static int cmd_wifi_listen_interval(const struct shell *sh, size_t argc, char *argv[])
{
	struct net_if *iface = net_if_get_first_wifi();
	struct wifi_ps_params params = { 0 };
	long interval;

	if (!parse_number(sh, &interval, argv[1], NULL,
			  WIFI_LISTEN_INTERVAL_MIN,
			  WIFI_LISTEN_INTERVAL_MAX)) {
		return -EINVAL;
	}

	params.listen_interval = (unsigned short)interval;
	params.type = WIFI_PS_PARAM_LISTEN_INTERVAL;

	if (net_mgmt(NET_REQUEST_WIFI_PS, iface, &params, sizeof(params))) {
		if (params.fail_reason ==
		    WIFI_PS_PARAM_LISTEN_INTERVAL_RANGE_INVALID) {
			PR_WARNING("Setting listen interval failed. Reason :%s\n",
				   wifi_ps_get_config_err_code_str(params.fail_reason));
			PR_WARNING("Hardware support valid range : 3 - 65535\n");
		} else {
			PR_WARNING("Setting listen interval failed. Reason :%s\n",
				   wifi_ps_get_config_err_code_str(params.fail_reason));
		}
		return -ENOEXEC;
	}

	PR("Listen interval %hu\n", params.listen_interval);

	return 0;
}

#ifdef CONFIG_WIFI_NM_WPA_SUPPLICANT_WNM
static int cmd_wifi_btm_query(const struct shell *sh, size_t argc, char *argv[])
{
	struct net_if *iface = net_if_get_first_wifi();
	uint8_t query_reason = 0;
	long tmp = 0;

	context.sh = sh;

	if (!parse_number(sh, &tmp, argv[1], NULL,
			  WIFI_BTM_QUERY_REASON_UNSPECIFIED, WIFI_BTM_QUERY_REASON_LEAVING_ESS)) {
		return -EINVAL;
	}

	query_reason = tmp;

	if (net_mgmt(NET_REQUEST_WIFI_BTM_QUERY, iface, &query_reason, sizeof(query_reason))) {
		PR_WARNING("Setting BTM query Reason failed. Reason : %d\n", query_reason);
		return -ENOEXEC;
	}

	PR("Query reason %d\n", query_reason);

	return 0;
}
#endif

static int cmd_wifi_wps_pbc(const struct shell *sh, size_t argc, char *argv[])
{
	struct net_if *iface = net_if_get_first_wifi();
	struct wifi_wps_config_params params = {0};

	context.sh = sh;

	if (argc == 1) {
		params.oper = WIFI_WPS_PBC;
	} else {
		shell_help(sh);
		return -ENOEXEC;
	}

	if (net_mgmt(NET_REQUEST_WIFI_WPS_CONFIG, iface, &params, sizeof(params))) {
		PR_WARNING("Start wps pbc connection failed\n");
		return -ENOEXEC;
	}

	return 0;
}

static int cmd_wifi_wps_pin(const struct shell *sh, size_t argc, char *argv[])
{
	struct net_if *iface = net_if_get_first_wifi();
	struct wifi_wps_config_params params = {0};

	context.sh = sh;

	if (argc == 1) {
		params.oper = WIFI_WPS_PIN_GET;
	} else if (argc == 2) {
		params.oper = WIFI_WPS_PIN_SET;
		strncpy(params.pin, argv[1], WIFI_WPS_PIN_MAX_LEN);
	} else {
		shell_help(sh);
		return -ENOEXEC;
	}

	if (net_mgmt(NET_REQUEST_WIFI_WPS_CONFIG, iface, &params, sizeof(params))) {
		PR_WARNING("Start wps pin connection failed\n");
		return -ENOEXEC;
	}

	if (params.oper == WIFI_WPS_PIN_GET) {
		PR("WPS PIN is: %s\n", params.pin);
	}

	return 0;
}

static int cmd_wifi_ps_wakeup_mode(const struct shell *sh, size_t argc, char *argv[])
{
	struct net_if *iface = net_if_get_first_wifi();
	struct wifi_ps_params params = { 0 };

	if (!strncasecmp(argv[1], "dtim", 4)) {
		params.wakeup_mode = WIFI_PS_WAKEUP_MODE_DTIM;
	} else if (!strncasecmp(argv[1], "listen_interval", 15)) {
		params.wakeup_mode = WIFI_PS_WAKEUP_MODE_LISTEN_INTERVAL;
	} else {
		PR_WARNING("Invalid argument\n");
		PR_INFO("Valid argument : <dtim> / <listen_interval>\n");
		return -ENOEXEC;
	}

	params.type = WIFI_PS_PARAM_WAKEUP_MODE;

	if (net_mgmt(NET_REQUEST_WIFI_PS, iface, &params, sizeof(params))) {
		PR_WARNING("Setting PS wake up mode to %s failed..Reason :%s\n",
			   params.wakeup_mode ? "Listen interval" : "DTIM interval",
			   wifi_ps_get_config_err_code_str(params.fail_reason));
		return -ENOEXEC;
	}

	PR("%s\n", wifi_ps_wakeup_mode_txt(params.wakeup_mode));

	return 0;
}

static int cmd_wifi_set_rts_threshold(const struct shell *sh, size_t argc, char *argv[])
{
	struct net_if *iface = net_if_get_first_wifi();
	unsigned int rts_threshold = -1; /* Default value if user supplies "off" argument */
	int err = 0;

	context.sh = sh;

	if (argc > 2) {
		PR_WARNING("Invalid number of arguments\n");
		return -ENOEXEC;
	}

	if (argc == 1) {
		if (net_mgmt(NET_REQUEST_WIFI_RTS_THRESHOLD_CONFIG, iface,
			     &rts_threshold, sizeof(rts_threshold))) {
			PR_WARNING("Failed to get rts_threshold\n");
			return -ENOEXEC;
		}

		if ((int)rts_threshold < 0) {
			PR("RTS threshold is off\n");
		} else {
			PR("RTS threshold: %d\n", rts_threshold);
		}
	}

	if (argc == 2) {
		if (strcmp(argv[1], "off") != 0) {
			long rts_val = shell_strtol(argv[1], 10, &err);

			if (err) {
				shell_error(sh, "Unable to parse input (err %d)", err);
				return err;
			}

			rts_threshold = (unsigned int)rts_val;
		}

		if (net_mgmt(NET_REQUEST_WIFI_RTS_THRESHOLD, iface,
			     &rts_threshold, sizeof(rts_threshold))) {
			shell_fprintf(sh, SHELL_WARNING,
					"Setting RTS threshold failed.\n");
			return -ENOEXEC;
		}

		if ((int)rts_threshold >= 0) {
			shell_fprintf(sh, SHELL_NORMAL, "RTS threshold: %d\n", rts_threshold);
		} else {
			shell_fprintf(sh, SHELL_NORMAL, "RTS threshold is off\n");
		}
	}

	return 0;
}

static int cmd_wifi_ps_exit_strategy(const struct shell *sh, size_t argc,
			    char *argv[])
{
	struct net_if *iface = net_if_get_first_wifi();
	struct wifi_ps_params params = { 0 };

	context.sh = sh;

	if (!strncmp(argv[1], "tim", 3)) {
		params.exit_strategy = WIFI_PS_EXIT_EVERY_TIM;
	} else if (!strncmp(argv[1], "custom", 6)) {
		params.exit_strategy = WIFI_PS_EXIT_CUSTOM_ALGO;
	} else {
		shell_fprintf(sh, SHELL_WARNING, "Invalid argument\n");
		shell_fprintf(sh, SHELL_INFO, "Valid argument : <tim> / <custom>\n");
		return -ENOEXEC;
	}

	params.type = WIFI_PS_PARAM_EXIT_STRATEGY;

	if (net_mgmt(NET_REQUEST_WIFI_PS, iface, &params, sizeof(params))) {
		shell_fprintf(sh, SHELL_WARNING,
			      "Setting PS exit strategy to %s failed..Reason :%s\n",
			      wifi_ps_exit_strategy_txt(params.exit_strategy),
			      wifi_ps_get_config_err_code_str(params.fail_reason));
		return -ENOEXEC;
	}

	shell_fprintf(sh, SHELL_NORMAL, "%s\n",
		      wifi_ps_exit_strategy_txt(params.exit_strategy));

	return 0;
}

void parse_mode_args_to_params(const struct shell *sh, int argc,
			       char *argv[], struct wifi_mode_info *mode,
			       bool *do_mode_oper)
{
	int opt;
	int opt_index = 0;
	const struct z_getopt_state *state;
	static const struct z_option long_options[] = {
		{"if-index", optional_argument, 0, 'i'},
		{"sta", no_argument, 0, 's'},
		{"monitor", no_argument, 0, 'm'},
		{"ap", no_argument, 0, 'a'},
		{"softap", no_argument, 0, 'k'},
		{"get", no_argument, 0, 'g'},
		{"help", no_argument, 0, 'h'},
		{0, 0, 0, 0}};

	while ((opt = z_getopt_long(argc, argv, "i:smtpakgh",
				    long_options, &opt_index)) != -1) {
		state = z_getopt_state_get();
		switch (opt) {
		case 's':
			mode->mode |= WIFI_STA_MODE;
			break;
		case 'm':
			mode->mode |= WIFI_MONITOR_MODE;
			break;
		case 'a':
			mode->mode |= WIFI_AP_MODE;
			break;
		case 'k':
			mode->mode |= WIFI_SOFTAP_MODE;
			break;
		case 'g':
			mode->oper = WIFI_MGMT_GET;
			break;
		case 'i':
			mode->if_index = (uint8_t)atoi(state->optarg);
			break;
		case 'h':
			shell_help(sh);
			*do_mode_oper = false;
			break;
		case '?':
		default:
			break;
		}
	}
}

static int cmd_wifi_mode(const struct shell *sh, size_t argc, char *argv[])
{
	struct net_if *iface;
	struct wifi_mode_info mode_info = {0};
	int ret;
	bool do_mode_oper = true;

	if (argc > 1) {
		mode_info.oper = WIFI_MGMT_SET;
		parse_mode_args_to_params(sh, argc, argv, &mode_info, &do_mode_oper);
	} else {
		PR_ERROR("Invalid number of arguments\n");
		return -EINVAL;
	}

	if (do_mode_oper) {
		/* Check interface index value. Mode validation must be performed by
		 * lower layer
		 */
		if (mode_info.if_index == 0) {
			iface = net_if_get_first_wifi();
			if (iface == NULL) {
				PR_ERROR("Cannot find the default wifi interface\n");
				return -ENOEXEC;
			}
			mode_info.if_index = (uint8_t)net_if_get_by_iface(iface);
		} else {
			iface = net_if_get_by_index(mode_info.if_index);
			if (iface == NULL) {
				PR_ERROR("Cannot find interface for if_index %d\n",
					 mode_info.if_index);
				return -ENOEXEC;
			}
		}

		ret = net_mgmt(NET_REQUEST_WIFI_MODE, iface, &mode_info, sizeof(mode_info));

		if (ret) {
			PR_ERROR("mode %s operation failed with reason %d\n",
				 mode_info.oper == WIFI_MGMT_GET ? "get" : "set", ret);
			return -ENOEXEC;
		}

		if (mode_info.oper == WIFI_MGMT_GET) {
			PR("Wi-Fi current mode is 0x%02x\n", mode_info.mode);
		} else {
			PR("Wi-Fi mode set to 0x%02x\n", mode_info.mode);
		}
	}
	return 0;
}

void parse_channel_args_to_params(const struct shell *sh, int argc,
				  char *argv[], struct wifi_channel_info *channel,
				  bool *do_channel_oper)
{
	int opt;
	int opt_index = 0;
	const struct z_getopt_state *state;
	static const struct z_option long_options[] = {
		{"if-index", optional_argument, 0, 'i'},
		{"channel", required_argument, 0, 'c'},
		{"get", no_argument, 0, 'g'},
		{"help", no_argument, 0, 'h'},
		{0, 0, 0, 0}};

	while ((opt = z_getopt_long(argc, argv, "i:c:gh",
				    long_options, &opt_index)) != -1) {
		state = z_getopt_state_get();
		switch (opt) {
		case 'c':
			channel->channel = (uint16_t)atoi(state->optarg);
			break;
		case 'i':
			channel->if_index = (uint8_t)atoi(state->optarg);
			break;
		case 'g':
			channel->oper = WIFI_MGMT_GET;
			break;
		case 'h':
			shell_help(sh);
			*do_channel_oper = false;
			break;
		case '?':
		default:
			break;
		}
	}
}

static int cmd_wifi_channel(const struct shell *sh, size_t argc, char *argv[])
{
	struct net_if *iface;
	struct wifi_channel_info channel_info = {0};
	int ret;
	bool do_channel_oper = true;

	channel_info.oper = WIFI_MGMT_SET;
	parse_channel_args_to_params(sh, argc, argv, &channel_info, &do_channel_oper);

	if (do_channel_oper) {
		/*
		 * Validate parameters before sending to lower layer.
		 * Do it here instead of parse_channel_args_to_params
		 * as this is right before sending the parameters to
		 * the lower layer.
		 */

		if (channel_info.if_index == 0) {
			iface = net_if_get_first_wifi();
			if (iface == NULL) {
				PR_ERROR("Cannot find the default wifi interface\n");
				return -ENOEXEC;
			}
			channel_info.if_index = (uint8_t)net_if_get_by_iface(iface);
		} else {
			iface = net_if_get_by_index(channel_info.if_index);
			if (iface == NULL) {
				PR_ERROR("Cannot find interface for if_index %d\n",
					 channel_info.if_index);
				return -ENOEXEC;
			}
		}

		if (channel_info.oper == WIFI_MGMT_SET) {
			if ((channel_info.channel < WIFI_CHANNEL_MIN) ||
			    (channel_info.channel > WIFI_CHANNEL_MAX)) {
				PR_ERROR("Invalid channel number. Range is (1-233)\n");
				return -ENOEXEC;
			}
		}

		ret = net_mgmt(NET_REQUEST_WIFI_CHANNEL, iface, &channel_info,
			       sizeof(channel_info));

		if (ret) {
			PR_ERROR("channel %s operation failed with reason %d\n",
				 channel_info.oper == WIFI_MGMT_GET ? "get" : "set", ret);
			return -ENOEXEC;
		}

		if (channel_info.oper == WIFI_MGMT_GET) {
			PR("Wi-Fi current channel is: %d\n", channel_info.channel);
		} else {
			PR("Wi-Fi channel set to %d\n", channel_info.channel);
		}
	}
	return 0;
}

void parse_filter_args_to_params(const struct shell *sh, int argc,
				 char *argv[], struct wifi_filter_info *filter,
				 bool *do_filter_oper)
{
	int opt;
	int opt_index = 0;
	const struct z_getopt_state *state;
	static const struct z_option long_options[] = {
		{"if-index", optional_argument, 0, 'i'},
		{"capture-len", optional_argument, 0, 'b'},
		{"all", no_argument, 0, 'a'},
		{"mgmt", no_argument, 0, 'm'},
		{"ctrl", no_argument, 0, 'c'},
		{"data", no_argument, 0, 'd'},
		{"get", no_argument, 0, 'g'},
		{"help", no_argument, 0, 'h'},
		{0, 0, 0, 0}};

	while ((opt = z_getopt_long(argc, argv, "i:b:amcdgh",
				    long_options, &opt_index)) != -1) {
		state = z_getopt_state_get();
		switch (opt) {
		case 'a':
			filter->filter |= WIFI_PACKET_FILTER_ALL;
			break;
		case 'm':
			filter->filter |= WIFI_PACKET_FILTER_MGMT;
			break;
		case 'c':
			filter->filter |= WIFI_PACKET_FILTER_CTRL;
			break;
		case 'd':
			filter->filter |= WIFI_PACKET_FILTER_DATA;
			break;
		case 'i':
			filter->if_index = (uint8_t)atoi(state->optarg);
			break;
		case 'b':
			filter->buffer_size = (uint16_t)atoi(state->optarg);
			break;
		case 'h':
			shell_help(sh);
			*do_filter_oper = false;
			break;
		case 'g':
			filter->oper = WIFI_MGMT_GET;
			break;
		case '?':
		default:
			break;
		}
	}
}

static int cmd_wifi_packet_filter(const struct shell *sh, size_t argc, char *argv[])
{
	struct net_if *iface;
	struct wifi_filter_info packet_filter = {0};
	int ret;
	bool do_filter_oper = true;

	packet_filter.oper = WIFI_MGMT_SET;
	parse_filter_args_to_params(sh, argc, argv, &packet_filter, &do_filter_oper);

	if (do_filter_oper) {
		/*
		 * Validate parameters before sending to lower layer.
		 * Do it here instead of parse_filter_args_to_params
		 * as this is right before sending the parameters to
		 * the lower layer. filter and packet capture length
		 * value to be verified by the lower layer.
		 */
		if (packet_filter.if_index == 0) {
			iface = net_if_get_first_wifi();
			if (iface == NULL) {
				PR_ERROR("Cannot find the default wifi interface\n");
				return -ENOEXEC;
			}
			packet_filter.if_index = (uint8_t)net_if_get_by_iface(iface);
		} else {
			iface = net_if_get_by_index(packet_filter.if_index);
			if (iface == NULL) {
				PR_ERROR("Cannot find interface for if_index %d\n",
					 packet_filter.if_index);
				return -ENOEXEC;
			}
		}

		ret = net_mgmt(NET_REQUEST_WIFI_PACKET_FILTER, iface, &packet_filter,
			       sizeof(packet_filter));

		if (ret) {
			PR_ERROR("Wi-Fi packet filter %s operation failed with reason %d\n",
				 packet_filter.oper == WIFI_MGMT_GET ? "get" : "set", ret);
			return -ENOEXEC;
		}

		if (packet_filter.oper == WIFI_MGMT_GET) {
			PR("Wi-Fi current mode packet filter is %d\n",
			   packet_filter.filter);
		} else {
			PR("Wi-Fi mode packet filter set to %d\n",
			   packet_filter.filter);
		}
	}
	return 0;
}

static int cmd_wifi_version(const struct shell *sh, size_t argc, char *argv[])
{
	struct net_if *iface = net_if_get_first_wifi();
	struct wifi_version version = {0};

	if (argc > 1) {
		PR_WARNING("Invalid number of arguments\n");
		return -ENOEXEC;
	}

	if (net_mgmt(NET_REQUEST_WIFI_VERSION, iface, &version, sizeof(version))) {
		PR_WARNING("Failed to get Wi-Fi versions\n");
		return -ENOEXEC;
	}

	PR("Wi-Fi Driver Version: %s\n", version.drv_version);
	PR("Wi-Fi Firmware Version: %s\n", version.fw_version);

	return 0;
}

#if (__GTEST == 0U) /* #CUSTOM@NDRS */
#ifdef CONFIG_WIFI_NM_WPA_SUPPLICANT_DPP
static int parse_dpp_args_auth_init(const struct shell *sh, size_t argc, char *argv[],
				    struct wifi_dpp_params *params)
{
	int opt;
	int opt_index = 0;
	struct z_getopt_state *state;
	static const struct z_option long_options[] = {
		{"peer", required_argument, 0, 'p'},
		{"role", required_argument, 0, 'r'},
		{"configurator", required_argument, 0, 'c'},
		{"mode", required_argument, 0, 'm'},
		{"ssid", required_argument, 0, 's'},
		{0, 0, 0, 0}};
	int ret = 0;

	while ((opt = z_getopt_long(argc, argv, "p:r:c:m:s:",
				    long_options, &opt_index)) != -1) {
		state = z_getopt_state_get();
		switch (opt) {
		case 'p':
			params->u.auth_init.peer = shell_strtol(state->optarg, 10, &ret);
			break;
		case 'r':
			params->u.auth_init.role = shell_strtol(state->optarg, 10, &ret);
			break;
		case 'c':
			params->u.auth_init.configurator = shell_strtol(state->optarg, 10, &ret);
			break;
		case 'm':
			params->u.auth_init.conf = shell_strtol(state->optarg, 10, &ret);
			break;
		case 's':
			strncpy(params->u.auth_init.ssid, state->optarg, WIFI_SSID_MAX_LEN);
			break;
		default:
			PR_ERROR("Invalid option %c\n", state->optopt);
			return -EINVAL;
		}

		if (ret) {
			PR_ERROR("Invalid argument %d ret %d\n", opt_index, ret);
			return -EINVAL;
		}
	}

	return 0;
}

static int parse_dpp_args_chirp(const struct shell *sh, size_t argc, char *argv[],
				struct wifi_dpp_params *params)
{
	int opt;
	int opt_index = 0;
	struct z_getopt_state *state;
	static const struct z_option long_options[] = {
		{"own", required_argument, 0, 'i'},
		{"freq", required_argument, 0, 'f'},
		{0, 0, 0, 0}};
	int ret = 0;

	while ((opt = z_getopt_long(argc, argv, "i:f:",
				    long_options, &opt_index)) != -1) {
		state = z_getopt_state_get();
		switch (opt) {
		case 'i':
			params->u.chirp.id = shell_strtol(state->optarg, 10, &ret);
			break;
		case 'f':
			params->u.chirp.freq = shell_strtol(state->optarg, 10, &ret);
			break;
		default:
			PR_ERROR("Invalid option %c\n", state->optopt);
			return -EINVAL;
		}

		if (ret) {
			PR_ERROR("Invalid argument %d ret %d\n", opt_index, ret);
			return -EINVAL;
		}
	}

	return 0;
}

static int parse_dpp_args_listen(const struct shell *sh, size_t argc, char *argv[],
				 struct wifi_dpp_params *params)
{
	int opt;
	int opt_index = 0;
	struct z_getopt_state *state;
	static const struct z_option long_options[] = {
		{"role", required_argument, 0, 'r'},
		{"freq", required_argument, 0, 'f'},
		{0, 0, 0, 0}};
	int ret = 0;

	while ((opt = z_getopt_long(argc, argv, "r:f:",
				    long_options, &opt_index)) != -1) {
		state = z_getopt_state_get();
		switch (opt) {
		case 'r':
			params->u.listen.role = shell_strtol(state->optarg, 10, &ret);
			break;
		case 'f':
			params->u.listen.freq = shell_strtol(state->optarg, 10, &ret);
			break;
		default:
			PR_ERROR("Invalid option %c\n", state->optopt);
			return -EINVAL;
		}

		if (ret) {
			PR_ERROR("Invalid argument %d ret %d\n", opt_index, ret);
			return -EINVAL;
		}
	}

	return 0;
}

static int parse_dpp_args_btstrap_gen(const struct shell *sh, size_t argc, char *argv[],
				      struct wifi_dpp_params *params)
{
	int opt;
	int opt_index = 0;
	struct z_getopt_state *state;
	static const struct z_option long_options[] = {
		{"type", required_argument, 0, 't'},
		{"opclass", required_argument, 0, 'o'},
		{"channel", required_argument, 0, 'h'},
		{"mac", required_argument, 0, 'a'},
		{0, 0, 0, 0}};
	int ret = 0;

	while ((opt = z_getopt_long(argc, argv, "t:o:h:a:",
				    long_options, &opt_index)) != -1) {
		state = z_getopt_state_get();
		switch (opt) {
		case 't':
			params->u.bootstrap_gen.type = shell_strtol(state->optarg, 10, &ret);
			break;
		case 'o':
			params->u.bootstrap_gen.op_class = shell_strtol(state->optarg, 10, &ret);
			break;
		case 'h':
			params->u.bootstrap_gen.chan = shell_strtol(state->optarg, 10, &ret);
			break;
		case 'a':
			ret = net_bytes_from_str(params->u.bootstrap_gen.mac,
						 WIFI_MAC_ADDR_LEN, state->optarg);
			break;
		default:
			PR_ERROR("Invalid option %c\n", state->optopt);
			return -EINVAL;
		}

		if (ret) {
			PR_ERROR("Invalid argument %d ret %d\n", opt_index, ret);
			return -EINVAL;
		}
	}

	/* DPP bootstrap type currently only support qr_code */
	if (params->u.bootstrap_gen.type == 0) {
		params->u.bootstrap_gen.type = WIFI_DPP_BOOTSTRAP_TYPE_QRCODE;
	}

	if (params->u.bootstrap_gen.type != WIFI_DPP_BOOTSTRAP_TYPE_QRCODE) {
		PR_ERROR("DPP bootstrap type currently only support qr_code\n");
		return -ENOTSUP;
	}

	/* operating class should be set alongside with channel */
	if ((params->u.bootstrap_gen.op_class && !params->u.bootstrap_gen.chan) ||
	    (!params->u.bootstrap_gen.op_class && params->u.bootstrap_gen.chan)) {
		PR_ERROR("Operating class should be set alongside with channel\n");
		return -EINVAL;
	}

	return 0;
}

static int parse_dpp_args_set_config_param(const struct shell *sh, size_t argc, char *argv[],
					   struct wifi_dpp_params *params)
{
	int opt;
	int opt_index = 0;
	struct z_getopt_state *state;
	static const struct z_option long_options[] = {
		{"configurator", required_argument, 0, 'c'},
		{"mode", required_argument, 0, 'm'},
		{"ssid", required_argument, 0, 's'},
		{0, 0, 0, 0}};
	int ret = 0;

	while ((opt = z_getopt_long(argc, argv, "p:r:c:m:s:",
				    long_options, &opt_index)) != -1) {
		state = z_getopt_state_get();
		switch (opt) {
		case 'c':
			params->u.configurator_set.configurator =
				shell_strtol(state->optarg, 10, &ret);
			break;
		case 'm':
			params->u.configurator_set.conf = shell_strtol(state->optarg, 10, &ret);
			break;
		case 's':
			strncpy(params->u.configurator_set.ssid, state->optarg, WIFI_SSID_MAX_LEN);
			break;
		default:
			PR_ERROR("Invalid option %c\n", state->optopt);
			return -EINVAL;
		}

		if (ret) {
			PR_ERROR("Invalid argument %d ret %d\n", opt_index, ret);
			return -EINVAL;
		}
	}

	return 0;
}

static int cmd_wifi_dpp_configurator_add(const struct shell *sh, size_t argc, char *argv[])
{
	struct net_if *iface = net_if_get_first_wifi();
	struct wifi_dpp_params params = {0};

	params.action = WIFI_DPP_CONFIGURATOR_ADD;

	if (net_mgmt(NET_REQUEST_WIFI_DPP, iface, &params, sizeof(params))) {
		PR_WARNING("Failed to request DPP action\n");
		return -ENOEXEC;
	}
	return 0;
}

static int cmd_wifi_dpp_auth_init(const struct shell *sh, size_t argc, char *argv[])
{
	int ret;
	struct net_if *iface = net_if_get_first_wifi();
	struct wifi_dpp_params params = {0};

	params.action = WIFI_DPP_AUTH_INIT;

	ret = parse_dpp_args_auth_init(sh, argc, argv, &params);
	if (ret) {
		PR_ERROR("parse DPP args fail\n");
		return -EINVAL;
	}

	if (net_mgmt(NET_REQUEST_WIFI_DPP, iface, &params, sizeof(params))) {
		PR_WARNING("Failed to request DPP action\n");
		return -ENOEXEC;
	}
	return 0;
}

static int cmd_wifi_dpp_qr_code(const struct shell *sh, size_t argc, char *argv[])
{
	struct net_if *iface = net_if_get_first_wifi();
	struct wifi_dpp_params params = {0};

	params.action = WIFI_DPP_QR_CODE;

	if (argc >= 2) {
		strncpy(params.u.dpp_qr_code, argv[1], WIFI_DPP_QRCODE_MAX_LEN);
	}

	if (net_mgmt(NET_REQUEST_WIFI_DPP, iface, &params, sizeof(params))) {
		PR_WARNING("Failed to request DPP action\n");
		return -ENOEXEC;
	}
	return 0;
}

static int cmd_wifi_dpp_chirp(const struct shell *sh, size_t argc, char *argv[])
{
	int ret;
	struct net_if *iface = net_if_get_first_wifi();
	struct wifi_dpp_params params = {0};

	params.action = WIFI_DPP_CHIRP;

	ret = parse_dpp_args_chirp(sh, argc, argv, &params);
	if (ret) {
		PR_ERROR("parse DPP args fail\n");
		return -EINVAL;
	}

	if (net_mgmt(NET_REQUEST_WIFI_DPP, iface, &params, sizeof(params))) {
		PR_WARNING("Failed to request DPP action\n");
		return -ENOEXEC;
	}
	return 0;
}

static int cmd_wifi_dpp_listen(const struct shell *sh, size_t argc, char *argv[])
{
	int ret;
	struct net_if *iface = net_if_get_first_wifi();
	struct wifi_dpp_params params = {0};

	params.action = WIFI_DPP_LISTEN;

	ret = parse_dpp_args_listen(sh, argc, argv, &params);
	if (ret) {
		PR_ERROR("parse DPP args fail\n");
		return -EINVAL;
	}

	if (net_mgmt(NET_REQUEST_WIFI_DPP, iface, &params, sizeof(params))) {
		PR_WARNING("Failed to request DPP action\n");
		return -ENOEXEC;
	}
	return 0;
}

static int cmd_wifi_dpp_btstrap_gen(const struct shell *sh, size_t argc, char *argv[])
{
	int ret;
	struct net_if *iface = net_if_get_first_wifi();
	struct wifi_dpp_params params = {0};

	params.action = WIFI_DPP_BOOTSTRAP_GEN;

	ret = parse_dpp_args_btstrap_gen(sh, argc, argv, &params);
	if (ret) {
		PR_ERROR("parse DPP args fail\n");
		return -EINVAL;
	}

	if (net_mgmt(NET_REQUEST_WIFI_DPP, iface, &params, sizeof(params))) {
		PR_WARNING("Failed to request DPP action\n");
		return -ENOEXEC;
	}
	return 0;
}

static int cmd_wifi_dpp_btstrap_get_uri(const struct shell *sh, size_t argc, char *argv[])
{
	int ret = 0;
	struct net_if *iface = net_if_get_first_wifi();
	struct wifi_dpp_params params = {0};

	params.action = WIFI_DPP_BOOTSTRAP_GET_URI;

	if (argc >= 2) {
		params.u.id = shell_strtol(argv[1], 10, &ret);
	}

	if (ret) {
		PR_ERROR("parse DPP args fail\n");
		return -EINVAL;
	}

	if (net_mgmt(NET_REQUEST_WIFI_DPP, iface, &params, sizeof(params))) {
		PR_WARNING("Failed to request DPP action\n");
		return -ENOEXEC;
	}
	return 0;
}

static int cmd_wifi_dpp_configurator_set(const struct shell *sh, size_t argc, char *argv[])
{
	int ret;
	struct net_if *iface = net_if_get_first_wifi();
	struct wifi_dpp_params params = {0};

	params.action = WIFI_DPP_SET_CONF_PARAM;

	ret = parse_dpp_args_set_config_param(sh, argc, argv, &params);
	if (ret) {
		PR_ERROR("parse DPP args fail\n");
		return -EINVAL;
	}

	if (net_mgmt(NET_REQUEST_WIFI_DPP, iface, &params, sizeof(params))) {
		PR_WARNING("Failed to request DPP action\n");
		return -ENOEXEC;
	}
	return 0;
}

static int cmd_wifi_dpp_resp_timeout_set(const struct shell *sh, size_t argc, char *argv[])
{
	int ret = 0;
	struct net_if *iface = net_if_get_first_wifi();
	struct wifi_dpp_params params = {0};

	params.action = WIFI_DPP_SET_WAIT_RESP_TIME;

	if (argc >= 2) {
		params.u.dpp_resp_wait_time = shell_strtol(argv[1], 10, &ret);
	}

	if (ret) {
		PR_ERROR("parse DPP args fail");
		return -EINVAL;
	}

	if (net_mgmt(NET_REQUEST_WIFI_DPP, iface, &params, sizeof(params))) {
		PR_WARNING("Failed to request DPP action\n");
		return -ENOEXEC;
	}
	return 0;
}

static int cmd_wifi_dpp_ap_btstrap_gen(const struct shell *sh, size_t argc, char *argv[])
{
	int ret;
	struct net_if *iface = net_if_get_wifi_sap();
	struct wifi_dpp_params params = {0};

	params.action = WIFI_DPP_BOOTSTRAP_GEN;

	ret = parse_dpp_args_btstrap_gen(sh, argc, argv, &params);
	if (ret) {
		PR_ERROR("parse DPP args fail\n");
		return -EINVAL;
	}

	if (net_mgmt(NET_REQUEST_WIFI_DPP, iface, &params, sizeof(params))) {
		PR_WARNING("Failed to request DPP action\n");
		return -ENOEXEC;
	}
	return 0;
}

static int cmd_wifi_dpp_ap_btstrap_get_uri(const struct shell *sh, size_t argc, char *argv[])
{
	int ret = 0;
	struct net_if *iface = net_if_get_wifi_sap();
	struct wifi_dpp_params params = {0};

	params.action = WIFI_DPP_BOOTSTRAP_GET_URI;

	if (argc >= 2) {
		params.u.id = shell_strtol(argv[1], 10, &ret);
	}

	if (ret) {
		PR_ERROR("parse DPP args fail\n");
		return -EINVAL;
	}

	if (net_mgmt(NET_REQUEST_WIFI_DPP, iface, &params, sizeof(params))) {
		PR_WARNING("Failed to request DPP action\n");
		return -ENOEXEC;
	}
	return 0;
}

static int cmd_wifi_dpp_ap_qr_code(const struct shell *sh, size_t argc, char *argv[])
{
	struct net_if *iface = net_if_get_wifi_sap();
	struct wifi_dpp_params params = {0};

	params.action = WIFI_DPP_QR_CODE;

	if (argc >= 2) {
		strncpy(params.u.dpp_qr_code, argv[1], WIFI_DPP_QRCODE_MAX_LEN);
	}

	if (net_mgmt(NET_REQUEST_WIFI_DPP, iface, &params, sizeof(params))) {
		PR_WARNING("Failed to request DPP action\n");
		return -ENOEXEC;
	}
	return 0;
}

static int cmd_wifi_dpp_ap_auth_init(const struct shell *sh, size_t argc, char *argv[])
{
	int opt;
	int opt_index = 0;
	struct z_getopt_state *state;
	static const struct z_option long_options[] = {
		{"peer", required_argument, 0, 'p'},
		{0, 0, 0, 0}};
	int ret = 0;
	struct net_if *iface = net_if_get_wifi_sap();
	struct wifi_dpp_params params = {0};

	params.action = WIFI_DPP_AUTH_INIT;

	while ((opt = z_getopt_long(argc, argv, "p:",
				    long_options, &opt_index)) != -1) {
		state = z_getopt_state_get();
		switch (opt) {
		case 'p':
			params.u.auth_init.peer = shell_strtol(state->optarg, 10, &ret);
			break;
		default:
			PR_ERROR("Invalid option %c\n", state->optopt);
			return -EINVAL;
		}

		if (ret) {
			PR_ERROR("Invalid argument %d ret %d\n", opt_index, ret);
			return -EINVAL;
		}
	}

	/* AP DPP auth only act as enrollee */
	params.u.auth_init.role = WIFI_DPP_ROLE_ENROLLEE;

	if (net_mgmt(NET_REQUEST_WIFI_DPP, iface, &params, sizeof(params))) {
		PR_WARNING("Failed to request DPP action\n");
		return -ENOEXEC;
	}
	return 0;
}

static int cmd_wifi_dpp_reconfig(const struct shell *sh, size_t argc, char *argv[])
{
	int ret = 0;
	struct net_if *iface = net_if_get_wifi_sta();
	struct wifi_dpp_params params = {0};

	params.action = WIFI_DPP_RECONFIG;

	if (argc >= 2) {
		params.u.network_id = shell_strtol(argv[1], 10, &ret);
	}

	if (ret) {
		PR_ERROR("parse DPP args fail\n");
		return -EINVAL;
	}

	if (net_mgmt(NET_REQUEST_WIFI_DPP, iface, &params, sizeof(params))) {
		PR_WARNING("Failed to request DPP action\n");
		return -ENOEXEC;
	}
	return 0;
}

#endif /* CONFIG_WIFI_NM_WPA_SUPPLICANT_DPP */
static int cmd_wifi_pmksa_flush(const struct shell *sh, size_t argc, char *argv[])
{
	struct net_if *iface = net_if_get_wifi_sta();

	context.sh = sh;

	if (net_mgmt(NET_REQUEST_WIFI_PMKSA_FLUSH, iface, NULL, 0)) {
		PR_WARNING("Flush PMKSA cache entries failed\n");
		return -ENOEXEC;
	}

	return 0;
}

SHELL_STATIC_SUBCMD_SET_CREATE(
	wifi_cmd_ap,
	SHELL_CMD_ARG(disable, NULL, "Disable Access Point mode.\n", cmd_wifi_ap_disable, 1, 0),
	SHELL_CMD_ARG(enable, NULL,
		      "-s --ssid=<SSID>\n"
		      "-c --channel=<channel number>\n"
		      "-p --passphrase=<PSK> (valid only for secure SSIDs)\n"
		      "-k --key-mgmt=<Security type> (valid only for secure SSIDs)\n"
		      "0:None, 1:WPA2-PSK, 2:WPA2-PSK-256, 3:SAE, 4:WAPI, 5:EAP-TLS, 6:WEP\n"
		      "7: WPA-PSK, 11: DPP\n"
		      "-w --ieee-80211w=<MFP> (optional: needs security type to be specified)\n"
		      "0:Disable, 1:Optional, 2:Required\n"
		      "-b --band=<band> (2 -2.6GHz, 5 - 5Ghz, 6 - 6GHz)\n"
		      "-m --bssid=<BSSID>\n"
		      "-h --help (prints help)",
		      cmd_wifi_ap_enable, 2, 13),
	SHELL_CMD_ARG(stations, NULL, "List stations connected to the AP", cmd_wifi_ap_stations, 1,
		      0),
	SHELL_CMD_ARG(disconnect, NULL,
		      "Disconnect a station from the AP\n"
		      "<MAC address of the station>\n",
		      cmd_wifi_ap_sta_disconnect, 2, 0),
	SHELL_CMD_ARG(config, NULL,
		      "Configure AP parameters.\n"
		      "-i --max_inactivity=<time duration (in seconds)>\n"
		      "-s --max_num_sta=<maximum number of stations>\n"
		      "-h --help (prints help)",
		      cmd_wifi_ap_config_params, 2, 5),
	SHELL_CMD_ARG(status, NULL, "Status of Wi-Fi SAP\n", cmd_wifi_ap_status, 1, 0),
	SHELL_SUBCMD_SET_END);

SHELL_SUBCMD_ADD((wifi), ap, &wifi_cmd_ap,
		 "Access Point mode commands.",
		 NULL,
		 0, 0);

SHELL_STATIC_SUBCMD_SET_CREATE(wifi_twt_ops,
	SHELL_CMD_ARG(quick_setup, NULL, " Start a TWT flow with defaults:\n"
		"<twt_wake_interval: 1-262144us> <twt_interval: 1us-2^31us>.\n",
		cmd_wifi_twt_setup_quick,
		3, 0),
	SHELL_CMD_ARG(setup, NULL, " Start a TWT flow:\n"
		"<negotiation_type, 0: Individual, 1: Broadcast, 2: Wake TBTT>\n"
		"<setup_cmd: 0: Request, 1: Suggest, 2: Demand>\n"
		"<dialog_token: 1-255> <flow_id: 0-7> <responder: 0/1> <trigger: 0/1> <implicit:0/1> "
		"<announce: 0/1> <twt_wake_interval: 1-262144us> <twt_interval: 1us-2^31us>.\n"
		"<twt_wake_ahead_duration>: 0us-2^31us>\n",
		cmd_wifi_twt_setup,
		12, 0),
	SHELL_CMD_ARG(teardown, NULL, " Teardown a TWT flow:\n"
		"<negotiation_type, 0: Individual, 1: Broadcast, 2: Wake TBTT>\n"
		"<setup_cmd: 0: Request, 1: Suggest, 2: Demand>\n"
		"<dialog_token: 1-255> <flow_id: 0-7>.\n",
		cmd_wifi_twt_teardown,
		5, 0),
	SHELL_CMD_ARG(teardown_all, NULL, " Teardown all TWT flows.\n",
		cmd_wifi_twt_teardown_all,
		1, 0),
	SHELL_SUBCMD_SET_END
);

SHELL_SUBCMD_ADD((wifi), twt, &wifi_twt_ops,
		 "Manage TWT flows.",
		 NULL,
		 0, 0);

#ifdef CONFIG_WIFI_NM_WPA_SUPPLICANT_DPP
SHELL_STATIC_SUBCMD_SET_CREATE(
	wifi_cmd_dpp,
	SHELL_CMD_ARG(configurator_add, NULL,
		      " Add DPP configurator\n",
		      cmd_wifi_dpp_configurator_add, 1, 0),
	SHELL_CMD_ARG(auth_init, NULL,
		      "DPP start auth request:\n"
		      "-p --peer <peer_bootstrap_id>\n"
		      "[-r --role <1/2>]: DPP role default 1. 1: configurator, 2: enrollee\n"
		      "Optional args for configurator:\n"
		      "[-c --configurator <configurator_id>]\n"
		      "[-m --mode <1/2>]: Peer mode. 1: STA, 2: AP\n"
		      "[-s --ssid <SSID>]: SSID\n",
		      cmd_wifi_dpp_auth_init, 3, 8),
	SHELL_CMD_ARG(qr_code, NULL,
		      " Input QR code:\n"
		      "<qr_code_string>\n",
		      cmd_wifi_dpp_qr_code, 2, 0),
	SHELL_CMD_ARG(chirp, NULL,
		      " DPP chirp:\n"
		      "-i --own <own_bootstrap_id>\n"
		      "-f --freq <listen_freq>\n",
		      cmd_wifi_dpp_chirp, 5, 0),
	SHELL_CMD_ARG(listen, NULL,
		      " DPP listen:\n"
		      "-f --freq <listen_freq>\n"
		      "-r --role <1/2>: DPP role. 1: configurator, 2: enrollee\n",
		      cmd_wifi_dpp_listen, 5, 0),
	SHELL_CMD_ARG(btstrap_gen, NULL,
		      " DPP bootstrap generate:\n"
		      "[-t --type <1/2/3>]: Bootstrap type. 1: qr_code, 2: pkex, 3: nfc."
		      " Currently only support qr_code\n"
		      "[-o --opclass <operating_class>]\n"
		      "[-h --channel <channel>]\n"
		      "[-a --mac <mac_addr>]\n",
		      cmd_wifi_dpp_btstrap_gen, 1, 8),
	SHELL_CMD_ARG(btstrap_get_uri, NULL,
		      " Get DPP bootstrap uri by id:\n"
		      "<bootstrap_id>\n",
		      cmd_wifi_dpp_btstrap_get_uri, 2, 0),
	SHELL_CMD_ARG(configurator_set, NULL,
		      " Set DPP configurator parameters:\n"
		      "-c --configurator <configurator_id>\n"
		      "[-m --mode <1/2>]: Peer mode. 1: STA, 2: AP\n"
		      "[-s --ssid <SSID>]: SSID\n",
		      cmd_wifi_dpp_configurator_set, 3, 4),
	SHELL_CMD_ARG(resp_timeout_set, NULL,
		      " Set DPP RX response wait timeout ms:\n"
		      "<timeout_ms>\n",
		      cmd_wifi_dpp_resp_timeout_set, 2, 0),
	SHELL_CMD_ARG(ap_btstrap_gen, NULL,
		      " AP DPP bootstrap generate:\n"
		      "[-t --type <1/2/3>]: Bootstrap type. 1: qr_code, 2: pkex, 3: nfc."
		      " Currently only support qr_code\n"
		      "[-o --opclass <operating_class>]\n"
		      "[-h --channel <channel>]\n"
		      "[-a --mac <mac_addr>]\n",
		      cmd_wifi_dpp_ap_btstrap_gen, 1, 8),
	SHELL_CMD_ARG(ap_btstrap_get_uri, NULL,
		      " AP get DPP bootstrap uri by id:\n"
		      "<bootstrap_id>\n",
		      cmd_wifi_dpp_ap_btstrap_get_uri, 2, 0),
	SHELL_CMD_ARG(ap_qr_code, NULL,
		      " AP Input QR code:\n"
		      "<qr_code_string>\n",
		      cmd_wifi_dpp_ap_qr_code, 2, 0),
	SHELL_CMD_ARG(ap_auth_init, NULL,
		      "AP DPP start auth request as enrollee:\n"
		      "-p --peer <peer_bootstrap_id>\n",
		      cmd_wifi_dpp_ap_auth_init, 3, 0),
	SHELL_CMD_ARG(reconfig, NULL,
		      " reconfig network by id:\n"
		      "<network_id>\n",
		      cmd_wifi_dpp_reconfig, 2, 0),
	SHELL_SUBCMD_SET_END
);

SHELL_SUBCMD_ADD((wifi), dpp, &wifi_cmd_dpp,
		 "DPP actions.",
		 NULL,
		 0, 0);
#endif /* CONFIG_WIFI_NM_WPA_SUPPLICANT_DPP */

SHELL_SUBCMD_SET_CREATE(wifi_commands, (wifi));

SHELL_SUBCMD_ADD((wifi), 11k, &wifi_commands,
		 "Configure 11k or get 11k status.\n"
		 "[enable/disable]\n",
		 cmd_wifi_11k,
		 1, 1);

SHELL_SUBCMD_ADD((wifi), 11k_neighbor_request, &wifi_commands,
		 "Send Neighbor Report Request frame.\n"
		 "[ssid <ssid>]\n",
		 cmd_wifi_11k_neighbor_request,
		 1, 2);

#ifdef CONFIG_WIFI_NM_WPA_SUPPLICANT_WNM
SHELL_SUBCMD_ADD((wifi), 11v_btm_query, &wifi_commands,
		 "<query_reason: The reason code for a BSS transition management query>.\n",
		 cmd_wifi_btm_query,
		 2, 0);
#endif

SHELL_SUBCMD_ADD((wifi), channel, &wifi_commands,
		 "wifi channel setting\n"
		 "This command is used to set the channel when\n"
		 "monitor or TX-Injection mode is enabled\n"
		 "Currently 20 MHz is only supported and no BW parameter is provided\n"
		 "[-i, --if-index <idx>] : Interface index\n"
		 "[-c, --channel <chan>] : Set a specific channel number to the lower layer\n"
		 "[-g, --get] : Get current set channel number from the lower layer\n"
		 "[-h, --help] : Help\n"
		 "Usage: Get operation example for interface index 1\n"
		 "wifi channel -g -i1\n"
		 "Set operation example for interface index 1 (setting channel 5)\n"
		 "wifi -i1 -c5.\n",
		 cmd_wifi_channel,
		 2, 4);

SHELL_SUBCMD_ADD((wifi), connect, &wifi_commands,
		  "Connect to a Wi-Fi AP\n"
		  "<-s --ssid \"<SSID>\">: SSID.\n"
		  "[-c --channel]: Channel that needs to be scanned for connection. "
		 "0:any channel.\n"
		  "[-b, --band] 0: any band (2:2.4GHz, 5:5GHz, 6:6GHz]\n"
		  "[-p, --psk]: Passphrase (valid only for secure SSIDs)\n"
		  "[-k, --key-mgmt]: Key Management type (valid only for secure SSIDs)\n"
		  "0:None, 1:WPA2-PSK, 2:WPA2-PSK-256, 3:SAE-HNP, 4:SAE-H2E, 5:SAE-AUTO, 6:WAPI,"
		  "7:EAP-TLS, 8:WEP, 9: WPA-PSK, 10: WPA-Auto-Personal, 11: DPP\n"
		  "12: EAP-PEAP-MSCHAPv2, 13: EAP-PEAP-GTC, 14: EAP-TTLS-MSCHAPv2, 15: EAP-PEAP-TLS\n"
		  "[-w, --ieee-80211w]: MFP (optional: needs security type to be specified)\n"
		  ": 0:Disable, 1:Optional, 2:Required.\n"
		  "[-m, --bssid]: MAC address of the AP (BSSID).\n"
		  "[-t, --timeout]: Timeout for the connection attempt (in seconds).\n"
		  "[-a, --anon-id]: Anonymous identity for enterprise mode.\n"
		  "[-K, --key1-pwd for eap phase1 or --key2-pwd for eap phase2]:\n"
		  "Private key passwd for enterprise mode. Default no password for private key.\n"
		  "[-S, --suiteb-type]: 1:suiteb, 2:suiteb-192. Default 0: not suiteb mode.\n"
		  "[-V, --eap-version]: 0 or 1. Default 1: eap version 1.\n"
		  "[-I, --eap-id1]: Client Identity. Default no eap identity.\n"
		  "[-P, --eap-pwd1]: Client Password.\n"
		  "Default no password for eap user.\n"
		  "[-h, --help]: Print out the help for the connect command.\n",
		  cmd_wifi_connect,
		 2, 19);

SHELL_SUBCMD_ADD((wifi), disconnect, &wifi_commands,
		 "Disconnect from the Wi-Fi AP.\n",
		 cmd_wifi_disconnect,
		 1, 0);

SHELL_SUBCMD_ADD((wifi), mode, &wifi_commands,
		 "mode operational setting\n"
		 "This command may be used to set the Wi-Fi device into a specific "
		 "mode of operation\n"
		 "[-i, --if-index <idx>] : Interface index\n"
		 "[-s, --sta] : Station mode\n"
		 "[-m, --monitor] : Monitor mode\n"
		 "[-a, --ap] : AP mode\n"
		 "[-k, --softap] : Softap mode\n"
		 "[-h, --help] : Help\n"
		 "[-g, --get] : Get current mode for a specific interface index\n"
		 "Usage: Get operation example for interface index 1\n"
		 "wifi mode -g -i1\n"
		 "Set operation example for interface index 1 - set station+promiscuous\n"
		 "wifi mode -i1 -sp.\n",
		 cmd_wifi_mode,
		 1, 9);

SHELL_SUBCMD_ADD((wifi), packet_filter, &wifi_commands,
		 "mode filter setting\n"
		 "This command is used to set packet filter setting when\n"
		 "monitor, TX-Injection and promiscuous mode is enabled\n"
		 "The different packet filter modes are control, management, "
		 "data and enable all filters\n"
		 "[-i, --if-index <idx>] : Interface index\n"
		 "[-a, --all] : Enable all packet filter modes\n"
		 "[-m, --mgmt] : Enable management packets to allowed up the stack\n"
		 "[-c, --ctrl] : Enable control packets to be allowed up the stack\n"
		 "[-d, --data] : Enable Data packets to be allowed up the stack\n"
		 "[-g, --get] : Get current filter settings for a specific interface index\n"
		 "[-b, --capture-len <len>] : Capture length buffer size for each packet "
		 "to be captured\n"
		 "[-h, --help] : Help\n"
		 "Usage: Get operation example for interface index 1\n"
		 "wifi packet_filter -g -i1\n"
		 "Set operation example for interface index 1 - set data+management frame filter\n"
		 "wifi packet_filter -i1 -md.\n",
		 cmd_wifi_packet_filter,
		 2, 8);

SHELL_SUBCMD_ADD((wifi), pmksa_flush, &wifi_commands,
		 "Flush PMKSA cache entries.\n",
		 cmd_wifi_pmksa_flush,
		 1, 0);

SHELL_SUBCMD_ADD((wifi), ps, &wifi_commands,
		 "Configure or display Wi-Fi power save state.\n[on/off]\n",
		 cmd_wifi_ps,
		 1, 1);

SHELL_SUBCMD_ADD((wifi), ps_listen_interval, &wifi_commands,
		 "<val> - Listen interval in the range of <0-65535>.\n",
		 cmd_wifi_listen_interval,
		 2, 0);

SHELL_SUBCMD_ADD((wifi), ps_mode, &wifi_commands,
		 "<mode: legacy/WMM>.\n",
		 cmd_wifi_ps_mode,
		 2, 0);

SHELL_SUBCMD_ADD((wifi), ps_timeout, &wifi_commands,
		 "<val> - PS inactivity timer(in ms).\n",
		 cmd_wifi_ps_timeout,
		 2, 0);

SHELL_SUBCMD_ADD((wifi), ps_wakeup_mode, &wifi_commands,
		 "<wakeup_mode: DTIM/Listen Interval>.\n",
		 cmd_wifi_ps_wakeup_mode,
		 2, 0);

SHELL_SUBCMD_ADD((wifi), reg_domain, &wifi_commands,
		 "Set or Get Wi-Fi regulatory domain\n"
		 "[ISO/IEC 3166-1 alpha2]: Regulatory domain\n"
		 "[-f]: Force to use this regulatory hint over any other regulatory hints\n"
		 "Note: This may cause regulatory compliance issues, use it at your own risk.\n",
		 cmd_wifi_reg_domain,
		 1, 2);

SHELL_SUBCMD_ADD((wifi), rts_threshold, &wifi_commands,
		 "<rts_threshold: rts threshold/off>.\n",
		 cmd_wifi_set_rts_threshold,
		 1, 1);

SHELL_SUBCMD_ADD((wifi), scan, &wifi_commands,
		 "Scan for Wi-Fi APs\n"
		 "[-t, --type <active/passive>] : Preferred mode of scan. "
		 "The actual mode of scan can depend on factors such as the Wi-Fi chip "
		 "implementation, regulatory domain restrictions. Default type is active\n"
		 "[-b, --bands <Comma separated list of band values (2/5/6)>] : "
		 "Bands to be scanned where 2: 2.4 GHz, 5: 5 GHz, 6: 6 GHz\n"
		 "[-a, --dwell_time_active <val_in_ms>] : "
		 "Active scan dwell time (in ms) on a channel. Range 5 ms to 1000 ms\n"
		 "[-p, --dwell_time_passive <val_in_ms>] : "
		 "Passive scan dwell time (in ms) on a channel. Range 10 ms to 1000 ms\n"
		 "[-s, --ssid] : SSID to scan for. Can be provided multiple times\n"
		 "[-m, --max_bss <val>] : Maximum BSSes to scan for. Range 1 - 65535\n"
		 "[-c, --chans <Comma separated list of channel ranges>] : "
		 "Channels to be scanned. The channels must be specified in the form "
		 "band1:chan1,chan2_band2:chan3,..etc. band1, band2 must be valid band "
		 "values and chan1, chan2, chan3 must be specified as a list of comma "
		 "separated values where each value is either a single channel or a "
		 "channel range specified as chan_start-chan_end. Each band channel "
		 "set has to be separated by a _. For example, a valid channel "
		 "specification can be 2:1,6_5:36 or 2:1,6-11,14_5:36,163-177,52. "
		 "Care should be taken to ensure that configured channels don't exceed "
		 "CONFIG_WIFI_MGMT_SCAN_CHAN_MAX_MANUAL\n"
		 "[-h, --help] : Print out the help for the scan command.\n",
		 cmd_wifi_scan,
		 1, 8);

SHELL_SUBCMD_ADD((wifi), statistics, &wifi_commands,
		 "Wi-Fi interface statistics.\n"
		 "[reset] : Reset Wi-Fi interface statistics\n"
		 "[help] :  Print out the help for the statistics command.",
		 cmd_wifi_stats,
		 1, 1);

SHELL_SUBCMD_ADD((wifi), status, &wifi_commands,
		 "Status of the Wi-Fi interface.\n",
		 cmd_wifi_status,
		 1, 0);

SHELL_SUBCMD_ADD((wifi), version, &wifi_commands,
		 "Print Wi-Fi Driver and Firmware versions\n",
		 cmd_wifi_version,
		 1, 0);

SHELL_SUBCMD_ADD((wifi), wps_pbc, &wifi_commands,
		 "Start a WPS PBC connection.\n",
		 cmd_wifi_wps_pbc,
		 1, 0);

SHELL_SUBCMD_ADD((wifi), wps_pin, &wifi_commands,
		 "Set and get WPS pin.\n"
		 "[pin] Only applicable for set.\n",
		 cmd_wifi_wps_pin,
		 1, 1);

SHELL_SUBCMD_ADD((wifi), ps_exit_strategy, &wifi_commands,
		 "<tim> : Set PS exit strategy to Every TIM\n"
		 "<custom> : Set PS exit strategy to Custom",
		 cmd_wifi_ps_exit_strategy,
		 2, 0);

SHELL_CMD_REGISTER(wifi, &wifi_commands, "Wi-Fi commands", NULL);
#endif /* (__GTEST == 0U) */

static int wifi_shell_init(void)
{

#if IS_ENABLED(CONFIG_SHELL_BACKEND_SERIAL)
	context.sh = shell_backend_uart_get_ptr();
#elif IS_ENABLED(CONFIG_LOG_BACKEND_RTT)
	context.sh = shell_backend_rtt_get_ptr();
#else
	BUILD_ASSERT(0, "Unsupported shell backend");
#endif
	context.all = 0U;
	context.scan_result = 0U;

	net_mgmt_init_event_callback(&wifi_shell_mgmt_cb,
				     wifi_mgmt_event_handler,
				     WIFI_SHELL_MGMT_EVENTS);

	net_mgmt_add_event_callback(&wifi_shell_mgmt_cb);

	return 0;
}

SYS_INIT(wifi_shell_init, APPLICATION, CONFIG_KERNEL_INIT_PRIORITY_DEFAULT);

/* Unit test, helper function */
__maybe_unused int ut_cmd_wifi_scan(const struct shell *sh, size_t argc, const char *argv[]) {
    int rc;

    rc = cmd_wifi_scan(sh, argc, (char**)argv);
    if (rc) {
        shell_error(sh, "Error: %d", rc);
    }

    return rc;
}<|MERGE_RESOLUTION|>--- conflicted
+++ resolved
@@ -622,15 +622,9 @@
 	params->mfp = WIFI_MFP_OPTIONAL;
 	params->eap_ver = 1;
 
-<<<<<<< HEAD
-	while ((opt = z_getopt_long(argc, argv, "s:p:k:e:w:b:c:m:t:a:K:S:V:I:P:h",
+	while ((opt = z_getopt_long(argc, argv, "s:p:k:e:w:b:c:m:t:a:K:S:V:I:P:Rh",
 				    long_options, &opt_index)) != -1) {
 		state = z_getopt_state_get();
-=======
-	while ((opt = getopt_long(argc, argv, "s:p:k:e:w:b:c:m:t:a:K:S:V:I:P:Rh",
-				  long_options, &opt_index)) != -1) {
-		state = getopt_state_get();
->>>>>>> 31fea97e
 		switch (opt) {
 		case 's':
 			params->ssid = state->optarg;
