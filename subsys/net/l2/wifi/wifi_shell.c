--- conflicted
+++ resolved
@@ -689,15 +689,10 @@
 		case 'c':
 			channel = strtol(state->optarg, &endptr, 10);
 			if (iface_mode == WIFI_MODE_AP && channel == 0) {
-				params->channel = channel;
+				params->channel = (uint8_t)channel;
 				break;
 			}
-<<<<<<< HEAD
-#endif
 			for (uint8_t band = 0; band < ARRAY_SIZE(all_bands); band++) {
-=======
-			for (band = 0; band < ARRAY_SIZE(all_bands); band++) {
->>>>>>> 7cef0e36
 				offset += snprintf(bands_str + offset,
 						   sizeof(bands_str) - offset,
 						   "%s%s",
