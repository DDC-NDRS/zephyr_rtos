/*
 * Copyright (c) 2023 Nordic Semiconductor ASA
 *
 * SPDX-License-Identifier: Apache-2.0
 */

/** @file
 * @brief Utility functions to be used by the Wi-Fi subsytem.
 */
#include <zephyr/logging/log.h>
LOG_MODULE_REGISTER(net_wifi_utils, CONFIG_NET_L2_WIFI_MGMT_LOG_LEVEL);

#include <stdio.h>
#include <stdlib.h>
#include <string.h>
#include <ctype.h>

#include <zephyr/kernel.h>
#include <zephyr/net/net_core.h>
#include <zephyr/net/wifi.h>
#include <zephyr/net/wifi_mgmt.h>
#include <zephyr/net/wifi_utils.h>

/* Ensure 'strtok_r' is available even with -std=c99. */
char* strtok_r(char* str, char const* delim, char** saveptr);

static const uint8_t valid_5g_chans_20mhz[] = {
     32,  36,  40,  44,  48,  52,  56,  60,  64,  68,  96, 100,
    104, 108, 112, 116, 120, 124, 128, 132, 136, 140, 144, 149,
    153, 157, 159, 161, 163, 165, 167, 169, 171, 173, 175, 177
};

static enum wifi_frequency_bands wifi_utils_map_band_str_to_idx(char const* band_str) {
    enum wifi_frequency_bands band = WIFI_FREQ_BAND_UNKNOWN;

    if (!strcmp(band_str, "2")) {
        band = WIFI_FREQ_BAND_2_4_GHZ;
    }
    else if (!strcmp(band_str, "5")) {
        band = WIFI_FREQ_BAND_5_GHZ;
    }
    else if (!strcmp(band_str, "6")) {
        band = WIFI_FREQ_BAND_6_GHZ;
    }

    return (band);
}

static bool wifi_utils_validate_chan_2g(uint16_t chan) {
    if ((chan >= 1) && (chan <= 14)) {
        return (true);
    }

    return (false);
}

static bool wifi_utils_validate_chan_5g(uint16_t chan) {
    uint_fast16_t i;

<<<<<<< HEAD
bool wifi_utils_validate_chan_2g(uint16_t chan)
{
	if ((chan >= 1) && (chan <= 14)) {
		return true;
	}
=======
    for (i = 0; i < ARRAY_SIZE(valid_5g_chans_20mhz); i++) {
        if (chan == valid_5g_chans_20mhz[i]) {
            return (true);
        }
    }
>>>>>>> 118c3b8c

    return (false);
}

static bool wifi_utils_validate_chan_6g(uint16_t chan) {
    if (((chan >= 1) && (chan <= 233) && (!((chan - 1) % 4))) ||
         (chan == 2)) {
        return (true);
    }

<<<<<<< HEAD
bool wifi_utils_validate_chan_5g(uint16_t chan)
{
	uint16_t i;

	for (i = 0; i < ARRAY_SIZE(valid_5g_chans_20mhz); i++) {
		if (chan == valid_5g_chans_20mhz[i]) {
			return true;
		}
	}

	return false;
=======
    return (false);
>>>>>>> 118c3b8c
}

static bool wifi_utils_validate_chan(uint8_t band,
                                     uint16_t chan) {
    bool result = false;

<<<<<<< HEAD
bool wifi_utils_validate_chan_6g(uint16_t chan)
{
	if (((chan >= 1) && (chan <= 233) && (!((chan - 1)%4))) ||
	    (chan == 2)) {
		return true;
	}
=======
    switch (band) {
        case WIFI_FREQ_BAND_2_4_GHZ :
            result = wifi_utils_validate_chan_2g(chan);
            break;
>>>>>>> 118c3b8c

        case WIFI_FREQ_BAND_5_GHZ :
            result = wifi_utils_validate_chan_5g(chan);
            break;

        case WIFI_FREQ_BAND_6_GHZ :
            result = wifi_utils_validate_chan_6g(chan);
            break;

<<<<<<< HEAD
bool wifi_utils_validate_chan(uint8_t band,
				     uint16_t chan)
{
	bool result = false;

	switch (band) {
	case WIFI_FREQ_BAND_2_4_GHZ:
		result = wifi_utils_validate_chan_2g(chan);
		break;
	case WIFI_FREQ_BAND_5_GHZ:
		result = wifi_utils_validate_chan_5g(chan);
		break;
	case WIFI_FREQ_BAND_6_GHZ:
		result = wifi_utils_validate_chan_6g(chan);
		break;
	default:
		NET_ERR("Unknown band: %d", band);
		break;
	}

	return result;
}
=======
        default :
            NET_ERR("Unknown band: %d", band);
            break;
    }
>>>>>>> 118c3b8c

    return (result);
}

static int wifi_utils_get_all_chans_in_range(uint8_t chan_start,
                                             uint8_t chan_end,
                                             struct wifi_band_channel* band_chan,
                                             uint8_t band_idx,
                                             uint8_t* chan_idx) {
    uint_fast8_t i;
    bool start = false;
    bool end   = false;
    uint_fast8_t idx;

    if (!wifi_utils_validate_chan(band_idx, chan_start)) {
        NET_ERR("Invalid channel value %d in band %d", chan_start, band_idx);
        return (-EINVAL);
    }

    if (!wifi_utils_validate_chan(band_idx, chan_end)) {
        NET_ERR("Invalid channel value %d in band %d", chan_end, band_idx);
        return (-EINVAL);
    }

    if (chan_end < chan_start) {
        NET_ERR("Channel range end (%d) cannot be less than start (%d)",
                chan_end,
                chan_start);
        return (-EINVAL);
    }

    switch (band_idx) {
        case WIFI_FREQ_BAND_2_4_GHZ :
            idx = *chan_idx;

            for (i = chan_start; i <= chan_end; i++) {
                band_chan[idx].band    = band_idx;
                band_chan[idx].channel = i;
                idx++;
            }

            *chan_idx = idx;
            break;

        case WIFI_FREQ_BAND_5_GHZ :
            idx = *chan_idx;

            for (i = 0; i < ARRAY_SIZE(valid_5g_chans_20mhz); i++) {
                if (valid_5g_chans_20mhz[i] == chan_start) {
                    start = true;
                }

                if (valid_5g_chans_20mhz[i] == chan_end) {
                    end = true;
                }

                if (start) {
                    band_chan[idx].band    = band_idx;
                    band_chan[idx].channel = valid_5g_chans_20mhz[i];
                    idx++;
                }

                if (end) {
                    *chan_idx = idx;
                    break;
                }
            }
            break;

        case WIFI_FREQ_BAND_6_GHZ :
            idx = *chan_idx;

            i = chan_start;

            while (i <= chan_end) {
                band_chan[idx].band    = band_idx;
                band_chan[idx].channel = i;
                idx++;

                if (i == 1) {
                    i++;
                }
                else if (i == 2) {
                    i += 3;
                }
                else {
                    i += 4;
                }
            }
            *chan_idx = idx;
            break;

        default :
            NET_ERR("Unknown band value: %d", band_idx);
            return (-EINVAL);
    }

    return (0);
}

static int wifi_utils_validate_chan_str(char const* chan_str) {
    uint_fast8_t i;

    if ((!chan_str) || (!strlen(chan_str))) {
        NET_ERR("Null or empty channel string\n");
        return (-EINVAL);
    }

    for (i = 0; i < strlen(chan_str); i++) {
        if (!isdigit((int)chan_str[i])) {
            NET_ERR("Invalid character in channel string %c\n", chan_str[i]);
            return (-EINVAL);
        }
    }

    return (0);
}

int wifi_utils_parse_scan_bands(char const* scan_bands_str, uint8_t* band_map) {
    char  parse_str[WIFI_MGMT_BAND_STR_SIZE_MAX + 1];
    char const* band_str;
    char* ctx;
    enum wifi_frequency_bands band;
    int len;

    if (!scan_bands_str) {
        return (-EINVAL);
    }

    len = strlen(scan_bands_str);

    if (len > WIFI_MGMT_BAND_STR_SIZE_MAX) {
        NET_ERR("Band string (%s) size (%d) exceeds maximum allowed value (%d)",
                scan_bands_str,
                len,
                WIFI_MGMT_BAND_STR_SIZE_MAX);
        return (-EINVAL);
    }

    strncpy(parse_str, scan_bands_str, sizeof(parse_str));

    band_str = strtok_r(parse_str, ",", &ctx);

    while (band_str) {
        band = wifi_utils_map_band_str_to_idx(band_str);

        if (band == WIFI_FREQ_BAND_UNKNOWN) {
            NET_ERR("Invalid band value: %s", band_str);
            return (-EINVAL);
        }

        *band_map |= (1 << band);

        band_str = strtok_r(NULL, ",", &ctx);
    }

    return (0);
}

int wifi_utils_parse_scan_ssids(char const* scan_ssids_str,
                                char const* ssids[],
                                uint8_t num_ssids) {
    int len;

    if (!scan_ssids_str) {
        return (-EINVAL);
    }

    len = strlen(scan_ssids_str);
    if (len > WIFI_SSID_MAX_LEN) {
        NET_ERR("SSID string (%s) size (%d) exceeds maximum allowed value (%d)",
                scan_ssids_str,
                len,
                WIFI_SSID_MAX_LEN);
        return (-EINVAL);
    }

    for (int i = 0; i < num_ssids; i++) {
        if (ssids[i] != NULL) {
            continue;
        }
        ssids[i] = scan_ssids_str;
        return (0);
    }

    NET_WARN("Exceeded maximum allowed SSIDs (%d)", num_ssids);
    return (0);
}

int wifi_utils_parse_scan_chan(char const* scan_chan_str,
                               struct wifi_band_channel* band_chan,
                               uint8_t max_channels) {
    char band_str[WIFI_UTILS_MAX_BAND_STR_LEN] = {0};
    char chan_str[WIFI_UTILS_MAX_CHAN_STR_LEN] = {0};
    enum wifi_frequency_bands band = WIFI_FREQ_BAND_UNKNOWN;
    uint_fast16_t band_str_start_idx = 0;
    uint_fast16_t chan_str_start_idx;
    uint8_t  chan_idx   = 0;
    uint8_t  chan_start = 0;
    uint8_t  chan_val;
    uint_fast16_t i = 0;
    bool     valid_band = false;
    bool     valid_chan = false;

    while (scan_chan_str[i] != '\0') {
        if (scan_chan_str[i] != ':') {
            i++;
            continue;
        }

        if (((i - band_str_start_idx) <= 0) ||
            ((i - band_str_start_idx) > WIFI_UTILS_MAX_BAND_STR_LEN)) {
            NET_ERR("Invalid band value %s",
                    &scan_chan_str[band_str_start_idx]);
            return (-EINVAL);
        }

        strncpy(band_str,
                &scan_chan_str[band_str_start_idx],
                (i - band_str_start_idx));

        band = wifi_utils_map_band_str_to_idx(band_str);

        if (band == WIFI_FREQ_BAND_UNKNOWN) {
            NET_ERR("Unsupported band value: %s", band_str);
            return (-EINVAL);
        }

        i++;
        chan_str_start_idx = i;
        valid_band = true;

        while (1) {
            if ((scan_chan_str[i] != ',') &&
                (scan_chan_str[i] != '_') &&
                (scan_chan_str[i] != '-') &&
                (scan_chan_str[i] != '\0')) {
                i++;
                continue;
            }

            if ((i - chan_str_start_idx) >
                WIFI_UTILS_MAX_CHAN_STR_LEN) {
                NET_ERR("Invalid chan value %s",
                        &scan_chan_str[chan_str_start_idx]);
                return (-EINVAL);
            }

            strncpy(chan_str,
                    &scan_chan_str[chan_str_start_idx],
                    (i - chan_str_start_idx));

            if (wifi_utils_validate_chan_str(chan_str)) {
                NET_ERR("Channel string validation failed");
                return (-EINVAL);
            }

            chan_val = (uint8_t)atoi(chan_str);

            (void) memset(chan_str, 0, sizeof(chan_str));

            if (chan_start) {
                if ((chan_idx + (chan_val - chan_start)) > max_channels) {
                    NET_ERR("Too many channels specified (%d)", max_channels);
                    return (-EINVAL);
                }

                if (wifi_utils_get_all_chans_in_range(chan_start,
                                                      chan_val,
                                                      band_chan,
                                                      (uint8_t)band,
                                                      &chan_idx)) {
                    NET_ERR("Channel range invalid");
                    return (-EINVAL);
                }

                chan_start = 0;
            }
            else {
                if (!wifi_utils_validate_chan((uint8_t)band,
                                              chan_val)) {
                    NET_ERR("Invalid channel %d", chan_val);
                    return (-EINVAL);
                }

                if (chan_idx == max_channels) {
                    NET_ERR("Too many channels specified (%d)", max_channels);
                    return (-EINVAL);
                }

                band_chan[chan_idx].band    = (uint8_t)band;
                band_chan[chan_idx].channel = chan_val;
                chan_idx++;
            }

            valid_chan = true;

            if (scan_chan_str[i] == '_') {
                band_str_start_idx = ++i;
                break;
            }
            else if (scan_chan_str[i] == ',') {
                chan_str_start_idx = ++i;
            }
            else if (scan_chan_str[i] == '-') {
                chan_start         = chan_val;
                chan_str_start_idx = ++i;
            }
            else if (scan_chan_str[i] == '\0') {
                break;
            }
        }
    }

    if (!valid_band) {
        NET_ERR("No valid band found");
        return (-EINVAL);
    }

    if (!valid_chan) {
        NET_ERR("No valid channel found");
        return (-EINVAL);
    }

    return (0);
}<|MERGE_RESOLUTION|>--- conflicted
+++ resolved
@@ -46,7 +46,7 @@
     return (band);
 }
 
-static bool wifi_utils_validate_chan_2g(uint16_t chan) {
+bool wifi_utils_validate_chan_2g(uint16_t chan) {
     if ((chan >= 1) && (chan <= 14)) {
         return (true);
     }
@@ -54,66 +54,35 @@
     return (false);
 }
 
-static bool wifi_utils_validate_chan_5g(uint16_t chan) {
+bool wifi_utils_validate_chan_5g(uint16_t chan) {
     uint_fast16_t i;
 
-<<<<<<< HEAD
-bool wifi_utils_validate_chan_2g(uint16_t chan)
-{
-	if ((chan >= 1) && (chan <= 14)) {
-		return true;
-	}
-=======
     for (i = 0; i < ARRAY_SIZE(valid_5g_chans_20mhz); i++) {
         if (chan == valid_5g_chans_20mhz[i]) {
             return (true);
         }
     }
->>>>>>> 118c3b8c
 
     return (false);
 }
 
-static bool wifi_utils_validate_chan_6g(uint16_t chan) {
+bool wifi_utils_validate_chan_6g(uint16_t chan) {
     if (((chan >= 1) && (chan <= 233) && (!((chan - 1) % 4))) ||
          (chan == 2)) {
         return (true);
     }
 
-<<<<<<< HEAD
-bool wifi_utils_validate_chan_5g(uint16_t chan)
-{
-	uint16_t i;
-
-	for (i = 0; i < ARRAY_SIZE(valid_5g_chans_20mhz); i++) {
-		if (chan == valid_5g_chans_20mhz[i]) {
-			return true;
-		}
-	}
-
-	return false;
-=======
     return (false);
->>>>>>> 118c3b8c
 }
 
 static bool wifi_utils_validate_chan(uint8_t band,
                                      uint16_t chan) {
     bool result = false;
 
-<<<<<<< HEAD
-bool wifi_utils_validate_chan_6g(uint16_t chan)
-{
-	if (((chan >= 1) && (chan <= 233) && (!((chan - 1)%4))) ||
-	    (chan == 2)) {
-		return true;
-	}
-=======
     switch (band) {
         case WIFI_FREQ_BAND_2_4_GHZ :
             result = wifi_utils_validate_chan_2g(chan);
             break;
->>>>>>> 118c3b8c
 
         case WIFI_FREQ_BAND_5_GHZ :
             result = wifi_utils_validate_chan_5g(chan);
@@ -123,35 +92,10 @@
             result = wifi_utils_validate_chan_6g(chan);
             break;
 
-<<<<<<< HEAD
-bool wifi_utils_validate_chan(uint8_t band,
-				     uint16_t chan)
-{
-	bool result = false;
-
-	switch (band) {
-	case WIFI_FREQ_BAND_2_4_GHZ:
-		result = wifi_utils_validate_chan_2g(chan);
-		break;
-	case WIFI_FREQ_BAND_5_GHZ:
-		result = wifi_utils_validate_chan_5g(chan);
-		break;
-	case WIFI_FREQ_BAND_6_GHZ:
-		result = wifi_utils_validate_chan_6g(chan);
-		break;
-	default:
-		NET_ERR("Unknown band: %d", band);
-		break;
-	}
-
-	return result;
-}
-=======
         default :
             NET_ERR("Unknown band: %d", band);
             break;
     }
->>>>>>> 118c3b8c
 
     return (result);
 }
