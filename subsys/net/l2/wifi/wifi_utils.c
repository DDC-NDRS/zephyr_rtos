--- conflicted
+++ resolved
@@ -99,101 +99,6 @@
 }
 
 static int wifi_utils_get_all_chans_in_range(uint8_t chan_start,
-<<<<<<< HEAD
-		uint8_t chan_end,
-		struct wifi_band_channel *band_chan,
-		uint8_t band_idx,
-		uint8_t *chan_idx)
-{
-	uint8_t i;
-	bool start = false;
-	bool end = false;
-	uint8_t idx;
-
-	if (!wifi_utils_validate_chan(band_idx, chan_start)) {
-		NET_ERR("Invalid channel value %d in band %d", chan_start, band_idx);
-		return -EINVAL;
-	}
-
-	if (!wifi_utils_validate_chan(band_idx, chan_end)) {
-		NET_ERR("Invalid channel value %d in band %d", chan_end, band_idx);
-		return -EINVAL;
-	}
-
-	if (chan_end < chan_start) {
-		NET_ERR("Channel range end (%d) cannot be less than start (%d)",
-			chan_end,
-			chan_start);
-		return -EINVAL;
-	}
-
-	switch (band_idx) {
-	case WIFI_FREQ_BAND_2_4_GHZ:
-		idx = *chan_idx;
-
-		for (i = chan_start+1; i <= chan_end; i++) {
-			band_chan[idx].band = band_idx;
-			band_chan[idx].channel = i;
-			idx++;
-		}
-
-		*chan_idx = idx;
-
-		break;
-	case WIFI_FREQ_BAND_5_GHZ:
-		idx = *chan_idx;
-
-		for (i = 0; i < ARRAY_SIZE(valid_5g_chans_20mhz); i++) {
-			if (valid_5g_chans_20mhz[i] == chan_start) {
-				start = true;
-				continue;
-			}
-
-			if (valid_5g_chans_20mhz[i] == chan_end) {
-				end = true;
-			}
-
-			if (start) {
-				band_chan[idx].band = band_idx;
-				band_chan[idx].channel = valid_5g_chans_20mhz[i];
-				idx++;
-			}
-
-			if (end) {
-				*chan_idx = idx;
-				break;
-			}
-		}
-
-		break;
-	case WIFI_FREQ_BAND_6_GHZ:
-		idx = *chan_idx;
-
-		i = chan_start+1;
-
-		while (i <= chan_end) {
-			band_chan[idx].band = band_idx;
-			band_chan[idx].channel = i;
-			idx++;
-
-			if (i == 1) {
-				i++;
-			} else if (i == 2) {
-				i += 3;
-			} else {
-				i += 4;
-			}
-		}
-
-		*chan_idx = idx;
-		break;
-	default:
-		NET_ERR("Unknown band value: %d", band_idx);
-		return -EINVAL;
-	}
-
-	return 0;
-=======
                                              uint8_t chan_end,
                                              struct wifi_band_channel* band_chan,
                                              uint8_t band_idx,
@@ -224,7 +129,7 @@
         case WIFI_FREQ_BAND_2_4_GHZ :
             idx = *chan_idx;
 
-            for (i = chan_start; i <= chan_end; i++) {
+            for (i = (chan_start + 1); i <= chan_end; i++) {
                 band_chan[idx].band    = band_idx;
                 band_chan[idx].channel = i;
                 idx++;
@@ -261,7 +166,7 @@
         case WIFI_FREQ_BAND_6_GHZ :
             idx = *chan_idx;
 
-            i = chan_start;
+            i = (chan_start + 1);
 
             while (i <= chan_end) {
                 band_chan[idx].band    = band_idx;
@@ -287,7 +192,6 @@
     }
 
     return (0);
->>>>>>> 7291cafb
 }
 
 static int wifi_utils_validate_chan_str(char const* chan_str) {
