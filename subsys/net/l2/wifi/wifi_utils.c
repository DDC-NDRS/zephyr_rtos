/*
 * Copyright (c) 2023 Nordic Semiconductor ASA
 *
 * SPDX-License-Identifier: Apache-2.0
 */

/** @file
 * @brief Utility functions to be used by the Wi-Fi subsystem.
 */
#include <zephyr/logging/log.h>
LOG_MODULE_REGISTER(net_wifi_utils, CONFIG_NET_L2_WIFI_MGMT_LOG_LEVEL);

#include <stdio.h>
#include <stdlib.h>
#include <string.h>
#include <ctype.h>

#include <zephyr/kernel.h>
#include <zephyr/net/net_core.h>
#include <zephyr/net/wifi.h>
#include <zephyr/net/wifi_mgmt.h>
#include <zephyr/net/wifi_utils.h>

/* Ensure 'strtok_r' is available even with -std=c99. */
char* strtok_r(char* str, char const* delim, char** saveptr);

static const uint8_t valid_5g_chans_20mhz[] = {
     32,  36,  40,  44,  48,  52,  56,  60,  64,  68,  96, 100,
    104, 108, 112, 116, 120, 124, 128, 132, 136, 140, 144, 149,
    153, 157, 159, 161, 163, 165, 167, 169, 171, 173, 175, 177
};

static enum wifi_frequency_bands wifi_utils_map_band_str_to_idx(char const* band_str) {
    enum wifi_frequency_bands band = WIFI_FREQ_BAND_UNKNOWN;

    if (!strcmp(band_str, "2")) {
        band = WIFI_FREQ_BAND_2_4_GHZ;
    }
    else if (!strcmp(band_str, "5")) {
        band = WIFI_FREQ_BAND_5_GHZ;
    }
    else if (!strcmp(band_str, "6")) {
        band = WIFI_FREQ_BAND_6_GHZ;
    }

    return (band);
}

bool wifi_utils_validate_chan_2g(uint16_t chan) {
    if ((chan >= 1) && (chan <= 14)) {
        return (true);
    }

    return (false);
}

bool wifi_utils_validate_chan_5g(uint16_t chan) {

    for (uint_fast8_t i = 0; i < ARRAY_SIZE(valid_5g_chans_20mhz); i++) {
        if (chan == valid_5g_chans_20mhz[i]) {
            return (true);
        }
    }

    return (false);
}

bool wifi_utils_validate_chan_6g(uint16_t chan) {
    if (((chan >= 1) && (chan <= 233) && (!((chan - 1) % 4))) ||
         (chan == 2)) {
        return (true);
    }

    return (false);
}

/**
 * @brief Get the next Wi-Fi 6GHz channel based on the given (valid) channel.
 * The function handles the initial edge cases (1 -> 2, 2 -> 5) and then increments by 4.
 *
 * @param chan Current channel number.
 * @return Next valid channel number.
 */
uint16_t wifi_utils_get_next_chan_6g(uint16_t chan) {
    if (chan == 1) {
        return (2);
    }
    else if (chan == 2) {
        return (5);
    }
    else {
        return (chan + 4);
    }
}

bool wifi_utils_validate_chan(uint8_t band, uint16_t chan) {
    bool result = false;

    switch (band) {
        case WIFI_FREQ_BAND_2_4_GHZ :
            result = wifi_utils_validate_chan_2g(chan);
            break;

        case WIFI_FREQ_BAND_5_GHZ :
            result = wifi_utils_validate_chan_5g(chan);
            break;

        case WIFI_FREQ_BAND_6_GHZ :
            result = wifi_utils_validate_chan_6g(chan);
            break;

        default :
            NET_ERR("Unknown band: %d", band);
            break;
    }

<<<<<<< HEAD
/**
 * @brief Get the next Wi-Fi 6GHz channel based on the given (valid) channel.
 * The function handles the initial edge cases (1 -> 2, 2 -> 5) and then increments by 4.
 *
 * @param chan Current channel number.
 * @return Next valid channel number.
 */
uint16_t wifi_utils_get_next_chan_6g(uint16_t chan)
{
	if (chan == 1) {
		return 2;
	} else if (chan == 2) {
		return 5;
	} else {
		return chan + 4;
	}
}

static int wifi_utils_get_all_chans_in_range(uint8_t chan_start,
		uint8_t chan_end,
		struct wifi_band_channel *band_chan,
		uint8_t band_idx,
		uint8_t *chan_idx)
{
	uint8_t i;
	bool start = false;
	bool end = false;
	uint8_t idx;

	if (!wifi_utils_validate_chan(band_idx, chan_start)) {
		NET_ERR("Invalid channel value %d in band %d", chan_start, band_idx);
		return -EINVAL;
	}

	if (!wifi_utils_validate_chan(band_idx, chan_end)) {
		NET_ERR("Invalid channel value %d in band %d", chan_end, band_idx);
		return -EINVAL;
	}

	if (chan_end < chan_start) {
		NET_ERR("Channel range end (%d) cannot be less than start (%d)",
			chan_end,
			chan_start);
		return -EINVAL;
	}

	switch (band_idx) {
	case WIFI_FREQ_BAND_2_4_GHZ:
		idx = *chan_idx;

		for (i = chan_start+1; i <= chan_end; i++) {
			band_chan[idx].band = band_idx;
			band_chan[idx].channel = i;
			idx++;
		}

		*chan_idx = idx;

		break;
	case WIFI_FREQ_BAND_5_GHZ:
		idx = *chan_idx;

		for (i = 0; i < ARRAY_SIZE(valid_5g_chans_20mhz); i++) {
			if (valid_5g_chans_20mhz[i] == chan_start) {
				start = true;
				continue;
			}

			if (valid_5g_chans_20mhz[i] == chan_end) {
				end = true;
			}

			if (start) {
				band_chan[idx].band = band_idx;
				band_chan[idx].channel = valid_5g_chans_20mhz[i];
				idx++;
			}

			if (end) {
				*chan_idx = idx;
				break;
			}
		}

		break;
	case WIFI_FREQ_BAND_6_GHZ:
		idx = *chan_idx;

		i = wifi_utils_get_next_chan_6g(chan_start);

		while (i <= chan_end) {
			band_chan[idx].band = band_idx;
			band_chan[idx].channel = i;
			idx++;

			i = wifi_utils_get_next_chan_6g(i);
		}

		*chan_idx = idx;
		break;
	default:
		NET_ERR("Unknown band value: %d", band_idx);
		return -EINVAL;
	}

	return 0;
=======
    return (result);
}

static int wifi_utils_get_all_chans_in_range(uint8_t chan_start,
                                             uint8_t chan_end,
                                             struct wifi_band_channel* band_chan,
                                             uint8_t band_idx,
                                             uint8_t* chan_idx) {
    uint_fast8_t i;
    bool start = false;
    bool end   = false;
    uint_fast8_t idx;

    if (!wifi_utils_validate_chan(band_idx, chan_start)) {
        NET_ERR("Invalid channel value %d in band %d", chan_start, band_idx);
        return (-EINVAL);
    }

    if (!wifi_utils_validate_chan(band_idx, chan_end)) {
        NET_ERR("Invalid channel value %d in band %d", chan_end, band_idx);
        return (-EINVAL);
    }

    if (chan_end < chan_start) {
        NET_ERR("Channel range end (%d) cannot be less than start (%d)",
                chan_end,
                chan_start);
        return (-EINVAL);
    }

    switch (band_idx) {
        case WIFI_FREQ_BAND_2_4_GHZ :
            idx = *chan_idx;

            for (i = (chan_start + 1); i <= chan_end; i++) {
                band_chan[idx].band    = band_idx;
                band_chan[idx].channel = i;
                idx++;
            }

            *chan_idx = idx;
            break;

        case WIFI_FREQ_BAND_5_GHZ :
            idx = *chan_idx;

            for (i = 0; i < ARRAY_SIZE(valid_5g_chans_20mhz); i++) {
                if (valid_5g_chans_20mhz[i] == chan_start) {
                    start = true;
                    continue;
                }

                if (valid_5g_chans_20mhz[i] == chan_end) {
                    end = true;
                }

                if (start) {
                    band_chan[idx].band    = band_idx;
                    band_chan[idx].channel = valid_5g_chans_20mhz[i];
                    idx++;
                }

                if (end) {
                    *chan_idx = idx;
                    break;
                }
            }
            break;

        case WIFI_FREQ_BAND_6_GHZ :
            idx = *chan_idx;

            i = (uint_fast8_t)wifi_utils_get_next_chan_6g(chan_start);

            while (i <= chan_end) {
                band_chan[idx].band = band_idx;
                band_chan[idx].channel = i;
                idx++;

                i = (uint_fast8_t)wifi_utils_get_next_chan_6g(i);
            }
            *chan_idx = idx;
            break;

        default :
            NET_ERR("Unknown band value: %d", band_idx);
            return (-EINVAL);
    }

    return (0);
>>>>>>> e52ea7eb
}

static int wifi_utils_validate_chan_str(char const* chan_str) {

    if ((!chan_str) || (!strlen(chan_str))) {
        NET_ERR("Null or empty channel string\n");
        return (-EINVAL);
    }

    for (uint_fast8_t i = 0; i < strlen(chan_str); i++) {
        if (!isdigit((int)chan_str[i])) {
            NET_ERR("Invalid character in channel string %c\n", chan_str[i]);
            return (-EINVAL);
        }
    }

    return (0);
}

int wifi_utils_parse_scan_bands(char const* scan_bands_str, uint8_t* band_map) {
    char  parse_str[WIFI_MGMT_BAND_STR_SIZE_MAX + 1];
    char const* band_str;
    char* ctx;
    enum wifi_frequency_bands band;
    int len;

    if (!scan_bands_str) {
        return (-EINVAL);
    }

    len = strlen(scan_bands_str);

    if (len > WIFI_MGMT_BAND_STR_SIZE_MAX) {
        NET_ERR("Band string (%s) size (%d) exceeds maximum allowed value (%d)",
                scan_bands_str,
                len,
                WIFI_MGMT_BAND_STR_SIZE_MAX);
        return (-EINVAL);
    }

    strncpy(parse_str, scan_bands_str, sizeof(parse_str) - 1);
    parse_str[sizeof(parse_str) - 1] = '\0';

    band_str = strtok_r(parse_str, ",", &ctx);

    while (band_str) {
        band = wifi_utils_map_band_str_to_idx(band_str);

        if (band == WIFI_FREQ_BAND_UNKNOWN) {
            NET_ERR("Invalid band value: %s", band_str);
            return (-EINVAL);
        }

        *band_map |= (1 << band);

        band_str = strtok_r(NULL, ",", &ctx);
    }

    return (0);
}

int wifi_utils_parse_scan_ssids(char const* scan_ssids_str,
                                char const* ssids[],
                                uint8_t num_ssids) {
    int len;

    if (!scan_ssids_str) {
        return (-EINVAL);
    }

    len = strlen(scan_ssids_str);
    if (len > WIFI_SSID_MAX_LEN) {
        NET_ERR("SSID string (%s) size (%d) exceeds maximum allowed value (%d)",
                scan_ssids_str,
                len,
                WIFI_SSID_MAX_LEN);
        return (-EINVAL);
    }

    for (int i = 0; i < num_ssids; i++) {
        if (ssids[i] != NULL) {
            continue;
        }
        ssids[i] = scan_ssids_str;
        return (0);
    }

    NET_WARN("Exceeded maximum allowed SSIDs (%d)", num_ssids);
    return (0);
}

int wifi_utils_parse_scan_chan(char const* scan_chan_str,
                               struct wifi_band_channel* band_chan,
                               uint8_t max_channels) {
    char band_str[WIFI_UTILS_MAX_BAND_STR_LEN];
    char chan_str[WIFI_UTILS_MAX_CHAN_STR_LEN];
    enum wifi_frequency_bands band;
    uint_fast16_t band_str_start_idx = 0;
    uint_fast16_t chan_str_start_idx;
    uint8_t  chan_idx   = 0;
    uint8_t  chan_start = 0;
    uint8_t  chan_val;
    uint_fast16_t i = 0;
    bool     valid_band = false;
    bool     valid_chan = false;

    while (scan_chan_str[i] != '\0') {
        if (scan_chan_str[i] != ':') {
            i++;
            continue;
        }

        uint_fast16_t band_str_len = (i - band_str_start_idx);
        if (band_str_len >= WIFI_UTILS_MAX_BAND_STR_LEN) {
            NET_ERR("Invalid band value %s",
                    &scan_chan_str[band_str_start_idx]);
            return (-EINVAL);
        }

        strncpy(band_str,
                &scan_chan_str[band_str_start_idx],
                band_str_len);
        band_str[band_str_len] = '\0';

        band = wifi_utils_map_band_str_to_idx(band_str);

        if (band == WIFI_FREQ_BAND_UNKNOWN) {
            NET_ERR("Unsupported band value: %s", band_str);
            return (-EINVAL);
        }

        i++;
        chan_str_start_idx = i;
        valid_band = true;

        while (1) {
            if ((scan_chan_str[i] != ',') &&
                (scan_chan_str[i] != '_') &&
                (scan_chan_str[i] != '-') &&
                (scan_chan_str[i] != '\0')) {
                i++;
                continue;
            }

            uint_fast16_t chan_str_len = (i - chan_str_start_idx);
            if (chan_str_len >= WIFI_UTILS_MAX_CHAN_STR_LEN) {
                NET_ERR("Invalid chan value %s",
                        &scan_chan_str[chan_str_start_idx]);
                return (-EINVAL);
            }

            strncpy(chan_str,
                    &scan_chan_str[chan_str_start_idx],
                    chan_str_len);
            chan_str[chan_str_len] = '\0';

            if (wifi_utils_validate_chan_str(chan_str)) {
                NET_ERR("Channel string validation failed");
                return (-EINVAL);
            }

            chan_val = (uint8_t)atoi(chan_str);

            if (chan_start) {
                if (wifi_utils_get_all_chans_in_range(chan_start,
                                                      chan_val,
                                                      band_chan,
                                                      (uint8_t)band,
                                                      &chan_idx)) {
                    NET_ERR("Channel range invalid");
                    return (-EINVAL);
                }

                if (chan_idx > max_channels) {
                    NET_ERR("Too many channels specified (%d)", max_channels);
                    return (-EINVAL);
                }

                chan_start = 0;
            }
            else {
                if (!wifi_utils_validate_chan((uint8_t)band,
                                              chan_val)) {
                    NET_ERR("Invalid channel %d", chan_val);
                    return (-EINVAL);
                }

                if (chan_idx == max_channels) {
                    NET_ERR("Too many channels specified (%d)", max_channels);
                    return (-EINVAL);
                }

                band_chan[chan_idx].band = (uint8_t)band;
                band_chan[chan_idx].channel = chan_val;
                chan_idx++;
            }

            valid_chan = true;

            if (scan_chan_str[i] == '_') {
                band_str_start_idx = ++i;
                break;
            }
            else if (scan_chan_str[i] == ',') {
                chan_str_start_idx = ++i;
            }
            else if (scan_chan_str[i] == '-') {
                chan_start = chan_val;
                chan_str_start_idx = ++i;
            }
            else if (scan_chan_str[i] == '\0') {
                break;
            }
        }
    }

    if (!valid_band) {
        NET_ERR("No valid band found");
        return (-EINVAL);
    }

    if (!valid_chan) {
        NET_ERR("No valid channel found");
        return (-EINVAL);
    }

    return (0);
}<|MERGE_RESOLUTION|>--- conflicted
+++ resolved
@@ -72,6 +72,31 @@
     }
 
     return (false);
+}
+
+
+bool wifi_utils_validate_chan(uint8_t band, uint16_t chan) {
+    bool result = false;
+
+    switch (band) {
+        case WIFI_FREQ_BAND_2_4_GHZ :
+            result = wifi_utils_validate_chan_2g(chan);
+            break;
+
+        case WIFI_FREQ_BAND_5_GHZ :
+            result = wifi_utils_validate_chan_5g(chan);
+            break;
+
+        case WIFI_FREQ_BAND_6_GHZ :
+            result = wifi_utils_validate_chan_6g(chan);
+            break;
+
+        default :
+            NET_ERR("Unknown band: %d", band);
+            break;
+    }
+
+    return (result);
 }
 
 /**
@@ -93,138 +118,6 @@
     }
 }
 
-bool wifi_utils_validate_chan(uint8_t band, uint16_t chan) {
-    bool result = false;
-
-    switch (band) {
-        case WIFI_FREQ_BAND_2_4_GHZ :
-            result = wifi_utils_validate_chan_2g(chan);
-            break;
-
-        case WIFI_FREQ_BAND_5_GHZ :
-            result = wifi_utils_validate_chan_5g(chan);
-            break;
-
-        case WIFI_FREQ_BAND_6_GHZ :
-            result = wifi_utils_validate_chan_6g(chan);
-            break;
-
-        default :
-            NET_ERR("Unknown band: %d", band);
-            break;
-    }
-
-<<<<<<< HEAD
-/**
- * @brief Get the next Wi-Fi 6GHz channel based on the given (valid) channel.
- * The function handles the initial edge cases (1 -> 2, 2 -> 5) and then increments by 4.
- *
- * @param chan Current channel number.
- * @return Next valid channel number.
- */
-uint16_t wifi_utils_get_next_chan_6g(uint16_t chan)
-{
-	if (chan == 1) {
-		return 2;
-	} else if (chan == 2) {
-		return 5;
-	} else {
-		return chan + 4;
-	}
-}
-
-static int wifi_utils_get_all_chans_in_range(uint8_t chan_start,
-		uint8_t chan_end,
-		struct wifi_band_channel *band_chan,
-		uint8_t band_idx,
-		uint8_t *chan_idx)
-{
-	uint8_t i;
-	bool start = false;
-	bool end = false;
-	uint8_t idx;
-
-	if (!wifi_utils_validate_chan(band_idx, chan_start)) {
-		NET_ERR("Invalid channel value %d in band %d", chan_start, band_idx);
-		return -EINVAL;
-	}
-
-	if (!wifi_utils_validate_chan(band_idx, chan_end)) {
-		NET_ERR("Invalid channel value %d in band %d", chan_end, band_idx);
-		return -EINVAL;
-	}
-
-	if (chan_end < chan_start) {
-		NET_ERR("Channel range end (%d) cannot be less than start (%d)",
-			chan_end,
-			chan_start);
-		return -EINVAL;
-	}
-
-	switch (band_idx) {
-	case WIFI_FREQ_BAND_2_4_GHZ:
-		idx = *chan_idx;
-
-		for (i = chan_start+1; i <= chan_end; i++) {
-			band_chan[idx].band = band_idx;
-			band_chan[idx].channel = i;
-			idx++;
-		}
-
-		*chan_idx = idx;
-
-		break;
-	case WIFI_FREQ_BAND_5_GHZ:
-		idx = *chan_idx;
-
-		for (i = 0; i < ARRAY_SIZE(valid_5g_chans_20mhz); i++) {
-			if (valid_5g_chans_20mhz[i] == chan_start) {
-				start = true;
-				continue;
-			}
-
-			if (valid_5g_chans_20mhz[i] == chan_end) {
-				end = true;
-			}
-
-			if (start) {
-				band_chan[idx].band = band_idx;
-				band_chan[idx].channel = valid_5g_chans_20mhz[i];
-				idx++;
-			}
-
-			if (end) {
-				*chan_idx = idx;
-				break;
-			}
-		}
-
-		break;
-	case WIFI_FREQ_BAND_6_GHZ:
-		idx = *chan_idx;
-
-		i = wifi_utils_get_next_chan_6g(chan_start);
-
-		while (i <= chan_end) {
-			band_chan[idx].band = band_idx;
-			band_chan[idx].channel = i;
-			idx++;
-
-			i = wifi_utils_get_next_chan_6g(i);
-		}
-
-		*chan_idx = idx;
-		break;
-	default:
-		NET_ERR("Unknown band value: %d", band_idx);
-		return -EINVAL;
-	}
-
-	return 0;
-=======
-    return (result);
-}
-
 static int wifi_utils_get_all_chans_in_range(uint8_t chan_start,
                                              uint8_t chan_end,
                                              struct wifi_band_channel* band_chan,
@@ -312,7 +205,6 @@
     }
 
     return (0);
->>>>>>> e52ea7eb
 }
 
 static int wifi_utils_validate_chan_str(char const* chan_str) {
@@ -412,12 +304,12 @@
     enum wifi_frequency_bands band;
     uint_fast16_t band_str_start_idx = 0;
     uint_fast16_t chan_str_start_idx;
-    uint8_t  chan_idx   = 0;
-    uint8_t  chan_start = 0;
-    uint8_t  chan_val;
+    uint8_t chan_idx   = 0;
+    uint8_t chan_start = 0;
+    uint8_t chan_val;
     uint_fast16_t i = 0;
-    bool     valid_band = false;
-    bool     valid_chan = false;
+    bool valid_band = false;
+    bool valid_chan = false;
 
     while (scan_chan_str[i] != '\0') {
         if (scan_chan_str[i] != ':') {
