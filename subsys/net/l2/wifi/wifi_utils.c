/*
 * Copyright (c) 2023 Nordic Semiconductor ASA
 *
 * SPDX-License-Identifier: Apache-2.0
 */

/** @file
 * @brief Utility functions to be used by the Wi-Fi subsystem.
 */
#include <zephyr/logging/log.h>
LOG_MODULE_REGISTER(net_wifi_utils, CONFIG_NET_L2_WIFI_MGMT_LOG_LEVEL);

#include <stdio.h>
#include <stdlib.h>
#include <string.h>
#include <ctype.h>

#include <zephyr/kernel.h>
#include <zephyr/net/net_core.h>
#include <zephyr/net/wifi.h>
#include <zephyr/net/wifi_mgmt.h>
#include <zephyr/net/wifi_utils.h>

/* Ensure 'strtok_r' is available even with -std=c99. */
<<<<<<< HEAD
char *strtok_r(char *str, const char *delim, char **saveptr);

static const uint8_t valid_5g_chans_20mhz[] = {32, 36, 40, 44, 48, 52, 56, 60, 64, 68, 96, 100,
	104, 108, 112, 116, 120, 124, 128, 132, 136, 140, 144, 149, 153, 157, 159, 161,
	163, 165, 167, 169, 171, 173, 175, 177};

static enum wifi_frequency_bands wifi_utils_map_band_str_to_idx(char *band_str)
{
	enum wifi_frequency_bands band = WIFI_FREQ_BAND_UNKNOWN;
=======
char* strtok_r(char* str, char const* delim, char** saveptr);

static const uint8_t valid_5g_chans_20mhz[] = {
     32,  36,  40,  44,  48,  52,  56,  60,  64,  68,  96, 100,
    104, 108, 112, 116, 120, 124, 128, 132, 136, 140, 144, 149,
    153, 157, 159, 161, 163, 165, 167, 169, 171, 173, 175, 177
};

static enum wifi_frequency_bands wifi_utils_map_band_str_to_idx(char const* band_str) {
    enum wifi_frequency_bands band = WIFI_FREQ_BAND_UNKNOWN;

    if (!strcmp(band_str, "2")) {
        band = WIFI_FREQ_BAND_2_4_GHZ;
    }
    else if (!strcmp(band_str, "5")) {
        band = WIFI_FREQ_BAND_5_GHZ;
    }
    else if (!strcmp(band_str, "6")) {
        band = WIFI_FREQ_BAND_6_GHZ;
    }

    return (band);
}
>>>>>>> c1a0697a

bool wifi_utils_validate_chan_2g(uint16_t chan) {
    if ((chan >= 1) && (chan <= 14)) {
        return (true);
    }

    return (false);
}

bool wifi_utils_validate_chan_5g(uint16_t chan) {

    for (uint_fast8_t i = 0; i < ARRAY_SIZE(valid_5g_chans_20mhz); i++) {
        if (chan == valid_5g_chans_20mhz[i]) {
            return (true);
        }
    }

    return (false);
}

bool wifi_utils_validate_chan_6g(uint16_t chan) {
    if (((chan >= 1) && (chan <= 233) && (!((chan - 1) % 4))) ||
         (chan == 2)) {
        return (true);
    }

    return (false);
}

bool wifi_utils_validate_chan(uint8_t band, uint16_t chan) {
    bool result = false;

<<<<<<< HEAD
bool wifi_utils_validate_chan_6g(uint16_t chan)
{
	if (((chan >= 1) && (chan <= 233) && (!((chan - 1) % 4))) ||
	    (chan == 2)) {
		return true;
	}
=======
    switch (band) {
        case WIFI_FREQ_BAND_2_4_GHZ :
            result = wifi_utils_validate_chan_2g(chan);
            break;
>>>>>>> c1a0697a

        case WIFI_FREQ_BAND_5_GHZ :
            result = wifi_utils_validate_chan_5g(chan);
            break;

        case WIFI_FREQ_BAND_6_GHZ :
            result = wifi_utils_validate_chan_6g(chan);
            break;

<<<<<<< HEAD
bool wifi_utils_validate_chan(uint8_t band,
			      uint16_t chan)
{
	bool result = false;

	switch (band) {
	case WIFI_FREQ_BAND_2_4_GHZ:
		result = wifi_utils_validate_chan_2g(chan);
		break;
	case WIFI_FREQ_BAND_5_GHZ:
		result = wifi_utils_validate_chan_5g(chan);
		break;
	case WIFI_FREQ_BAND_6_GHZ:
		result = wifi_utils_validate_chan_6g(chan);
		break;
	default:
		NET_ERR("Unknown band: %d", band);
		break;
	}

	return result;
}
=======
        default :
            NET_ERR("Unknown band: %d", band);
            break;
    }
>>>>>>> c1a0697a

    return (result);
}

static int wifi_utils_get_all_chans_in_range(uint8_t chan_start,
                                             uint8_t chan_end,
                                             struct wifi_band_channel* band_chan,
                                             uint8_t band_idx,
                                             uint8_t* chan_idx) {
    uint_fast8_t i;
    bool start = false;
    bool end   = false;
    uint_fast8_t idx;

    if (!wifi_utils_validate_chan(band_idx, chan_start)) {
        NET_ERR("Invalid channel value %d in band %d", chan_start, band_idx);
        return (-EINVAL);
    }

    if (!wifi_utils_validate_chan(band_idx, chan_end)) {
        NET_ERR("Invalid channel value %d in band %d", chan_end, band_idx);
        return (-EINVAL);
    }

    if (chan_end < chan_start) {
        NET_ERR("Channel range end (%d) cannot be less than start (%d)",
                chan_end,
                chan_start);
        return (-EINVAL);
    }

    switch (band_idx) {
        case WIFI_FREQ_BAND_2_4_GHZ :
            idx = *chan_idx;

            for (i = chan_start; i <= chan_end; i++) {
                band_chan[idx].band    = band_idx;
                band_chan[idx].channel = i;
                idx++;
            }

            *chan_idx = idx;
            break;

        case WIFI_FREQ_BAND_5_GHZ :
            idx = *chan_idx;

            for (i = 0; i < ARRAY_SIZE(valid_5g_chans_20mhz); i++) {
                if (valid_5g_chans_20mhz[i] == chan_start) {
                    start = true;
                }

                if (valid_5g_chans_20mhz[i] == chan_end) {
                    end = true;
                }

                if (start) {
                    band_chan[idx].band    = band_idx;
                    band_chan[idx].channel = valid_5g_chans_20mhz[i];
                    idx++;
                }

                if (end) {
                    *chan_idx = idx;
                    break;
                }
            }
            break;

        case WIFI_FREQ_BAND_6_GHZ :
            idx = *chan_idx;

            i = chan_start;

            while (i <= chan_end) {
                band_chan[idx].band    = band_idx;
                band_chan[idx].channel = i;
                idx++;

                if (i == 1) {
                    i++;
                }
                else if (i == 2) {
                    i += 3;
                }
                else {
                    i += 4;
                }
            }
            *chan_idx = idx;
            break;

        default :
            NET_ERR("Unknown band value: %d", band_idx);
            return (-EINVAL);
    }

    return (0);
}

static int wifi_utils_validate_chan_str(char const* chan_str) {

    if ((!chan_str) || (!strlen(chan_str))) {
        NET_ERR("Null or empty channel string\n");
        return (-EINVAL);
    }

    for (uint_fast8_t i = 0; i < strlen(chan_str); i++) {
        if (!isdigit((int)chan_str[i])) {
            NET_ERR("Invalid character in channel string %c\n", chan_str[i]);
            return (-EINVAL);
        }
    }

    return (0);
}

int wifi_utils_parse_scan_bands(char const* scan_bands_str, uint8_t* band_map) {
    char  parse_str[WIFI_MGMT_BAND_STR_SIZE_MAX + 1];
    char const* band_str;
    char* ctx;
    enum wifi_frequency_bands band;
    int len;

    if (!scan_bands_str) {
        return (-EINVAL);
    }

    len = strlen(scan_bands_str);

    if (len > WIFI_MGMT_BAND_STR_SIZE_MAX) {
        NET_ERR("Band string (%s) size (%d) exceeds maximum allowed value (%d)",
                scan_bands_str,
                len,
                WIFI_MGMT_BAND_STR_SIZE_MAX);
        return (-EINVAL);
    }

    strncpy(parse_str, scan_bands_str, sizeof(parse_str) - 1);
    parse_str[sizeof(parse_str) - 1] = '\0';

    band_str = strtok_r(parse_str, ",", &ctx);

    while (band_str) {
        band = wifi_utils_map_band_str_to_idx(band_str);

        if (band == WIFI_FREQ_BAND_UNKNOWN) {
            NET_ERR("Invalid band value: %s", band_str);
            return (-EINVAL);
        }

        *band_map |= (1 << band);

        band_str = strtok_r(NULL, ",", &ctx);
    }

    return (0);
}

int wifi_utils_parse_scan_ssids(char const* scan_ssids_str,
                                char const* ssids[],
                                uint8_t num_ssids) {
    int len;

    if (!scan_ssids_str) {
        return (-EINVAL);
    }

    len = strlen(scan_ssids_str);
    if (len > WIFI_SSID_MAX_LEN) {
        NET_ERR("SSID string (%s) size (%d) exceeds maximum allowed value (%d)",
                scan_ssids_str,
                len,
                WIFI_SSID_MAX_LEN);
        return (-EINVAL);
    }

    for (int i = 0; i < num_ssids; i++) {
        if (ssids[i] != NULL) {
            continue;
        }
        ssids[i] = scan_ssids_str;
        return (0);
    }

    NET_WARN("Exceeded maximum allowed SSIDs (%d)", num_ssids);
    return (0);
}

int wifi_utils_parse_scan_chan(char const* scan_chan_str,
                               struct wifi_band_channel* band_chan,
                               uint8_t max_channels) {
    char band_str[WIFI_UTILS_MAX_BAND_STR_LEN];
    char chan_str[WIFI_UTILS_MAX_CHAN_STR_LEN];
    enum wifi_frequency_bands band;
    uint_fast16_t band_str_start_idx = 0;
    uint_fast16_t chan_str_start_idx;
    uint8_t  chan_idx   = 0;
    uint8_t  chan_start = 0;
    uint8_t  chan_val;
    uint_fast16_t i = 0;
    bool     valid_band = false;
    bool     valid_chan = false;

    while (scan_chan_str[i] != '\0') {
        if (scan_chan_str[i] != ':') {
            i++;
            continue;
        }

        uint_fast16_t band_str_len = (i - band_str_start_idx);
        if (band_str_len >= WIFI_UTILS_MAX_BAND_STR_LEN) {
            NET_ERR("Invalid band value %s",
                    &scan_chan_str[band_str_start_idx]);
            return (-EINVAL);
        }

        strncpy(band_str,
                &scan_chan_str[band_str_start_idx],
                band_str_len);
        band_str[band_str_len] = '\0';

        band = wifi_utils_map_band_str_to_idx(band_str);

        if (band == WIFI_FREQ_BAND_UNKNOWN) {
            NET_ERR("Unsupported band value: %s", band_str);
            return (-EINVAL);
        }

        i++;
        chan_str_start_idx = i;
        valid_band = true;

        while (1) {
            if ((scan_chan_str[i] != ',') &&
                (scan_chan_str[i] != '_') &&
                (scan_chan_str[i] != '-') &&
                (scan_chan_str[i] != '\0')) {
                i++;
                continue;
            }

            uint_fast16_t chan_str_len = (i - chan_str_start_idx);
            if (chan_str_len >= WIFI_UTILS_MAX_CHAN_STR_LEN) {
                NET_ERR("Invalid chan value %s",
                        &scan_chan_str[chan_str_start_idx]);
                return (-EINVAL);
            }

            strncpy(chan_str,
                    &scan_chan_str[chan_str_start_idx],
                    chan_str_len);
            chan_str[chan_str_len] = '\0';

            if (wifi_utils_validate_chan_str(chan_str)) {
                NET_ERR("Channel string validation failed");
                return (-EINVAL);
            }

            chan_val = (uint8_t)atoi(chan_str);

            if (chan_start) {
                if ((chan_idx + (chan_val - chan_start)) > max_channels) {
                    NET_ERR("Too many channels specified (%d)", max_channels);
                    return (-EINVAL);
                }

                if (wifi_utils_get_all_chans_in_range(chan_start,
                                                      chan_val,
                                                      band_chan,
                                                      (uint8_t)band,
                                                      &chan_idx)) {
                    NET_ERR("Channel range invalid");
                    return (-EINVAL);
                }

                chan_start = 0;
            }
            else {
                if (!wifi_utils_validate_chan((uint8_t)band,
                                              chan_val)) {
                    NET_ERR("Invalid channel %d", chan_val);
                    return (-EINVAL);
                }

                if (chan_idx == max_channels) {
                    NET_ERR("Too many channels specified (%d)", max_channels);
                    return (-EINVAL);
                }

                if (scan_chan_str[i] != '-') {
                    /* Only record the channel if it is not a range */
                    band_chan[chan_idx].band = (uint8_t)band;
                    band_chan[chan_idx].channel = chan_val;
                    chan_idx++;
                }
            }

            valid_chan = true;

            if (scan_chan_str[i] == '_') {
                band_str_start_idx = ++i;
                break;
            }
            else if (scan_chan_str[i] == ',') {
                chan_str_start_idx = ++i;
            }
            else if (scan_chan_str[i] == '-') {
                chan_start         = chan_val;
                chan_str_start_idx = ++i;
            }
            else if (scan_chan_str[i] == '\0') {
                break;
            }
        }
    }

    if (!valid_band) {
        NET_ERR("No valid band found");
        return (-EINVAL);
    }

    if (!valid_chan) {
        NET_ERR("No valid channel found");
        return (-EINVAL);
    }

    return (0);
}<|MERGE_RESOLUTION|>--- conflicted
+++ resolved
@@ -22,17 +22,6 @@
 #include <zephyr/net/wifi_utils.h>
 
 /* Ensure 'strtok_r' is available even with -std=c99. */
-<<<<<<< HEAD
-char *strtok_r(char *str, const char *delim, char **saveptr);
-
-static const uint8_t valid_5g_chans_20mhz[] = {32, 36, 40, 44, 48, 52, 56, 60, 64, 68, 96, 100,
-	104, 108, 112, 116, 120, 124, 128, 132, 136, 140, 144, 149, 153, 157, 159, 161,
-	163, 165, 167, 169, 171, 173, 175, 177};
-
-static enum wifi_frequency_bands wifi_utils_map_band_str_to_idx(char *band_str)
-{
-	enum wifi_frequency_bands band = WIFI_FREQ_BAND_UNKNOWN;
-=======
 char* strtok_r(char* str, char const* delim, char** saveptr);
 
 static const uint8_t valid_5g_chans_20mhz[] = {
@@ -56,7 +45,6 @@
 
     return (band);
 }
->>>>>>> c1a0697a
 
 bool wifi_utils_validate_chan_2g(uint16_t chan) {
     if ((chan >= 1) && (chan <= 14)) {
@@ -89,19 +77,10 @@
 bool wifi_utils_validate_chan(uint8_t band, uint16_t chan) {
     bool result = false;
 
-<<<<<<< HEAD
-bool wifi_utils_validate_chan_6g(uint16_t chan)
-{
-	if (((chan >= 1) && (chan <= 233) && (!((chan - 1) % 4))) ||
-	    (chan == 2)) {
-		return true;
-	}
-=======
     switch (band) {
         case WIFI_FREQ_BAND_2_4_GHZ :
             result = wifi_utils_validate_chan_2g(chan);
             break;
->>>>>>> c1a0697a
 
         case WIFI_FREQ_BAND_5_GHZ :
             result = wifi_utils_validate_chan_5g(chan);
@@ -111,35 +90,10 @@
             result = wifi_utils_validate_chan_6g(chan);
             break;
 
-<<<<<<< HEAD
-bool wifi_utils_validate_chan(uint8_t band,
-			      uint16_t chan)
-{
-	bool result = false;
-
-	switch (band) {
-	case WIFI_FREQ_BAND_2_4_GHZ:
-		result = wifi_utils_validate_chan_2g(chan);
-		break;
-	case WIFI_FREQ_BAND_5_GHZ:
-		result = wifi_utils_validate_chan_5g(chan);
-		break;
-	case WIFI_FREQ_BAND_6_GHZ:
-		result = wifi_utils_validate_chan_6g(chan);
-		break;
-	default:
-		NET_ERR("Unknown band: %d", band);
-		break;
-	}
-
-	return result;
-}
-=======
         default :
             NET_ERR("Unknown band: %d", band);
             break;
     }
->>>>>>> c1a0697a
 
     return (result);
 }
