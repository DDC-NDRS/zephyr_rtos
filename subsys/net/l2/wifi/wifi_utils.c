--- conflicted
+++ resolved
@@ -234,14 +234,10 @@
         return (-EINVAL);
     }
 
-    strncpy(parse_str, scan_bands_str, sizeof(parse_str));
-
-<<<<<<< HEAD
-	strncpy(parse_str, scan_bands_str, sizeof(parse_str) - 1);
-	parse_str[sizeof(parse_str) - 1] = '\0';
-=======
+    strncpy(parse_str, scan_bands_str, sizeof(parse_str) - 1);
+    parse_str[sizeof(parse_str) - 1] = '\0';
+
     band_str = strtok_r(parse_str, ",", &ctx);
->>>>>>> a83aaec3
 
     while (band_str) {
         band = wifi_utils_map_band_str_to_idx(band_str);
