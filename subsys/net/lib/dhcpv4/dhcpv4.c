--- conflicted
+++ resolved
@@ -561,12 +561,8 @@
 		with_server_id = true;
 		with_requested_ip = true;
 		memcpy(&iface->config.dhcpv4.request_server_addr, &iface->config.dhcpv4.server_id,
-<<<<<<< HEAD
-		       sizeof(struct in_addr));
+		       sizeof(struct net_in_addr));
 		timeout = dhcpv4_update_message_timeout(&iface->config.dhcpv4);
-=======
-		       sizeof(struct net_in_addr));
->>>>>>> 2a6bbc5a
 		break;
 	case NET_DHCPV4_RENEWING:
 		/* Since we have an address populate the ciaddr field.
