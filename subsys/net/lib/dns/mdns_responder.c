--- conflicted
+++ resolved
@@ -42,18 +42,10 @@
 #define MDNS_TTL CONFIG_MDNS_RESPONDER_TTL /* In seconds */
 
 #if defined(CONFIG_NET_IPV4)
-<<<<<<< HEAD
 static struct mdns_responder_context v4_ctx[MAX_IPV4_IFACE_COUNT];
 
 NET_SOCKET_SERVICE_SYNC_DEFINE_STATIC(v4_svc, NULL, dns_dispatcher_svc_handler,
 				      MDNS_MAX_IPV4_IFACE_COUNT);
-=======
-#define MAX_IPV4_IFACE_COUNT CONFIG_NET_IF_MAX_IPV4_COUNT
-static int ipv4[MAX_IPV4_IFACE_COUNT];
-static struct net_sockaddr_in local_addr4;
-#else
-#define MAX_IPV4_IFACE_COUNT 0
->>>>>>> f04b1c3f
 #endif
 
 #if defined(CONFIG_NET_IPV6)
@@ -159,31 +151,7 @@
 	ret = zsock_socket(family, NET_SOCK_DGRAM, NET_IPPROTO_UDP);
 	if (ret < 0) {
 		ret = -errno;
-<<<<<<< HEAD
 		NET_DBG("Cannot get socket (%d)", ret);
-=======
-		NET_DBG("Cannot get context (%d)", ret);
-	}
-
-	return ret;
-}
-
-static int bind_ctx(int sock,
-		    struct net_sockaddr *local_addr,
-		    socklen_t addrlen)
-{
-	int ret;
-
-	if (sock < 0) {
-		return -EINVAL;
-	}
-
-	ret = zsock_bind(sock, local_addr, addrlen);
-	if (ret < 0) {
-		NET_DBG("Cannot bind to %s %s port (%d)", "mDNS",
-			local_addr->sa_family == NET_AF_INET ?
-			"IPv4" : "IPv6", ret);
->>>>>>> f04b1c3f
 	}
 
 	return ret;
@@ -785,19 +753,8 @@
 			}
 		}
 
-<<<<<<< HEAD
 		v6_ctx[i].sock = v6;
 		ret = -1;
-=======
-		ret = bind_ctx(v6, (struct net_sockaddr *)&local_addr6,
-			       sizeof(local_addr6));
-		if (ret < 0) {
-			zsock_close(v6);
-			goto ipv6_out;
-		}
-
-		ret = -ENOENT;
->>>>>>> f04b1c3f
 
 		ARRAY_FOR_EACH(v6_ctx[i].fds, j) {
 			if (v6_ctx[i].fds[j].fd == v6) {
@@ -873,19 +830,8 @@
 			}
 		}
 
-<<<<<<< HEAD
 		v4_ctx[i].sock = v4;
 		ret = -1;
-=======
-		ret = bind_ctx(v4, (struct net_sockaddr *)&local_addr4,
-			       sizeof(local_addr4));
-		if (ret < 0) {
-			zsock_close(v4);
-			goto ipv4_out;
-		}
-
-		ret = -ENOENT;
->>>>>>> f04b1c3f
 
 		ARRAY_FOR_EACH(v4_ctx[i].fds, j) {
 			if (v4_ctx[i].fds[j].fd == v4) {
