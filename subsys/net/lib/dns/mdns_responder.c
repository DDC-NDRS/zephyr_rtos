--- conflicted
+++ resolved
@@ -41,13 +41,8 @@
 
 #if defined(CONFIG_NET_IPV4)
 #define MAX_IPV4_IFACE_COUNT CONFIG_NET_IF_MAX_IPV4_COUNT
-<<<<<<< HEAD
 static int ipv4[MAX_IPV4_IFACE_COUNT];
-static struct sockaddr_in local_addr4;
-=======
-static struct net_context *ipv4[MAX_IPV4_IFACE_COUNT];
 static struct net_sockaddr_in local_addr4;
->>>>>>> 3c1b4db2
 #else
 #define MAX_IPV4_IFACE_COUNT 0
 #endif
@@ -83,13 +78,8 @@
 static struct zsock_pollfd fds[MDNS_MAX_POLL];
 
 #ifndef CONFIG_NET_TEST
-<<<<<<< HEAD
 static int setup_dst_addr(int sock, sa_family_t family,
-			  struct sockaddr *dst, socklen_t *dst_len);
-=======
-static int setup_dst_addr(struct net_context *ctx, sa_family_t family,
 			  struct net_sockaddr *dst, socklen_t *dst_len);
->>>>>>> 3c1b4db2
 #endif /* CONFIG_NET_TEST */
 
 NET_BUF_POOL_DEFINE(mdns_msg_pool, DNS_RESOLVER_BUF_CTR,
@@ -130,46 +120,32 @@
 	}
 }
 
-<<<<<<< HEAD
 static int set_ttl_hop_limit(int sock, int level, int option, int new_limit)
 {
 	return zsock_setsockopt(sock, level, option, &new_limit, sizeof(new_limit));
 }
 
 int setup_dst_addr(int sock, sa_family_t family,
-		   struct sockaddr *dst, socklen_t *dst_len)
+		   struct net_sockaddr *dst, socklen_t *dst_len)
 {
 	int ret;
 
-	if (IS_ENABLED(CONFIG_NET_IPV4) && family == AF_INET) {
-		create_ipv4_addr(net_sin(dst));
-		*dst_len = sizeof(struct sockaddr_in);
-
-		ret = set_ttl_hop_limit(sock, IPPROTO_IP, IP_MULTICAST_TTL, 255);
-		if (ret < 0) {
-			NET_DBG("Cannot set %s multicast %s (%d)", "IPv4", "TTL", ret);
-		}
-	} else if (IS_ENABLED(CONFIG_NET_IPV6) && family == AF_INET6) {
-		create_ipv6_addr(net_sin6(dst));
-		*dst_len = sizeof(struct sockaddr_in6);
-
-		ret = set_ttl_hop_limit(sock, IPPROTO_IPV6, IPV6_MULTICAST_HOPS, 255);
-		if (ret < 0) {
-			NET_DBG("Cannot set %s multicast %s (%d)", "IPv6", "hoplimit", ret);
-		}
-=======
-int setup_dst_addr(struct net_context *ctx, sa_family_t family,
-		   struct net_sockaddr *dst, socklen_t *dst_len)
-{
 	if (IS_ENABLED(CONFIG_NET_IPV4) && family == NET_AF_INET) {
 		create_ipv4_addr(net_sin(dst));
 		*dst_len = sizeof(struct net_sockaddr_in);
-		net_context_set_ipv4_mcast_ttl(ctx, 255);
+
+		ret = set_ttl_hop_limit(sock, IPPROTO_IP, IP_MULTICAST_TTL, 255);
+		if (ret < 0) {
+			NET_DBG("Cannot set %s multicast %s (%d)", "IPv4", "TTL", ret);
+		}
 	} else if (IS_ENABLED(CONFIG_NET_IPV6) && family == NET_AF_INET6) {
 		create_ipv6_addr(net_sin6(dst));
 		*dst_len = sizeof(struct net_sockaddr_in6);
-		net_context_set_ipv6_mcast_hop_limit(ctx, 255);
->>>>>>> 3c1b4db2
+
+		ret = set_ttl_hop_limit(sock, IPPROTO_IPV6, IPV6_MULTICAST_HOPS, 255);
+		if (ret < 0) {
+			NET_DBG("Cannot set %s multicast %s (%d)", "IPv6", "hoplimit", ret);
+		}
 	} else {
 		return -EPFNOSUPPORT;
 	}
@@ -181,11 +157,7 @@
 {
 	int ret;
 
-<<<<<<< HEAD
-	ret = zsock_socket(family, SOCK_DGRAM, IPPROTO_UDP);
-=======
-	ret = net_context_get(family, NET_SOCK_DGRAM, NET_IPPROTO_UDP, &ctx);
->>>>>>> 3c1b4db2
+	ret = zsock_socket(family, NET_SOCK_DGRAM, NET_IPPROTO_UDP);
 	if (ret < 0) {
 		ret = -errno;
 		NET_DBG("Cannot get context (%d)", ret);
@@ -194,13 +166,8 @@
 	return ret;
 }
 
-<<<<<<< HEAD
 static int bind_ctx(int sock,
-		    struct sockaddr *local_addr,
-=======
-static int bind_ctx(struct net_context *ctx,
 		    struct net_sockaddr *local_addr,
->>>>>>> 3c1b4db2
 		    socklen_t addrlen)
 {
 	int ret;
@@ -211,13 +178,8 @@
 
 	ret = zsock_bind(sock, local_addr, addrlen);
 	if (ret < 0) {
-<<<<<<< HEAD
 		NET_DBG("Cannot bind to %s %s port (%d)", "mDNS",
-			local_addr->sa_family == AF_INET ?
-=======
-		NET_DBG("Cannot bind to mDNS %s port (%d)",
 			local_addr->sa_family == NET_AF_INET ?
->>>>>>> 3c1b4db2
 			"IPv4" : "IPv6", ret);
 	}
 
@@ -330,11 +292,7 @@
 			 struct net_buf *query,
 			 enum dns_rr_type qtype)
 {
-<<<<<<< HEAD
 	struct net_if *iface;
-=======
-	struct net_sockaddr dst;
->>>>>>> 3c1b4db2
 	socklen_t dst_len;
 	int ret;
 	COND_CODE_1(IS_ENABLED(CONFIG_NET_IPV6),
@@ -355,14 +313,9 @@
 	if (IS_ENABLED(CONFIG_NET_IPV4) && qtype == DNS_RR_TYPE_A) {
 		const struct net_in_addr *addr;
 
-<<<<<<< HEAD
-		if (family == AF_INET) {
+		if (family == NET_AF_INET) {
 			addr = net_if_ipv4_select_src_addr(iface,
 							   &net_sin(src_addr)->sin_addr);
-=======
-		if (family == NET_AF_INET) {
-			addr = net_if_ipv4_select_src_addr(iface, (struct net_in_addr *)src_addr);
->>>>>>> 3c1b4db2
 		} else {
 			struct net_sockaddr_in tmp_addr;
 
@@ -370,25 +323,16 @@
 			addr = net_if_ipv4_select_src_addr(iface, &tmp_addr.sin_addr);
 		}
 
-<<<<<<< HEAD
-		ret = create_answer(sock, query, qtype, sizeof(struct in_addr), (uint8_t *)addr);
-=======
-		ret = create_answer(ctx, query, qtype, sizeof(struct net_in_addr), (uint8_t *)addr);
->>>>>>> 3c1b4db2
+		ret = create_answer(sock, query, qtype, sizeof(struct net_in_addr), (uint8_t *)addr);
 		if (ret != 0) {
 			return ret;
 		}
 	} else if (IS_ENABLED(CONFIG_NET_IPV6) && qtype == DNS_RR_TYPE_AAAA) {
 		const struct net_in6_addr *addr;
 
-<<<<<<< HEAD
-		if (family == AF_INET6) {
+		if (family == NET_AF_INET6) {
 			addr = net_if_ipv6_select_src_addr(iface,
 							   &net_sin6(src_addr)->sin6_addr);
-=======
-		if (family == NET_AF_INET6) {
-			addr = net_if_ipv6_select_src_addr(iface, (struct net_in6_addr *)src_addr);
->>>>>>> 3c1b4db2
 		} else {
 			struct net_sockaddr_in6 tmp_addr;
 
@@ -396,11 +340,7 @@
 			addr = net_if_ipv6_select_src_addr(iface, &tmp_addr.sin6_addr);
 		}
 
-<<<<<<< HEAD
-		ret = create_answer(sock, query, qtype, sizeof(struct in6_addr), (uint8_t *)addr);
-=======
-		ret = create_answer(ctx, query, qtype, sizeof(struct net_in6_addr), (uint8_t *)addr);
->>>>>>> 3c1b4db2
+		ret = create_answer(sock, query, qtype, sizeof(struct net_in6_addr), (uint8_t *)addr);
 		if (ret != 0) {
 			return -ENOMEM;
 		}
@@ -444,11 +384,6 @@
 	const struct dns_sd_rec *record;
 	/* filter must be zero-initialized for "wildcard" port */
 	struct dns_sd_rec filter = {0};
-<<<<<<< HEAD
-=======
-	struct net_sockaddr dst;
-	socklen_t dst_len;
->>>>>>> 3c1b4db2
 	bool service_type_enum = false;
 	const struct net_in6_addr *addr6 = NULL;
 	const struct net_in_addr *addr4 = NULL;
@@ -494,14 +429,9 @@
 
 	if (IS_ENABLED(CONFIG_NET_IPV4)) {
 		/* Look up the local IPv4 address */
-<<<<<<< HEAD
-		if (family == AF_INET) {
+		if (family == NET_AF_INET) {
 			addr4 = net_if_ipv4_select_src_addr(iface,
 							    &net_sin(src_addr)->sin_addr);
-=======
-		if (family == NET_AF_INET) {
-			addr4 = net_if_ipv4_select_src_addr(iface, (struct net_in_addr *)src_addr);
->>>>>>> 3c1b4db2
 		} else {
 			struct net_sockaddr_in tmp_addr;
 
@@ -512,14 +442,9 @@
 
 	if (IS_ENABLED(CONFIG_NET_IPV6)) {
 		/* Look up the local IPv6 address */
-<<<<<<< HEAD
-		if (family == AF_INET6) {
+		if (family == NET_AF_INET6) {
 			addr6 = net_if_ipv6_select_src_addr(iface,
 							    &net_sin6(src_addr)->sin6_addr);
-=======
-		if (family == NET_AF_INET6) {
-			addr6 = net_if_ipv6_select_src_addr(iface, (struct net_in6_addr *)src_addr);
->>>>>>> 3c1b4db2
 		} else {
 			struct net_sockaddr_in6 tmp_addr;
 
@@ -643,18 +568,13 @@
 
 	queries = ret;
 
-<<<<<<< HEAD
 	optlen = sizeof(int);
 	(void)zsock_getsockopt(sock, SOL_SOCKET, SO_DOMAIN, &family, &optlen);
-=======
-	src_addr = net_pkt_family(pkt) == NET_AF_INET
-		 ? (const void *)&NET_IPV4_HDR(pkt)->src : (const void *)&NET_IPV6_HDR(pkt)->src;
->>>>>>> 3c1b4db2
 
 	NET_DBG("Received %d %s from %s", queries,
 		queries > 1 ? "queries" : "query",
 		net_sprint_addr(family,
-				family == AF_INET ?
+				family == NET_AF_INET ?
 				(const void *)&net_sin(src_addr)->sin_addr :
 				(const void *)&net_sin6(src_addr)->sin6_addr));
 
@@ -863,13 +783,8 @@
 	}
 
 #if defined(CONFIG_NET_IPV6)
-<<<<<<< HEAD
-	struct sockaddr_in6 local_addr6;
+	struct net_sockaddr_in6 local_addr6;
 	int v6;
-=======
-	struct net_sockaddr_in6 local_addr6;
-	struct net_context *v6;
->>>>>>> 3c1b4db2
 
 	setup_ipv6_addr(&local_addr6);
 
