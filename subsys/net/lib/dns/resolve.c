/** @file
 * @brief DNS resolve API
 *
 * An API for applications to do DNS query.
 */

/*
 * Copyright (c) 2017 Intel Corporation
 * Copyright (c) 2024 Nordic Semiconductor
 *
 * SPDX-License-Identifier: Apache-2.0
 */

#include <zephyr/logging/log.h>
LOG_MODULE_REGISTER(net_dns_resolve, CONFIG_DNS_RESOLVER_LOG_LEVEL);

#include <zephyr/types.h>
#include <zephyr/random/random.h>
#include <string.h>
#include <errno.h>
#include <stdlib.h>
#include <ctype.h>

#include <zephyr/sys/crc.h>
#include <zephyr/net/net_ip.h>
#include <zephyr/net/net_pkt.h>
#include <zephyr/net/net_mgmt.h>
#include <zephyr/net/igmp.h>
#include <zephyr/net/mld.h>
#include <zephyr/net/dns_resolve.h>
#include <zephyr/net/socket_service.h>
#include "../../ip/net_private.h"
#include "dns_pack.h"
#include "dns_internal.h"
#include "dns_cache.h"
#include "../../ip/net_stats.h"

#define DNS_SERVER_COUNT CONFIG_DNS_RESOLVER_MAX_SERVERS
#define SERVER_COUNT     (DNS_SERVER_COUNT + DNS_MAX_MCAST_SERVERS)

extern void dns_dispatcher_svc_handler(struct net_socket_service_event *pev);

NET_SOCKET_SERVICE_SYNC_DEFINE_STATIC(resolve_svc, dns_dispatcher_svc_handler,
				      DNS_RESOLVER_MAX_POLL);

#define MDNS_IPV4_ADDR "224.0.0.251:5353"
#define MDNS_IPV6_ADDR "[ff02::fb]:5353"

#define LLMNR_IPV4_ADDR "224.0.0.252:5355"
#define LLMNR_IPV6_ADDR "[ff02::1:3]:5355"

#define DNS_QUERY_MAX_SIZE	(DNS_MSG_HEADER_SIZE + CONFIG_DNS_RESOLVER_MAX_QUERY_LEN + \
				 DNS_QTYPE_LEN + DNS_QCLASS_LEN)

/* Compressed RR uses a pointer to another RR. So, min size is 12 bytes without
 * considering RR payload.
 * See https://tools.ietf.org/html/rfc1035#section-4.1.4
 */
#define DNS_ANSWER_PTR_LEN	12

/* See dns_unpack_answer, and also see:
 * https://tools.ietf.org/html/rfc1035#section-4.1.2
 */
#define DNS_QUERY_POS       0x0C

#define DNS_IPV4_LEN        sizeof(struct net_in_addr)
#define DNS_IPV6_LEN        sizeof(struct net_in6_addr)

#define DNS_RESOLVER_MIN_BUF	1
#define DNS_RESOLVER_BUF_CTR	(DNS_RESOLVER_MIN_BUF + \
				 CONFIG_DNS_RESOLVER_ADDITIONAL_BUF_CTR)

#if defined(_MSC_VER) /* #CUSTOM@NDRS, _ud_size from 0 -> 4 */
NET_BUF_POOL_DEFINE(dns_msg_pool, DNS_RESOLVER_BUF_CTR,
                    DNS_RESOLVER_MAX_BUF_SIZE, 4, NULL);

NET_BUF_POOL_DEFINE(dns_qname_pool, DNS_RESOLVER_BUF_CTR,
                    CONFIG_DNS_RESOLVER_MAX_QUERY_LEN, 4, NULL);
#else
NET_BUF_POOL_DEFINE(dns_msg_pool, DNS_RESOLVER_BUF_CTR,
                    DNS_RESOLVER_MAX_BUF_SIZE, 0, NULL);

NET_BUF_POOL_DEFINE(dns_qname_pool, DNS_RESOLVER_BUF_CTR,
                    CONFIG_DNS_RESOLVER_MAX_QUERY_LEN,
                    0, NULL);
#endif

#ifdef CONFIG_DNS_RESOLVER_CACHE
DNS_CACHE_DEFINE(dns_cache, CONFIG_DNS_RESOLVER_CACHE_MAX_ENTRIES);
#endif /* CONFIG_DNS_RESOLVER_CACHE */

static K_MUTEX_DEFINE(lock);
static int init_called;
static struct dns_resolve_context dns_default_ctx;

/* Must be invoked with context lock held */
static int dns_write(struct dns_resolve_context *ctx,
		     int server_idx,
		     int query_idx,
		     uint8_t *buf, size_t buf_len, size_t max_len,
		     struct net_buf *dns_qname,
		     int hop_limit);
static int dns_read(struct dns_resolve_context *ctx,
		    struct net_buf *dns_data, size_t buf_len,
		    uint16_t *dns_id,
		    struct net_buf *dns_cname,
		    uint16_t *query_hash);
static inline int get_slot_by_id(struct dns_resolve_context *ctx,
				 uint16_t dns_id,
				 uint16_t query_hash);
static inline void invoke_query_callback(int status,
					 struct dns_addrinfo *info,
					 struct dns_pending_query *pending_query);
static void release_query(struct dns_pending_query *pending_query);

static bool server_is_mdns(sa_family_t family, struct net_sockaddr *addr)
{
	if (family == NET_AF_INET) {
		if (net_ipv4_is_addr_mcast(&net_sin(addr)->sin_addr) &&
		    net_sin(addr)->sin_addr.s4_addr[3] == 251U) {
			return true;
		}

		return false;
	}

	if (family == NET_AF_INET6) {
		if (net_ipv6_is_addr_mcast(&net_sin6(addr)->sin6_addr) &&
		    net_sin6(addr)->sin6_addr.s6_addr[15] == 0xfb) {
			return true;
		}

		return false;
	}

	return false;
}

static bool server_is_llmnr(sa_family_t family, struct net_sockaddr *addr)
{
	if (family == NET_AF_INET) {
		if (net_ipv4_is_addr_mcast(&net_sin(addr)->sin_addr) &&
		    net_sin(addr)->sin_addr.s4_addr[3] == 252U) {
			return true;
		}

		return false;
	}

	if (family == NET_AF_INET6) {
		if (net_ipv6_is_addr_mcast(&net_sin6(addr)->sin6_addr) &&
		    net_sin6(addr)->sin6_addr.s6_addr[15] == 0x03) {
			return true;
		}

		return false;
	}

	return false;
}

static void join_ipv4_mcast_group(struct net_if *iface, void *user_data)
{
	struct net_sockaddr *addr = user_data;
	int ret;

	ret = net_ipv4_igmp_join(iface, &net_sin(addr)->sin_addr, NULL);
	if (ret < 0 && ret != -EALREADY) {
		NET_DBG("Cannot join %s mDNS group (%d)", "IPv4", ret);
	} else {
		NET_DBG("Joined %s mDNS group %s", "IPv4",
			net_sprint_ipv4_addr(&net_sin(addr)->sin_addr));
	}
}

static void join_ipv6_mcast_group(struct net_if *iface, void *user_data)
{
	struct net_sockaddr *addr = user_data;
	int ret;

	ret = net_ipv6_mld_join(iface, &net_sin6(addr)->sin6_addr);
	if (ret < 0 && ret != -EALREADY) {
		NET_DBG("Cannot join %s mDNS group (%d)", "IPv6", ret);
	} else {
		NET_DBG("Joined %s mDNS group %s", "IPv6",
			net_sprint_ipv6_addr(&net_sin6(addr)->sin6_addr));
	}
}

static void dns_postprocess_server(struct dns_resolve_context *ctx, int idx)
{
	struct net_sockaddr *addr = &ctx->servers[idx].dns_server;

	if (addr->sa_family == NET_AF_INET) {
		ctx->servers[idx].is_mdns = server_is_mdns(NET_AF_INET, addr);
		if (!ctx->servers[idx].is_mdns) {
			ctx->servers[idx].is_llmnr =
				server_is_llmnr(NET_AF_INET, addr);
		}

		if (net_sin(addr)->sin_port == 0U) {
			if (IS_ENABLED(CONFIG_MDNS_RESOLVER) &&
			    ctx->servers[idx].is_mdns) {
				/* We only use 5353 as a default port
				 * if mDNS support is enabled. User can
				 * override this by defining the port
				 * in config file.
				 */
				net_sin(addr)->sin_port = net_htons(5353);
			} else if (IS_ENABLED(CONFIG_LLMNR_RESOLVER) &&
				   ctx->servers[idx].is_llmnr) {
				/* We only use 5355 as a default port
				 * if LLMNR support is enabled. User can
				 * override this by defining the port
				 * in config file.
				 */
				net_sin(addr)->sin_port = net_htons(5355);
			} else {
				net_sin(addr)->sin_port = net_htons(53);
			}
		}

		/* Join the mDNS multicast group if responder is not enabled,
		 * because it will join the group itself.
		 */
		if (!IS_ENABLED(CONFIG_MDNS_RESPONDER) && ctx->servers[idx].is_mdns) {
			struct net_in_addr mcast_addr = { { { 224, 0, 0, 251 } } };

			if (net_sin(addr)->sin_addr.s_addr_be == mcast_addr.s_addr_be) {
				struct net_if *iface;

				iface = net_if_get_by_index(ctx->servers[idx].if_index);
				if (iface == NULL) {
					/* Join all interfaces */
					net_if_foreach(join_ipv4_mcast_group, addr);
				} else {
					/* Join specific interface */
					join_ipv4_mcast_group(iface, addr);
				}
			}
		}
	} else {
		ctx->servers[idx].is_mdns = server_is_mdns(NET_AF_INET6, addr);
		if (!ctx->servers[idx].is_mdns) {
			ctx->servers[idx].is_llmnr =
				server_is_llmnr(NET_AF_INET6, addr);
		}

		if (net_sin6(addr)->sin6_port == 0U) {
			if (IS_ENABLED(CONFIG_MDNS_RESOLVER) &&
			    ctx->servers[idx].is_mdns) {
				net_sin6(addr)->sin6_port = net_htons(5353);
			} else if (IS_ENABLED(CONFIG_LLMNR_RESOLVER) &&
				   ctx->servers[idx].is_llmnr) {
				net_sin6(addr)->sin6_port = net_htons(5355);
			} else {
				net_sin6(addr)->sin6_port = net_htons(53);
			}
		}

		if (!IS_ENABLED(CONFIG_MDNS_RESPONDER) && ctx->servers[idx].is_mdns) {
			struct net_in6_addr mcast_addr = { { { 0xff, 0x02, 0, 0, 0, 0, 0, 0,
						0, 0, 0, 0, 0, 0, 0, 0xfb } } };

			if (memcmp(&net_sin6(addr)->sin6_addr, &mcast_addr,
				   sizeof(struct net_in6_addr)) == 0) {
				struct net_if *iface;

				iface = net_if_get_by_index(ctx->servers[idx].if_index);
				if (iface == NULL) {
					/* Join all interfaces */
					net_if_foreach(join_ipv6_mcast_group, addr);
				} else {
					/* Join specific interface */
					join_ipv6_mcast_group(iface, addr);
				}
			}
		}
	}
}

static int dispatcher_cb(struct dns_socket_dispatcher *my_ctx, int sock,
			 struct net_sockaddr *addr, size_t addrlen,
			 struct net_buf *dns_data, size_t len)
{
	struct dns_resolve_context *ctx = my_ctx->resolve_ctx;
	struct net_buf *dns_cname = NULL;
	uint16_t query_hash = 0U;
	uint16_t dns_id = 0U;
	int ret = 0, i;

	k_mutex_lock(&ctx->lock, K_FOREVER);

	if (ctx->state != DNS_RESOLVE_CONTEXT_ACTIVE) {
		goto unlock;
	}

	dns_cname = net_buf_alloc(&dns_qname_pool, ctx->buf_timeout);
	if (!dns_cname) {
		ret = DNS_EAI_MEMORY;
		goto free_buf;
	}

	ret = dns_read(ctx, dns_data, len, &dns_id, dns_cname, &query_hash);
	if (!ret) {
		/* We called the callback already in dns_read() if there
		 * were no errors.
		 */
		goto free_buf;
	}

	/* Query again if we got CNAME */
	if (ret == DNS_EAI_AGAIN) {
		int failure = 0;
		int j;

		i = get_slot_by_id(ctx, dns_id, query_hash);
		if (i < 0) {
			goto free_buf;
		}

		for (j = 0; j < SERVER_COUNT; j++) {
			if (ctx->servers[j].sock < 0) {
				continue;
			}

			ret = dns_write(ctx, j, i, dns_data->data, len,
					net_buf_max_len(dns_data),
					dns_cname, 0);
			if (ret < 0) {
				failure++;
			}
		}

		if (failure) {
			NET_DBG("DNS cname query failed %d times", failure);

			if (failure == j) {
				ret = DNS_EAI_SYSTEM;
				goto quit;
			}
		}

		goto free_buf;
	}

quit:
	i = get_slot_by_id(ctx, dns_id, query_hash);
	if (i < 0) {
		goto free_buf;
	}

	invoke_query_callback(ret, NULL, &ctx->queries[i]);

	/* Marks the end of the results */
	release_query(&ctx->queries[i]);

free_buf:
	if (dns_cname) {
		net_buf_unref(dns_cname);
	}

unlock:
	k_mutex_unlock(&ctx->lock);

	return ret;
}

static int register_dispatcher(struct dns_resolve_context *ctx,
			       const struct net_socket_service_desc *svc,
			       struct dns_server *server,
			       struct net_sockaddr *local,
			       const struct net_in6_addr *addr6,
			       const struct net_in_addr *addr4)
{
	server->dispatcher.type = DNS_SOCKET_RESOLVER;
	server->dispatcher.cb = dispatcher_cb;
	server->dispatcher.fds = ctx->fds;
	server->dispatcher.fds_len = ARRAY_SIZE(ctx->fds);
	server->dispatcher.sock = server->sock;
	server->dispatcher.svc = svc;
	server->dispatcher.resolve_ctx = ctx;

	if (IS_ENABLED(CONFIG_NET_IPV6) &&
	    server->dns_server.sa_family == NET_AF_INET6) {
		memcpy(&server->dispatcher.local_addr,
		       local,
		       sizeof(struct net_sockaddr_in6));
	} else if (IS_ENABLED(CONFIG_NET_IPV4) &&
		   server->dns_server.sa_family == NET_AF_INET) {
		memcpy(&server->dispatcher.local_addr,
		       local,
		       sizeof(struct net_sockaddr_in));
	} else {
		return -ENOTSUP;
	}

	return dns_dispatcher_register(&server->dispatcher);
}

static int bind_to_iface(int sock, const struct net_sockaddr *addr, int if_index)
{
	struct ifreq ifreq = { 0 };
	int ret;

	ret = net_if_get_name(net_if_get_by_index(if_index), ifreq.ifr_name,
			      sizeof(ifreq.ifr_name));
	if (ret < 0) {
		LOG_DBG("Cannot get interface name for %d (%d)", if_index, ret);
		return ret;
	}

	ret = zsock_setsockopt(sock, NET_SOL_SOCKET, NET_SO_BINDTODEVICE,
			       &ifreq, sizeof(ifreq));
	if (ret < 0) {
		ret = -errno;

		NET_DBG("Cannot bind %s to %d (%d)",
			net_sprint_addr(addr->sa_family, &net_sin(addr)->sin_addr),
			if_index, ret);
	}

	return ret;
}

static bool is_server_name_found(struct dns_resolve_context *ctx,
				 const char *server, size_t server_len,
				 const char *iface_str)
{
	ARRAY_FOR_EACH(ctx->servers, i) {
		if (ctx->servers[i].dns_server.sa_family == AF_INET ||
		    ctx->servers[i].dns_server.sa_family == AF_INET6) {
			char addr_str[INET6_ADDRSTRLEN];
			size_t addr_len;

			if (net_addr_ntop(ctx->servers[i].dns_server.sa_family,
					  &net_sin(&ctx->servers[i].dns_server)->sin_addr,
					  addr_str, sizeof(addr_str)) < 0) {
				continue;
			}

			addr_len = strlen(addr_str);
			if (addr_len != server_len ||
			    strncmp(addr_str, server, server_len) != 0) {
				continue;
			}

			if (iface_str != NULL && ctx->servers[i].if_index > 0) {
				char iface_name[IFNAMSIZ];

				net_if_get_name(net_if_get_by_index(
						ctx->servers[i].if_index),
						iface_name, sizeof(iface_name));

				if (strcmp(iface_name, iface_str) != 0) {
					continue;
				}
			}

			return true;
		}
	}

	return false;
}

static bool is_server_addr_found(struct dns_resolve_context *ctx,
				 const struct sockaddr *addr,
				 int if_index)
{
	ARRAY_FOR_EACH(ctx->servers, i) {
		if (ctx->servers[i].dns_server.sa_family == addr->sa_family &&
		    memcmp(&ctx->servers[i].dns_server, addr,
			   sizeof(ctx->servers[i].dns_server)) == 0) {
			if (if_index == 0 ||
			    (if_index > 0 &&
			     ctx->servers[i].if_index != if_index)) {
				continue;
			}

			return true;
		}
	}

	return false;
}

static int get_free_slot(struct dns_resolve_context *ctx)
{
	ARRAY_FOR_EACH(ctx->servers, i) {
		if (ctx->servers[i].dns_server.sa_family == 0) {
			return i;
		}
	}

	return -ENOENT;
}

/* Must be invoked with context lock held */
static int dns_resolve_init_locked(struct dns_resolve_context *ctx,
				   const char *servers[],
				   const struct net_sockaddr *servers_sa[],
				   const struct net_socket_service_desc *svc,
				   uint16_t port, int interfaces[],
				   bool do_cleanup)
{
#if defined(CONFIG_NET_IPV6)
	struct net_sockaddr_in6 local_addr6 = {
		.sin6_family = NET_AF_INET6,
		.sin6_port = net_htons(port),
	};
#endif
#if defined(CONFIG_NET_IPV4)
	struct net_sockaddr_in local_addr4 = {
		.sin_family = NET_AF_INET,
		.sin_port = net_htons(port),
	};
#endif
	struct net_sockaddr *local_addr = NULL;
	socklen_t addr_len = 0;
	int i = 0, idx = 0;
	const struct net_in6_addr *addr6 = NULL;
	const struct net_in_addr *addr4 = NULL;
	struct net_if *iface;
	int ret, count;

	if (!ctx) {
		return -ENOENT;
	}

	if (do_cleanup) {
		if (ctx->state != DNS_RESOLVE_CONTEXT_INACTIVE) {
			ret = -ENOTEMPTY;
			NET_DBG("DNS resolver context is not inactive (%d)", ctx->state);
			goto fail;
		}

		ARRAY_FOR_EACH(ctx->servers, j) {
			ctx->servers[j].sock = -1;
		}

		ARRAY_FOR_EACH(ctx->fds, j) {
			ctx->fds[j].fd = -1;
		}
	}

	/* If user has provided a list of servers in string format, then
	 * figure out the network interface from that list. If user used
	 * list of sockaddr servers, then use the interfaces parameter.
	 * The interfaces parameter should point to an array that is the
	 * the same length as the servers_sa parameter array.
	 */
<<<<<<< HEAD
	if (servers) {
		for (i = 0; idx < SERVER_COUNT && servers[i]; i++) {
			const char *iface_str;
			size_t server_len;

			struct net_sockaddr *addr = &ctx->servers[idx].dns_server;

			iface_str = strstr(servers[i], "%");
			if (iface_str) {
				server_len = iface_str - servers[i];
				iface_str++;
=======
	for (i = 0; servers != NULL && idx < SERVER_COUNT && servers[i] != NULL; i++) {
		const char *iface_str;
		size_t server_len;
		struct sockaddr *addr;
		bool found;

		iface_str = strstr(servers[i], "%");
		if (iface_str != NULL) {
			server_len = iface_str - servers[i];
			iface_str++;

			if (server_len == 0) {
				NET_DBG("Empty server name");
				continue;
			}
>>>>>>> b3316fc4

			found = is_server_name_found(ctx, servers[i],
						     server_len, iface_str);
			if (found) {
				NET_DBG("Server %.*s already exists",
					(int)server_len, servers[i]);
				continue;
			}

			/* Figure out if there are free slots where to add
			 * the server.
			 */
			idx = get_free_slot(ctx);
			if (idx < 0) {
				NET_DBG("No free slots for server %.*s",
					(int)server_len, servers[i]);
				break;
			}

			/* Skip empty interface name */
			if (iface_str[0] == '\0') {
				ctx->servers[idx].if_index = 0;
				iface_str = NULL;
			} else {
				ctx->servers[idx].if_index =
					net_if_get_by_name(iface_str);
			}

		} else {
			server_len = strlen(servers[i]);
			if (server_len == 0) {
				NET_DBG("Empty server name");
				continue;
			}

			found = is_server_name_found(ctx, servers[i],
						     server_len, NULL);
			if (found) {
				NET_DBG("Server %.*s already exists",
					(int)server_len, servers[i]);
				continue;
			}

			idx = get_free_slot(ctx);
			if (idx < 0) {
				NET_DBG("No free slots for server %.*s",
					(int)server_len, servers[i]);
				break;
			}
		}

		addr = &ctx->servers[idx].dns_server;

		(void)memset(addr, 0, sizeof(*addr));

		ret = net_ipaddr_parse(servers[i], server_len, addr);
		if (!ret) {
			if (servers[i][0] != '\0') {
				NET_DBG("Invalid server address %.*s",
					(int)server_len, servers[i]);
			}

			continue;
		}

		dns_postprocess_server(ctx, idx);

		NET_DBG("[%d] %.*s%s%s%s%s", i, (int)server_len, servers[i],
			IS_ENABLED(CONFIG_MDNS_RESOLVER) ?
			(ctx->servers[i].is_mdns ? " mDNS" : "") : "",
			IS_ENABLED(CONFIG_LLMNR_RESOLVER) ?
			(ctx->servers[i].is_llmnr ? " LLMNR" : "") : "",
			iface_str != NULL ? " via " : "",
			iface_str != NULL ? iface_str : "");
		idx++;
	}

	for (i = 0; servers_sa != NULL && idx < SERVER_COUNT && servers_sa[i] != NULL; i++) {
		char iface_str[IFNAMSIZ] = { 0 };
		bool found;

		found = is_server_addr_found(ctx, servers_sa[i], interfaces[i]);
		if (found) {
			NET_DBG("Server %s already exists",
				net_sprint_addr(ctx->servers[i].dns_server.sa_family,
						&net_sin(&ctx->servers[i].dns_server)->sin_addr));
			continue;
		}

		/* Figure out if there are free slots where to add the server.
		 */
		idx = get_free_slot(ctx);
		if (idx < 0) {
			NET_DBG("No free slots for server %s",
				net_sprint_addr(ctx->servers[i].dns_server.sa_family,
						&net_sin(&ctx->servers[i].dns_server)->sin_addr));
			break;
		}

		memcpy(&ctx->servers[idx].dns_server, servers_sa[i],
		       sizeof(ctx->servers[idx].dns_server));

		if (interfaces != NULL) {
			ctx->servers[idx].if_index = interfaces[i];

			net_if_get_name(net_if_get_by_index(ctx->servers[idx].if_index),
					iface_str, sizeof(iface_str));
		}

		dns_postprocess_server(ctx, idx);

		NET_DBG("[%d] %s%s%s%s%s", i,
			net_sprint_addr(servers_sa[i]->sa_family,
					&net_sin(servers_sa[i])->sin_addr),
			IS_ENABLED(CONFIG_MDNS_RESOLVER) ?
			(ctx->servers[i].is_mdns ? " mDNS" : "") : "",
			IS_ENABLED(CONFIG_LLMNR_RESOLVER) ?
			(ctx->servers[i].is_llmnr ? " LLMNR" : "") : "",
			interfaces != NULL ? " via " : "",
			interfaces != NULL ? iface_str : "");
		idx++;
	}

	for (i = 0, count = 0;
	     i < SERVER_COUNT && ctx->servers[i].dns_server.sa_family != 0; i++) {

		if (ctx->servers[i].dns_server.sa_family == NET_AF_INET6) {
#if defined(CONFIG_NET_IPV6)
			local_addr = (struct net_sockaddr *)&local_addr6;
			addr_len = sizeof(struct net_sockaddr_in6);

			if (IS_ENABLED(CONFIG_MDNS_RESOLVER) &&
			    ctx->servers[i].is_mdns && port == 0) {
				local_addr6.sin6_port = net_htons(5353);
			}
#else
			continue;
#endif
		}

		if (ctx->servers[i].dns_server.sa_family == NET_AF_INET) {
#if defined(CONFIG_NET_IPV4)
			local_addr = (struct net_sockaddr *)&local_addr4;
			addr_len = sizeof(struct net_sockaddr_in);

			if (IS_ENABLED(CONFIG_MDNS_RESOLVER) &&
			    ctx->servers[i].is_mdns && port == 0) {
				local_addr4.sin_port = net_htons(5353);
			}
#else
			continue;
#endif
		}

		if (!local_addr) {
			NET_DBG("Local address not set");
			ret = -EAFNOSUPPORT;
			goto fail;
		}

		if (ctx->servers[i].sock >= 0) {
			/* Socket already exists, so skip it */
			NET_DBG("Socket %d already exists for %s",
				ctx->servers[i].sock,
				net_sprint_addr(ctx->servers[i].dns_server.sa_family,
						&net_sin(&ctx->servers[i].dns_server)->sin_addr));
			count++;
			continue;
		}

		ret = zsock_socket(ctx->servers[i].dns_server.sa_family,
				   NET_SOCK_DGRAM, NET_IPPROTO_UDP);
		if (ret < 0) {
			ret = -errno;
			NET_ERR("Cannot get socket (%d)", ret);
			goto fail;
		}

		ctx->servers[i].sock = ret;

		/* Try to bind to the interface if it is set */
		if (ctx->servers[i].if_index > 0) {
			ret = bind_to_iface(ctx->servers[i].sock,
					    &ctx->servers[i].dns_server,
					    ctx->servers[i].if_index);
			if (ret < 0) {
				zsock_close(ctx->servers[i].sock);
				ctx->servers[i].sock = -1;
				ctx->servers[i].dns_server.sa_family = 0;
				continue;
			}

			iface = net_if_get_by_index(ctx->servers[i].if_index);
			NET_DBG("Binding %s to %d",
				net_sprint_addr(ctx->servers[i].dns_server.sa_family,
						&net_sin(&ctx->servers[i].dns_server)->sin_addr),
				ctx->servers[i].if_index);
		} else {
			iface = NULL;
		}

		if (ctx->servers[i].dns_server.sa_family == NET_AF_INET6) {
			if (iface == NULL) {
				iface = net_if_ipv6_select_src_iface(
					&net_sin6(&ctx->servers[i].dns_server)->sin6_addr);
			}

			addr6 = net_if_ipv6_select_src_addr(iface,
					&net_sin6(&ctx->servers[i].dns_server)->sin6_addr);
		} else {
			if (iface == NULL) {
				iface = net_if_ipv4_select_src_iface(
					&net_sin(&ctx->servers[i].dns_server)->sin_addr);
			}

			addr4 = net_if_ipv4_select_src_addr(iface,
					&net_sin(&ctx->servers[i].dns_server)->sin_addr);
		}

		ARRAY_FOR_EACH(ctx->fds, j) {
			if (ctx->fds[j].fd == ctx->servers[i].sock) {
				/* There was query to this server already */
				ret = 0;
				break;
			}

			if (ctx->fds[j].fd < 0) {
				ctx->fds[j].fd = ctx->servers[i].sock;
				ctx->fds[j].events = ZSOCK_POLLIN;
				ret = 0;
				break;
			}
		}

		if (ret < 0) {
			NET_DBG("Cannot set %s to socket (%d)", "polling", ret);
			zsock_close(ctx->servers[i].sock);
			ctx->servers[i].sock = -1;
			ctx->servers[i].dns_server.sa_family = 0;
			continue;
		}

		ret = register_dispatcher(ctx, svc, &ctx->servers[i], local_addr,
					  addr6, addr4);
		if (ret < 0) {
			if (ret == -EALREADY) {
				goto skip_event;
			}

			NET_DBG("Cannot register dispatcher for %s (%d)",
				ctx->servers[i].is_mdns ? "mDNS" : "DNS", ret);
			goto fail;
		}

		if (IS_ENABLED(CONFIG_NET_MGMT_EVENT_INFO)) {
			net_mgmt_event_notify_with_info(
				NET_EVENT_DNS_SERVER_ADD,
				iface, (void *)&ctx->servers[i].dns_server,
				sizeof(struct net_sockaddr));
		} else {
			net_mgmt_event_notify(NET_EVENT_DNS_SERVER_ADD, iface);
		}

skip_event:

#if defined(CONFIG_NET_IPV6)
		local_addr6.sin6_port = net_htons(port);
#endif

#if defined(CONFIG_NET_IPV4)
		local_addr4.sin_port = net_htons(port);
#endif

		count++;
	}

	if (count == 0) {
		/* No servers defined */
		NET_DBG("No DNS servers defined.");
		ret = -EINVAL;
		goto fail;
	}

	init_called++;
	ctx->state = DNS_RESOLVE_CONTEXT_ACTIVE;
	ctx->buf_timeout = DNS_BUF_TIMEOUT;
	ret = 0;

fail:
	return ret;
}

int dns_resolve_init_with_svc(struct dns_resolve_context *ctx, const char *servers[],
			      const struct net_sockaddr *servers_sa[],
			      const struct net_socket_service_desc *svc,
			      uint16_t port, int interfaces[])
{
	int ret;

	if (!ctx) {
		return -ENOENT;
	}

	k_mutex_lock(&lock, K_FOREVER);

	/* Do cleanup only if we are starting the context for the first time */
	if (init_called == 0) {
		(void)memset(ctx, 0, sizeof(*ctx));

		(void)k_mutex_init(&ctx->lock);
		ctx->state = DNS_RESOLVE_CONTEXT_INACTIVE;
	}

	ret = dns_resolve_init_locked(ctx, servers, servers_sa, svc, port,
				      interfaces, true);

	k_mutex_unlock(&lock);

	return ret;
}

int dns_resolve_init(struct dns_resolve_context *ctx, const char *servers[],
		     const struct net_sockaddr *servers_sa[])
{
	return dns_resolve_init_with_svc(ctx, servers, servers_sa,
					 &resolve_svc, 0, NULL);
}

/* Check whether a slot is available for use, or optionally whether it can be
 * reclaimed.
 *
 * @param pending_query the query slot in question
 *
 * @param reclaim_if_available if the slot is marked in use, but the query has
 * been completed and the work item is no longer pending, complete the release
 * of the slot.
 *
 * @return true if and only if the slot can be used for a new query.
 */
static inline bool check_query_active(struct dns_pending_query *pending_query,
				      bool reclaim_if_available)
{
	int ret = false;

	if (pending_query->cb != NULL) {
		ret = true;
		if (reclaim_if_available
		    && pending_query->query == NULL
		    && k_work_delayable_busy_get(&pending_query->timer) == 0) {
			pending_query->cb = NULL;
			ret = false;
		}
	}

	return ret;
}

/* Must be invoked with context lock held */
static inline int get_cb_slot(struct dns_resolve_context *ctx)
{
	int i;

	for (i = 0; i < CONFIG_DNS_NUM_CONCUR_QUERIES; i++) {
		if (!check_query_active(&ctx->queries[i], true)) {
			return i;
		}
	}

	return -ENOENT;
}

/* Invoke the callback associated with a query slot, if still relevant.
 *
 * Must be invoked with context lock held.
 *
 * @param status the query status value
 * @param info the query result structure
 * @param pending_query the query slot that will provide the callback
 **/
static inline void invoke_query_callback(int status,
					 struct dns_addrinfo *info,
					 struct dns_pending_query *pending_query)
{
	/* Only notify if the slot is neither released nor in the process of
	 * being released.
	 */
	if (pending_query->query != NULL && pending_query->cb != NULL)  {
		pending_query->cb(status, info, pending_query->user_data);
	}
}

/* Release a query slot reserved by get_cb_slot().
 *
 * Must be invoked with context lock held.
 *
 * @param pending_query the query slot to be released
 */
static void release_query(struct dns_pending_query *pending_query)
{
	int busy = k_work_cancel_delayable(&pending_query->timer);

	/* If the work item is no longer pending we're done. */
	if (busy == 0) {
		/* All done. */
		pending_query->cb = NULL;
	} else {
		/* Work item is still pending.  Set a secondary condition that
		 * can be checked by get_cb_slot() to complete release of the
		 * slot once the work item has been confirmed to be completed.
		 */
		pending_query->query = NULL;
	}
}

/* Must be invoked with context lock held */
static inline int get_slot_by_id(struct dns_resolve_context *ctx,
				 uint16_t dns_id,
				 uint16_t query_hash)
{
	int i;

	for (i = 0; i < CONFIG_DNS_NUM_CONCUR_QUERIES; i++) {
		if (check_query_active(&ctx->queries[i], false) &&
		    ctx->queries[i].id == dns_id &&
		    (query_hash == 0 ||
		     ctx->queries[i].query_hash == query_hash)) {
			return i;
		}
	}

	return -ENOENT;
}

/* Unit test needs to be able to call this function */
#if !defined(CONFIG_NET_TEST)
static
#endif
int dns_validate_msg(struct dns_resolve_context *ctx,
		     struct dns_msg_t *dns_msg,
		     uint16_t *dns_id,
		     int *query_idx,
		     struct net_buf *dns_cname,
		     uint16_t *query_hash)
{
	struct dns_addrinfo info = { 0 };
	uint32_t ttl; /* RR ttl, so far it is not passed to caller */
	uint8_t *src, *addr;
	char *query_name;
	int address_size;
	/* index that points to the current answer being analyzed */
	int answer_ptr;
	int items;
	int server_idx;
	int ret = 0;

	/* Make sure that we can read DNS id, flags and rcode */
	if (dns_msg->msg_size < (sizeof(*dns_id) + sizeof(uint16_t))) {
		ret = DNS_EAI_FAIL;
		goto quit;
	}

	/* The dns_unpack_response_header() has design flaw as it expects
	 * dns id to be given instead of returning the id to the caller.
	 * In our case we would like to get it returned instead so that we
	 * can match the DNS query that we sent. When dns_read() is called,
	 * we do not know what the DNS id is yet.
	 */
	*dns_id = dns_unpack_header_id(dns_msg->msg);

	if (dns_header_rcode(dns_msg->msg) == DNS_HEADER_REFUSED) {
		ret = DNS_EAI_FAIL;
		goto quit;
	}

	/* We might receive a query while we are waiting for a response, in that
	 * case we just ignore the query instead of making the resolving fail.
	 */
	if (dns_header_qr(dns_msg->msg) == DNS_QUERY) {
		ret = 0;
		goto quit;
	}

	ret = dns_unpack_response_header(dns_msg, *dns_id);
	if (ret < 0) {
		errno = -ret;
		ret = DNS_EAI_SYSTEM;
		goto quit;
	}

	if (dns_header_qdcount(dns_msg->msg) != 1) {
		/* For mDNS (when dns_id == 0) the query count is 0 */
		if (*dns_id > 0) {
			ret = DNS_EAI_FAIL;
			goto quit;
		}
	}

	ret = dns_unpack_response_query(dns_msg);
	if (ret < 0) {
		if (ret == -ENOMEM) {
			errno = -ret;
			ret = DNS_EAI_SYSTEM;
			goto quit;
		}

		/* Check mDNS like above */
		if (*dns_id > 0) {
			ret = DNS_EAI_FAIL;
			goto quit;
		}
	}

	if (dns_header_qdcount(dns_msg->msg) < 1 && *dns_id == 0) {
		/* mDNS responses to do not have the query part so the
		 * answer starts immediately after the header.
		 */
		dns_msg->answer_offset = dns_msg->query_offset;
	}

	/* Because in mDNS the DNS id is set to 0 and must be ignored
	 * on reply, we need to figure out the answer in order to find
	 * the proper query. To simplify things, the normal DNS responses
	 * are handled the same way.
	 */

	answer_ptr = DNS_QUERY_POS;
	items = 0;
	server_idx = 0;
	enum dns_rr_type answer_type = DNS_RR_TYPE_INVALID;

	while (server_idx < dns_header_ancount(dns_msg->msg)) {
		ret = dns_unpack_answer(dns_msg, answer_ptr, &ttl,
					&answer_type);
		if (ret < 0) {
			errno = -ret;
			ret = DNS_EAI_SYSTEM;
			goto quit;
		}

		switch (dns_msg->response_type) {
		case DNS_RESPONSE_IP: {
			int query_name_len;

			if (*query_idx >= 0) {
				goto query_known;
			}

			query_name = dns_msg->msg + dns_msg->query_offset;

			query_name_len = strlen(query_name);

			/* Convert the query name to small case so that our
			 * hash checker can find it.
			 */
			for (size_t i = 0, n = query_name_len; i < n; i++) {
				query_name[i] = tolower(query_name[i]);
			}

			/* Add \0 and query type (A or AAAA) to the hash */
			*query_hash = crc16_ansi(query_name,
						 query_name_len + 1 + 2);

			*query_idx = get_slot_by_id(ctx, *dns_id, *query_hash);
			if (*query_idx < 0) {
				/* Re-check if this was a mDNS probe query */
				if (IS_ENABLED(CONFIG_MDNS_RESPONDER_PROBE) && *dns_id == 0) {
					uint16_t orig_qtype;

					orig_qtype = sys_get_be16(&query_name[query_name_len + 1]);

					/* Replace the query type with ANY as that was used
					 * when creating the hash.
					 */
					sys_put_be16(DNS_RR_TYPE_ANY,
						     &query_name[query_name_len + 1]);

					*query_hash = crc16_ansi(query_name,
								 query_name_len + 1 + 2);

					sys_put_be16(orig_qtype, &query_name[query_name_len + 1]);

					*query_idx = get_slot_by_id(ctx, *dns_id, *query_hash);
					if (*query_idx < 0) {
						errno = ENOENT;
						ret = DNS_EAI_SYSTEM;
						goto quit;
					}
				} else {
					errno = ENOENT;
					ret = DNS_EAI_SYSTEM;
					goto quit;
				}
			}

query_known:
			if (ctx->queries[*query_idx].query_type ==
							DNS_QUERY_TYPE_A) {
				if (answer_type != DNS_RR_TYPE_A) {
					ret = DNS_EAI_ADDRFAMILY;
					goto quit;
				}

rr_qtype_a:
				address_size = DNS_IPV4_LEN;
				addr = (uint8_t *)&net_sin(&info.ai_addr)->
								sin_addr;
				info.ai_family = NET_AF_INET;
				info.ai_addr.sa_family = NET_AF_INET;
				info.ai_addrlen = sizeof(struct net_sockaddr_in);

			} else if (ctx->queries[*query_idx].query_type ==
							DNS_QUERY_TYPE_AAAA) {
				if (answer_type != DNS_RR_TYPE_AAAA) {
					ret = DNS_EAI_ADDRFAMILY;
					goto quit;
				}

rr_qtype_aaaa:
				/* We cannot resolve IPv6 address if IPv6 is
				 * disabled. The reason being that
				 * "struct net_sockaddr" does not have enough space
				 * for IPv6 address in that case.
				 */
#if defined(CONFIG_NET_IPV6)
				address_size = DNS_IPV6_LEN;
				addr = (uint8_t *)&net_sin6(&info.ai_addr)->
								sin6_addr;
				info.ai_family = NET_AF_INET6;
				info.ai_addr.sa_family = NET_AF_INET6;
				info.ai_addrlen = sizeof(struct net_sockaddr_in6);
#else
				ret = DNS_EAI_FAMILY;
				goto quit;
#endif
			} else if (ctx->queries[*query_idx].query_type ==
				   (enum dns_query_type)DNS_RR_TYPE_ANY) {
				/* If we did ANY query, we need to check what
				 * type of answer we got. Currently only A or AAAA
				 * are supported.
				 */
				if (answer_type == DNS_RR_TYPE_A) {
					goto rr_qtype_a;
				} else if (answer_type == DNS_RR_TYPE_AAAA) {
					goto rr_qtype_aaaa;
				} else {
					ret = DNS_EAI_ADDRFAMILY;
					goto quit;
				}
			} else {
				ret = DNS_EAI_FAMILY;
				goto quit;
			}

			if (dns_msg->response_length < address_size) {
				/* it seems this is a malformed message */
				errno = EMSGSIZE;
				ret = DNS_EAI_SYSTEM;
				goto quit;
			}

			if ((dns_msg->response_position + address_size) >
			    dns_msg->msg_size) {
				/* Too short message */
				errno = EMSGSIZE;
				ret = DNS_EAI_SYSTEM;
				goto quit;
			}

			src = dns_msg->msg + dns_msg->response_position;
			memcpy(addr, src, address_size);

			invoke_query_callback(DNS_EAI_INPROGRESS, &info,
					      &ctx->queries[*query_idx]);
#ifdef CONFIG_DNS_RESOLVER_CACHE
			dns_cache_add(&dns_cache,
				ctx->queries[*query_idx].query, &info, ttl);
#endif /* CONFIG_DNS_RESOLVER_CACHE */
			items++;
			break;
		}
		case DNS_RESPONSE_CNAME_NO_IP:
			/* Instead of using the QNAME at DNS_QUERY_POS,
			 * we will use this CNAME
			 */
			answer_ptr = dns_msg->response_position;
			break;

		default:
			ret = DNS_EAI_FAIL;
			goto quit;
		}

		/* Update the answer offset to point to the next RR (answer) */
		dns_msg->answer_offset += dns_msg->response_position -
							dns_msg->answer_offset;
		dns_msg->answer_offset += dns_msg->response_length;

		server_idx++;
	}

	if (*query_idx < 0) {
		/* If the query_idx is still unknown, try to get it here
		 * and hope it is found.
		 */
		query_name = dns_msg->msg + dns_msg->query_offset;
		*query_hash = crc16_ansi(query_name,
					 strlen(query_name) + 1 + 2);

		*query_idx = get_slot_by_id(ctx, *dns_id, *query_hash);
		if (*query_idx < 0) {
			errno = ENOENT;
			ret = DNS_EAI_SYSTEM;
			goto quit;
		}
	}

	/* No IP addresses were found, so we take the last CNAME to generate
	 * another query. Number of additional queries is controlled via Kconfig
	 */
	if (items == 0) {
		if (dns_msg->response_type == DNS_RESPONSE_CNAME_NO_IP) {
			uint16_t pos = dns_msg->response_position;

			/* The dns_cname should always be set. As a special
			 * case, it might not be set for unit tests that call
			 * this function directly.
			 */
			if (dns_cname) {
				ret = dns_copy_qname(dns_cname->data,
						     &dns_cname->len,
						     net_buf_max_len(dns_cname),
						     dns_msg, pos);
				if (ret < 0) {
					errno = -ret;
					ret = DNS_EAI_SYSTEM;
					goto quit;
				}
			}

			ret = DNS_EAI_AGAIN;
			goto quit;
		}
	}

	if (items == 0) {
		ret = DNS_EAI_NODATA;
	} else {
		ret = DNS_EAI_ALLDONE;
	}

quit:
	return ret;
}

/* Must be invoked with context lock held */
static int dns_read(struct dns_resolve_context *ctx,
		    struct net_buf *dns_data, size_t buf_len,
		    uint16_t *dns_id,
		    struct net_buf *dns_cname,
		    uint16_t *query_hash)
{
	/* Helper struct to track the dns msg received from the server */
	struct dns_msg_t dns_msg;
	int data_len;
	int ret;
	int query_idx = -1;

	data_len = MIN(buf_len, DNS_RESOLVER_MAX_BUF_SIZE);

	dns_msg.msg = dns_data->data;
	dns_msg.msg_size = data_len;

	ret = dns_validate_msg(ctx, &dns_msg, dns_id, &query_idx,
			       dns_cname, query_hash);
	if (ret == DNS_EAI_AGAIN) {
		goto finished;
	}

	if ((ret < 0 && ret != DNS_EAI_ALLDONE) || query_idx < 0 ||
	    query_idx > CONFIG_DNS_NUM_CONCUR_QUERIES) {
		goto quit;
	}

	invoke_query_callback(ret, NULL, &ctx->queries[query_idx]);

	/* Marks the end of the results */
	release_query(&ctx->queries[query_idx]);

	return 0;

finished:
	dns_resolve_cancel_with_name(ctx, *dns_id,
				     ctx->queries[query_idx].query,
				     ctx->queries[query_idx].query_type);
quit:
	return ret;
}

static int set_ttl_hop_limit(int sock, int level, int option, int new_limit)
{
	return zsock_setsockopt(sock, level, option, &new_limit, sizeof(new_limit));
}

/* Must be invoked with context lock held */
static int dns_write(struct dns_resolve_context *ctx,
		     int server_idx,
		     int query_idx,
		     uint8_t *buf, size_t buf_len, size_t max_len,
		     struct net_buf *dns_qname,
		     int hop_limit)
{
	enum dns_query_type query_type;
	struct net_sockaddr *server;
	int server_addr_len;
	uint16_t dns_id, len;
	int ret, sock, family;
	char *query_name;

	sock = ctx->servers[server_idx].sock;
	family = ctx->servers[server_idx].dns_server.sa_family;
	server = &ctx->servers[server_idx].dns_server;
	dns_id = ctx->queries[query_idx].id;
	query_type = ctx->queries[query_idx].query_type;

	len = (uint16_t)buf_len;

	ret = dns_msg_pack_query(buf, &len, (uint16_t)max_len,
				 dns_qname->data, dns_qname->len, dns_id,
				 (enum dns_rr_type)query_type);
	if (ret < 0) {
		return -EINVAL;
	}

	query_name = buf + DNS_MSG_HEADER_SIZE;

	/* Convert the query name to small case so that our
	 * hash checker can find it later when we get the answer.
	 */
	for (int i = 0; i < dns_qname->len; i++) {
		query_name[i] = tolower(query_name[i]);
	}

	/* Add \0 and query type (A or AAAA) to the hash. Note that
	 * the dns_qname->len contains the length of \0
	 */
	ctx->queries[query_idx].query_hash =
		crc16_ansi(query_name, dns_qname->len + 2);

	if (hop_limit > 0) {
		if (IS_ENABLED(CONFIG_NET_IPV6) && family == NET_AF_INET6) {
			ret = set_ttl_hop_limit(sock, NET_IPPROTO_IPV6,
						IPV6_UNICAST_HOPS,
						hop_limit);
		} else if (IS_ENABLED(CONFIG_NET_IPV4) && family == NET_AF_INET) {
			ret = set_ttl_hop_limit(sock, NET_IPPROTO_IP, NET_IP_TTL,
						hop_limit);
		} else {
			ret = -ENOTSUP;
		}

		if (ret < 0) {
			NET_DBG("Cannot set %s to socket (%d)",
				family == NET_AF_INET6 ? "hop limit" :
				(family == NET_AF_INET ? "TTL" : "<unknown>"),
				ret);
			return ret;
		}
	}

	ret = -ENOENT;

	ARRAY_FOR_EACH(ctx->fds, i) {
		if (ctx->fds[i].fd == sock) {
			/* There was query to this server already */
			ret = 0;
			break;
		}

		if (ctx->fds[i].fd < 0) {
			ctx->fds[i].fd = sock;
			ctx->fds[i].events = ZSOCK_POLLIN;
			ret = 0;
			break;
		}
	}

	if (ret < 0) {
		NET_DBG("Cannot set %s to socket (%d)", "polling", ret);
		return ret;
	}

	if (family == NET_AF_INET) {
		server_addr_len = sizeof(struct net_sockaddr_in);
	} else {
		server_addr_len = sizeof(struct net_sockaddr_in6);
	}

	ret = k_work_reschedule(&ctx->queries[query_idx].timer,
				ctx->queries[query_idx].timeout);
	if (ret < 0) {
		NET_DBG("[%u] cannot submit work to server idx %d for id %u "
			"ret %d", query_idx, server_idx, dns_id, ret);
		return ret;
	}

	NET_DBG("[%u] submitting work to server idx %d for id %u "
		"hash %u", query_idx, server_idx, dns_id,
		ctx->queries[query_idx].query_hash);

	ret = zsock_sendto(sock, buf, len, 0, server, server_addr_len);
	if (ret < 0) {
		NET_DBG("Cannot send query (%d)", -errno);
		return ret;
	} else {
		if (IS_ENABLED(CONFIG_NET_STATISTICS_DNS)) {
			struct net_if *iface = NULL;

			if (IS_ENABLED(CONFIG_NET_IPV6) && server->sa_family == NET_AF_INET6) {
				iface = net_if_ipv6_select_src_iface(&net_sin6(server)->sin6_addr);
			} else if (IS_ENABLED(CONFIG_NET_IPV4) && server->sa_family == NET_AF_INET) {
				iface = net_if_ipv4_select_src_iface(&net_sin(server)->sin_addr);
			}

			if (iface != NULL) {
				net_stats_update_dns_sent(iface);
			}
		}
	}

	return 0;
}

/* Must be invoked with context lock held */
static void dns_resolve_cancel_slot(struct dns_resolve_context *ctx, int slot)
{
	invoke_query_callback(DNS_EAI_CANCELED, NULL, &ctx->queries[slot]);

	release_query(&ctx->queries[slot]);
}

/* Must be invoked with context lock held */
static void dns_resolve_cancel_all(struct dns_resolve_context *ctx)
{
	int i;

	for (i = 0; i < CONFIG_DNS_NUM_CONCUR_QUERIES; i++) {
		if (ctx->queries[i].cb && ctx->queries[i].query) {
			dns_resolve_cancel_slot(ctx, i);
		}
	}
}

static int dns_resolve_cancel_with_hash(struct dns_resolve_context *ctx,
					uint16_t dns_id,
					uint16_t query_hash,
					const char *query_name)
{
	int ret = 0;
	int i;

	k_mutex_lock(&ctx->lock, K_FOREVER);

	if (ctx->state == DNS_RESOLVE_CONTEXT_DEACTIVATING) {
		/*
		 * Cancel is part of context "deactivating" process, so no need
		 * to do anything more.
		 */
		goto unlock;
	}

	i = get_slot_by_id(ctx, dns_id, query_hash);
	if (i < 0) {
		ret = -ENOENT;
		goto unlock;
	}

	NET_DBG("Cancelling DNS req %u (name %s type %d hash %u)", dns_id,
		query_name == NULL ? "<unknown>" : query_name,
		ctx->queries[i].query_type, query_hash);

	dns_resolve_cancel_slot(ctx, i);

unlock:
	k_mutex_unlock(&ctx->lock);

	return ret;
}

int dns_resolve_cancel_with_name(struct dns_resolve_context *ctx,
				 uint16_t dns_id,
				 const char *query_name,
				 enum dns_query_type query_type)
{
	uint16_t query_hash = 0;

	if (query_name) {
		struct net_buf *buf;
		uint16_t len;
		int ret;

		/* Use net_buf as a temporary buffer to store the packed
		 * DNS name.
		 */
		buf = net_buf_alloc(&dns_msg_pool, ctx->buf_timeout);
		if (!buf) {
			return -ENOMEM;
		}

		ret = dns_msg_pack_qname(&len, buf->data,
					 net_buf_max_len(buf),
					 query_name);
		if (ret >= 0) {
			/* If the query string + \0 + query type (A or AAAA)
			 * does not fit the tmp buf, then bail out
			 */
			if ((len + 2) > net_buf_max_len(buf)) {
				net_buf_unref(buf);
				return -ENOMEM;
			}

			net_buf_add(buf, len);
			net_buf_add_be16(buf, query_type);

			query_hash = crc16_ansi(buf->data, len + 2);
		}

		net_buf_unref(buf);

		if (ret < 0) {
			return ret;
		}
	}

	return dns_resolve_cancel_with_hash(ctx, dns_id, query_hash,
					    query_name);
}

int dns_resolve_cancel(struct dns_resolve_context *ctx, uint16_t dns_id)
{
	return dns_resolve_cancel_with_name(ctx, dns_id, NULL, 0);
}

static void query_timeout(struct k_work *work)
{
	struct k_work_delayable *dwork = k_work_delayable_from_work(work);
	struct dns_pending_query *pending_query =
		CONTAINER_OF(dwork, struct dns_pending_query, timer);
	int ret;

	/* We have to take the lock as we're inspecting protected content
	 * associated with the query.  But don't block the system work queue:
	 * if the lock can't be taken immediately, reschedule the work item to
	 * be run again after everything else has had a chance.
	 *
	 * Note that it's OK to use the k_work API on the delayable work
	 * without holding the lock: it's only the associated state in the
	 * containing structure that must be protected.
	 */
	ret = k_mutex_lock(&pending_query->ctx->lock, K_NO_WAIT);
	if (ret != 0) {
		struct k_work_delayable *dwork2 = k_work_delayable_from_work(work);

		/*
		 * Reschedule query timeout handler with some delay, so that all
		 * threads (including those with lower priorities) have a chance
		 * to move forward and release DNS context lock.
		 *
		 * Timeout value was arbitrarily chosen and can be updated in
		 * future if needed.
		 */
		k_work_reschedule(dwork2, K_MSEC(10));
		return;
	}

	NET_DBG("Query timeout DNS req %u type %d hash %u", pending_query->id,
		pending_query->query_type, pending_query->query_hash);

	/* The resolve cancel will invoke release_query(), but release will
	 * not be completed because the work item is still pending.  Instead
	 * the release will be completed when check_query_active() confirms
	 * the work item is no longer active.
	 */
	(void)dns_resolve_cancel_with_hash(pending_query->ctx,
					   pending_query->id,
					   pending_query->query_hash,
					   pending_query->query);

	k_mutex_unlock(&pending_query->ctx->lock);
}

int dns_resolve_name_internal(struct dns_resolve_context *ctx,
			      const char *query,
			      enum dns_query_type type,
			      uint16_t *dns_id,
			      dns_resolve_cb_t cb,
			      void *user_data,
			      int32_t timeout,
			      bool use_cache)
{
	k_timeout_t tout;
	struct net_buf *dns_data = NULL;
	struct net_buf *dns_qname = NULL;
	struct net_sockaddr addr;
	int ret, i = -1, j = 0;
	int failure = 0;
	bool mdns_query = false;
	uint8_t hop_limit;
#ifdef CONFIG_DNS_RESOLVER_CACHE
	struct dns_addrinfo cached_info[CONFIG_DNS_RESOLVER_AI_MAX_ENTRIES] = {0};
#endif /* CONFIG_DNS_RESOLVER_CACHE */

	if (!ctx || !query || !cb) {
		return -EINVAL;
	}

	tout = SYS_TIMEOUT_MS(timeout);

	/* Timeout cannot be 0 as we cannot resolve name that fast.
	 */
	if (K_TIMEOUT_EQ(tout, K_NO_WAIT)) {
		return -EINVAL;
	}

	ret = net_ipaddr_parse(query, strlen(query), &addr);
	if (ret) {
		/* The query name was already in numeric form, no
		 * need to continue further.
		 */
		struct dns_addrinfo info = { 0 };

		if (type == DNS_QUERY_TYPE_A) {
			if (net_sin(&addr)->sin_family == NET_AF_INET6) {
				return -EPFNOSUPPORT;
			}

			memcpy(net_sin(&info.ai_addr), net_sin(&addr),
			       sizeof(struct net_sockaddr_in));
			info.ai_family = NET_AF_INET;
			info.ai_addr.sa_family = NET_AF_INET;
			info.ai_addrlen = sizeof(struct net_sockaddr_in);
		} else if (type == DNS_QUERY_TYPE_AAAA) {
			/* We do not support AI_V4MAPPED atm, so if the user
			 * asks an IPv6 address but it is an IPv4 one, then
			 * return an error. Note that getaddrinfo() will swap
			 * the error to EINVAL, the EPFNOSUPPORT is returned
			 * here so that we can find it easily.
			 */
			if (net_sin(&addr)->sin_family == NET_AF_INET) {
				return -EPFNOSUPPORT;
			}

#if defined(CONFIG_NET_IPV6)
			memcpy(net_sin6(&info.ai_addr), net_sin6(&addr),
			       sizeof(struct net_sockaddr_in6));
			info.ai_family = NET_AF_INET6;
			info.ai_addr.sa_family = NET_AF_INET6;
			info.ai_addrlen = sizeof(struct net_sockaddr_in6);
#else
			return -EAFNOSUPPORT;
#endif
		} else {
			goto try_resolve;
		}

		cb(DNS_EAI_INPROGRESS, &info, user_data);
		cb(DNS_EAI_ALLDONE, NULL, user_data);

		return 0;
	}

try_resolve:
#ifdef CONFIG_DNS_RESOLVER_CACHE
	if (use_cache) {
		ret = dns_cache_find(&dns_cache, query, type, cached_info,
				     ARRAY_SIZE(cached_info));
		if (ret > 0) {
			/* The query was cached, no
			 * need to continue further.
			 */
			for (size_t cache_index = 0; cache_index < ret; cache_index++) {
				cb(DNS_EAI_INPROGRESS, &cached_info[cache_index], user_data);
			}

			cb(DNS_EAI_ALLDONE, NULL, user_data);

			return 0;
		}
	}
#else
	ARG_UNUSED(use_cache);
#endif /* CONFIG_DNS_RESOLVER_CACHE */

	k_mutex_lock(&ctx->lock, K_FOREVER);

	if (ctx->state != DNS_RESOLVE_CONTEXT_ACTIVE) {
		ret = -EINVAL;
		goto fail;
	}

	i = get_cb_slot(ctx);
	if (i < 0) {
		ret = -EAGAIN;
		goto fail;
	}

	ctx->queries[i].cb = cb;
	ctx->queries[i].timeout = tout;
	ctx->queries[i].query = query;
	ctx->queries[i].query_type = type;
	ctx->queries[i].user_data = user_data;
	ctx->queries[i].ctx = ctx;
	ctx->queries[i].query_hash = 0;

	k_work_init_delayable(&ctx->queries[i].timer, query_timeout);

	dns_data = net_buf_alloc(&dns_msg_pool, ctx->buf_timeout);
	if (!dns_data) {
		ret = -ENOMEM;
		goto quit;
	}

	dns_qname = net_buf_alloc(&dns_qname_pool, ctx->buf_timeout);
	if (!dns_qname) {
		ret = -ENOMEM;
		goto quit;
	}

	ret = dns_msg_pack_qname(&dns_qname->len, dns_qname->data,
				CONFIG_DNS_RESOLVER_MAX_QUERY_LEN, ctx->queries[i].query);
	if (ret < 0) {
		goto quit;
	}

	ctx->queries[i].id = sys_rand16_get();

	/* If mDNS is enabled, then send .local queries only to multicast
	 * address. For mDNS the id should be set to 0, see RFC 6762 ch. 18.1
	 * for details.
	 */
	if (IS_ENABLED(CONFIG_MDNS_RESOLVER)) {
		const char *ptr = strrchr(query, '.');

		/* Note that we memcmp() the \0 here too */
		if (ptr && !memcmp(ptr, (const void *){ ".local" }, 7)) {
			mdns_query = true;

			ctx->queries[i].id = 0;
		}
	}

	/* Do this immediately after calculating the Id so that the unit
	 * test will work properly.
	 */
	if (dns_id) {
		*dns_id = ctx->queries[i].id;

		NET_DBG("DNS id will be %u", *dns_id);
	}

	for (j = 0; j < SERVER_COUNT; j++) {
		hop_limit = 0U;

		if (ctx->servers[j].sock < 0) {
			continue;
		}

		/* If mDNS is enabled, then send .local queries only to
		 * a well known multicast mDNS server address.
		 */
		if (IS_ENABLED(CONFIG_MDNS_RESOLVER) && mdns_query &&
		    !ctx->servers[j].is_mdns) {
			continue;
		}

		/* If llmnr is enabled, then all the queries are sent to
		 * LLMNR multicast address unless it is a mDNS query.
		 */
		if (!mdns_query && IS_ENABLED(CONFIG_LLMNR_RESOLVER)) {
			if (!ctx->servers[j].is_llmnr) {
				continue;
			}

			hop_limit = 1U;
		}

		ret = dns_write(ctx, j, i, dns_data->data,
				net_buf_max_len(dns_data),
				net_buf_max_len(dns_data),
				dns_qname, hop_limit);
		if (ret < 0) {
			failure++;
			continue;
		}

		/* Do one concurrent query only for each name resolve.
		 * TODO: Change the i (query index) to do multiple concurrent
		 *       to each server.
		 */
		break;
	}

	if (failure) {
		NET_DBG("DNS query failed %d times", failure);

		if (failure == j) {
			ret = -ENOENT;
			goto quit;
		}
	}

	ret = 0;

quit:
	if (ret < 0) {
		if (i >= 0) {
			release_query(&ctx->queries[i]);
		}

		if (dns_id) {
			*dns_id = 0U;
		}
	}

	if (dns_data) {
		net_buf_unref(dns_data);
	}

	if (dns_qname) {
		net_buf_unref(dns_qname);
	}

fail:
	k_mutex_unlock(&ctx->lock);

	return ret;
}

int dns_resolve_name(struct dns_resolve_context *ctx,
		     const char *query,
		     enum dns_query_type type,
		     uint16_t *dns_id,
		     dns_resolve_cb_t cb,
		     void *user_data,
		     int32_t timeout)
{
	return dns_resolve_name_internal(ctx, query, type, dns_id, cb,
					 user_data, timeout, true);
}

static int dns_server_close(struct dns_resolve_context *ctx,
			    int server_idx)
{
	struct net_if *iface;

	if (ctx->servers[server_idx].sock < 0) {
		return -ENOENT;
	}

	(void)dns_dispatcher_unregister(&ctx->servers[server_idx].dispatcher);

	if (ctx->servers[server_idx].dns_server.sa_family == AF_INET6) {
		iface = net_if_ipv6_select_src_iface(
			&net_sin6(&ctx->servers[server_idx].dns_server)->sin6_addr);
	} else {
		iface = net_if_ipv4_select_src_iface(
			&net_sin(&ctx->servers[server_idx].dns_server)->sin_addr);
	}

	if (IS_ENABLED(CONFIG_NET_MGMT_EVENT_INFO)) {
		net_mgmt_event_notify_with_info(
			NET_EVENT_DNS_SERVER_DEL,
			iface,
			(void *)&ctx->servers[server_idx].dns_server,
			sizeof(struct sockaddr));
	} else {
		net_mgmt_event_notify(NET_EVENT_DNS_SERVER_DEL, iface);
	}

	zsock_close(ctx->servers[server_idx].sock);

	ctx->servers[server_idx].sock = -1;
	ctx->servers[server_idx].dns_server.sa_family = 0;

	ARRAY_FOR_EACH(ctx->fds, j) {
		ctx->fds[j].fd = -1;
	}

	return 0;
}

/* Must be invoked with context lock held */
static int dns_resolve_close_locked(struct dns_resolve_context *ctx)
{
	int i, ret;

	if (ctx->state != DNS_RESOLVE_CONTEXT_ACTIVE) {
		return -ENOENT;
	}

	ctx->state = DNS_RESOLVE_CONTEXT_DEACTIVATING;

	/* ctx->net_ctx is never used in "deactivating" state. Additionally
	 * following code is guaranteed to be executed only by one thread at a
	 * time, due to required "active" -> "deactivating" state change. This
	 * means that it is safe to put net_ctx with mutex released.
	 *
	 * Released mutex will prevent lower networking layers from deadlock
	 * when calling cb_recv() (which acquires ctx->lock) just before closing
	 * network context.
	 */
	k_mutex_unlock(&ctx->lock);

	for (i = 0; i < SERVER_COUNT; i++) {
<<<<<<< HEAD
		struct net_if *iface;

		if (ctx->servers[i].sock < 0) {
			continue;
		}

		(void)dns_dispatcher_unregister(&ctx->servers[i].dispatcher);

		if (ctx->servers[i].dns_server.sa_family == NET_AF_INET6) {
			iface = net_if_ipv6_select_src_iface(
				&net_sin6(&ctx->servers[i].dns_server)->sin6_addr);
		} else {
			iface = net_if_ipv4_select_src_iface(
				&net_sin(&ctx->servers[i].dns_server)->sin_addr);
		}

		if (IS_ENABLED(CONFIG_NET_MGMT_EVENT_INFO)) {
			net_mgmt_event_notify_with_info(
				NET_EVENT_DNS_SERVER_DEL,
				iface,
				(void *)&ctx->servers[i].dns_server,
				sizeof(struct net_sockaddr));
		} else {
			net_mgmt_event_notify(NET_EVENT_DNS_SERVER_DEL,
					      iface);
		}

		zsock_close(ctx->servers[i].sock);

		ARRAY_FOR_EACH(ctx->fds, j) {
			if (ctx->fds[j].fd == ctx->servers[i].sock) {
				ctx->fds[j].fd = -1;
			}
=======
		ret = dns_server_close(ctx, i);
		if (ret < 0) {
			NET_DBG("Cannot close DNS server %d (%d)", i, ret);
>>>>>>> b3316fc4
		}
	}

	if (--init_called <= 0) {
		init_called = 0;
	}

	k_mutex_lock(&ctx->lock, K_FOREVER);

	ctx->state = DNS_RESOLVE_CONTEXT_INACTIVE;

	return 0;
}

int dns_resolve_close(struct dns_resolve_context *ctx)
{
	int ret;

	k_mutex_lock(&ctx->lock, K_FOREVER);
	ret = dns_resolve_close_locked(ctx);
	k_mutex_unlock(&ctx->lock);

	return ret;
}

static bool dns_server_exists(struct dns_resolve_context *ctx,
			      const struct net_sockaddr *addr)
{
	for (int i = 0; i < SERVER_COUNT; i++) {
		if (IS_ENABLED(CONFIG_NET_IPV4) && (addr->sa_family == NET_AF_INET) &&
		    (ctx->servers[i].dns_server.sa_family == NET_AF_INET)) {
			if (net_ipv4_addr_cmp(&net_sin(addr)->sin_addr,
					      &net_sin(&ctx->servers[i].dns_server)->sin_addr)) {
				return true;
			}
		}

		if (IS_ENABLED(CONFIG_NET_IPV6) && (addr->sa_family == NET_AF_INET6) &&
		    (ctx->servers[i].dns_server.sa_family == NET_AF_INET6)) {
			if (net_ipv6_addr_cmp(&net_sin6(addr)->sin6_addr,
					      &net_sin6(&ctx->servers[i].dns_server)->sin6_addr)) {
				return true;
			}
		}
	}

	return false;
}

static bool dns_servers_exists(struct dns_resolve_context *ctx,
			       const char *servers[],
			       const struct net_sockaddr *servers_sa[])
{
	if (servers) {
		for (int i = 0; i < SERVER_COUNT && servers[i]; i++) {
			struct net_sockaddr addr;

			if (!net_ipaddr_parse(servers[i], strlen(servers[i]), &addr)) {
				continue;
			}

			if (!dns_server_exists(ctx, &addr)) {
				return false;
			}
		}
	}

	if (servers_sa) {
		for (int i = 0; i < SERVER_COUNT && servers_sa[i]; i++) {
			if (!dns_server_exists(ctx, servers_sa[i])) {
				return false;
			}
		}
	}

	return true;
}

<<<<<<< HEAD
int dns_resolve_reconfigure(struct dns_resolve_context *ctx,
			    const char *servers[],
			    const struct net_sockaddr *servers_sa[])
=======
static int do_dns_resolve_reconfigure(struct dns_resolve_context *ctx,
				      const char *servers[],
				      const struct sockaddr *servers_sa[],
				      int interfaces[],
				      bool do_close)
>>>>>>> b3316fc4
{
	int err;

	if (!ctx) {
		return -ENOENT;
	}

	k_mutex_lock(&lock, K_FOREVER);
	k_mutex_lock(&ctx->lock, K_FOREVER);

	if (dns_servers_exists(ctx, servers, servers_sa)) {
		/* DNS servers did not change. */
		err = 0;
		goto unlock;
	}

	if (ctx->state == DNS_RESOLVE_CONTEXT_DEACTIVATING) {
		err = -EBUSY;
		goto unlock;
	}

	if (ctx->state == DNS_RESOLVE_CONTEXT_ACTIVE &&
	    (do_close || init_called == 0)) {
		dns_resolve_cancel_all(ctx);

		err = dns_resolve_close_locked(ctx);
		if (err) {
			goto unlock;
		}

		/* Make sure we do fresh start once */
		do_close = true;
	}

	err = dns_resolve_init_locked(ctx, servers, servers_sa,
				      &resolve_svc, 0, interfaces,
				      do_close);

unlock:
	k_mutex_unlock(&ctx->lock);
	k_mutex_unlock(&lock);

	return err;
}

int dns_resolve_reconfigure_with_interfaces(struct dns_resolve_context *ctx,
					    const char *servers[],
					    const struct sockaddr *servers_sa[],
					    int interfaces[])
{
	return do_dns_resolve_reconfigure(ctx,
					  servers,
					  servers_sa,
					  interfaces,
					  IS_ENABLED(CONFIG_DNS_RECONFIGURE_CLEANUP) ?
					  true : false);
}

int dns_resolve_reconfigure(struct dns_resolve_context *ctx,
			    const char *servers[],
			    const struct sockaddr *servers_sa[])
{
	return do_dns_resolve_reconfigure(ctx,
					  servers,
					  servers_sa,
					  NULL,
					  IS_ENABLED(CONFIG_DNS_RECONFIGURE_CLEANUP) ?
					  true : false);
}

int dns_resolve_remove(struct dns_resolve_context *ctx, int if_index)
{
	int i;
	int ret = -ENOENT;
	int st = 0;

	if (!ctx) {
		return -ENOENT;
	}

	if (if_index <= 0) {
		/* If network interface index is 0, then do nothing.
		 * If your want to remove all the servers, then just call
		 * dns_resolve_close() directly.
		 */
		return -EINVAL;
	}

	k_mutex_lock(&ctx->lock, K_FOREVER);

	for (i = 0; i < SERVER_COUNT; i++) {
		if (ctx->servers[i].if_index != if_index) {
			continue;
		}

		ctx->servers[i].if_index = 0;

		/* See comment in dns_resolve_close_locked() about
		 * releasing the lock before closing the server socket.
		 */
		k_mutex_unlock(&ctx->lock);

		ret = dns_server_close(ctx, i);

		k_mutex_lock(&ctx->lock, K_FOREVER);

		if (ret < 0) {
			st = ret;
		}
	}

	k_mutex_unlock(&ctx->lock);

	return st;
}

struct dns_resolve_context *dns_resolve_get_default(void)
{
	return &dns_default_ctx;
}

int dns_resolve_init_default(struct dns_resolve_context *ctx)
{
	int ret = 0;
#if defined(CONFIG_DNS_SERVER_IP_ADDRESSES)
	static const char *dns_servers[SERVER_COUNT + 1];
	int count = DNS_SERVER_COUNT;

	if (count > 5) {
		count = 5;
	}

	switch (count) {
#if DNS_SERVER_COUNT > 4
	case 5:
		dns_servers[4] = CONFIG_DNS_SERVER5;
		__fallthrough;
#endif
#if DNS_SERVER_COUNT > 3
	case 4:
		dns_servers[3] = CONFIG_DNS_SERVER4;
		__fallthrough;
#endif
#if DNS_SERVER_COUNT > 2
	case 3:
		dns_servers[2] = CONFIG_DNS_SERVER3;
		__fallthrough;
#endif
#if DNS_SERVER_COUNT > 1
	case 2:
		dns_servers[1] = CONFIG_DNS_SERVER2;
		__fallthrough;
#endif
#if DNS_SERVER_COUNT > 0
	case 1:
		dns_servers[0] = CONFIG_DNS_SERVER1;
		__fallthrough;
#endif
	case 0:
		break;
	}

#if defined(CONFIG_MDNS_RESOLVER) && (MDNS_SERVER_COUNT > 0)
#if defined(CONFIG_NET_IPV6) && defined(CONFIG_NET_IPV4)
	dns_servers[DNS_SERVER_COUNT + 1] = MDNS_IPV6_ADDR;
	dns_servers[DNS_SERVER_COUNT] = MDNS_IPV4_ADDR;
#else /* CONFIG_NET_IPV6 && CONFIG_NET_IPV4 */
#if defined(CONFIG_NET_IPV6)
	dns_servers[DNS_SERVER_COUNT] = MDNS_IPV6_ADDR;
#endif
#if defined(CONFIG_NET_IPV4)
	dns_servers[DNS_SERVER_COUNT] = MDNS_IPV4_ADDR;
#endif
#endif /* CONFIG_NET_IPV6 && CONFIG_NET_IPV4 */
#endif /* MDNS_RESOLVER && MDNS_SERVER_COUNT > 0 */

#if defined(CONFIG_LLMNR_RESOLVER) && (LLMNR_SERVER_COUNT > 0)
#if defined(CONFIG_NET_IPV6) && defined(CONFIG_NET_IPV4)
	dns_servers[DNS_SERVER_COUNT + MDNS_SERVER_COUNT + 1] =
							LLMNR_IPV6_ADDR;
	dns_servers[DNS_SERVER_COUNT + MDNS_SERVER_COUNT] = LLMNR_IPV4_ADDR;
#else /* CONFIG_NET_IPV6 && CONFIG_NET_IPV4 */
#if defined(CONFIG_NET_IPV6)
	dns_servers[DNS_SERVER_COUNT + MDNS_SERVER_COUNT] = LLMNR_IPV6_ADDR;
#endif
#if defined(CONFIG_NET_IPV4)
	dns_servers[DNS_SERVER_COUNT + MDNS_SERVER_COUNT] = LLMNR_IPV4_ADDR;
#endif
#endif /* CONFIG_NET_IPV6 && CONFIG_NET_IPV4 */
#endif /* LLMNR_RESOLVER && LLMNR_SERVER_COUNT > 0 */

	dns_servers[SERVER_COUNT] = NULL;

	ret = dns_resolve_init(ctx, dns_servers, NULL);
	if (ret < 0) {
		NET_WARN("Cannot initialize DNS resolver (%d)", ret);
	}
#else
	/* We must always call init even if there are no servers configured so
	 * that DNS mutex gets initialized properly.
	 */
	(void)dns_resolve_init(dns_resolve_get_default(), NULL, NULL);
#endif
	return ret;
}

#ifdef CONFIG_DNS_RESOLVER_AUTO_INIT
void dns_init_resolver(void)
{
	dns_resolve_init_default(dns_resolve_get_default());
}
#endif /* CONFIG_DNS_RESOLVER_AUTO_INIT */<|MERGE_RESOLUTION|>--- conflicted
+++ resolved
@@ -428,9 +428,9 @@
 				 const char *iface_str)
 {
 	ARRAY_FOR_EACH(ctx->servers, i) {
-		if (ctx->servers[i].dns_server.sa_family == AF_INET ||
-		    ctx->servers[i].dns_server.sa_family == AF_INET6) {
-			char addr_str[INET6_ADDRSTRLEN];
+		if (ctx->servers[i].dns_server.sa_family == NET_AF_INET ||
+		    ctx->servers[i].dns_server.sa_family == NET_AF_INET6) {
+			char addr_str[NET_INET6_ADDRSTRLEN];
 			size_t addr_len;
 
 			if (net_addr_ntop(ctx->servers[i].dns_server.sa_family,
@@ -465,7 +465,7 @@
 }
 
 static bool is_server_addr_found(struct dns_resolve_context *ctx,
-				 const struct sockaddr *addr,
+				 const struct net_sockaddr *addr,
 				 int if_index)
 {
 	ARRAY_FOR_EACH(ctx->servers, i) {
@@ -550,23 +550,10 @@
 	 * The interfaces parameter should point to an array that is the
 	 * the same length as the servers_sa parameter array.
 	 */
-<<<<<<< HEAD
-	if (servers) {
-		for (i = 0; idx < SERVER_COUNT && servers[i]; i++) {
-			const char *iface_str;
-			size_t server_len;
-
-			struct net_sockaddr *addr = &ctx->servers[idx].dns_server;
-
-			iface_str = strstr(servers[i], "%");
-			if (iface_str) {
-				server_len = iface_str - servers[i];
-				iface_str++;
-=======
 	for (i = 0; servers != NULL && idx < SERVER_COUNT && servers[i] != NULL; i++) {
 		const char *iface_str;
 		size_t server_len;
-		struct sockaddr *addr;
+		struct net_sockaddr *addr;
 		bool found;
 
 		iface_str = strstr(servers[i], "%");
@@ -578,7 +565,6 @@
 				NET_DBG("Empty server name");
 				continue;
 			}
->>>>>>> b3316fc4
 
 			found = is_server_name_found(ctx, servers[i],
 						     server_len, iface_str);
@@ -1939,7 +1925,7 @@
 
 	(void)dns_dispatcher_unregister(&ctx->servers[server_idx].dispatcher);
 
-	if (ctx->servers[server_idx].dns_server.sa_family == AF_INET6) {
+	if (ctx->servers[server_idx].dns_server.sa_family == NET_AF_INET6) {
 		iface = net_if_ipv6_select_src_iface(
 			&net_sin6(&ctx->servers[server_idx].dns_server)->sin6_addr);
 	} else {
@@ -1952,7 +1938,7 @@
 			NET_EVENT_DNS_SERVER_DEL,
 			iface,
 			(void *)&ctx->servers[server_idx].dns_server,
-			sizeof(struct sockaddr));
+			sizeof(struct net_sockaddr));
 	} else {
 		net_mgmt_event_notify(NET_EVENT_DNS_SERVER_DEL, iface);
 	}
@@ -1992,45 +1978,9 @@
 	k_mutex_unlock(&ctx->lock);
 
 	for (i = 0; i < SERVER_COUNT; i++) {
-<<<<<<< HEAD
-		struct net_if *iface;
-
-		if (ctx->servers[i].sock < 0) {
-			continue;
-		}
-
-		(void)dns_dispatcher_unregister(&ctx->servers[i].dispatcher);
-
-		if (ctx->servers[i].dns_server.sa_family == NET_AF_INET6) {
-			iface = net_if_ipv6_select_src_iface(
-				&net_sin6(&ctx->servers[i].dns_server)->sin6_addr);
-		} else {
-			iface = net_if_ipv4_select_src_iface(
-				&net_sin(&ctx->servers[i].dns_server)->sin_addr);
-		}
-
-		if (IS_ENABLED(CONFIG_NET_MGMT_EVENT_INFO)) {
-			net_mgmt_event_notify_with_info(
-				NET_EVENT_DNS_SERVER_DEL,
-				iface,
-				(void *)&ctx->servers[i].dns_server,
-				sizeof(struct net_sockaddr));
-		} else {
-			net_mgmt_event_notify(NET_EVENT_DNS_SERVER_DEL,
-					      iface);
-		}
-
-		zsock_close(ctx->servers[i].sock);
-
-		ARRAY_FOR_EACH(ctx->fds, j) {
-			if (ctx->fds[j].fd == ctx->servers[i].sock) {
-				ctx->fds[j].fd = -1;
-			}
-=======
 		ret = dns_server_close(ctx, i);
 		if (ret < 0) {
 			NET_DBG("Cannot close DNS server %d (%d)", i, ret);
->>>>>>> b3316fc4
 		}
 	}
 
@@ -2109,17 +2059,11 @@
 	return true;
 }
 
-<<<<<<< HEAD
-int dns_resolve_reconfigure(struct dns_resolve_context *ctx,
-			    const char *servers[],
-			    const struct net_sockaddr *servers_sa[])
-=======
 static int do_dns_resolve_reconfigure(struct dns_resolve_context *ctx,
 				      const char *servers[],
-				      const struct sockaddr *servers_sa[],
+				      const struct net_sockaddr *servers_sa[],
 				      int interfaces[],
 				      bool do_close)
->>>>>>> b3316fc4
 {
 	int err;
 
@@ -2167,7 +2111,7 @@
 
 int dns_resolve_reconfigure_with_interfaces(struct dns_resolve_context *ctx,
 					    const char *servers[],
-					    const struct sockaddr *servers_sa[],
+					    const struct net_sockaddr *servers_sa[],
 					    int interfaces[])
 {
 	return do_dns_resolve_reconfigure(ctx,
@@ -2180,7 +2124,7 @@
 
 int dns_resolve_reconfigure(struct dns_resolve_context *ctx,
 			    const char *servers[],
-			    const struct sockaddr *servers_sa[])
+			    const struct net_sockaddr *servers_sa[])
 {
 	return do_dns_resolve_reconfigure(ctx,
 					  servers,
