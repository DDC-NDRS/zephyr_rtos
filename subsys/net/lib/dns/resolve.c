/** @file
 * @brief DNS resolve API
 *
 * An API for applications to do DNS query.
 */

/*
 * Copyright (c) 2017 Intel Corporation
 * Copyright (c) 2024 Nordic Semiconductor
 *
 * SPDX-License-Identifier: Apache-2.0
 */

#include <zephyr/logging/log.h>
LOG_MODULE_REGISTER(net_dns_resolve, CONFIG_DNS_RESOLVER_LOG_LEVEL);

#include <zephyr/types.h>
#include <zephyr/random/random.h>
#include <string.h>
#include <errno.h>
#include <stdlib.h>
#include <ctype.h>

#include <zephyr/sys/crc.h>
#include <zephyr/net/net_ip.h>
#include <zephyr/net/net_pkt.h>
#include <zephyr/net/net_mgmt.h>
#include <zephyr/net/dns_resolve.h>
#include <zephyr/net/socket_service.h>
#include "../../ip/net_private.h"
#include "dns_pack.h"
#include "dns_internal.h"
#include "dns_cache.h"
#include "../../ip/net_stats.h"

#define DNS_SERVER_COUNT CONFIG_DNS_RESOLVER_MAX_SERVERS
#define SERVER_COUNT     (DNS_SERVER_COUNT + DNS_MAX_MCAST_SERVERS)

extern void dns_dispatcher_svc_handler(struct net_socket_service_event *pev);

NET_SOCKET_SERVICE_SYNC_DEFINE_STATIC(resolve_svc, dns_dispatcher_svc_handler,
				      DNS_RESOLVER_MAX_POLL);

#define MDNS_IPV4_ADDR "224.0.0.251:5353"
#define MDNS_IPV6_ADDR "[ff02::fb]:5353"

#define LLMNR_IPV4_ADDR "224.0.0.252:5355"
#define LLMNR_IPV6_ADDR "[ff02::1:3]:5355"

#define DNS_QUERY_MAX_SIZE	(DNS_MSG_HEADER_SIZE + CONFIG_DNS_RESOLVER_MAX_QUERY_LEN + \
				 DNS_QTYPE_LEN + DNS_QCLASS_LEN)

/* Compressed RR uses a pointer to another RR. So, min size is 12 bytes without
 * considering RR payload.
 * See https://tools.ietf.org/html/rfc1035#section-4.1.4
 */
#define DNS_ANSWER_PTR_LEN	12

/* See dns_unpack_answer, and also see:
 * https://tools.ietf.org/html/rfc1035#section-4.1.2
 */
#define DNS_QUERY_POS       0x0C

#define DNS_IPV4_LEN        sizeof(struct net_in_addr)
#define DNS_IPV6_LEN        sizeof(struct net_in6_addr)

#define DNS_RESOLVER_MIN_BUF	1
#define DNS_RESOLVER_BUF_CTR	(DNS_RESOLVER_MIN_BUF + \
				 CONFIG_DNS_RESOLVER_ADDITIONAL_BUF_CTR)

#if defined(_MSC_VER) /* #CUSTOM@NDRS, _ud_size from 0 -> 4 */
NET_BUF_POOL_DEFINE(dns_msg_pool, DNS_RESOLVER_BUF_CTR,
                    DNS_RESOLVER_MAX_BUF_SIZE, 4, NULL);

NET_BUF_POOL_DEFINE(dns_qname_pool, DNS_RESOLVER_BUF_CTR,
                    CONFIG_DNS_RESOLVER_MAX_QUERY_LEN, 4, NULL);
#else
NET_BUF_POOL_DEFINE(dns_msg_pool, DNS_RESOLVER_BUF_CTR,
                    DNS_RESOLVER_MAX_BUF_SIZE, 0, NULL);

NET_BUF_POOL_DEFINE(dns_qname_pool, DNS_RESOLVER_BUF_CTR,
                    CONFIG_DNS_RESOLVER_MAX_QUERY_LEN,
                    0, NULL);
#endif

#ifdef CONFIG_DNS_RESOLVER_CACHE
DNS_CACHE_DEFINE(dns_cache, CONFIG_DNS_RESOLVER_CACHE_MAX_ENTRIES);
#endif /* CONFIG_DNS_RESOLVER_CACHE */

static int init_called;
static struct dns_resolve_context dns_default_ctx;

/* Must be invoked with context lock held */
static int dns_write(struct dns_resolve_context *ctx,
		     int server_idx,
		     int query_idx,
		     uint8_t *buf, size_t buf_len, size_t max_len,
		     struct net_buf *dns_qname,
		     int hop_limit);
static int dns_read(struct dns_resolve_context *ctx,
		    struct net_buf *dns_data, size_t buf_len,
		    uint16_t *dns_id,
		    struct net_buf *dns_cname,
		    uint16_t *query_hash);
static inline int get_slot_by_id(struct dns_resolve_context *ctx,
				 uint16_t dns_id,
				 uint16_t query_hash);
static inline void invoke_query_callback(int status,
					 struct dns_addrinfo *info,
					 struct dns_pending_query *pending_query);
static void release_query(struct dns_pending_query *pending_query);

static bool server_is_mdns(sa_family_t family, struct net_sockaddr *addr)
{
	if (family == NET_AF_INET) {
		if (net_ipv4_is_addr_mcast(&net_sin(addr)->sin_addr) &&
		    net_sin(addr)->sin_addr.s4_addr[3] == 251U) {
			return true;
		}

		return false;
	}

	if (family == NET_AF_INET6) {
		if (net_ipv6_is_addr_mcast(&net_sin6(addr)->sin6_addr) &&
		    net_sin6(addr)->sin6_addr.s6_addr[15] == 0xfb) {
			return true;
		}

		return false;
	}

	return false;
}

static bool server_is_llmnr(sa_family_t family, struct net_sockaddr *addr)
{
	if (family == NET_AF_INET) {
		if (net_ipv4_is_addr_mcast(&net_sin(addr)->sin_addr) &&
		    net_sin(addr)->sin_addr.s4_addr[3] == 252U) {
			return true;
		}

		return false;
	}

	if (family == NET_AF_INET6) {
		if (net_ipv6_is_addr_mcast(&net_sin6(addr)->sin6_addr) &&
		    net_sin6(addr)->sin6_addr.s6_addr[15] == 0x03) {
			return true;
		}

		return false;
	}

	return false;
}

static void dns_postprocess_server(struct dns_resolve_context *ctx, int idx)
{
	struct net_sockaddr *addr = &ctx->servers[idx].dns_server;

	if (addr->sa_family == NET_AF_INET) {
		ctx->servers[idx].is_mdns = server_is_mdns(NET_AF_INET, addr);
		if (!ctx->servers[idx].is_mdns) {
			ctx->servers[idx].is_llmnr =
				server_is_llmnr(NET_AF_INET, addr);
		}

		if (net_sin(addr)->sin_port == 0U) {
			if (IS_ENABLED(CONFIG_MDNS_RESOLVER) &&
			    ctx->servers[idx].is_mdns) {
				/* We only use 5353 as a default port
				 * if mDNS support is enabled. User can
				 * override this by defining the port
				 * in config file.
				 */
				net_sin(addr)->sin_port = net_htons(5353);
			} else if (IS_ENABLED(CONFIG_LLMNR_RESOLVER) &&
				   ctx->servers[idx].is_llmnr) {
				/* We only use 5355 as a default port
				 * if LLMNR support is enabled. User can
				 * override this by defining the port
				 * in config file.
				 */
				net_sin(addr)->sin_port = net_htons(5355);
			} else {
				net_sin(addr)->sin_port = net_htons(53);
			}
		}
	} else {
		ctx->servers[idx].is_mdns = server_is_mdns(NET_AF_INET6, addr);
		if (!ctx->servers[idx].is_mdns) {
			ctx->servers[idx].is_llmnr =
				server_is_llmnr(NET_AF_INET6, addr);
		}

		if (net_sin6(addr)->sin6_port == 0U) {
			if (IS_ENABLED(CONFIG_MDNS_RESOLVER) &&
			    ctx->servers[idx].is_mdns) {
				net_sin6(addr)->sin6_port = net_htons(5353);
			} else if (IS_ENABLED(CONFIG_LLMNR_RESOLVER) &&
				   ctx->servers[idx].is_llmnr) {
				net_sin6(addr)->sin6_port = net_htons(5355);
			} else {
				net_sin6(addr)->sin6_port = net_htons(53);
			}
		}
	}
}

static int dispatcher_cb(void *my_ctx, int sock,
			 struct sockaddr *addr, size_t addrlen,
			 struct net_buf *dns_data, size_t len)
{
	struct dns_resolve_context *ctx = my_ctx;
	struct net_buf *dns_cname = NULL;
	uint16_t query_hash = 0U;
	uint16_t dns_id = 0U;
	int ret = 0, i;

	k_mutex_lock(&ctx->lock, K_FOREVER);

	if (ctx->state != DNS_RESOLVE_CONTEXT_ACTIVE) {
		goto unlock;
	}

	dns_cname = net_buf_alloc(&dns_qname_pool, ctx->buf_timeout);
	if (!dns_cname) {
		ret = DNS_EAI_MEMORY;
		goto free_buf;
	}

	ret = dns_read(ctx, dns_data, len, &dns_id, dns_cname, &query_hash);
	if (!ret) {
		/* We called the callback already in dns_read() if there
		 * were no errors.
		 */
		goto free_buf;
	}

	/* Query again if we got CNAME */
	if (ret == DNS_EAI_AGAIN) {
		int failure = 0;
		int j;

		i = get_slot_by_id(ctx, dns_id, query_hash);
		if (i < 0) {
			goto free_buf;
		}

		for (j = 0; j < SERVER_COUNT; j++) {
			if (ctx->servers[j].sock < 0) {
				continue;
			}

			ret = dns_write(ctx, j, i, dns_data->data, len,
					net_buf_max_len(dns_data),
					dns_cname, 0);
			if (ret < 0) {
				failure++;
			}
		}

		if (failure) {
			NET_DBG("DNS cname query failed %d times", failure);

			if (failure == j) {
				ret = DNS_EAI_SYSTEM;
				goto quit;
			}
		}

		goto free_buf;
	}

quit:
	i = get_slot_by_id(ctx, dns_id, query_hash);
	if (i < 0) {
		goto free_buf;
	}

	invoke_query_callback(ret, NULL, &ctx->queries[i]);

	/* Marks the end of the results */
	release_query(&ctx->queries[i]);

free_buf:
	if (dns_cname) {
		net_buf_unref(dns_cname);
	}

unlock:
	k_mutex_unlock(&ctx->lock);

	return ret;
}

static int register_dispatcher(struct dns_resolve_context *ctx,
			       const struct net_socket_service_desc *svc,
			       struct dns_server *server,
			       struct net_sockaddr *local,
			       const struct net_in6_addr *addr6,
			       const struct net_in_addr *addr4)
{
	server->dispatcher.type = DNS_SOCKET_RESOLVER;
	server->dispatcher.cb = dispatcher_cb;
	server->dispatcher.fds = ctx->fds;
	server->dispatcher.fds_len = ARRAY_SIZE(ctx->fds);
	server->dispatcher.sock = server->sock;
	server->dispatcher.svc = svc;
	server->dispatcher.resolve_ctx = ctx;

	if (IS_ENABLED(CONFIG_NET_IPV6) &&
	    server->dns_server.sa_family == NET_AF_INET6) {
		memcpy(&server->dispatcher.local_addr,
		       local,
		       sizeof(struct net_sockaddr_in6));
	} else if (IS_ENABLED(CONFIG_NET_IPV4) &&
		   server->dns_server.sa_family == NET_AF_INET) {
		memcpy(&server->dispatcher.local_addr,
		       local,
		       sizeof(struct net_sockaddr_in));
	} else {
		return -ENOTSUP;
	}

	return dns_dispatcher_register(&server->dispatcher);
}

static int bind_to_iface(int sock, const struct sockaddr *addr, int if_index)
{
	struct ifreq ifreq = { 0 };
	int ret;

	ret = net_if_get_name(net_if_get_by_index(if_index), ifreq.ifr_name,
			      sizeof(ifreq.ifr_name));
	if (ret < 0) {
		LOG_DBG("Cannot get interface name for %d (%d)", if_index, ret);
		return ret;
	}

	ret = zsock_setsockopt(sock, SOL_SOCKET, SO_BINDTODEVICE,
			       &ifreq, sizeof(ifreq));
	if (ret < 0) {
		ret = -errno;

		NET_DBG("Cannot bind %s to %d (%d)",
			net_sprint_addr(addr->sa_family, &net_sin(addr)->sin_addr),
			if_index, ret);
	}

	return ret;
}

/* Must be invoked with context lock held */
static int dns_resolve_init_locked(struct dns_resolve_context *ctx,
				   const char *servers[],
				   const struct net_sockaddr *servers_sa[])
{
#if defined(CONFIG_NET_IPV6)
	struct net_sockaddr_in6 local_addr6 = {
		.sin6_family = NET_AF_INET6,
		.sin6_port = 0,
	};
#endif
#if defined(CONFIG_NET_IPV4)
	struct net_sockaddr_in local_addr4 = {
		.sin_family = NET_AF_INET,
		.sin_port = 0,
	};
#endif
	struct net_sockaddr *local_addr = NULL;
	socklen_t addr_len = 0;
	int i = 0, idx = 0;
	const struct net_in6_addr *addr6 = NULL;
	const struct net_in_addr *addr4 = NULL;
	struct net_if *iface;
	int ret, count;

	if (!ctx) {
		return -ENOENT;
	}

	if (ctx->state != DNS_RESOLVE_CONTEXT_INACTIVE) {
		ret = -ENOTEMPTY;
		goto fail;
	}

	ARRAY_FOR_EACH(ctx->servers, j) {
		ctx->servers[j].sock = -1;
	}

	ARRAY_FOR_EACH(ctx->fds, j) {
		ctx->fds[j].fd = -1;
	}

	if (servers) {
		for (i = 0; idx < SERVER_COUNT && servers[i]; i++) {
<<<<<<< HEAD
			struct net_sockaddr *addr = &ctx->servers[idx].dns_server;
=======
			const char *iface_str;
			size_t server_len;

			struct sockaddr *addr = &ctx->servers[idx].dns_server;
>>>>>>> 68361eac

			iface_str = strstr(servers[i], "%");
			if (iface_str) {
				server_len = iface_str - servers[i];
				iface_str++;

				if (server_len == 0) {
					NET_DBG("Empty server name");
					continue;
				}

				/* Skip empty interface name */
				if (iface_str[0] == '\0') {
					ctx->servers[idx].if_index = 0;
					iface_str = NULL;
				} else {
					ctx->servers[idx].if_index =
						net_if_get_by_name(iface_str);
				}

			} else {
				server_len = strlen(servers[i]);
				ctx->servers[idx].if_index = 0;
			}

			(void)memset(addr, 0, sizeof(*addr));

			ret = net_ipaddr_parse(servers[i], server_len, addr);
			if (!ret) {
				if (servers[i] != NULL && servers[i][0] != '\0') {
					NET_DBG("Invalid server address %.*s",
						server_len, servers[i]);
				}

				continue;
			}

			dns_postprocess_server(ctx, idx);

			NET_DBG("[%d] %.*s%s%s%s%s", i, server_len, servers[i],
				IS_ENABLED(CONFIG_MDNS_RESOLVER) ?
				(ctx->servers[i].is_mdns ? " mDNS" : "") : "",
				IS_ENABLED(CONFIG_LLMNR_RESOLVER) ?
				(ctx->servers[i].is_llmnr ? " LLMNR" : "") : "",
				iface_str != NULL ? " via " : "",
				iface_str != NULL ? iface_str : "");
			idx++;
		}
	}

	if (servers_sa) {
		for (i = 0; idx < SERVER_COUNT && servers_sa[i]; i++) {
			memcpy(&ctx->servers[idx].dns_server, servers_sa[i],
			       sizeof(ctx->servers[idx].dns_server));
			dns_postprocess_server(ctx, idx);
			idx++;
		}
	}

	for (i = 0, count = 0;
	     i < SERVER_COUNT && ctx->servers[i].dns_server.sa_family; i++) {

		if (ctx->servers[i].dns_server.sa_family == NET_AF_INET6) {
#if defined(CONFIG_NET_IPV6)
			local_addr = (struct net_sockaddr *)&local_addr6;
			addr_len = sizeof(struct net_sockaddr_in6);

			if (IS_ENABLED(CONFIG_MDNS_RESOLVER) &&
			    ctx->servers[i].is_mdns) {
				local_addr6.sin6_port = net_htons(5353);
			}
#else
			continue;
#endif
		}

		if (ctx->servers[i].dns_server.sa_family == NET_AF_INET) {
#if defined(CONFIG_NET_IPV4)
			local_addr = (struct net_sockaddr *)&local_addr4;
			addr_len = sizeof(struct net_sockaddr_in);

			if (IS_ENABLED(CONFIG_MDNS_RESOLVER) &&
			    ctx->servers[i].is_mdns) {
				local_addr4.sin_port = net_htons(5353);
			}
#else
			continue;
#endif
		}

		if (!local_addr) {
			NET_DBG("Local address not set");
			ret = -EAFNOSUPPORT;
			goto fail;
		}

		ret = zsock_socket(ctx->servers[i].dns_server.sa_family,
				   NET_SOCK_DGRAM, NET_IPPROTO_UDP);
		if (ret < 0) {
			ret = -errno;
			NET_ERR("Cannot get socket (%d)", ret);
			goto fail;
		}

		ctx->servers[i].sock = ret;

<<<<<<< HEAD
		if (ctx->servers[i].dns_server.sa_family == NET_AF_INET6) {
			iface = net_if_ipv6_select_src_iface(
=======
		/* Try to bind to the interface if it is set */
		if (ctx->servers[i].if_index > 0) {
			ret = bind_to_iface(ctx->servers[i].sock,
					    &ctx->servers[i].dns_server,
					    ctx->servers[i].if_index);
			if (ret < 0) {
				zsock_close(ctx->servers[i].sock);
				ctx->servers[i].sock = -1;
				continue;
			}

			iface = net_if_get_by_index(ctx->servers[i].if_index);
			NET_DBG("Binding %s to %d",
				net_sprint_addr(ctx->servers[i].dns_server.sa_family,
						&net_sin(&ctx->servers[i].dns_server)->sin_addr),
				ctx->servers[i].if_index);
		} else {
			iface = NULL;
		}

		if (ctx->servers[i].dns_server.sa_family == AF_INET6) {
			if (iface == NULL) {
				iface = net_if_ipv6_select_src_iface(
>>>>>>> 68361eac
					&net_sin6(&ctx->servers[i].dns_server)->sin6_addr);
			}

			addr6 = net_if_ipv6_select_src_addr(iface,
					&net_sin6(&ctx->servers[i].dns_server)->sin6_addr);
		} else {
			if (iface == NULL) {
				iface = net_if_ipv4_select_src_iface(
					&net_sin(&ctx->servers[i].dns_server)->sin_addr);
			}

			addr4 = net_if_ipv4_select_src_addr(iface,
					&net_sin(&ctx->servers[i].dns_server)->sin_addr);
		}

		ARRAY_FOR_EACH(ctx->fds, j) {
			if (ctx->fds[j].fd == ctx->servers[i].sock) {
				/* There was query to this server already */
				ret = 0;
				break;
			}

			if (ctx->fds[j].fd < 0) {
				ctx->fds[j].fd = ctx->servers[i].sock;
				ctx->fds[j].events = ZSOCK_POLLIN;
				ret = 0;
				break;
			}
		}

		if (ret < 0) {
			NET_DBG("Cannot set %s to socket (%d)", "polling", ret);
			zsock_close(ctx->servers[i].sock);
			continue;
		}

		ret = register_dispatcher(ctx, &resolve_svc, &ctx->servers[i], local_addr,
						  addr6, addr4);
		if (ret < 0) {
			NET_DBG("Cannot register dispatcher for %s (%d)", "mDNS", ret);
			goto fail;
		}

		if (IS_ENABLED(CONFIG_NET_MGMT_EVENT_INFO)) {
			net_mgmt_event_notify_with_info(
				NET_EVENT_DNS_SERVER_ADD,
				iface, (void *)&ctx->servers[i].dns_server,
				sizeof(struct net_sockaddr));
		} else {
			net_mgmt_event_notify(NET_EVENT_DNS_SERVER_ADD, iface);
		}

#if defined(CONFIG_NET_IPV6)
		local_addr6.sin6_port = 0;
#endif

#if defined(CONFIG_NET_IPV4)
		local_addr4.sin_port = 0;
#endif

		count++;
	}

	if (count == 0) {
		/* No servers defined */
		NET_DBG("No DNS servers defined.");
		ret = -EINVAL;
		goto fail;
	}

	init_called++;
	ctx->state = DNS_RESOLVE_CONTEXT_ACTIVE;
	ctx->buf_timeout = DNS_BUF_TIMEOUT;
	ret = 0;

fail:
	return ret;
}

int dns_resolve_init(struct dns_resolve_context *ctx, const char *servers[],
		     const struct net_sockaddr *servers_sa[])
{
	if (!ctx) {
		return -ENOENT;
	}

	(void)memset(ctx, 0, sizeof(*ctx));

	(void)k_mutex_init(&ctx->lock);
	ctx->state = DNS_RESOLVE_CONTEXT_INACTIVE;

	/* As this function is called only once during system init, there is no
	 * reason to acquire lock.
	 */
	return dns_resolve_init_locked(ctx, servers, servers_sa);
}

/* Check whether a slot is available for use, or optionally whether it can be
 * reclaimed.
 *
 * @param pending_query the query slot in question
 *
 * @param reclaim_if_available if the slot is marked in use, but the query has
 * been completed and the work item is no longer pending, complete the release
 * of the slot.
 *
 * @return true if and only if the slot can be used for a new query.
 */
static inline bool check_query_active(struct dns_pending_query *pending_query,
				      bool reclaim_if_available)
{
	int ret = false;

	if (pending_query->cb != NULL) {
		ret = true;
		if (reclaim_if_available
		    && pending_query->query == NULL
		    && k_work_delayable_busy_get(&pending_query->timer) == 0) {
			pending_query->cb = NULL;
			ret = false;
		}
	}

	return ret;
}

/* Must be invoked with context lock held */
static inline int get_cb_slot(struct dns_resolve_context *ctx)
{
	int i;

	for (i = 0; i < CONFIG_DNS_NUM_CONCUR_QUERIES; i++) {
		if (!check_query_active(&ctx->queries[i], true)) {
			return i;
		}
	}

	return -ENOENT;
}

/* Invoke the callback associated with a query slot, if still relevant.
 *
 * Must be invoked with context lock held.
 *
 * @param status the query status value
 * @param info the query result structure
 * @param pending_query the query slot that will provide the callback
 **/
static inline void invoke_query_callback(int status,
					 struct dns_addrinfo *info,
					 struct dns_pending_query *pending_query)
{
	/* Only notify if the slot is neither released nor in the process of
	 * being released.
	 */
	if (pending_query->query != NULL && pending_query->cb != NULL)  {
		pending_query->cb(status, info, pending_query->user_data);
	}
}

/* Release a query slot reserved by get_cb_slot().
 *
 * Must be invoked with context lock held.
 *
 * @param pending_query the query slot to be released
 */
static void release_query(struct dns_pending_query *pending_query)
{
	int busy = k_work_cancel_delayable(&pending_query->timer);

	/* If the work item is no longer pending we're done. */
	if (busy == 0) {
		/* All done. */
		pending_query->cb = NULL;
	} else {
		/* Work item is still pending.  Set a secondary condition that
		 * can be checked by get_cb_slot() to complete release of the
		 * slot once the work item has been confirmed to be completed.
		 */
		pending_query->query = NULL;
	}
}

/* Must be invoked with context lock held */
static inline int get_slot_by_id(struct dns_resolve_context *ctx,
				 uint16_t dns_id,
				 uint16_t query_hash)
{
	int i;

	for (i = 0; i < CONFIG_DNS_NUM_CONCUR_QUERIES; i++) {
		if (check_query_active(&ctx->queries[i], false) &&
		    ctx->queries[i].id == dns_id &&
		    (query_hash == 0 ||
		     ctx->queries[i].query_hash == query_hash)) {
			return i;
		}
	}

	return -ENOENT;
}

/* Unit test needs to be able to call this function */
#if !defined(CONFIG_NET_TEST)
static
#endif
int dns_validate_msg(struct dns_resolve_context *ctx,
		     struct dns_msg_t *dns_msg,
		     uint16_t *dns_id,
		     int *query_idx,
		     struct net_buf *dns_cname,
		     uint16_t *query_hash)
{
	struct dns_addrinfo info = { 0 };
	uint32_t ttl; /* RR ttl, so far it is not passed to caller */
	uint8_t *src, *addr;
	char *query_name;
	int address_size;
	/* index that points to the current answer being analyzed */
	int answer_ptr;
	int items;
	int server_idx;
	int ret = 0;

	/* Make sure that we can read DNS id, flags and rcode */
	if (dns_msg->msg_size < (sizeof(*dns_id) + sizeof(uint16_t))) {
		ret = DNS_EAI_FAIL;
		goto quit;
	}

	/* The dns_unpack_response_header() has design flaw as it expects
	 * dns id to be given instead of returning the id to the caller.
	 * In our case we would like to get it returned instead so that we
	 * can match the DNS query that we sent. When dns_read() is called,
	 * we do not know what the DNS id is yet.
	 */
	*dns_id = dns_unpack_header_id(dns_msg->msg);

	if (dns_header_rcode(dns_msg->msg) == DNS_HEADER_REFUSED) {
		ret = DNS_EAI_FAIL;
		goto quit;
	}

	/* We might receive a query while we are waiting for a response, in that
	 * case we just ignore the query instead of making the resolving fail.
	 */
	if (dns_header_qr(dns_msg->msg) == DNS_QUERY) {
		ret = 0;
		goto quit;
	}

	ret = dns_unpack_response_header(dns_msg, *dns_id);
	if (ret < 0) {
		ret = DNS_EAI_FAIL;
		goto quit;
	}

	if (dns_header_qdcount(dns_msg->msg) != 1) {
		/* For mDNS (when dns_id == 0) the query count is 0 */
		if (*dns_id > 0) {
			ret = DNS_EAI_FAIL;
			goto quit;
		}
	}

	ret = dns_unpack_response_query(dns_msg);
	if (ret < 0) {
		/* Check mDNS like above */
		if (*dns_id > 0) {
			ret = DNS_EAI_FAIL;
			goto quit;
		}

		/* mDNS responses to do not have the query part so the
		 * answer starts immediately after the header.
		 */
		dns_msg->answer_offset = dns_msg->query_offset;
	}

	/* Because in mDNS the DNS id is set to 0 and must be ignored
	 * on reply, we need to figure out the answer in order to find
	 * the proper query. To simplify things, the normal DNS responses
	 * are handled the same way.
	 */

	answer_ptr = DNS_QUERY_POS;
	items = 0;
	server_idx = 0;
	enum dns_rr_type answer_type = DNS_RR_TYPE_INVALID;

	while (server_idx < dns_header_ancount(dns_msg->msg)) {
		ret = dns_unpack_answer(dns_msg, answer_ptr, &ttl,
					&answer_type);
		if (ret < 0) {
			ret = DNS_EAI_FAIL;
			goto quit;
		}

		switch (dns_msg->response_type) {
		case DNS_RESPONSE_IP:
			if (*query_idx >= 0) {
				goto query_known;
			}

			query_name = dns_msg->msg + dns_msg->query_offset;

			/* Convert the query name to small case so that our
			 * hash checker can find it.
			 */
			for (size_t i = 0, n = strlen(query_name); i < n; i++) {
				query_name[i] = tolower(query_name[i]);
			}

			/* Add \0 and query type (A or AAAA) to the hash */
			*query_hash = crc16_ansi(query_name,
						 strlen(query_name) + 1 + 2);

			*query_idx = get_slot_by_id(ctx, *dns_id, *query_hash);
			if (*query_idx < 0) {
				ret = DNS_EAI_SYSTEM;
				goto quit;
			}

query_known:
			if (ctx->queries[*query_idx].query_type ==
							DNS_QUERY_TYPE_A) {
				if (answer_type != DNS_RR_TYPE_A) {
					ret = DNS_EAI_ADDRFAMILY;
					goto quit;
				}

				address_size = DNS_IPV4_LEN;
				addr = (uint8_t *)&net_sin(&info.ai_addr)->
								sin_addr;
				info.ai_family = NET_AF_INET;
				info.ai_addr.sa_family = NET_AF_INET;
				info.ai_addrlen = sizeof(struct net_sockaddr_in);

			} else if (ctx->queries[*query_idx].query_type ==
							DNS_QUERY_TYPE_AAAA) {
				if (answer_type != DNS_RR_TYPE_AAAA) {
					ret = DNS_EAI_ADDRFAMILY;
					goto quit;
				}

				/* We cannot resolve IPv6 address if IPv6 is
				 * disabled. The reason being that
				 * "struct net_sockaddr" does not have enough space
				 * for IPv6 address in that case.
				 */
#if defined(CONFIG_NET_IPV6)
				address_size = DNS_IPV6_LEN;
				addr = (uint8_t *)&net_sin6(&info.ai_addr)->
								sin6_addr;
				info.ai_family = NET_AF_INET6;
				info.ai_addr.sa_family = NET_AF_INET6;
				info.ai_addrlen = sizeof(struct net_sockaddr_in6);
#else
				ret = DNS_EAI_FAMILY;
				goto quit;
#endif
			} else {
				ret = DNS_EAI_FAMILY;
				goto quit;
			}

			if (dns_msg->response_length < address_size) {
				/* it seems this is a malformed message */
				ret = DNS_EAI_FAIL;
				goto quit;
			}

			if ((dns_msg->response_position + address_size) >
			    dns_msg->msg_size) {
				/* Too short message */
				ret = DNS_EAI_FAIL;
				goto quit;
			}

			src = dns_msg->msg + dns_msg->response_position;
			memcpy(addr, src, address_size);

			invoke_query_callback(DNS_EAI_INPROGRESS, &info,
					      &ctx->queries[*query_idx]);
#ifdef CONFIG_DNS_RESOLVER_CACHE
			dns_cache_add(&dns_cache,
				ctx->queries[*query_idx].query, &info, ttl);
#endif /* CONFIG_DNS_RESOLVER_CACHE */
			items++;
			break;

		case DNS_RESPONSE_CNAME_NO_IP:
			/* Instead of using the QNAME at DNS_QUERY_POS,
			 * we will use this CNAME
			 */
			answer_ptr = dns_msg->response_position;
			break;

		default:
			ret = DNS_EAI_FAIL;
			goto quit;
		}

		/* Update the answer offset to point to the next RR (answer) */
		dns_msg->answer_offset += dns_msg->response_position -
							dns_msg->answer_offset;
		dns_msg->answer_offset += dns_msg->response_length;

		server_idx++;
	}

	if (*query_idx < 0) {
		/* If the query_idx is still unknown, try to get it here
		 * and hope it is found.
		 */
		query_name = dns_msg->msg + dns_msg->query_offset;
		*query_hash = crc16_ansi(query_name,
					 strlen(query_name) + 1 + 2);

		*query_idx = get_slot_by_id(ctx, *dns_id, *query_hash);
		if (*query_idx < 0) {
			ret = DNS_EAI_SYSTEM;
			goto quit;
		}
	}

	/* No IP addresses were found, so we take the last CNAME to generate
	 * another query. Number of additional queries is controlled via Kconfig
	 */
	if (items == 0) {
		if (dns_msg->response_type == DNS_RESPONSE_CNAME_NO_IP) {
			uint16_t pos = dns_msg->response_position;

			/* The dns_cname should always be set. As a special
			 * case, it might not be set for unit tests that call
			 * this function directly.
			 */
			if (dns_cname) {
				ret = dns_copy_qname(dns_cname->data,
						     &dns_cname->len,
						     net_buf_max_len(dns_cname),
						     dns_msg, pos);
				if (ret < 0) {
					ret = DNS_EAI_SYSTEM;
					goto quit;
				}
			}

			ret = DNS_EAI_AGAIN;
			goto quit;
		}
	}

	if (items == 0) {
		ret = DNS_EAI_NODATA;
	} else {
		ret = DNS_EAI_ALLDONE;
	}

quit:
	return ret;
}

/* Must be invoked with context lock held */
static int dns_read(struct dns_resolve_context *ctx,
		    struct net_buf *dns_data, size_t buf_len,
		    uint16_t *dns_id,
		    struct net_buf *dns_cname,
		    uint16_t *query_hash)
{
	/* Helper struct to track the dns msg received from the server */
	struct dns_msg_t dns_msg;
	int data_len;
	int ret;
	int query_idx = -1;

	data_len = MIN(buf_len, DNS_RESOLVER_MAX_BUF_SIZE);

	dns_msg.msg = dns_data->data;
	dns_msg.msg_size = data_len;

	ret = dns_validate_msg(ctx, &dns_msg, dns_id, &query_idx,
			       dns_cname, query_hash);
	if (ret == DNS_EAI_AGAIN) {
		goto finished;
	}

	if ((ret < 0 && ret != DNS_EAI_ALLDONE) || query_idx < 0 ||
	    query_idx > CONFIG_DNS_NUM_CONCUR_QUERIES) {
		goto quit;
	}

	invoke_query_callback(ret, NULL, &ctx->queries[query_idx]);

	/* Marks the end of the results */
	release_query(&ctx->queries[query_idx]);

	return 0;

finished:
	dns_resolve_cancel_with_name(ctx, *dns_id,
				     ctx->queries[query_idx].query,
				     ctx->queries[query_idx].query_type);
quit:
	return ret;
}

static int set_ttl_hop_limit(int sock, int level, int option, int new_limit)
{
	return zsock_setsockopt(sock, level, option, &new_limit, sizeof(new_limit));
}

/* Must be invoked with context lock held */
static int dns_write(struct dns_resolve_context *ctx,
		     int server_idx,
		     int query_idx,
		     uint8_t *buf, size_t buf_len, size_t max_len,
		     struct net_buf *dns_qname,
		     int hop_limit)
{
	enum dns_query_type query_type;
	struct net_sockaddr *server;
	int server_addr_len;
	uint16_t dns_id, len;
	int ret, sock, family;
	char *query_name;

	sock = ctx->servers[server_idx].sock;
	family = ctx->servers[server_idx].dns_server.sa_family;
	server = &ctx->servers[server_idx].dns_server;
	dns_id = ctx->queries[query_idx].id;
	query_type = ctx->queries[query_idx].query_type;

	len = (uint16_t)buf_len;

	ret = dns_msg_pack_query(buf, &len, (uint16_t)max_len,
				 dns_qname->data, dns_qname->len, dns_id,
				 (enum dns_rr_type)query_type);
	if (ret < 0) {
		return -EINVAL;
	}

	query_name = buf + DNS_MSG_HEADER_SIZE;

	/* Convert the query name to small case so that our
	 * hash checker can find it later when we get the answer.
	 */
	for (int i = 0; i < dns_qname->len; i++) {
		query_name[i] = tolower(query_name[i]);
	}

	/* Add \0 and query type (A or AAAA) to the hash. Note that
	 * the dns_qname->len contains the length of \0
	 */
	ctx->queries[query_idx].query_hash =
		crc16_ansi(query_name, dns_qname->len + 2);

	if (hop_limit > 0) {
		if (IS_ENABLED(CONFIG_NET_IPV6) && family == NET_AF_INET6) {
			ret = set_ttl_hop_limit(sock, NET_IPPROTO_IPV6,
						IPV6_UNICAST_HOPS,
						hop_limit);
		} else if (IS_ENABLED(CONFIG_NET_IPV4) && family == NET_AF_INET) {
			ret = set_ttl_hop_limit(sock, NET_IPPROTO_IP, NET_IP_TTL,
						hop_limit);
		} else {
			ret = -ENOTSUP;
		}

		if (ret < 0) {
			NET_DBG("Cannot set %s to socket (%d)",
				family == NET_AF_INET6 ? "hop limit" :
				(family == NET_AF_INET ? "TTL" : "<unknown>"),
				ret);
			return ret;
		}
	}

	ret = -ENOENT;

	ARRAY_FOR_EACH(ctx->fds, i) {
		if (ctx->fds[i].fd == sock) {
			/* There was query to this server already */
			ret = 0;
			break;
		}

		if (ctx->fds[i].fd < 0) {
			ctx->fds[i].fd = sock;
			ctx->fds[i].events = ZSOCK_POLLIN;
			ret = 0;
			break;
		}
	}

	if (ret < 0) {
		NET_DBG("Cannot set %s to socket (%d)", "polling", ret);
		return ret;
	}

	if (family == NET_AF_INET) {
		server_addr_len = sizeof(struct net_sockaddr_in);
	} else {
		server_addr_len = sizeof(struct net_sockaddr_in6);
	}

	ret = k_work_reschedule(&ctx->queries[query_idx].timer,
				ctx->queries[query_idx].timeout);
	if (ret < 0) {
		NET_DBG("[%u] cannot submit work to server idx %d for id %u "
			"ret %d", query_idx, server_idx, dns_id, ret);
		return ret;
	}

	NET_DBG("[%u] submitting work to server idx %d for id %u "
		"hash %u", query_idx, server_idx, dns_id,
		ctx->queries[query_idx].query_hash);

	ret = zsock_sendto(sock, buf, len, 0, server, server_addr_len);
	if (ret < 0) {
		NET_DBG("Cannot send query (%d)", -errno);
		return ret;
	} else {
		if (IS_ENABLED(CONFIG_NET_STATISTICS_DNS)) {
			struct net_if *iface = NULL;

			if (IS_ENABLED(CONFIG_NET_IPV6) && server->sa_family == NET_AF_INET6) {
				iface = net_if_ipv6_select_src_iface(&net_sin6(server)->sin6_addr);
			} else if (IS_ENABLED(CONFIG_NET_IPV4) && server->sa_family == NET_AF_INET) {
				iface = net_if_ipv4_select_src_iface(&net_sin(server)->sin_addr);
			}

			if (iface != NULL) {
				net_stats_update_dns_sent(iface);
			}
		}
	}

	return 0;
}

/* Must be invoked with context lock held */
static void dns_resolve_cancel_slot(struct dns_resolve_context *ctx, int slot)
{
	invoke_query_callback(DNS_EAI_CANCELED, NULL, &ctx->queries[slot]);

	release_query(&ctx->queries[slot]);
}

/* Must be invoked with context lock held */
static void dns_resolve_cancel_all(struct dns_resolve_context *ctx)
{
	int i;

	for (i = 0; i < CONFIG_DNS_NUM_CONCUR_QUERIES; i++) {
		if (ctx->queries[i].cb && ctx->queries[i].query) {
			dns_resolve_cancel_slot(ctx, i);
		}
	}
}

static int dns_resolve_cancel_with_hash(struct dns_resolve_context *ctx,
					uint16_t dns_id,
					uint16_t query_hash,
					const char *query_name)
{
	int ret = 0;
	int i;

	k_mutex_lock(&ctx->lock, K_FOREVER);

	if (ctx->state == DNS_RESOLVE_CONTEXT_DEACTIVATING) {
		/*
		 * Cancel is part of context "deactivating" process, so no need
		 * to do anything more.
		 */
		goto unlock;
	}

	i = get_slot_by_id(ctx, dns_id, query_hash);
	if (i < 0) {
		ret = -ENOENT;
		goto unlock;
	}

	NET_DBG("Cancelling DNS req %u (name %s type %d hash %u)", dns_id,
		query_name == NULL ? "<unknown>" : query_name,
		ctx->queries[i].query_type, query_hash);

	dns_resolve_cancel_slot(ctx, i);

unlock:
	k_mutex_unlock(&ctx->lock);

	return ret;
}

int dns_resolve_cancel_with_name(struct dns_resolve_context *ctx,
				 uint16_t dns_id,
				 const char *query_name,
				 enum dns_query_type query_type)
{
	uint16_t query_hash = 0;

	if (query_name) {
		struct net_buf *buf;
		uint16_t len;
		int ret;

		/* Use net_buf as a temporary buffer to store the packed
		 * DNS name.
		 */
		buf = net_buf_alloc(&dns_msg_pool, ctx->buf_timeout);
		if (!buf) {
			return -ENOMEM;
		}

		ret = dns_msg_pack_qname(&len, buf->data,
					 net_buf_max_len(buf),
					 query_name);
		if (ret >= 0) {
			/* If the query string + \0 + query type (A or AAAA)
			 * does not fit the tmp buf, then bail out
			 */
			if ((len + 2) > net_buf_max_len(buf)) {
				net_buf_unref(buf);
				return -ENOMEM;
			}

			net_buf_add(buf, len);
			net_buf_add_be16(buf, query_type);

			query_hash = crc16_ansi(buf->data, len + 2);
		}

		net_buf_unref(buf);

		if (ret < 0) {
			return ret;
		}
	}

	return dns_resolve_cancel_with_hash(ctx, dns_id, query_hash,
					    query_name);
}

int dns_resolve_cancel(struct dns_resolve_context *ctx, uint16_t dns_id)
{
	return dns_resolve_cancel_with_name(ctx, dns_id, NULL, 0);
}

static void query_timeout(struct k_work *work)
{
	struct k_work_delayable *dwork = k_work_delayable_from_work(work);
	struct dns_pending_query *pending_query =
		CONTAINER_OF(dwork, struct dns_pending_query, timer);
	int ret;

	/* We have to take the lock as we're inspecting protected content
	 * associated with the query.  But don't block the system work queue:
	 * if the lock can't be taken immediately, reschedule the work item to
	 * be run again after everything else has had a chance.
	 *
	 * Note that it's OK to use the k_work API on the delayable work
	 * without holding the lock: it's only the associated state in the
	 * containing structure that must be protected.
	 */
	ret = k_mutex_lock(&pending_query->ctx->lock, K_NO_WAIT);
	if (ret != 0) {
		struct k_work_delayable *dwork2 = k_work_delayable_from_work(work);

		/*
		 * Reschedule query timeout handler with some delay, so that all
		 * threads (including those with lower priorities) have a chance
		 * to move forward and release DNS context lock.
		 *
		 * Timeout value was arbitrarily chosen and can be updated in
		 * future if needed.
		 */
		k_work_reschedule(dwork2, K_MSEC(10));
		return;
	}

	NET_DBG("Query timeout DNS req %u type %d hash %u", pending_query->id,
		pending_query->query_type, pending_query->query_hash);

	/* The resolve cancel will invoke release_query(), but release will
	 * not be completed because the work item is still pending.  Instead
	 * the release will be completed when check_query_active() confirms
	 * the work item is no longer active.
	 */
	(void)dns_resolve_cancel_with_hash(pending_query->ctx,
					   pending_query->id,
					   pending_query->query_hash,
					   pending_query->query);

	k_mutex_unlock(&pending_query->ctx->lock);
}

int dns_resolve_name(struct dns_resolve_context *ctx,
		     const char *query,
		     enum dns_query_type type,
		     uint16_t *dns_id,
		     dns_resolve_cb_t cb,
		     void *user_data,
		     int32_t timeout)
{
	k_timeout_t tout;
	struct net_buf *dns_data = NULL;
	struct net_buf *dns_qname = NULL;
	struct net_sockaddr addr;
	int ret, i = -1, j = 0;
	int failure = 0;
	bool mdns_query = false;
	uint8_t hop_limit;
#ifdef CONFIG_DNS_RESOLVER_CACHE
	struct dns_addrinfo cached_info[CONFIG_DNS_RESOLVER_AI_MAX_ENTRIES] = {0};
#endif /* CONFIG_DNS_RESOLVER_CACHE */

	if (!ctx || !query || !cb) {
		return -EINVAL;
	}

	tout = SYS_TIMEOUT_MS(timeout);

	/* Timeout cannot be 0 as we cannot resolve name that fast.
	 */
	if (K_TIMEOUT_EQ(tout, K_NO_WAIT)) {
		return -EINVAL;
	}

	ret = net_ipaddr_parse(query, strlen(query), &addr);
	if (ret) {
		/* The query name was already in numeric form, no
		 * need to continue further.
		 */
		struct dns_addrinfo info = { 0 };

		if (type == DNS_QUERY_TYPE_A) {
			if (net_sin(&addr)->sin_family == NET_AF_INET6) {
				return -EPFNOSUPPORT;
			}

			memcpy(net_sin(&info.ai_addr), net_sin(&addr),
			       sizeof(struct net_sockaddr_in));
			info.ai_family = NET_AF_INET;
			info.ai_addr.sa_family = NET_AF_INET;
			info.ai_addrlen = sizeof(struct net_sockaddr_in);
		} else if (type == DNS_QUERY_TYPE_AAAA) {
			/* We do not support AI_V4MAPPED atm, so if the user
			 * asks an IPv6 address but it is an IPv4 one, then
			 * return an error. Note that getaddrinfo() will swap
			 * the error to EINVAL, the EPFNOSUPPORT is returned
			 * here so that we can find it easily.
			 */
			if (net_sin(&addr)->sin_family == NET_AF_INET) {
				return -EPFNOSUPPORT;
			}

#if defined(CONFIG_NET_IPV6)
			memcpy(net_sin6(&info.ai_addr), net_sin6(&addr),
			       sizeof(struct net_sockaddr_in6));
			info.ai_family = NET_AF_INET6;
			info.ai_addr.sa_family = NET_AF_INET6;
			info.ai_addrlen = sizeof(struct net_sockaddr_in6);
#else
			return -EAFNOSUPPORT;
#endif
		} else {
			goto try_resolve;
		}

		cb(DNS_EAI_INPROGRESS, &info, user_data);
		cb(DNS_EAI_ALLDONE, NULL, user_data);

		return 0;
	}

try_resolve:
#ifdef CONFIG_DNS_RESOLVER_CACHE
	ret = dns_cache_find(&dns_cache, query, cached_info, ARRAY_SIZE(cached_info));
	if (ret > 0) {
		/* The query was cached, no
		 * need to continue further.
		 */
		for (size_t cache_index = 0; cache_index < ret; cache_index++) {
			cb(DNS_EAI_INPROGRESS, &cached_info[cache_index], user_data);
		}
		cb(DNS_EAI_ALLDONE, NULL, user_data);

		return 0;
	}
#endif /* CONFIG_DNS_RESOLVER_CACHE */

	k_mutex_lock(&ctx->lock, K_FOREVER);

	if (ctx->state != DNS_RESOLVE_CONTEXT_ACTIVE) {
		ret = -EINVAL;
		goto fail;
	}

	i = get_cb_slot(ctx);
	if (i < 0) {
		ret = -EAGAIN;
		goto fail;
	}

	ctx->queries[i].cb = cb;
	ctx->queries[i].timeout = tout;
	ctx->queries[i].query = query;
	ctx->queries[i].query_type = type;
	ctx->queries[i].user_data = user_data;
	ctx->queries[i].ctx = ctx;
	ctx->queries[i].query_hash = 0;

	k_work_init_delayable(&ctx->queries[i].timer, query_timeout);

	dns_data = net_buf_alloc(&dns_msg_pool, ctx->buf_timeout);
	if (!dns_data) {
		ret = -ENOMEM;
		goto quit;
	}

	dns_qname = net_buf_alloc(&dns_qname_pool, ctx->buf_timeout);
	if (!dns_qname) {
		ret = -ENOMEM;
		goto quit;
	}

	ret = dns_msg_pack_qname(&dns_qname->len, dns_qname->data,
				CONFIG_DNS_RESOLVER_MAX_QUERY_LEN, ctx->queries[i].query);
	if (ret < 0) {
		goto quit;
	}

	ctx->queries[i].id = sys_rand16_get();

	/* If mDNS is enabled, then send .local queries only to multicast
	 * address. For mDNS the id should be set to 0, see RFC 6762 ch. 18.1
	 * for details.
	 */
	if (IS_ENABLED(CONFIG_MDNS_RESOLVER)) {
		const char *ptr = strrchr(query, '.');

		/* Note that we memcmp() the \0 here too */
		if (ptr && !memcmp(ptr, (const void *){ ".local" }, 7)) {
			mdns_query = true;

			ctx->queries[i].id = 0;
		}
	}

	/* Do this immediately after calculating the Id so that the unit
	 * test will work properly.
	 */
	if (dns_id) {
		*dns_id = ctx->queries[i].id;

		NET_DBG("DNS id will be %u", *dns_id);
	}

	for (j = 0; j < SERVER_COUNT; j++) {
		hop_limit = 0U;

		if (ctx->servers[j].sock < 0) {
			continue;
		}

		/* If mDNS is enabled, then send .local queries only to
		 * a well known multicast mDNS server address.
		 */
		if (IS_ENABLED(CONFIG_MDNS_RESOLVER) && mdns_query &&
		    !ctx->servers[j].is_mdns) {
			continue;
		}

		/* If llmnr is enabled, then all the queries are sent to
		 * LLMNR multicast address unless it is a mDNS query.
		 */
		if (!mdns_query && IS_ENABLED(CONFIG_LLMNR_RESOLVER)) {
			if (!ctx->servers[j].is_llmnr) {
				continue;
			}

			hop_limit = 1U;
		}

		ret = dns_write(ctx, j, i, dns_data->data,
				net_buf_max_len(dns_data),
				net_buf_max_len(dns_data),
				dns_qname, hop_limit);
		if (ret < 0) {
			failure++;
			continue;
		}

		/* Do one concurrent query only for each name resolve.
		 * TODO: Change the i (query index) to do multiple concurrent
		 *       to each server.
		 */
		break;
	}

	if (failure) {
		NET_DBG("DNS query failed %d times", failure);

		if (failure == j) {
			ret = -ENOENT;
			goto quit;
		}
	}

	ret = 0;

quit:
	if (ret < 0) {
		if (i >= 0) {
			release_query(&ctx->queries[i]);
		}

		if (dns_id) {
			*dns_id = 0U;
		}
	}

	if (dns_data) {
		net_buf_unref(dns_data);
	}

	if (dns_qname) {
		net_buf_unref(dns_qname);
	}

fail:
	k_mutex_unlock(&ctx->lock);

	return ret;
}

/* Must be invoked with context lock held */
static int dns_resolve_close_locked(struct dns_resolve_context *ctx)
{
	int i;

	if (ctx->state != DNS_RESOLVE_CONTEXT_ACTIVE) {
		return -ENOENT;
	}

	ctx->state = DNS_RESOLVE_CONTEXT_DEACTIVATING;

	/* ctx->net_ctx is never used in "deactivating" state. Additionally
	 * following code is guaranteed to be executed only by one thread at a
	 * time, due to required "active" -> "deactivating" state change. This
	 * means that it is safe to put net_ctx with mutex released.
	 *
	 * Released mutex will prevent lower networking layers from deadlock
	 * when calling cb_recv() (which acquires ctx->lock) just before closing
	 * network context.
	 */
	k_mutex_unlock(&ctx->lock);

	for (i = 0; i < SERVER_COUNT; i++) {
		struct net_if *iface;

		if (ctx->servers[i].sock < 0) {
			continue;
		}

		(void)dns_dispatcher_unregister(&ctx->servers[i].dispatcher);

		if (ctx->servers[i].dns_server.sa_family == NET_AF_INET6) {
			iface = net_if_ipv6_select_src_iface(
				&net_sin6(&ctx->servers[i].dns_server)->sin6_addr);
		} else {
			iface = net_if_ipv4_select_src_iface(
				&net_sin(&ctx->servers[i].dns_server)->sin_addr);
		}

		if (IS_ENABLED(CONFIG_NET_MGMT_EVENT_INFO)) {
			net_mgmt_event_notify_with_info(
				NET_EVENT_DNS_SERVER_DEL,
				iface,
				(void *)&ctx->servers[i].dns_server,
				sizeof(struct net_sockaddr));
		} else {
			net_mgmt_event_notify(NET_EVENT_DNS_SERVER_DEL,
					      iface);
		}

		zsock_close(ctx->servers[i].sock);

		ARRAY_FOR_EACH(ctx->fds, j) {
			if (ctx->fds[j].fd == ctx->servers[i].sock) {
				ctx->fds[j].fd = -1;
			}
		}

		(void)dns_dispatcher_unregister(&ctx->servers[i].dispatcher);

		ctx->servers[i].sock = -1;
	}

	if (--init_called <= 0) {
		init_called = 0;
	}

	k_mutex_lock(&ctx->lock, K_FOREVER);

	ctx->state = DNS_RESOLVE_CONTEXT_INACTIVE;

	return 0;
}

int dns_resolve_close(struct dns_resolve_context *ctx)
{
	int ret;

	k_mutex_lock(&ctx->lock, K_FOREVER);
	ret = dns_resolve_close_locked(ctx);
	k_mutex_unlock(&ctx->lock);

	return ret;
}

static bool dns_server_exists(struct dns_resolve_context *ctx,
			      const struct net_sockaddr *addr)
{
	for (int i = 0; i < SERVER_COUNT; i++) {
		if (IS_ENABLED(CONFIG_NET_IPV4) && (addr->sa_family == NET_AF_INET) &&
		    (ctx->servers[i].dns_server.sa_family == NET_AF_INET)) {
			if (net_ipv4_addr_cmp(&net_sin(addr)->sin_addr,
					      &net_sin(&ctx->servers[i].dns_server)->sin_addr)) {
				return true;
			}
		}

		if (IS_ENABLED(CONFIG_NET_IPV6) && (addr->sa_family == NET_AF_INET6) &&
		    (ctx->servers[i].dns_server.sa_family == NET_AF_INET6)) {
			if (net_ipv6_addr_cmp(&net_sin6(addr)->sin6_addr,
					      &net_sin6(&ctx->servers[i].dns_server)->sin6_addr)) {
				return true;
			}
		}
	}

	return false;
}

static bool dns_servers_exists(struct dns_resolve_context *ctx,
			       const char *servers[],
			       const struct net_sockaddr *servers_sa[])
{
	if (servers) {
		for (int i = 0; i < SERVER_COUNT && servers[i]; i++) {
			struct net_sockaddr addr;

			if (!net_ipaddr_parse(servers[i], strlen(servers[i]), &addr)) {
				continue;
			}

			if (!dns_server_exists(ctx, &addr)) {
				return false;
			}
		}
	}

	if (servers_sa) {
		for (int i = 0; i < SERVER_COUNT && servers_sa[i]; i++) {
			if (!dns_server_exists(ctx, servers_sa[i])) {
				return false;
			}
		}
	}

	return true;
}

int dns_resolve_reconfigure(struct dns_resolve_context *ctx,
			    const char *servers[],
			    const struct net_sockaddr *servers_sa[])
{
	int err;

	if (!ctx) {
		return -ENOENT;
	}

	k_mutex_lock(&ctx->lock, K_FOREVER);

	if (dns_servers_exists(ctx, servers, servers_sa)) {
		/* DNS servers did not change. */
		err = 0;
		goto unlock;
	}

	if (ctx->state == DNS_RESOLVE_CONTEXT_DEACTIVATING) {
		err = -EBUSY;
		goto unlock;
	}

	if (ctx->state == DNS_RESOLVE_CONTEXT_ACTIVE) {
		dns_resolve_cancel_all(ctx);

		err = dns_resolve_close_locked(ctx);
		if (err) {
			goto unlock;
		}
	}

	err = dns_resolve_init_locked(ctx, servers, servers_sa);

unlock:
	k_mutex_unlock(&ctx->lock);

	return err;
}

struct dns_resolve_context *dns_resolve_get_default(void)
{
	return &dns_default_ctx;
}

int dns_resolve_init_default(struct dns_resolve_context *ctx)
{
	int ret = 0;
#if defined(CONFIG_DNS_SERVER_IP_ADDRESSES)
	static const char *dns_servers[SERVER_COUNT + 1];
	int count = DNS_SERVER_COUNT;

	if (count > 5) {
		count = 5;
	}

	switch (count) {
#if DNS_SERVER_COUNT > 4
	case 5:
		dns_servers[4] = CONFIG_DNS_SERVER5;
		__fallthrough;
#endif
#if DNS_SERVER_COUNT > 3
	case 4:
		dns_servers[3] = CONFIG_DNS_SERVER4;
		__fallthrough;
#endif
#if DNS_SERVER_COUNT > 2
	case 3:
		dns_servers[2] = CONFIG_DNS_SERVER3;
		__fallthrough;
#endif
#if DNS_SERVER_COUNT > 1
	case 2:
		dns_servers[1] = CONFIG_DNS_SERVER2;
		__fallthrough;
#endif
#if DNS_SERVER_COUNT > 0
	case 1:
		dns_servers[0] = CONFIG_DNS_SERVER1;
		__fallthrough;
#endif
	case 0:
		break;
	}

#if defined(CONFIG_MDNS_RESOLVER) && (MDNS_SERVER_COUNT > 0)
#if defined(CONFIG_NET_IPV6) && defined(CONFIG_NET_IPV4)
	dns_servers[DNS_SERVER_COUNT + 1] = MDNS_IPV6_ADDR;
	dns_servers[DNS_SERVER_COUNT] = MDNS_IPV4_ADDR;
#else /* CONFIG_NET_IPV6 && CONFIG_NET_IPV4 */
#if defined(CONFIG_NET_IPV6)
	dns_servers[DNS_SERVER_COUNT] = MDNS_IPV6_ADDR;
#endif
#if defined(CONFIG_NET_IPV4)
	dns_servers[DNS_SERVER_COUNT] = MDNS_IPV4_ADDR;
#endif
#endif /* CONFIG_NET_IPV6 && CONFIG_NET_IPV4 */
#endif /* MDNS_RESOLVER && MDNS_SERVER_COUNT > 0 */

#if defined(CONFIG_LLMNR_RESOLVER) && (LLMNR_SERVER_COUNT > 0)
#if defined(CONFIG_NET_IPV6) && defined(CONFIG_NET_IPV4)
	dns_servers[DNS_SERVER_COUNT + MDNS_SERVER_COUNT + 1] =
							LLMNR_IPV6_ADDR;
	dns_servers[DNS_SERVER_COUNT + MDNS_SERVER_COUNT] = LLMNR_IPV4_ADDR;
#else /* CONFIG_NET_IPV6 && CONFIG_NET_IPV4 */
#if defined(CONFIG_NET_IPV6)
	dns_servers[DNS_SERVER_COUNT + MDNS_SERVER_COUNT] = LLMNR_IPV6_ADDR;
#endif
#if defined(CONFIG_NET_IPV4)
	dns_servers[DNS_SERVER_COUNT + MDNS_SERVER_COUNT] = LLMNR_IPV4_ADDR;
#endif
#endif /* CONFIG_NET_IPV6 && CONFIG_NET_IPV4 */
#endif /* LLMNR_RESOLVER && LLMNR_SERVER_COUNT > 0 */

	dns_servers[SERVER_COUNT] = NULL;

	ret = dns_resolve_init(ctx, dns_servers, NULL);
	if (ret < 0) {
		NET_WARN("Cannot initialize DNS resolver (%d)", ret);
	}
#else
	/* We must always call init even if there are no servers configured so
	 * that DNS mutex gets initialized properly.
	 */
	(void)dns_resolve_init(dns_resolve_get_default(), NULL, NULL);
#endif
	return ret;
}

#ifdef CONFIG_DNS_RESOLVER_AUTO_INIT
void dns_init_resolver(void)
{
	dns_resolve_init_default(dns_resolve_get_default());
}
#endif /* CONFIG_DNS_RESOLVER_AUTO_INIT */<|MERGE_RESOLUTION|>--- conflicted
+++ resolved
@@ -210,7 +210,7 @@
 }
 
 static int dispatcher_cb(void *my_ctx, int sock,
-			 struct sockaddr *addr, size_t addrlen,
+			 struct net_sockaddr *addr, size_t addrlen,
 			 struct net_buf *dns_data, size_t len)
 {
 	struct dns_resolve_context *ctx = my_ctx;
@@ -328,7 +328,7 @@
 	return dns_dispatcher_register(&server->dispatcher);
 }
 
-static int bind_to_iface(int sock, const struct sockaddr *addr, int if_index)
+static int bind_to_iface(int sock, const struct net_sockaddr *addr, int if_index)
 {
 	struct ifreq ifreq = { 0 };
 	int ret;
@@ -340,7 +340,7 @@
 		return ret;
 	}
 
-	ret = zsock_setsockopt(sock, SOL_SOCKET, SO_BINDTODEVICE,
+	ret = zsock_setsockopt(sock, NET_SOL_SOCKET, NET_SO_BINDTODEVICE,
 			       &ifreq, sizeof(ifreq));
 	if (ret < 0) {
 		ret = -errno;
@@ -397,14 +397,10 @@
 
 	if (servers) {
 		for (i = 0; idx < SERVER_COUNT && servers[i]; i++) {
-<<<<<<< HEAD
-			struct net_sockaddr *addr = &ctx->servers[idx].dns_server;
-=======
 			const char *iface_str;
 			size_t server_len;
 
-			struct sockaddr *addr = &ctx->servers[idx].dns_server;
->>>>>>> 68361eac
+			struct net_sockaddr *addr = &ctx->servers[idx].dns_server;
 
 			iface_str = strstr(servers[i], "%");
 			if (iface_str) {
@@ -511,10 +507,6 @@
 
 		ctx->servers[i].sock = ret;
 
-<<<<<<< HEAD
-		if (ctx->servers[i].dns_server.sa_family == NET_AF_INET6) {
-			iface = net_if_ipv6_select_src_iface(
-=======
 		/* Try to bind to the interface if it is set */
 		if (ctx->servers[i].if_index > 0) {
 			ret = bind_to_iface(ctx->servers[i].sock,
@@ -535,10 +527,9 @@
 			iface = NULL;
 		}
 
-		if (ctx->servers[i].dns_server.sa_family == AF_INET6) {
+		if (ctx->servers[i].dns_server.sa_family == NET_AF_INET6) {
 			if (iface == NULL) {
 				iface = net_if_ipv6_select_src_iface(
->>>>>>> 68361eac
 					&net_sin6(&ctx->servers[i].dns_server)->sin6_addr);
 			}
 
