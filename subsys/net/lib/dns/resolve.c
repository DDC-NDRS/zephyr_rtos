/** @file
 * @brief DNS resolve API
 *
 * An API for applications to do DNS query.
 */

/*
 * Copyright (c) 2017 Intel Corporation
 * Copyright (c) 2024 Nordic Semiconductor
 *
 * SPDX-License-Identifier: Apache-2.0
 */

#include <zephyr/logging/log.h>
LOG_MODULE_REGISTER(net_dns_resolve, CONFIG_DNS_RESOLVER_LOG_LEVEL);

#include <zephyr/types.h>
#include <zephyr/random/random.h>
#include <string.h>
#include <errno.h>
#include <stdlib.h>
#include <ctype.h>

#include <zephyr/sys/crc.h>
#include <zephyr/net/net_ip.h>
#include <zephyr/net/net_pkt.h>
#include <zephyr/net/net_mgmt.h>
#include <zephyr/net/dns_resolve.h>
#include <zephyr/net/socket_service.h>
#include "../../ip/net_private.h"
#include "dns_pack.h"
#include "dns_internal.h"
#include "dns_cache.h"
#include "../../ip/net_stats.h"

#define DNS_SERVER_COUNT CONFIG_DNS_RESOLVER_MAX_SERVERS
#define SERVER_COUNT     (DNS_SERVER_COUNT + DNS_MAX_MCAST_SERVERS)

extern void dns_dispatcher_svc_handler(struct net_socket_service_event *pev);

NET_SOCKET_SERVICE_SYNC_DEFINE_STATIC(resolve_svc, dns_dispatcher_svc_handler,
				      DNS_RESOLVER_MAX_POLL);

#define MDNS_IPV4_ADDR "224.0.0.251:5353"
#define MDNS_IPV6_ADDR "[ff02::fb]:5353"

#define LLMNR_IPV4_ADDR "224.0.0.252:5355"
#define LLMNR_IPV6_ADDR "[ff02::1:3]:5355"

#define DNS_QUERY_MAX_SIZE	(DNS_MSG_HEADER_SIZE + CONFIG_DNS_RESOLVER_MAX_QUERY_LEN + \
				 DNS_QTYPE_LEN + DNS_QCLASS_LEN)

/* Compressed RR uses a pointer to another RR. So, min size is 12 bytes without
 * considering RR payload.
 * See https://tools.ietf.org/html/rfc1035#section-4.1.4
 */
#define DNS_ANSWER_PTR_LEN	12

/* See dns_unpack_answer, and also see:
 * https://tools.ietf.org/html/rfc1035#section-4.1.2
 */
#define DNS_QUERY_POS       0x0C

#define DNS_IPV4_LEN        sizeof(struct net_in_addr)
#define DNS_IPV6_LEN        sizeof(struct net_in6_addr)

#define DNS_RESOLVER_MIN_BUF	1
#define DNS_RESOLVER_BUF_CTR	(DNS_RESOLVER_MIN_BUF + \
				 CONFIG_DNS_RESOLVER_ADDITIONAL_BUF_CTR)

#if defined(_MSC_VER) /* #CUSTOM@NDRS, _ud_size from 0 -> 4 */
NET_BUF_POOL_DEFINE(dns_msg_pool, DNS_RESOLVER_BUF_CTR,
                    DNS_RESOLVER_MAX_BUF_SIZE, 4, NULL);

NET_BUF_POOL_DEFINE(dns_qname_pool, DNS_RESOLVER_BUF_CTR,
                    CONFIG_DNS_RESOLVER_MAX_QUERY_LEN, 4, NULL);
#else
NET_BUF_POOL_DEFINE(dns_msg_pool, DNS_RESOLVER_BUF_CTR,
                    DNS_RESOLVER_MAX_BUF_SIZE, 0, NULL);

NET_BUF_POOL_DEFINE(dns_qname_pool, DNS_RESOLVER_BUF_CTR,
                    CONFIG_DNS_RESOLVER_MAX_QUERY_LEN,
                    0, NULL);
#endif

#ifdef CONFIG_DNS_RESOLVER_CACHE
DNS_CACHE_DEFINE(dns_cache, CONFIG_DNS_RESOLVER_CACHE_MAX_ENTRIES);
#endif /* CONFIG_DNS_RESOLVER_CACHE */

static int init_called;
static struct dns_resolve_context dns_default_ctx;

/* Must be invoked with context lock held */
static int dns_write(struct dns_resolve_context *ctx,
		     int server_idx,
		     int query_idx,
		     uint8_t *buf, size_t buf_len, size_t max_len,
		     struct net_buf *dns_qname,
		     int hop_limit);
static int dns_read(struct dns_resolve_context *ctx,
		    struct net_buf *dns_data, size_t buf_len,
		    uint16_t *dns_id,
		    struct net_buf *dns_cname,
		    uint16_t *query_hash);
static inline int get_slot_by_id(struct dns_resolve_context *ctx,
				 uint16_t dns_id,
				 uint16_t query_hash);
static inline void invoke_query_callback(int status,
					 struct dns_addrinfo *info,
					 struct dns_pending_query *pending_query);
static void release_query(struct dns_pending_query *pending_query);

static bool server_is_mdns(sa_family_t family, struct net_sockaddr *addr)
{
	if (family == NET_AF_INET) {
		if (net_ipv4_is_addr_mcast(&net_sin(addr)->sin_addr) &&
		    net_sin(addr)->sin_addr.s4_addr[3] == 251U) {
			return true;
		}

		return false;
	}

	if (family == NET_AF_INET6) {
		if (net_ipv6_is_addr_mcast(&net_sin6(addr)->sin6_addr) &&
		    net_sin6(addr)->sin6_addr.s6_addr[15] == 0xfb) {
			return true;
		}

		return false;
	}

	return false;
}

static bool server_is_llmnr(sa_family_t family, struct net_sockaddr *addr)
{
	if (family == NET_AF_INET) {
		if (net_ipv4_is_addr_mcast(&net_sin(addr)->sin_addr) &&
		    net_sin(addr)->sin_addr.s4_addr[3] == 252U) {
			return true;
		}

		return false;
	}

	if (family == NET_AF_INET6) {
		if (net_ipv6_is_addr_mcast(&net_sin6(addr)->sin6_addr) &&
		    net_sin6(addr)->sin6_addr.s6_addr[15] == 0x03) {
			return true;
		}

		return false;
	}

	return false;
}

static void dns_postprocess_server(struct dns_resolve_context *ctx, int idx)
{
	struct net_sockaddr *addr = &ctx->servers[idx].dns_server;

	if (addr->sa_family == NET_AF_INET) {
		ctx->servers[idx].is_mdns = server_is_mdns(NET_AF_INET, addr);
		if (!ctx->servers[idx].is_mdns) {
			ctx->servers[idx].is_llmnr =
				server_is_llmnr(NET_AF_INET, addr);
		}

		if (net_sin(addr)->sin_port == 0U) {
			if (IS_ENABLED(CONFIG_MDNS_RESOLVER) &&
			    ctx->servers[idx].is_mdns) {
				/* We only use 5353 as a default port
				 * if mDNS support is enabled. User can
				 * override this by defining the port
				 * in config file.
				 */
				net_sin(addr)->sin_port = net_htons(5353);
			} else if (IS_ENABLED(CONFIG_LLMNR_RESOLVER) &&
				   ctx->servers[idx].is_llmnr) {
				/* We only use 5355 as a default port
				 * if LLMNR support is enabled. User can
				 * override this by defining the port
				 * in config file.
				 */
				net_sin(addr)->sin_port = net_htons(5355);
			} else {
				net_sin(addr)->sin_port = net_htons(53);
			}
		}
	} else {
		ctx->servers[idx].is_mdns = server_is_mdns(NET_AF_INET6, addr);
		if (!ctx->servers[idx].is_mdns) {
			ctx->servers[idx].is_llmnr =
				server_is_llmnr(NET_AF_INET6, addr);
		}

		if (net_sin6(addr)->sin6_port == 0U) {
			if (IS_ENABLED(CONFIG_MDNS_RESOLVER) &&
			    ctx->servers[idx].is_mdns) {
				net_sin6(addr)->sin6_port = net_htons(5353);
			} else if (IS_ENABLED(CONFIG_LLMNR_RESOLVER) &&
				   ctx->servers[idx].is_llmnr) {
				net_sin6(addr)->sin6_port = net_htons(5355);
			} else {
				net_sin6(addr)->sin6_port = net_htons(53);
			}
		}
	}
}

<<<<<<< HEAD
static int dispatcher_cb(void *my_ctx, int sock,
			 struct net_sockaddr *addr, size_t addrlen,
=======
static int dispatcher_cb(struct dns_socket_dispatcher *my_ctx, int sock,
			 struct sockaddr *addr, size_t addrlen,
>>>>>>> a85eb146
			 struct net_buf *dns_data, size_t len)
{
	struct dns_resolve_context *ctx = my_ctx->resolve_ctx;
	struct net_buf *dns_cname = NULL;
	uint16_t query_hash = 0U;
	uint16_t dns_id = 0U;
	int ret = 0, i;

	k_mutex_lock(&ctx->lock, K_FOREVER);

	if (ctx->state != DNS_RESOLVE_CONTEXT_ACTIVE) {
		goto unlock;
	}

	dns_cname = net_buf_alloc(&dns_qname_pool, ctx->buf_timeout);
	if (!dns_cname) {
		ret = DNS_EAI_MEMORY;
		goto free_buf;
	}

	ret = dns_read(ctx, dns_data, len, &dns_id, dns_cname, &query_hash);
	if (!ret) {
		/* We called the callback already in dns_read() if there
		 * were no errors.
		 */
		goto free_buf;
	}

	/* Query again if we got CNAME */
	if (ret == DNS_EAI_AGAIN) {
		int failure = 0;
		int j;

		i = get_slot_by_id(ctx, dns_id, query_hash);
		if (i < 0) {
			goto free_buf;
		}

		for (j = 0; j < SERVER_COUNT; j++) {
			if (ctx->servers[j].sock < 0) {
				continue;
			}

			ret = dns_write(ctx, j, i, dns_data->data, len,
					net_buf_max_len(dns_data),
					dns_cname, 0);
			if (ret < 0) {
				failure++;
			}
		}

		if (failure) {
			NET_DBG("DNS cname query failed %d times", failure);

			if (failure == j) {
				ret = DNS_EAI_SYSTEM;
				goto quit;
			}
		}

		goto free_buf;
	}

quit:
	i = get_slot_by_id(ctx, dns_id, query_hash);
	if (i < 0) {
		goto free_buf;
	}

	invoke_query_callback(ret, NULL, &ctx->queries[i]);

	/* Marks the end of the results */
	release_query(&ctx->queries[i]);

free_buf:
	if (dns_cname) {
		net_buf_unref(dns_cname);
	}

unlock:
	k_mutex_unlock(&ctx->lock);

	return ret;
}

static int register_dispatcher(struct dns_resolve_context *ctx,
			       const struct net_socket_service_desc *svc,
			       struct dns_server *server,
			       struct net_sockaddr *local,
			       const struct net_in6_addr *addr6,
			       const struct net_in_addr *addr4)
{
	server->dispatcher.type = DNS_SOCKET_RESOLVER;
	server->dispatcher.cb = dispatcher_cb;
	server->dispatcher.fds = ctx->fds;
	server->dispatcher.fds_len = ARRAY_SIZE(ctx->fds);
	server->dispatcher.sock = server->sock;
	server->dispatcher.svc = svc;
	server->dispatcher.resolve_ctx = ctx;

	if (IS_ENABLED(CONFIG_NET_IPV6) &&
	    server->dns_server.sa_family == NET_AF_INET6) {
		memcpy(&server->dispatcher.local_addr,
		       local,
		       sizeof(struct net_sockaddr_in6));
	} else if (IS_ENABLED(CONFIG_NET_IPV4) &&
		   server->dns_server.sa_family == NET_AF_INET) {
		memcpy(&server->dispatcher.local_addr,
		       local,
		       sizeof(struct net_sockaddr_in));
	} else {
		return -ENOTSUP;
	}

	return dns_dispatcher_register(&server->dispatcher);
}

static int bind_to_iface(int sock, const struct net_sockaddr *addr, int if_index)
{
	struct ifreq ifreq = { 0 };
	int ret;

	ret = net_if_get_name(net_if_get_by_index(if_index), ifreq.ifr_name,
			      sizeof(ifreq.ifr_name));
	if (ret < 0) {
		LOG_DBG("Cannot get interface name for %d (%d)", if_index, ret);
		return ret;
	}

	ret = zsock_setsockopt(sock, NET_SOL_SOCKET, NET_SO_BINDTODEVICE,
			       &ifreq, sizeof(ifreq));
	if (ret < 0) {
		ret = -errno;

		NET_DBG("Cannot bind %s to %d (%d)",
			net_sprint_addr(addr->sa_family, &net_sin(addr)->sin_addr),
			if_index, ret);
	}

	return ret;
}

/* Must be invoked with context lock held */
static int dns_resolve_init_locked(struct dns_resolve_context *ctx,
				   const char *servers[],
				   const struct net_sockaddr *servers_sa[])
{
#if defined(CONFIG_NET_IPV6)
	struct net_sockaddr_in6 local_addr6 = {
		.sin6_family = NET_AF_INET6,
		.sin6_port = 0,
	};
#endif
#if defined(CONFIG_NET_IPV4)
	struct net_sockaddr_in local_addr4 = {
		.sin_family = NET_AF_INET,
		.sin_port = 0,
	};
#endif
	struct net_sockaddr *local_addr = NULL;
	socklen_t addr_len = 0;
	int i = 0, idx = 0;
	const struct net_in6_addr *addr6 = NULL;
	const struct net_in_addr *addr4 = NULL;
	struct net_if *iface;
	int ret, count;

	if (!ctx) {
		return -ENOENT;
	}

	if (ctx->state != DNS_RESOLVE_CONTEXT_INACTIVE) {
		ret = -ENOTEMPTY;
		goto fail;
	}

	ARRAY_FOR_EACH(ctx->servers, j) {
		ctx->servers[j].sock = -1;
	}

	ARRAY_FOR_EACH(ctx->fds, j) {
		ctx->fds[j].fd = -1;
	}

	if (servers) {
		for (i = 0; idx < SERVER_COUNT && servers[i]; i++) {
			const char *iface_str;
			size_t server_len;

			struct net_sockaddr *addr = &ctx->servers[idx].dns_server;

			iface_str = strstr(servers[i], "%");
			if (iface_str) {
				server_len = iface_str - servers[i];
				iface_str++;

				if (server_len == 0) {
					NET_DBG("Empty server name");
					continue;
				}

				/* Skip empty interface name */
				if (iface_str[0] == '\0') {
					ctx->servers[idx].if_index = 0;
					iface_str = NULL;
				} else {
					ctx->servers[idx].if_index =
						net_if_get_by_name(iface_str);
				}

			} else {
				server_len = strlen(servers[i]);
				ctx->servers[idx].if_index = 0;
			}

			(void)memset(addr, 0, sizeof(*addr));

			ret = net_ipaddr_parse(servers[i], server_len, addr);
			if (!ret) {
				if (servers[i] != NULL && servers[i][0] != '\0') {
					NET_DBG("Invalid server address %.*s",
						(int)server_len, servers[i]);
				}

				continue;
			}

			dns_postprocess_server(ctx, idx);

			NET_DBG("[%d] %.*s%s%s%s%s", i, (int)server_len, servers[i],
				IS_ENABLED(CONFIG_MDNS_RESOLVER) ?
				(ctx->servers[i].is_mdns ? " mDNS" : "") : "",
				IS_ENABLED(CONFIG_LLMNR_RESOLVER) ?
				(ctx->servers[i].is_llmnr ? " LLMNR" : "") : "",
				iface_str != NULL ? " via " : "",
				iface_str != NULL ? iface_str : "");
			idx++;
		}
	}

	if (servers_sa) {
		for (i = 0; idx < SERVER_COUNT && servers_sa[i]; i++) {
			memcpy(&ctx->servers[idx].dns_server, servers_sa[i],
			       sizeof(ctx->servers[idx].dns_server));
			dns_postprocess_server(ctx, idx);
			idx++;
		}
	}

	for (i = 0, count = 0;
	     i < SERVER_COUNT && ctx->servers[i].dns_server.sa_family; i++) {

		if (ctx->servers[i].dns_server.sa_family == NET_AF_INET6) {
#if defined(CONFIG_NET_IPV6)
			local_addr = (struct net_sockaddr *)&local_addr6;
			addr_len = sizeof(struct net_sockaddr_in6);

			if (IS_ENABLED(CONFIG_MDNS_RESOLVER) &&
			    ctx->servers[i].is_mdns) {
				local_addr6.sin6_port = net_htons(5353);
			}
#else
			continue;
#endif
		}

		if (ctx->servers[i].dns_server.sa_family == NET_AF_INET) {
#if defined(CONFIG_NET_IPV4)
			local_addr = (struct net_sockaddr *)&local_addr4;
			addr_len = sizeof(struct net_sockaddr_in);

			if (IS_ENABLED(CONFIG_MDNS_RESOLVER) &&
			    ctx->servers[i].is_mdns) {
				local_addr4.sin_port = net_htons(5353);
			}
#else
			continue;
#endif
		}

		if (!local_addr) {
			NET_DBG("Local address not set");
			ret = -EAFNOSUPPORT;
			goto fail;
		}

		ret = zsock_socket(ctx->servers[i].dns_server.sa_family,
				   NET_SOCK_DGRAM, NET_IPPROTO_UDP);
		if (ret < 0) {
			ret = -errno;
			NET_ERR("Cannot get socket (%d)", ret);
			goto fail;
		}

		ctx->servers[i].sock = ret;

		/* Try to bind to the interface if it is set */
		if (ctx->servers[i].if_index > 0) {
			ret = bind_to_iface(ctx->servers[i].sock,
					    &ctx->servers[i].dns_server,
					    ctx->servers[i].if_index);
			if (ret < 0) {
				zsock_close(ctx->servers[i].sock);
				ctx->servers[i].sock = -1;
				continue;
			}

			iface = net_if_get_by_index(ctx->servers[i].if_index);
			NET_DBG("Binding %s to %d",
				net_sprint_addr(ctx->servers[i].dns_server.sa_family,
						&net_sin(&ctx->servers[i].dns_server)->sin_addr),
				ctx->servers[i].if_index);
		} else {
			iface = NULL;
		}

		if (ctx->servers[i].dns_server.sa_family == NET_AF_INET6) {
			if (iface == NULL) {
				iface = net_if_ipv6_select_src_iface(
					&net_sin6(&ctx->servers[i].dns_server)->sin6_addr);
			}

			addr6 = net_if_ipv6_select_src_addr(iface,
					&net_sin6(&ctx->servers[i].dns_server)->sin6_addr);
		} else {
			if (iface == NULL) {
				iface = net_if_ipv4_select_src_iface(
					&net_sin(&ctx->servers[i].dns_server)->sin_addr);
			}

			addr4 = net_if_ipv4_select_src_addr(iface,
					&net_sin(&ctx->servers[i].dns_server)->sin_addr);
		}

		ARRAY_FOR_EACH(ctx->fds, j) {
			if (ctx->fds[j].fd == ctx->servers[i].sock) {
				/* There was query to this server already */
				ret = 0;
				break;
			}

			if (ctx->fds[j].fd < 0) {
				ctx->fds[j].fd = ctx->servers[i].sock;
				ctx->fds[j].events = ZSOCK_POLLIN;
				ret = 0;
				break;
			}
		}

		if (ret < 0) {
			NET_DBG("Cannot set %s to socket (%d)", "polling", ret);
			zsock_close(ctx->servers[i].sock);
			continue;
		}

		ret = register_dispatcher(ctx, &resolve_svc, &ctx->servers[i], local_addr,
						  addr6, addr4);
		if (ret < 0) {
			if (ret == -EALREADY) {
				goto skip_event;
			}

			NET_DBG("Cannot register dispatcher for %s (%d)",
				ctx->servers[i].is_mdns ? "mDNS" : "DNS", ret);
			goto fail;
		}

		if (IS_ENABLED(CONFIG_NET_MGMT_EVENT_INFO)) {
			net_mgmt_event_notify_with_info(
				NET_EVENT_DNS_SERVER_ADD,
				iface, (void *)&ctx->servers[i].dns_server,
				sizeof(struct net_sockaddr));
		} else {
			net_mgmt_event_notify(NET_EVENT_DNS_SERVER_ADD, iface);
		}

skip_event:

#if defined(CONFIG_NET_IPV6)
		local_addr6.sin6_port = 0;
#endif

#if defined(CONFIG_NET_IPV4)
		local_addr4.sin_port = 0;
#endif

		count++;
	}

	if (count == 0) {
		/* No servers defined */
		NET_DBG("No DNS servers defined.");
		ret = -EINVAL;
		goto fail;
	}

	init_called++;
	ctx->state = DNS_RESOLVE_CONTEXT_ACTIVE;
	ctx->buf_timeout = DNS_BUF_TIMEOUT;
	ret = 0;

fail:
	return ret;
}

int dns_resolve_init(struct dns_resolve_context *ctx, const char *servers[],
		     const struct net_sockaddr *servers_sa[])
{
	if (!ctx) {
		return -ENOENT;
	}

	(void)memset(ctx, 0, sizeof(*ctx));

	(void)k_mutex_init(&ctx->lock);
	ctx->state = DNS_RESOLVE_CONTEXT_INACTIVE;

	/* As this function is called only once during system init, there is no
	 * reason to acquire lock.
	 */
	return dns_resolve_init_locked(ctx, servers, servers_sa);
}

/* Check whether a slot is available for use, or optionally whether it can be
 * reclaimed.
 *
 * @param pending_query the query slot in question
 *
 * @param reclaim_if_available if the slot is marked in use, but the query has
 * been completed and the work item is no longer pending, complete the release
 * of the slot.
 *
 * @return true if and only if the slot can be used for a new query.
 */
static inline bool check_query_active(struct dns_pending_query *pending_query,
				      bool reclaim_if_available)
{
	int ret = false;

	if (pending_query->cb != NULL) {
		ret = true;
		if (reclaim_if_available
		    && pending_query->query == NULL
		    && k_work_delayable_busy_get(&pending_query->timer) == 0) {
			pending_query->cb = NULL;
			ret = false;
		}
	}

	return ret;
}

/* Must be invoked with context lock held */
static inline int get_cb_slot(struct dns_resolve_context *ctx)
{
	int i;

	for (i = 0; i < CONFIG_DNS_NUM_CONCUR_QUERIES; i++) {
		if (!check_query_active(&ctx->queries[i], true)) {
			return i;
		}
	}

	return -ENOENT;
}

/* Invoke the callback associated with a query slot, if still relevant.
 *
 * Must be invoked with context lock held.
 *
 * @param status the query status value
 * @param info the query result structure
 * @param pending_query the query slot that will provide the callback
 **/
static inline void invoke_query_callback(int status,
					 struct dns_addrinfo *info,
					 struct dns_pending_query *pending_query)
{
	/* Only notify if the slot is neither released nor in the process of
	 * being released.
	 */
	if (pending_query->query != NULL && pending_query->cb != NULL)  {
		pending_query->cb(status, info, pending_query->user_data);
	}
}

/* Release a query slot reserved by get_cb_slot().
 *
 * Must be invoked with context lock held.
 *
 * @param pending_query the query slot to be released
 */
static void release_query(struct dns_pending_query *pending_query)
{
	int busy = k_work_cancel_delayable(&pending_query->timer);

	/* If the work item is no longer pending we're done. */
	if (busy == 0) {
		/* All done. */
		pending_query->cb = NULL;
	} else {
		/* Work item is still pending.  Set a secondary condition that
		 * can be checked by get_cb_slot() to complete release of the
		 * slot once the work item has been confirmed to be completed.
		 */
		pending_query->query = NULL;
	}
}

/* Must be invoked with context lock held */
static inline int get_slot_by_id(struct dns_resolve_context *ctx,
				 uint16_t dns_id,
				 uint16_t query_hash)
{
	int i;

	for (i = 0; i < CONFIG_DNS_NUM_CONCUR_QUERIES; i++) {
		if (check_query_active(&ctx->queries[i], false) &&
		    ctx->queries[i].id == dns_id &&
		    (query_hash == 0 ||
		     ctx->queries[i].query_hash == query_hash)) {
			return i;
		}
	}

	return -ENOENT;
}

/* Unit test needs to be able to call this function */
#if !defined(CONFIG_NET_TEST)
static
#endif
int dns_validate_msg(struct dns_resolve_context *ctx,
		     struct dns_msg_t *dns_msg,
		     uint16_t *dns_id,
		     int *query_idx,
		     struct net_buf *dns_cname,
		     uint16_t *query_hash)
{
	struct dns_addrinfo info = { 0 };
	uint32_t ttl; /* RR ttl, so far it is not passed to caller */
	uint8_t *src, *addr;
	char *query_name;
	int address_size;
	/* index that points to the current answer being analyzed */
	int answer_ptr;
	int items;
	int server_idx;
	int ret = 0;

	/* Make sure that we can read DNS id, flags and rcode */
	if (dns_msg->msg_size < (sizeof(*dns_id) + sizeof(uint16_t))) {
		ret = DNS_EAI_FAIL;
		goto quit;
	}

	/* The dns_unpack_response_header() has design flaw as it expects
	 * dns id to be given instead of returning the id to the caller.
	 * In our case we would like to get it returned instead so that we
	 * can match the DNS query that we sent. When dns_read() is called,
	 * we do not know what the DNS id is yet.
	 */
	*dns_id = dns_unpack_header_id(dns_msg->msg);

	if (dns_header_rcode(dns_msg->msg) == DNS_HEADER_REFUSED) {
		ret = DNS_EAI_FAIL;
		goto quit;
	}

	/* We might receive a query while we are waiting for a response, in that
	 * case we just ignore the query instead of making the resolving fail.
	 */
	if (dns_header_qr(dns_msg->msg) == DNS_QUERY) {
		ret = 0;
		goto quit;
	}

	ret = dns_unpack_response_header(dns_msg, *dns_id);
	if (ret < 0) {
		errno = -ret;
		ret = DNS_EAI_SYSTEM;
		goto quit;
	}

	if (dns_header_qdcount(dns_msg->msg) != 1) {
		/* For mDNS (when dns_id == 0) the query count is 0 */
		if (*dns_id > 0) {
			ret = DNS_EAI_FAIL;
			goto quit;
		}
	}

	ret = dns_unpack_response_query(dns_msg);
	if (ret < 0) {
		if (ret == -ENOMEM) {
			errno = -ret;
			ret = DNS_EAI_SYSTEM;
			goto quit;
		}

		/* Check mDNS like above */
		if (*dns_id > 0) {
			ret = DNS_EAI_FAIL;
			goto quit;
		}

		/* mDNS responses to do not have the query part so the
		 * answer starts immediately after the header.
		 */
		dns_msg->answer_offset = dns_msg->query_offset;
	}

	/* Because in mDNS the DNS id is set to 0 and must be ignored
	 * on reply, we need to figure out the answer in order to find
	 * the proper query. To simplify things, the normal DNS responses
	 * are handled the same way.
	 */

	answer_ptr = DNS_QUERY_POS;
	items = 0;
	server_idx = 0;
	enum dns_rr_type answer_type = DNS_RR_TYPE_INVALID;

	while (server_idx < dns_header_ancount(dns_msg->msg)) {
		ret = dns_unpack_answer(dns_msg, answer_ptr, &ttl,
					&answer_type);
		if (ret < 0) {
			errno = -ret;
			ret = DNS_EAI_SYSTEM;
			goto quit;
		}

		switch (dns_msg->response_type) {
		case DNS_RESPONSE_IP:
			if (*query_idx >= 0) {
				goto query_known;
			}

			query_name = dns_msg->msg + dns_msg->query_offset;

			/* Convert the query name to small case so that our
			 * hash checker can find it.
			 */
			for (size_t i = 0, n = strlen(query_name); i < n; i++) {
				query_name[i] = tolower(query_name[i]);
			}

			/* Add \0 and query type (A or AAAA) to the hash */
			*query_hash = crc16_ansi(query_name,
						 strlen(query_name) + 1 + 2);

			*query_idx = get_slot_by_id(ctx, *dns_id, *query_hash);
			if (*query_idx < 0) {
				ret = DNS_EAI_SYSTEM;
				goto quit;
			}

query_known:
			if (ctx->queries[*query_idx].query_type ==
							DNS_QUERY_TYPE_A) {
				if (answer_type != DNS_RR_TYPE_A) {
					ret = DNS_EAI_ADDRFAMILY;
					goto quit;
				}

				address_size = DNS_IPV4_LEN;
				addr = (uint8_t *)&net_sin(&info.ai_addr)->
								sin_addr;
				info.ai_family = NET_AF_INET;
				info.ai_addr.sa_family = NET_AF_INET;
				info.ai_addrlen = sizeof(struct net_sockaddr_in);

			} else if (ctx->queries[*query_idx].query_type ==
							DNS_QUERY_TYPE_AAAA) {
				if (answer_type != DNS_RR_TYPE_AAAA) {
					ret = DNS_EAI_ADDRFAMILY;
					goto quit;
				}

				/* We cannot resolve IPv6 address if IPv6 is
				 * disabled. The reason being that
				 * "struct net_sockaddr" does not have enough space
				 * for IPv6 address in that case.
				 */
#if defined(CONFIG_NET_IPV6)
				address_size = DNS_IPV6_LEN;
				addr = (uint8_t *)&net_sin6(&info.ai_addr)->
								sin6_addr;
				info.ai_family = NET_AF_INET6;
				info.ai_addr.sa_family = NET_AF_INET6;
				info.ai_addrlen = sizeof(struct net_sockaddr_in6);
#else
				ret = DNS_EAI_FAMILY;
				goto quit;
#endif
			} else {
				ret = DNS_EAI_FAMILY;
				goto quit;
			}

			if (dns_msg->response_length < address_size) {
				/* it seems this is a malformed message */
				errno = EMSGSIZE;
				ret = DNS_EAI_SYSTEM;
				goto quit;
			}

			if ((dns_msg->response_position + address_size) >
			    dns_msg->msg_size) {
				/* Too short message */
				errno = EMSGSIZE;
				ret = DNS_EAI_SYSTEM;
				goto quit;
			}

			src = dns_msg->msg + dns_msg->response_position;
			memcpy(addr, src, address_size);

			invoke_query_callback(DNS_EAI_INPROGRESS, &info,
					      &ctx->queries[*query_idx]);
#ifdef CONFIG_DNS_RESOLVER_CACHE
			dns_cache_add(&dns_cache,
				ctx->queries[*query_idx].query, &info, ttl);
#endif /* CONFIG_DNS_RESOLVER_CACHE */
			items++;
			break;

		case DNS_RESPONSE_CNAME_NO_IP:
			/* Instead of using the QNAME at DNS_QUERY_POS,
			 * we will use this CNAME
			 */
			answer_ptr = dns_msg->response_position;
			break;

		default:
			ret = DNS_EAI_FAIL;
			goto quit;
		}

		/* Update the answer offset to point to the next RR (answer) */
		dns_msg->answer_offset += dns_msg->response_position -
							dns_msg->answer_offset;
		dns_msg->answer_offset += dns_msg->response_length;

		server_idx++;
	}

	if (*query_idx < 0) {
		/* If the query_idx is still unknown, try to get it here
		 * and hope it is found.
		 */
		query_name = dns_msg->msg + dns_msg->query_offset;
		*query_hash = crc16_ansi(query_name,
					 strlen(query_name) + 1 + 2);

		*query_idx = get_slot_by_id(ctx, *dns_id, *query_hash);
		if (*query_idx < 0) {
			errno = ENOENT;
			ret = DNS_EAI_SYSTEM;
			goto quit;
		}
	}

	/* No IP addresses were found, so we take the last CNAME to generate
	 * another query. Number of additional queries is controlled via Kconfig
	 */
	if (items == 0) {
		if (dns_msg->response_type == DNS_RESPONSE_CNAME_NO_IP) {
			uint16_t pos = dns_msg->response_position;

			/* The dns_cname should always be set. As a special
			 * case, it might not be set for unit tests that call
			 * this function directly.
			 */
			if (dns_cname) {
				ret = dns_copy_qname(dns_cname->data,
						     &dns_cname->len,
						     net_buf_max_len(dns_cname),
						     dns_msg, pos);
				if (ret < 0) {
					errno = -ret;
					ret = DNS_EAI_SYSTEM;
					goto quit;
				}
			}

			ret = DNS_EAI_AGAIN;
			goto quit;
		}
	}

	if (items == 0) {
		ret = DNS_EAI_NODATA;
	} else {
		ret = DNS_EAI_ALLDONE;
	}

quit:
	return ret;
}

/* Must be invoked with context lock held */
static int dns_read(struct dns_resolve_context *ctx,
		    struct net_buf *dns_data, size_t buf_len,
		    uint16_t *dns_id,
		    struct net_buf *dns_cname,
		    uint16_t *query_hash)
{
	/* Helper struct to track the dns msg received from the server */
	struct dns_msg_t dns_msg;
	int data_len;
	int ret;
	int query_idx = -1;

	data_len = MIN(buf_len, DNS_RESOLVER_MAX_BUF_SIZE);

	dns_msg.msg = dns_data->data;
	dns_msg.msg_size = data_len;

	ret = dns_validate_msg(ctx, &dns_msg, dns_id, &query_idx,
			       dns_cname, query_hash);
	if (ret == DNS_EAI_AGAIN) {
		goto finished;
	}

	if ((ret < 0 && ret != DNS_EAI_ALLDONE) || query_idx < 0 ||
	    query_idx > CONFIG_DNS_NUM_CONCUR_QUERIES) {
		goto quit;
	}

	invoke_query_callback(ret, NULL, &ctx->queries[query_idx]);

	/* Marks the end of the results */
	release_query(&ctx->queries[query_idx]);

	return 0;

finished:
	dns_resolve_cancel_with_name(ctx, *dns_id,
				     ctx->queries[query_idx].query,
				     ctx->queries[query_idx].query_type);
quit:
	return ret;
}

static int set_ttl_hop_limit(int sock, int level, int option, int new_limit)
{
	return zsock_setsockopt(sock, level, option, &new_limit, sizeof(new_limit));
}

/* Must be invoked with context lock held */
static int dns_write(struct dns_resolve_context *ctx,
		     int server_idx,
		     int query_idx,
		     uint8_t *buf, size_t buf_len, size_t max_len,
		     struct net_buf *dns_qname,
		     int hop_limit)
{
	enum dns_query_type query_type;
	struct net_sockaddr *server;
	int server_addr_len;
	uint16_t dns_id, len;
	int ret, sock, family;
	char *query_name;

	sock = ctx->servers[server_idx].sock;
	family = ctx->servers[server_idx].dns_server.sa_family;
	server = &ctx->servers[server_idx].dns_server;
	dns_id = ctx->queries[query_idx].id;
	query_type = ctx->queries[query_idx].query_type;

	len = (uint16_t)buf_len;

	ret = dns_msg_pack_query(buf, &len, (uint16_t)max_len,
				 dns_qname->data, dns_qname->len, dns_id,
				 (enum dns_rr_type)query_type);
	if (ret < 0) {
		return -EINVAL;
	}

	query_name = buf + DNS_MSG_HEADER_SIZE;

	/* Convert the query name to small case so that our
	 * hash checker can find it later when we get the answer.
	 */
	for (int i = 0; i < dns_qname->len; i++) {
		query_name[i] = tolower(query_name[i]);
	}

	/* Add \0 and query type (A or AAAA) to the hash. Note that
	 * the dns_qname->len contains the length of \0
	 */
	ctx->queries[query_idx].query_hash =
		crc16_ansi(query_name, dns_qname->len + 2);

	if (hop_limit > 0) {
		if (IS_ENABLED(CONFIG_NET_IPV6) && family == NET_AF_INET6) {
			ret = set_ttl_hop_limit(sock, NET_IPPROTO_IPV6,
						IPV6_UNICAST_HOPS,
						hop_limit);
		} else if (IS_ENABLED(CONFIG_NET_IPV4) && family == NET_AF_INET) {
			ret = set_ttl_hop_limit(sock, NET_IPPROTO_IP, NET_IP_TTL,
						hop_limit);
		} else {
			ret = -ENOTSUP;
		}

		if (ret < 0) {
			NET_DBG("Cannot set %s to socket (%d)",
				family == NET_AF_INET6 ? "hop limit" :
				(family == NET_AF_INET ? "TTL" : "<unknown>"),
				ret);
			return ret;
		}
	}

	ret = -ENOENT;

	ARRAY_FOR_EACH(ctx->fds, i) {
		if (ctx->fds[i].fd == sock) {
			/* There was query to this server already */
			ret = 0;
			break;
		}

		if (ctx->fds[i].fd < 0) {
			ctx->fds[i].fd = sock;
			ctx->fds[i].events = ZSOCK_POLLIN;
			ret = 0;
			break;
		}
	}

	if (ret < 0) {
		NET_DBG("Cannot set %s to socket (%d)", "polling", ret);
		return ret;
	}

	if (family == NET_AF_INET) {
		server_addr_len = sizeof(struct net_sockaddr_in);
	} else {
		server_addr_len = sizeof(struct net_sockaddr_in6);
	}

	ret = k_work_reschedule(&ctx->queries[query_idx].timer,
				ctx->queries[query_idx].timeout);
	if (ret < 0) {
		NET_DBG("[%u] cannot submit work to server idx %d for id %u "
			"ret %d", query_idx, server_idx, dns_id, ret);
		return ret;
	}

	NET_DBG("[%u] submitting work to server idx %d for id %u "
		"hash %u", query_idx, server_idx, dns_id,
		ctx->queries[query_idx].query_hash);

	ret = zsock_sendto(sock, buf, len, 0, server, server_addr_len);
	if (ret < 0) {
		NET_DBG("Cannot send query (%d)", -errno);
		return ret;
	} else {
		if (IS_ENABLED(CONFIG_NET_STATISTICS_DNS)) {
			struct net_if *iface = NULL;

			if (IS_ENABLED(CONFIG_NET_IPV6) && server->sa_family == NET_AF_INET6) {
				iface = net_if_ipv6_select_src_iface(&net_sin6(server)->sin6_addr);
			} else if (IS_ENABLED(CONFIG_NET_IPV4) && server->sa_family == NET_AF_INET) {
				iface = net_if_ipv4_select_src_iface(&net_sin(server)->sin_addr);
			}

			if (iface != NULL) {
				net_stats_update_dns_sent(iface);
			}
		}
	}

	return 0;
}

/* Must be invoked with context lock held */
static void dns_resolve_cancel_slot(struct dns_resolve_context *ctx, int slot)
{
	invoke_query_callback(DNS_EAI_CANCELED, NULL, &ctx->queries[slot]);

	release_query(&ctx->queries[slot]);
}

/* Must be invoked with context lock held */
static void dns_resolve_cancel_all(struct dns_resolve_context *ctx)
{
	int i;

	for (i = 0; i < CONFIG_DNS_NUM_CONCUR_QUERIES; i++) {
		if (ctx->queries[i].cb && ctx->queries[i].query) {
			dns_resolve_cancel_slot(ctx, i);
		}
	}
}

static int dns_resolve_cancel_with_hash(struct dns_resolve_context *ctx,
					uint16_t dns_id,
					uint16_t query_hash,
					const char *query_name)
{
	int ret = 0;
	int i;

	k_mutex_lock(&ctx->lock, K_FOREVER);

	if (ctx->state == DNS_RESOLVE_CONTEXT_DEACTIVATING) {
		/*
		 * Cancel is part of context "deactivating" process, so no need
		 * to do anything more.
		 */
		goto unlock;
	}

	i = get_slot_by_id(ctx, dns_id, query_hash);
	if (i < 0) {
		ret = -ENOENT;
		goto unlock;
	}

	NET_DBG("Cancelling DNS req %u (name %s type %d hash %u)", dns_id,
		query_name == NULL ? "<unknown>" : query_name,
		ctx->queries[i].query_type, query_hash);

	dns_resolve_cancel_slot(ctx, i);

unlock:
	k_mutex_unlock(&ctx->lock);

	return ret;
}

int dns_resolve_cancel_with_name(struct dns_resolve_context *ctx,
				 uint16_t dns_id,
				 const char *query_name,
				 enum dns_query_type query_type)
{
	uint16_t query_hash = 0;

	if (query_name) {
		struct net_buf *buf;
		uint16_t len;
		int ret;

		/* Use net_buf as a temporary buffer to store the packed
		 * DNS name.
		 */
		buf = net_buf_alloc(&dns_msg_pool, ctx->buf_timeout);
		if (!buf) {
			return -ENOMEM;
		}

		ret = dns_msg_pack_qname(&len, buf->data,
					 net_buf_max_len(buf),
					 query_name);
		if (ret >= 0) {
			/* If the query string + \0 + query type (A or AAAA)
			 * does not fit the tmp buf, then bail out
			 */
			if ((len + 2) > net_buf_max_len(buf)) {
				net_buf_unref(buf);
				return -ENOMEM;
			}

			net_buf_add(buf, len);
			net_buf_add_be16(buf, query_type);

			query_hash = crc16_ansi(buf->data, len + 2);
		}

		net_buf_unref(buf);

		if (ret < 0) {
			return ret;
		}
	}

	return dns_resolve_cancel_with_hash(ctx, dns_id, query_hash,
					    query_name);
}

int dns_resolve_cancel(struct dns_resolve_context *ctx, uint16_t dns_id)
{
	return dns_resolve_cancel_with_name(ctx, dns_id, NULL, 0);
}

static void query_timeout(struct k_work *work)
{
	struct k_work_delayable *dwork = k_work_delayable_from_work(work);
	struct dns_pending_query *pending_query =
		CONTAINER_OF(dwork, struct dns_pending_query, timer);
	int ret;

	/* We have to take the lock as we're inspecting protected content
	 * associated with the query.  But don't block the system work queue:
	 * if the lock can't be taken immediately, reschedule the work item to
	 * be run again after everything else has had a chance.
	 *
	 * Note that it's OK to use the k_work API on the delayable work
	 * without holding the lock: it's only the associated state in the
	 * containing structure that must be protected.
	 */
	ret = k_mutex_lock(&pending_query->ctx->lock, K_NO_WAIT);
	if (ret != 0) {
		struct k_work_delayable *dwork2 = k_work_delayable_from_work(work);

		/*
		 * Reschedule query timeout handler with some delay, so that all
		 * threads (including those with lower priorities) have a chance
		 * to move forward and release DNS context lock.
		 *
		 * Timeout value was arbitrarily chosen and can be updated in
		 * future if needed.
		 */
		k_work_reschedule(dwork2, K_MSEC(10));
		return;
	}

	NET_DBG("Query timeout DNS req %u type %d hash %u", pending_query->id,
		pending_query->query_type, pending_query->query_hash);

	/* The resolve cancel will invoke release_query(), but release will
	 * not be completed because the work item is still pending.  Instead
	 * the release will be completed when check_query_active() confirms
	 * the work item is no longer active.
	 */
	(void)dns_resolve_cancel_with_hash(pending_query->ctx,
					   pending_query->id,
					   pending_query->query_hash,
					   pending_query->query);

	k_mutex_unlock(&pending_query->ctx->lock);
}

int dns_resolve_name(struct dns_resolve_context *ctx,
		     const char *query,
		     enum dns_query_type type,
		     uint16_t *dns_id,
		     dns_resolve_cb_t cb,
		     void *user_data,
		     int32_t timeout)
{
	k_timeout_t tout;
	struct net_buf *dns_data = NULL;
	struct net_buf *dns_qname = NULL;
	struct net_sockaddr addr;
	int ret, i = -1, j = 0;
	int failure = 0;
	bool mdns_query = false;
	uint8_t hop_limit;
#ifdef CONFIG_DNS_RESOLVER_CACHE
	struct dns_addrinfo cached_info[CONFIG_DNS_RESOLVER_AI_MAX_ENTRIES] = {0};
#endif /* CONFIG_DNS_RESOLVER_CACHE */

	if (!ctx || !query || !cb) {
		return -EINVAL;
	}

	tout = SYS_TIMEOUT_MS(timeout);

	/* Timeout cannot be 0 as we cannot resolve name that fast.
	 */
	if (K_TIMEOUT_EQ(tout, K_NO_WAIT)) {
		return -EINVAL;
	}

	ret = net_ipaddr_parse(query, strlen(query), &addr);
	if (ret) {
		/* The query name was already in numeric form, no
		 * need to continue further.
		 */
		struct dns_addrinfo info = { 0 };

		if (type == DNS_QUERY_TYPE_A) {
			if (net_sin(&addr)->sin_family == NET_AF_INET6) {
				return -EPFNOSUPPORT;
			}

			memcpy(net_sin(&info.ai_addr), net_sin(&addr),
			       sizeof(struct net_sockaddr_in));
			info.ai_family = NET_AF_INET;
			info.ai_addr.sa_family = NET_AF_INET;
			info.ai_addrlen = sizeof(struct net_sockaddr_in);
		} else if (type == DNS_QUERY_TYPE_AAAA) {
			/* We do not support AI_V4MAPPED atm, so if the user
			 * asks an IPv6 address but it is an IPv4 one, then
			 * return an error. Note that getaddrinfo() will swap
			 * the error to EINVAL, the EPFNOSUPPORT is returned
			 * here so that we can find it easily.
			 */
			if (net_sin(&addr)->sin_family == NET_AF_INET) {
				return -EPFNOSUPPORT;
			}

#if defined(CONFIG_NET_IPV6)
			memcpy(net_sin6(&info.ai_addr), net_sin6(&addr),
			       sizeof(struct net_sockaddr_in6));
			info.ai_family = NET_AF_INET6;
			info.ai_addr.sa_family = NET_AF_INET6;
			info.ai_addrlen = sizeof(struct net_sockaddr_in6);
#else
			return -EAFNOSUPPORT;
#endif
		} else {
			goto try_resolve;
		}

		cb(DNS_EAI_INPROGRESS, &info, user_data);
		cb(DNS_EAI_ALLDONE, NULL, user_data);

		return 0;
	}

try_resolve:
#ifdef CONFIG_DNS_RESOLVER_CACHE
	ret = dns_cache_find(&dns_cache, query, type, cached_info, ARRAY_SIZE(cached_info));
	if (ret > 0) {
		/* The query was cached, no
		 * need to continue further.
		 */
		for (size_t cache_index = 0; cache_index < ret; cache_index++) {
			cb(DNS_EAI_INPROGRESS, &cached_info[cache_index], user_data);
		}
		cb(DNS_EAI_ALLDONE, NULL, user_data);

		return 0;
	}
#endif /* CONFIG_DNS_RESOLVER_CACHE */

	k_mutex_lock(&ctx->lock, K_FOREVER);

	if (ctx->state != DNS_RESOLVE_CONTEXT_ACTIVE) {
		ret = -EINVAL;
		goto fail;
	}

	i = get_cb_slot(ctx);
	if (i < 0) {
		ret = -EAGAIN;
		goto fail;
	}

	ctx->queries[i].cb = cb;
	ctx->queries[i].timeout = tout;
	ctx->queries[i].query = query;
	ctx->queries[i].query_type = type;
	ctx->queries[i].user_data = user_data;
	ctx->queries[i].ctx = ctx;
	ctx->queries[i].query_hash = 0;

	k_work_init_delayable(&ctx->queries[i].timer, query_timeout);

	dns_data = net_buf_alloc(&dns_msg_pool, ctx->buf_timeout);
	if (!dns_data) {
		ret = -ENOMEM;
		goto quit;
	}

	dns_qname = net_buf_alloc(&dns_qname_pool, ctx->buf_timeout);
	if (!dns_qname) {
		ret = -ENOMEM;
		goto quit;
	}

	ret = dns_msg_pack_qname(&dns_qname->len, dns_qname->data,
				CONFIG_DNS_RESOLVER_MAX_QUERY_LEN, ctx->queries[i].query);
	if (ret < 0) {
		goto quit;
	}

	ctx->queries[i].id = sys_rand16_get();

	/* If mDNS is enabled, then send .local queries only to multicast
	 * address. For mDNS the id should be set to 0, see RFC 6762 ch. 18.1
	 * for details.
	 */
	if (IS_ENABLED(CONFIG_MDNS_RESOLVER)) {
		const char *ptr = strrchr(query, '.');

		/* Note that we memcmp() the \0 here too */
		if (ptr && !memcmp(ptr, (const void *){ ".local" }, 7)) {
			mdns_query = true;

			ctx->queries[i].id = 0;
		}
	}

	/* Do this immediately after calculating the Id so that the unit
	 * test will work properly.
	 */
	if (dns_id) {
		*dns_id = ctx->queries[i].id;

		NET_DBG("DNS id will be %u", *dns_id);
	}

	for (j = 0; j < SERVER_COUNT; j++) {
		hop_limit = 0U;

		if (ctx->servers[j].sock < 0) {
			continue;
		}

		/* If mDNS is enabled, then send .local queries only to
		 * a well known multicast mDNS server address.
		 */
		if (IS_ENABLED(CONFIG_MDNS_RESOLVER) && mdns_query &&
		    !ctx->servers[j].is_mdns) {
			continue;
		}

		/* If llmnr is enabled, then all the queries are sent to
		 * LLMNR multicast address unless it is a mDNS query.
		 */
		if (!mdns_query && IS_ENABLED(CONFIG_LLMNR_RESOLVER)) {
			if (!ctx->servers[j].is_llmnr) {
				continue;
			}

			hop_limit = 1U;
		}

		ret = dns_write(ctx, j, i, dns_data->data,
				net_buf_max_len(dns_data),
				net_buf_max_len(dns_data),
				dns_qname, hop_limit);
		if (ret < 0) {
			failure++;
			continue;
		}

		/* Do one concurrent query only for each name resolve.
		 * TODO: Change the i (query index) to do multiple concurrent
		 *       to each server.
		 */
		break;
	}

	if (failure) {
		NET_DBG("DNS query failed %d times", failure);

		if (failure == j) {
			ret = -ENOENT;
			goto quit;
		}
	}

	ret = 0;

quit:
	if (ret < 0) {
		if (i >= 0) {
			release_query(&ctx->queries[i]);
		}

		if (dns_id) {
			*dns_id = 0U;
		}
	}

	if (dns_data) {
		net_buf_unref(dns_data);
	}

	if (dns_qname) {
		net_buf_unref(dns_qname);
	}

fail:
	k_mutex_unlock(&ctx->lock);

	return ret;
}

/* Must be invoked with context lock held */
static int dns_resolve_close_locked(struct dns_resolve_context *ctx)
{
	int i;

	if (ctx->state != DNS_RESOLVE_CONTEXT_ACTIVE) {
		return -ENOENT;
	}

	ctx->state = DNS_RESOLVE_CONTEXT_DEACTIVATING;

	/* ctx->net_ctx is never used in "deactivating" state. Additionally
	 * following code is guaranteed to be executed only by one thread at a
	 * time, due to required "active" -> "deactivating" state change. This
	 * means that it is safe to put net_ctx with mutex released.
	 *
	 * Released mutex will prevent lower networking layers from deadlock
	 * when calling cb_recv() (which acquires ctx->lock) just before closing
	 * network context.
	 */
	k_mutex_unlock(&ctx->lock);

	for (i = 0; i < SERVER_COUNT; i++) {
		struct net_if *iface;

		if (ctx->servers[i].sock < 0) {
			continue;
		}

		(void)dns_dispatcher_unregister(&ctx->servers[i].dispatcher);

		if (ctx->servers[i].dns_server.sa_family == NET_AF_INET6) {
			iface = net_if_ipv6_select_src_iface(
				&net_sin6(&ctx->servers[i].dns_server)->sin6_addr);
		} else {
			iface = net_if_ipv4_select_src_iface(
				&net_sin(&ctx->servers[i].dns_server)->sin_addr);
		}

		if (IS_ENABLED(CONFIG_NET_MGMT_EVENT_INFO)) {
			net_mgmt_event_notify_with_info(
				NET_EVENT_DNS_SERVER_DEL,
				iface,
				(void *)&ctx->servers[i].dns_server,
				sizeof(struct net_sockaddr));
		} else {
			net_mgmt_event_notify(NET_EVENT_DNS_SERVER_DEL,
					      iface);
		}

		zsock_close(ctx->servers[i].sock);

		ARRAY_FOR_EACH(ctx->fds, j) {
			if (ctx->fds[j].fd == ctx->servers[i].sock) {
				ctx->fds[j].fd = -1;
			}
		}

		(void)dns_dispatcher_unregister(&ctx->servers[i].dispatcher);

		ctx->servers[i].sock = -1;
	}

	if (--init_called <= 0) {
		init_called = 0;
	}

	k_mutex_lock(&ctx->lock, K_FOREVER);

	ctx->state = DNS_RESOLVE_CONTEXT_INACTIVE;

	return 0;
}

int dns_resolve_close(struct dns_resolve_context *ctx)
{
	int ret;

	k_mutex_lock(&ctx->lock, K_FOREVER);
	ret = dns_resolve_close_locked(ctx);
	k_mutex_unlock(&ctx->lock);

	return ret;
}

static bool dns_server_exists(struct dns_resolve_context *ctx,
			      const struct net_sockaddr *addr)
{
	for (int i = 0; i < SERVER_COUNT; i++) {
		if (IS_ENABLED(CONFIG_NET_IPV4) && (addr->sa_family == NET_AF_INET) &&
		    (ctx->servers[i].dns_server.sa_family == NET_AF_INET)) {
			if (net_ipv4_addr_cmp(&net_sin(addr)->sin_addr,
					      &net_sin(&ctx->servers[i].dns_server)->sin_addr)) {
				return true;
			}
		}

		if (IS_ENABLED(CONFIG_NET_IPV6) && (addr->sa_family == NET_AF_INET6) &&
		    (ctx->servers[i].dns_server.sa_family == NET_AF_INET6)) {
			if (net_ipv6_addr_cmp(&net_sin6(addr)->sin6_addr,
					      &net_sin6(&ctx->servers[i].dns_server)->sin6_addr)) {
				return true;
			}
		}
	}

	return false;
}

static bool dns_servers_exists(struct dns_resolve_context *ctx,
			       const char *servers[],
			       const struct net_sockaddr *servers_sa[])
{
	if (servers) {
		for (int i = 0; i < SERVER_COUNT && servers[i]; i++) {
			struct net_sockaddr addr;

			if (!net_ipaddr_parse(servers[i], strlen(servers[i]), &addr)) {
				continue;
			}

			if (!dns_server_exists(ctx, &addr)) {
				return false;
			}
		}
	}

	if (servers_sa) {
		for (int i = 0; i < SERVER_COUNT && servers_sa[i]; i++) {
			if (!dns_server_exists(ctx, servers_sa[i])) {
				return false;
			}
		}
	}

	return true;
}

int dns_resolve_reconfigure(struct dns_resolve_context *ctx,
			    const char *servers[],
			    const struct net_sockaddr *servers_sa[])
{
	int err;

	if (!ctx) {
		return -ENOENT;
	}

	k_mutex_lock(&ctx->lock, K_FOREVER);

	if (dns_servers_exists(ctx, servers, servers_sa)) {
		/* DNS servers did not change. */
		err = 0;
		goto unlock;
	}

	if (ctx->state == DNS_RESOLVE_CONTEXT_DEACTIVATING) {
		err = -EBUSY;
		goto unlock;
	}

	if (ctx->state == DNS_RESOLVE_CONTEXT_ACTIVE) {
		dns_resolve_cancel_all(ctx);

		err = dns_resolve_close_locked(ctx);
		if (err) {
			goto unlock;
		}
	}

	err = dns_resolve_init_locked(ctx, servers, servers_sa);

unlock:
	k_mutex_unlock(&ctx->lock);

	return err;
}

struct dns_resolve_context *dns_resolve_get_default(void)
{
	return &dns_default_ctx;
}

int dns_resolve_init_default(struct dns_resolve_context *ctx)
{
	int ret = 0;
#if defined(CONFIG_DNS_SERVER_IP_ADDRESSES)
	static const char *dns_servers[SERVER_COUNT + 1];
	int count = DNS_SERVER_COUNT;

	if (count > 5) {
		count = 5;
	}

	switch (count) {
#if DNS_SERVER_COUNT > 4
	case 5:
		dns_servers[4] = CONFIG_DNS_SERVER5;
		__fallthrough;
#endif
#if DNS_SERVER_COUNT > 3
	case 4:
		dns_servers[3] = CONFIG_DNS_SERVER4;
		__fallthrough;
#endif
#if DNS_SERVER_COUNT > 2
	case 3:
		dns_servers[2] = CONFIG_DNS_SERVER3;
		__fallthrough;
#endif
#if DNS_SERVER_COUNT > 1
	case 2:
		dns_servers[1] = CONFIG_DNS_SERVER2;
		__fallthrough;
#endif
#if DNS_SERVER_COUNT > 0
	case 1:
		dns_servers[0] = CONFIG_DNS_SERVER1;
		__fallthrough;
#endif
	case 0:
		break;
	}

#if defined(CONFIG_MDNS_RESOLVER) && (MDNS_SERVER_COUNT > 0)
#if defined(CONFIG_NET_IPV6) && defined(CONFIG_NET_IPV4)
	dns_servers[DNS_SERVER_COUNT + 1] = MDNS_IPV6_ADDR;
	dns_servers[DNS_SERVER_COUNT] = MDNS_IPV4_ADDR;
#else /* CONFIG_NET_IPV6 && CONFIG_NET_IPV4 */
#if defined(CONFIG_NET_IPV6)
	dns_servers[DNS_SERVER_COUNT] = MDNS_IPV6_ADDR;
#endif
#if defined(CONFIG_NET_IPV4)
	dns_servers[DNS_SERVER_COUNT] = MDNS_IPV4_ADDR;
#endif
#endif /* CONFIG_NET_IPV6 && CONFIG_NET_IPV4 */
#endif /* MDNS_RESOLVER && MDNS_SERVER_COUNT > 0 */

#if defined(CONFIG_LLMNR_RESOLVER) && (LLMNR_SERVER_COUNT > 0)
#if defined(CONFIG_NET_IPV6) && defined(CONFIG_NET_IPV4)
	dns_servers[DNS_SERVER_COUNT + MDNS_SERVER_COUNT + 1] =
							LLMNR_IPV6_ADDR;
	dns_servers[DNS_SERVER_COUNT + MDNS_SERVER_COUNT] = LLMNR_IPV4_ADDR;
#else /* CONFIG_NET_IPV6 && CONFIG_NET_IPV4 */
#if defined(CONFIG_NET_IPV6)
	dns_servers[DNS_SERVER_COUNT + MDNS_SERVER_COUNT] = LLMNR_IPV6_ADDR;
#endif
#if defined(CONFIG_NET_IPV4)
	dns_servers[DNS_SERVER_COUNT + MDNS_SERVER_COUNT] = LLMNR_IPV4_ADDR;
#endif
#endif /* CONFIG_NET_IPV6 && CONFIG_NET_IPV4 */
#endif /* LLMNR_RESOLVER && LLMNR_SERVER_COUNT > 0 */

	dns_servers[SERVER_COUNT] = NULL;

	ret = dns_resolve_init(ctx, dns_servers, NULL);
	if (ret < 0) {
		NET_WARN("Cannot initialize DNS resolver (%d)", ret);
	}
#else
	/* We must always call init even if there are no servers configured so
	 * that DNS mutex gets initialized properly.
	 */
	(void)dns_resolve_init(dns_resolve_get_default(), NULL, NULL);
#endif
	return ret;
}

#ifdef CONFIG_DNS_RESOLVER_AUTO_INIT
void dns_init_resolver(void)
{
	dns_resolve_init_default(dns_resolve_get_default());
}
#endif /* CONFIG_DNS_RESOLVER_AUTO_INIT */<|MERGE_RESOLUTION|>--- conflicted
+++ resolved
@@ -209,13 +209,8 @@
 	}
 }
 
-<<<<<<< HEAD
-static int dispatcher_cb(void *my_ctx, int sock,
+static int dispatcher_cb(struct dns_socket_dispatcher *my_ctx, int sock,
 			 struct net_sockaddr *addr, size_t addrlen,
-=======
-static int dispatcher_cb(struct dns_socket_dispatcher *my_ctx, int sock,
-			 struct sockaddr *addr, size_t addrlen,
->>>>>>> a85eb146
 			 struct net_buf *dns_data, size_t len)
 {
 	struct dns_resolve_context *ctx = my_ctx->resolve_ctx;
