--- conflicted
+++ resolved
@@ -473,8 +473,8 @@
 }
 
 static int idx_of_server_addr(struct dns_resolve_context *ctx,
-				 const struct net_sockaddr *addr,
-				 int if_index)
+			      const struct net_sockaddr *addr,
+			      int if_index)
 {
 	ARRAY_FOR_EACH(ctx->servers, i) {
 		if (ctx->servers[i].dns_server.sa_family == addr->sa_family &&
@@ -681,7 +681,7 @@
 		int found_idx;
 
 		found_idx = idx_of_server_addr(ctx, servers_sa[i],
-					     interfaces == NULL ? 0 : interfaces[i]);
+					       interfaces == NULL ? 0 : interfaces[i]);
 		if (found_idx != -1) {
 			NET_DBG("Server %s already exists",
 				net_sprint_addr(ctx->servers[i].dns_server.sa_family,
@@ -1146,6 +1146,7 @@
 		net_buf_unref(result);
 		break;
 	}
+
 	case DNS_RESPONSE_IP: {
 		if (*answer_type == DNS_RR_TYPE_A) {
 			address_size = DNS_IPV4_LEN;
@@ -1189,6 +1190,7 @@
 
 		break;
 	}
+
 	case DNS_RESPONSE_TXT:
 		pos = dns_msg->msg + dns_msg->response_position;
 
@@ -1247,11 +1249,13 @@
 
 		break;
 	}
+
 	case DNS_RESPONSE_CNAME_NO_IP:
 		/* Instead of using the QNAME at DNS_QUERY_POS,
 		 * we will use this CNAME
 		 */
 		break;
+
 	default:
 		return DNS_EAI_FAIL;
 	}
@@ -1275,15 +1279,7 @@
 		     uint16_t *query_hash)
 {
 	uint32_t ttl; /* RR ttl, so far it is not passed to caller */
-<<<<<<< HEAD
-	uint8_t *src;
-	uint8_t *addr = NULL;
-	int address_size;
-	/* index that points to the current answer being analyzed */
-	int answer_ptr;
-=======
 	struct dns_addrinfo info = {0};
->>>>>>> 965e921a
 	int items;
 	int server_idx;
 	int ret = 0;
@@ -1385,197 +1381,11 @@
 		}
 	}
 
-<<<<<<< HEAD
-		switch (dns_msg->response_type) {
-		case DNS_RESPONSE_DATA:
-		case DNS_RESPONSE_IP:
-			if (*query_idx < 0) {
-				ret = update_query_idx(ctx, dns_msg, dns_id,
-							query_idx, query_hash);
-				if (ret < 0) {
-					errno = -ret;
-					ret = DNS_EAI_SYSTEM;
-					goto quit;
-				}
-			}
-
-			if (ctx->queries[*query_idx].query_type ==
-							DNS_QUERY_TYPE_A) {
-				if (answer_type != DNS_RR_TYPE_A) {
-					ret = DNS_EAI_ADDRFAMILY;
-					goto quit;
-				}
-
-rr_qtype_a:
-				address_size = DNS_IPV4_LEN;
-				addr = (uint8_t *)&net_sin(&info.ai_addr)->
-								sin_addr;
-				info.ai_family = NET_AF_INET;
-				info.ai_addr.sa_family = NET_AF_INET;
-				info.ai_addrlen = sizeof(struct net_sockaddr_in);
-
-			} else if (ctx->queries[*query_idx].query_type ==
-							DNS_QUERY_TYPE_AAAA) {
-				if (answer_type != DNS_RR_TYPE_AAAA) {
-					ret = DNS_EAI_ADDRFAMILY;
-					goto quit;
-				}
-
-rr_qtype_aaaa:
-				/* We cannot resolve IPv6 address if IPv6 is
-				 * disabled. The reason being that
-				 * "struct net_sockaddr" does not have enough space
-				 * for IPv6 address in that case.
-				 */
-#if defined(CONFIG_NET_IPV6)
-				address_size = DNS_IPV6_LEN;
-				addr = (uint8_t *)&net_sin6(&info.ai_addr)->
-								sin6_addr;
-				info.ai_family = NET_AF_INET6;
-				info.ai_addr.sa_family = NET_AF_INET6;
-				info.ai_addrlen = sizeof(struct net_sockaddr_in6);
-#else
-				ret = DNS_EAI_FAMILY;
-				goto quit;
-#endif
-			} else if (ctx->queries[*query_idx].query_type ==
-				   (enum dns_query_type)DNS_RR_TYPE_ANY) {
-				/* If we did ANY query, we need to check what
-				 * type of answer we got. Currently only A or AAAA
-				 * are supported.
-				 */
-				if (answer_type == DNS_RR_TYPE_A) {
-					goto rr_qtype_a;
-				} else if (answer_type == DNS_RR_TYPE_AAAA) {
-					goto rr_qtype_aaaa;
-				} else {
-					ret = DNS_EAI_ADDRFAMILY;
-					goto quit;
-				}
-
-			} else if (ctx->queries[*query_idx].query_type ==
-							DNS_QUERY_TYPE_PTR) {
-				/* Synthesize a reply and place the returned info
-				 * in to the ai_canonname field. Use AF_LOCAL address
-				 * family as this is not a real address.
-				 */
-				struct net_buf *result;
-				uint8_t *pos;
-
-				address_size = MIN(dns_msg->response_length,
-						   DNS_MAX_NAME_SIZE);
-
-				/* Temporary buffer that is needed by dns_unpack_name()
-				 * to unpack the resolved name.
-				 */
-				result = net_buf_alloc(&dns_qname_pool, ctx->buf_timeout);
-				if (result == NULL) {
-					NET_DBG("Cannot allocate buffer for DNS query result");
-					ret = DNS_EAI_MEMORY;
-					goto quit;
-				}
-
-				pos = dns_msg->msg + dns_msg->response_position;
-				ret = dns_unpack_name(dns_msg->msg, dns_msg->msg_size, pos,
-						      result, NULL);
-				if (ret < 0) {
-					errno = -ret;
-					ret = DNS_EAI_SYSTEM;
-					net_buf_unref(result);
-					goto quit;
-				}
-
-				info.ai_family = NET_AF_LOCAL;
-				info.ai_addrlen = MIN(result->len, DNS_MAX_NAME_SIZE);
-				memcpy(info.ai_canonname, result->data, info.ai_addrlen);
-				info.ai_canonname[info.ai_addrlen] = '\0';
-
-				net_buf_unref(result);
-
-			} else {
-				ret = DNS_EAI_FAMILY;
-				goto quit;
-			}
-
-			if (ctx->queries[*query_idx].query_type ==
-							DNS_QUERY_TYPE_A ||
-			    ctx->queries[*query_idx].query_type ==
-							DNS_QUERY_TYPE_AAAA) {
-				if (dns_msg->response_length < address_size) {
-					/* it seems this is a malformed message */
-					errno = EMSGSIZE;
-					ret = DNS_EAI_SYSTEM;
-					goto quit;
-				}
-
-				if ((dns_msg->response_position + address_size) >
-				    dns_msg->msg_size) {
-					/* Too short message */
-					errno = EMSGSIZE;
-					ret = DNS_EAI_SYSTEM;
-					goto quit;
-				}
-
-				if (addr == NULL) {
-					/* This should not happen, but just in case */
-					errno = EINVAL;
-					ret = DNS_EAI_SYSTEM;
-					goto quit;
-				}
-
-				src = dns_msg->msg + dns_msg->response_position;
-				memcpy(addr, src, address_size);
-			}
-
-			invoke_query_callback(DNS_EAI_INPROGRESS, &info,
-					      &ctx->queries[*query_idx]);
-#ifdef CONFIG_DNS_RESOLVER_CACHE
-			dns_cache_add(&dns_cache,
-				ctx->queries[*query_idx].query, &info, ttl);
-#endif /* CONFIG_DNS_RESOLVER_CACHE */
-			items++;
-			break;
-
-		case DNS_RESPONSE_TXT: {
-			uint8_t *pos;
-
-			if (*query_idx < 0) {
-				ret = update_query_idx(ctx, dns_msg, dns_id,
-							query_idx, query_hash);
-				if (ret < 0) {
-					errno = -ret;
-					ret = DNS_EAI_SYSTEM;
-					goto quit;
-				}
-			}
-
-			pos = dns_msg->msg + dns_msg->response_position;
-
-			info.ai_family = NET_AF_UNSPEC;
-			info.ai_extension = DNS_RESOLVE_TXT;
-			info.ai_txt.textlen = MIN(dns_msg->response_length,
-						  DNS_MAX_TEXT_SIZE);
-			memcpy(info.ai_txt.text, pos, info.ai_txt.textlen);
-			info.ai_txt.text[info.ai_txt.textlen] = '\0';
-
-			invoke_query_callback(DNS_EAI_INPROGRESS, &info,
-					      &ctx->queries[*query_idx]);
-			break;
-		}
-
-		case DNS_RESPONSE_SRV: {
-			int priority;
-			int weight;
-			int port;
-			struct net_buf *target;
-			uint8_t *pos;
-=======
 	for (server_idx = 0; server_idx < dns_header_ancount(dns_msg->msg); server_idx++) {
 		ret = dns_validate_record(ctx, dns_msg, &info, &answer_type, &ttl);
 		if (ret < 0) {
 			goto quit;
 		}
->>>>>>> 965e921a
 
 		if (dns_msg->response_type == DNS_RESPONSE_IP) {
 			if ((ctx->queries[*query_idx].query_type == DNS_QUERY_TYPE_A &&
@@ -1606,42 +1416,6 @@
 				ctx->queries[*query_idx].query, &info, ttl);
 #endif /* CONFIG_DNS_RESOLVER_CACHE */
 			items++;
-<<<<<<< HEAD
-			break;
-		}
-
-		case DNS_RESPONSE_CNAME_NO_IP:
-			/* Instead of using the QNAME at DNS_QUERY_POS,
-			 * we will use this CNAME
-			 */
-			answer_ptr = dns_msg->response_position;
-			break;
-
-		default:
-			ret = DNS_EAI_FAIL;
-			goto quit;
-		}
-
-		/* Update the answer offset to point to the next RR (answer) */
-		dns_msg->answer_offset += dns_msg->response_position -
-							dns_msg->answer_offset;
-		dns_msg->answer_offset += dns_msg->response_length;
-
-		server_idx++;
-	}
-
-	if (*query_idx < 0) {
-		/* If the query_idx is still unknown, try to get it here
-		 * and hope it is found.
-		 */
-		ret = update_query_idx(ctx, dns_msg, dns_id,
-					query_idx, query_hash);
-		if (ret < 0) {
-			errno = -ret;
-			ret = DNS_EAI_SYSTEM;
-			goto quit;
-=======
->>>>>>> 965e921a
 		}
 	}
 
