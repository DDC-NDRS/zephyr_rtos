/** @file
 * @brief DNS resolve API
 *
 * An API for applications to do DNS query.
 */

/*
 * Copyright (c) 2017 Intel Corporation
 * Copyright (c) 2024 Nordic Semiconductor
 * Copyright 2025 NXP
 *
 * SPDX-License-Identifier: Apache-2.0
 */

#include <zephyr/logging/log.h>
LOG_MODULE_REGISTER(net_dns_resolve, CONFIG_DNS_RESOLVER_LOG_LEVEL);

#include <zephyr/types.h>
#include <zephyr/random/random.h>
#include <string.h>
#include <errno.h>
#include <stdlib.h>
#include <ctype.h>

#include <zephyr/sys/crc.h>
#include <zephyr/net/net_ip.h>
#include <zephyr/net/net_pkt.h>
#include <zephyr/net/net_mgmt.h>
#include <zephyr/net/igmp.h>
#include <zephyr/net/mld.h>
#include <zephyr/net/dns_resolve.h>
#include <zephyr/net/socket_service.h>
#include "../../ip/net_private.h"
#include "dns_pack.h"
#include "dns_internal.h"
#include "dns_cache.h"
#include "../../ip/net_stats.h"

#define DNS_SERVER_COUNT CONFIG_DNS_RESOLVER_MAX_SERVERS
#define SERVER_COUNT     (DNS_SERVER_COUNT + DNS_MAX_MCAST_SERVERS)

extern void dns_dispatcher_svc_handler(struct net_socket_service_event *pev);

NET_SOCKET_SERVICE_SYNC_DEFINE_STATIC(resolve_svc, dns_dispatcher_svc_handler,
				      DNS_RESOLVER_MAX_POLL);

#define MDNS_IPV4_ADDR "224.0.0.251:5353"
#define MDNS_IPV6_ADDR "[ff02::fb]:5353"

#define LLMNR_IPV4_ADDR "224.0.0.252:5355"
#define LLMNR_IPV6_ADDR "[ff02::1:3]:5355"

#define DNS_QUERY_MAX_SIZE	(DNS_MSG_HEADER_SIZE + CONFIG_DNS_RESOLVER_MAX_QUERY_LEN + \
				 DNS_QTYPE_LEN + DNS_QCLASS_LEN)

/* Compressed RR uses a pointer to another RR. So, min size is 12 bytes without
 * considering RR payload.
 * See https://tools.ietf.org/html/rfc1035#section-4.1.4
 */
#define DNS_ANSWER_PTR_LEN	12

/* See dns_unpack_answer, and also see:
 * https://tools.ietf.org/html/rfc1035#section-4.1.2
 */
#define DNS_QUERY_POS       0x0C

#define DNS_IPV4_LEN        sizeof(struct net_in_addr)
#define DNS_IPV6_LEN        sizeof(struct net_in6_addr)

#define DNS_RESOLVER_MIN_BUF	1
#define DNS_RESOLVER_BUF_CTR	(DNS_RESOLVER_MIN_BUF + \
				 CONFIG_DNS_RESOLVER_ADDITIONAL_BUF_CTR)

#if defined(_MSC_VER) /* #CUSTOM@NDRS, _ud_size from 0 -> 4 */
NET_BUF_POOL_DEFINE(dns_msg_pool, DNS_RESOLVER_BUF_CTR,
                    DNS_RESOLVER_MAX_BUF_SIZE, 4, NULL);

NET_BUF_POOL_DEFINE(dns_qname_pool, DNS_RESOLVER_BUF_CTR,
                    CONFIG_DNS_RESOLVER_MAX_QUERY_LEN, 4, NULL);
#else
NET_BUF_POOL_DEFINE(dns_msg_pool, DNS_RESOLVER_BUF_CTR,
                    DNS_RESOLVER_MAX_BUF_SIZE, 0, NULL);

NET_BUF_POOL_DEFINE(dns_qname_pool, DNS_RESOLVER_BUF_CTR,
                    CONFIG_DNS_RESOLVER_MAX_QUERY_LEN,
                    0, NULL);
#endif

#ifdef CONFIG_DNS_RESOLVER_CACHE
DNS_CACHE_DEFINE(dns_cache, CONFIG_DNS_RESOLVER_CACHE_MAX_ENTRIES);
#endif /* CONFIG_DNS_RESOLVER_CACHE */

static K_MUTEX_DEFINE(lock);
static int init_called;
static struct dns_resolve_context dns_default_ctx;

/* Must be invoked with context lock held */
static int dns_write(struct dns_resolve_context *ctx,
		     int server_idx,
		     int query_idx,
		     uint8_t *buf, size_t buf_len, size_t max_len,
		     struct net_buf *dns_qname,
		     int hop_limit);
static int dns_read(struct dns_resolve_context *ctx,
		    struct net_buf *dns_data, size_t buf_len,
		    uint16_t *dns_id,
		    struct net_buf *dns_cname,
		    uint16_t *query_hash);
static inline int get_slot_by_id(struct dns_resolve_context *ctx,
				 uint16_t dns_id,
				 uint16_t query_hash);
static inline void invoke_query_callback(int status,
					 struct dns_addrinfo *info,
					 struct dns_pending_query *pending_query);
static void release_query(struct dns_pending_query *pending_query);

static bool server_is_mdns(sa_family_t family, struct net_sockaddr *addr)
{
	if (family == NET_AF_INET) {
		if (net_ipv4_is_addr_mcast(&net_sin(addr)->sin_addr) &&
		    net_sin(addr)->sin_addr.s4_addr[3] == 251U) {
			return true;
		}

		return false;
	}

	if (family == NET_AF_INET6) {
		if (net_ipv6_is_addr_mcast(&net_sin6(addr)->sin6_addr) &&
		    net_sin6(addr)->sin6_addr.s6_addr[15] == 0xfb) {
			return true;
		}

		return false;
	}

	return false;
}

static bool server_is_llmnr(sa_family_t family, struct net_sockaddr *addr)
{
	if (family == NET_AF_INET) {
		if (net_ipv4_is_addr_mcast(&net_sin(addr)->sin_addr) &&
		    net_sin(addr)->sin_addr.s4_addr[3] == 252U) {
			return true;
		}

		return false;
	}

	if (family == NET_AF_INET6) {
		if (net_ipv6_is_addr_mcast(&net_sin6(addr)->sin6_addr) &&
		    net_sin6(addr)->sin6_addr.s6_addr[15] == 0x03) {
			return true;
		}

		return false;
	}

	return false;
}

static void join_ipv4_mcast_group(struct net_if *iface, void *user_data)
{
	struct net_sockaddr *addr = user_data;
	int ret;

	ret = net_ipv4_igmp_join(iface, &net_sin(addr)->sin_addr, NULL);
	if (ret < 0 && ret != -EALREADY) {
		NET_DBG("Cannot join %s mDNS group (%d)", "IPv4", ret);
	} else {
		NET_DBG("Joined %s mDNS group %s", "IPv4",
			net_sprint_ipv4_addr(&net_sin(addr)->sin_addr));
	}
}

static void join_ipv6_mcast_group(struct net_if *iface, void *user_data)
{
	struct net_sockaddr *addr = user_data;
	int ret;

	ret = net_ipv6_mld_join(iface, &net_sin6(addr)->sin6_addr);
	if (ret < 0 && ret != -EALREADY) {
		NET_DBG("Cannot join %s mDNS group (%d)", "IPv6", ret);
	} else {
		NET_DBG("Joined %s mDNS group %s", "IPv6",
			net_sprint_ipv6_addr(&net_sin6(addr)->sin6_addr));
	}
}

static void dns_postprocess_server(struct dns_resolve_context *ctx, int idx)
{
	struct net_sockaddr *addr = &ctx->servers[idx].dns_server;

	if (addr->sa_family == NET_AF_INET) {
		ctx->servers[idx].is_mdns = server_is_mdns(NET_AF_INET, addr);
		if (!ctx->servers[idx].is_mdns) {
			ctx->servers[idx].is_llmnr =
				server_is_llmnr(NET_AF_INET, addr);
		}

		if (net_sin(addr)->sin_port == 0U) {
			if (IS_ENABLED(CONFIG_MDNS_RESOLVER) &&
			    ctx->servers[idx].is_mdns) {
				/* We only use 5353 as a default port
				 * if mDNS support is enabled. User can
				 * override this by defining the port
				 * in config file.
				 */
				net_sin(addr)->sin_port = net_htons(5353);
			} else if (IS_ENABLED(CONFIG_LLMNR_RESOLVER) &&
				   ctx->servers[idx].is_llmnr) {
				/* We only use 5355 as a default port
				 * if LLMNR support is enabled. User can
				 * override this by defining the port
				 * in config file.
				 */
				net_sin(addr)->sin_port = net_htons(5355);
			} else {
				net_sin(addr)->sin_port = net_htons(53);
			}
		}

		/* Join the mDNS multicast group if responder is not enabled,
		 * because it will join the group itself.
		 */
		if (!IS_ENABLED(CONFIG_MDNS_RESPONDER) && ctx->servers[idx].is_mdns) {
			struct net_in_addr mcast_addr = { { { 224, 0, 0, 251 } } };

			if (net_sin(addr)->sin_addr.s_addr_be == mcast_addr.s_addr_be) {
				struct net_if *iface;

				iface = net_if_get_by_index(ctx->servers[idx].if_index);
				if (iface == NULL) {
					/* Join all interfaces */
					net_if_foreach(join_ipv4_mcast_group, addr);
				} else {
					/* Join specific interface */
					join_ipv4_mcast_group(iface, addr);
				}
			}
		}
	} else {
		ctx->servers[idx].is_mdns = server_is_mdns(NET_AF_INET6, addr);
		if (!ctx->servers[idx].is_mdns) {
			ctx->servers[idx].is_llmnr =
				server_is_llmnr(NET_AF_INET6, addr);
		}

		if (net_sin6(addr)->sin6_port == 0U) {
			if (IS_ENABLED(CONFIG_MDNS_RESOLVER) &&
			    ctx->servers[idx].is_mdns) {
				net_sin6(addr)->sin6_port = net_htons(5353);
			} else if (IS_ENABLED(CONFIG_LLMNR_RESOLVER) &&
				   ctx->servers[idx].is_llmnr) {
				net_sin6(addr)->sin6_port = net_htons(5355);
			} else {
				net_sin6(addr)->sin6_port = net_htons(53);
			}
		}

		if (!IS_ENABLED(CONFIG_MDNS_RESPONDER) && ctx->servers[idx].is_mdns) {
			struct net_in6_addr mcast_addr = { { { 0xff, 0x02, 0, 0, 0, 0, 0, 0,
						0, 0, 0, 0, 0, 0, 0, 0xfb } } };

			if (memcmp(&net_sin6(addr)->sin6_addr, &mcast_addr,
				   sizeof(struct net_in6_addr)) == 0) {
				struct net_if *iface;

				iface = net_if_get_by_index(ctx->servers[idx].if_index);
				if (iface == NULL) {
					/* Join all interfaces */
					net_if_foreach(join_ipv6_mcast_group, addr);
				} else {
					/* Join specific interface */
					join_ipv6_mcast_group(iface, addr);
				}
			}
		}
	}
}

static int dispatcher_cb(struct dns_socket_dispatcher *my_ctx, int sock,
			 struct net_sockaddr *addr, size_t addrlen,
			 struct net_buf *dns_data, size_t len)
{
	struct dns_resolve_context *ctx = my_ctx->resolve_ctx;
	struct net_buf *dns_cname = NULL;
	uint16_t query_hash = 0U;
	uint16_t dns_id = 0U;
	int ret = 0, i;

	k_mutex_lock(&ctx->lock, K_FOREVER);

	if (ctx->state != DNS_RESOLVE_CONTEXT_ACTIVE) {
		goto unlock;
	}

	dns_cname = net_buf_alloc(&dns_qname_pool, ctx->buf_timeout);
	if (!dns_cname) {
		ret = DNS_EAI_MEMORY;
		goto free_buf;
	}

	ret = dns_read(ctx, dns_data, len, &dns_id, dns_cname, &query_hash);
	if ((ret == 0) || (ret == DNS_EAI_NODATA)) {
		/* The callback is already called in dns_read() if there
		 * were no errors indicated by a return of zero
		 *
		 * Also, in the case of no data records to process will
		 * result in bypassing the callback. However, this goes
		 * out a similar path as success to allow the request to
		 * timeout or allow another packet to be processed that
		 * might have records to validate.
		 */
		goto free_buf;
	}

	/* Query again if we got CNAME */
	if (ret == DNS_EAI_AGAIN) {
		int ntry = 0, nfail = 0;
		int j;

		i = get_slot_by_id(ctx, dns_id, query_hash);
		if (i < 0) {
			goto free_buf;
		}

		for (j = 0; j < SERVER_COUNT; j++) {
			if (ctx->servers[j].sock < 0) {
				continue;
			}

			ntry++;
			ret = dns_write(ctx, j, i, dns_data->data, len,
					net_buf_max_len(dns_data),
					dns_cname, 0);
			if (ret < 0) {
				nfail++;
			}
		}

		if (nfail > 0) {
			NET_DBG("DNS cname query %d fails on %d attempts",
				nfail, ntry);
		}
		if ((ntry == 0) || (ntry == nfail)) {
			ret = DNS_EAI_SYSTEM;
			goto quit;
		}

		goto free_buf;
	}

quit:
	i = get_slot_by_id(ctx, dns_id, query_hash);
	if (i < 0) {
		goto free_buf;
	}

	invoke_query_callback(ret, NULL, &ctx->queries[i]);

	/* Marks the end of the results */
	release_query(&ctx->queries[i]);

free_buf:
	if (dns_cname) {
		net_buf_unref(dns_cname);
	}

unlock:
	k_mutex_unlock(&ctx->lock);

	return ret;
}

static int register_dispatcher(struct dns_resolve_context *ctx,
			       const struct net_socket_service_desc *svc,
			       struct dns_server *server,
			       struct net_sockaddr *local,
			       const struct net_in6_addr *addr6,
			       const struct net_in_addr *addr4)
{
	server->dispatcher.type = DNS_SOCKET_RESOLVER;
	server->dispatcher.cb = dispatcher_cb;
	server->dispatcher.fds = ctx->fds;
	server->dispatcher.fds_len = ARRAY_SIZE(ctx->fds);
	server->dispatcher.sock = server->sock;
	server->dispatcher.svc = svc;
	server->dispatcher.resolve_ctx = ctx;

	if (IS_ENABLED(CONFIG_NET_IPV6) &&
	    server->dns_server.sa_family == NET_AF_INET6) {
		memcpy(&server->dispatcher.local_addr,
		       local,
		       sizeof(struct net_sockaddr_in6));
	} else if (IS_ENABLED(CONFIG_NET_IPV4) &&
		   server->dns_server.sa_family == NET_AF_INET) {
		memcpy(&server->dispatcher.local_addr,
		       local,
		       sizeof(struct net_sockaddr_in));
	} else {
		return -ENOTSUP;
	}

	return dns_dispatcher_register(&server->dispatcher);
}

static int bind_to_iface(int sock, const struct net_sockaddr *addr, int if_index)
{
	struct ifreq ifreq = { 0 };
	int ret;

	ret = net_if_get_name(net_if_get_by_index(if_index), ifreq.ifr_name,
			      sizeof(ifreq.ifr_name));
	if (ret < 0) {
		LOG_DBG("Cannot get interface name for %d (%d)", if_index, ret);
		return ret;
	}

	ret = zsock_setsockopt(sock, NET_SOL_SOCKET, NET_SO_BINDTODEVICE,
			       &ifreq, sizeof(ifreq));
	if (ret < 0) {
		ret = -errno;

		NET_DBG("Cannot bind %s to %d (%d)",
			net_sprint_addr(addr->sa_family, &net_sin(addr)->sin_addr),
			if_index, ret);
	}

	return ret;
}

static bool is_server_name_found(struct dns_resolve_context *ctx,
				 const char *server, size_t server_len,
				 const char *iface_str)
{
	ARRAY_FOR_EACH(ctx->servers, i) {
		if (ctx->servers[i].dns_server.sa_family == NET_AF_INET ||
		    ctx->servers[i].dns_server.sa_family == NET_AF_INET6) {
			char addr_str[NET_INET6_ADDRSTRLEN];
			size_t addr_len;

			if (net_addr_ntop(ctx->servers[i].dns_server.sa_family,
					  &net_sin(&ctx->servers[i].dns_server)->sin_addr,
					  addr_str, sizeof(addr_str)) == NULL) {
				continue;
			}

			addr_len = strlen(addr_str);
			if (addr_len != server_len ||
			    strncmp(addr_str, server, server_len) != 0) {
				continue;
			}

			if (iface_str != NULL && ctx->servers[i].if_index > 0) {
				char iface_name[IFNAMSIZ];

				net_if_get_name(net_if_get_by_index(
						ctx->servers[i].if_index),
						iface_name, sizeof(iface_name));

				if (strcmp(iface_name, iface_str) != 0) {
					continue;
				}
			}

			return true;
		}
	}

	return false;
}

<<<<<<< HEAD
static bool is_server_addr_found(struct dns_resolve_context *ctx,
				 const struct net_sockaddr *addr,
				 int if_index)
=======
static int idx_of_server_addr(struct dns_resolve_context *ctx,
			      const struct sockaddr *addr,
			      int if_index)
>>>>>>> b69b0642
{
	ARRAY_FOR_EACH(ctx->servers, i) {
		if (ctx->servers[i].dns_server.sa_family == addr->sa_family &&
		    memcmp(&ctx->servers[i].dns_server, addr,
			   sizeof(ctx->servers[i].dns_server)) == 0) {
			if (if_index == 0 ||
			    (if_index > 0 &&
			     ctx->servers[i].if_index != if_index)) {
				continue;
			}

			return i;
		}
	}

	return -1;
}

static int get_free_slot(struct dns_resolve_context *ctx)
{
	ARRAY_FOR_EACH(ctx->servers, i) {
		if (ctx->servers[i].dns_server.sa_family == 0) {
			return i;
		}
	}

	return -ENOENT;
}

const char *dns_get_source_str(enum dns_server_source source)
{
	switch (source) {
	case DNS_SOURCE_UNKNOWN:
		return "unknown";
	case DNS_SOURCE_MANUAL:
		return "manual";
	case DNS_SOURCE_DHCPV4:
		__fallthrough;
	case DNS_SOURCE_DHCPV6:
		return "DHCP";
	case DNS_SOURCE_IPV6_RA:
		return "IPv6 RA";
	case DNS_SOURCE_PPP:
		return "PPP";
	}

	return "";
}

/* Must be invoked with context lock held */
static int dns_resolve_init_locked(struct dns_resolve_context *ctx,
				   const char *servers[],
				   const struct net_sockaddr *servers_sa[],
				   const struct net_socket_service_desc *svc,
				   uint16_t port, int interfaces[],
				   bool do_cleanup,
				   enum dns_server_source source)
{
#if defined(CONFIG_NET_IPV6)
	struct net_sockaddr_in6 local_addr6 = {
		.sin6_family = NET_AF_INET6,
		.sin6_port = net_htons(port),
	};
#endif
#if defined(CONFIG_NET_IPV4)
	struct net_sockaddr_in local_addr4 = {
		.sin_family = NET_AF_INET,
		.sin_port = net_htons(port),
	};
#endif
	struct net_sockaddr *local_addr = NULL;
	socklen_t addr_len = 0;
	int i = 0, idx = 0;
	const struct net_in6_addr *addr6 = NULL;
	const struct net_in_addr *addr4 = NULL;
	struct net_if *iface;
	int ret, count;

	if (!ctx) {
		return -ENOENT;
	}

	if (do_cleanup) {
		if (ctx->state != DNS_RESOLVE_CONTEXT_INACTIVE) {
			ret = -ENOTEMPTY;
			NET_DBG("DNS resolver context is not inactive (%d)", ctx->state);
			goto fail;
		}

		ARRAY_FOR_EACH(ctx->servers, j) {
			ctx->servers[j].sock = -1;
		}

		ARRAY_FOR_EACH(ctx->fds, j) {
			ctx->fds[j].fd = -1;
		}
	}

	/* If user has provided a list of servers in string format, then
	 * figure out the network interface from that list. If user used
	 * list of sockaddr servers, then use the interfaces parameter.
	 * The interfaces parameter should point to an array that is the
	 * the same length as the servers_sa parameter array.
	 */
	for (i = 0; servers != NULL && idx < SERVER_COUNT && servers[i] != NULL; i++) {
		const char *iface_str;
		size_t server_len;
		struct net_sockaddr *addr;
		bool found;

		iface_str = strstr(servers[i], "%");
		if (iface_str != NULL) {
			server_len = iface_str - servers[i];
			iface_str++;

			if (server_len == 0) {
				NET_DBG("Empty server name");
				continue;
			}

			found = is_server_name_found(ctx, servers[i],
						     server_len, iface_str);
			if (found) {
				NET_DBG("Server %.*s already exists",
					(int)server_len, servers[i]);
				continue;
			}

			/* Figure out if there are free slots where to add
			 * the server.
			 */
			idx = get_free_slot(ctx);
			if (idx < 0) {
				NET_DBG("No free slots for server %.*s",
					(int)server_len, servers[i]);
				break;
			}

			/* Skip empty interface name */
			if (iface_str[0] == '\0') {
				ctx->servers[idx].if_index = 0;
				iface_str = NULL;
			} else {
				ctx->servers[idx].if_index =
					net_if_get_by_name(iface_str);
			}

		} else {
			server_len = strlen(servers[i]);
			if (server_len == 0) {
				NET_DBG("Empty server name");
				continue;
			}

			found = is_server_name_found(ctx, servers[i],
						     server_len, NULL);
			if (found) {
				NET_DBG("Server %.*s already exists",
					(int)server_len, servers[i]);
				continue;
			}

			idx = get_free_slot(ctx);
			if (idx < 0) {
				NET_DBG("No free slots for server %.*s",
					(int)server_len, servers[i]);
				break;
			}
		}

		ctx->servers[idx].source = source;

		addr = &ctx->servers[idx].dns_server;

		(void)memset(addr, 0, sizeof(*addr));

		ret = net_ipaddr_parse(servers[i], server_len, addr);
		if (!ret) {
			if (servers[i][0] != '\0') {
				NET_DBG("Invalid server address %.*s",
					(int)server_len, servers[i]);
			}

			continue;
		}

		dns_postprocess_server(ctx, idx);

		NET_DBG("[%d] %.*s%s%s%s%s%s%s%s", i, (int)server_len, servers[i],
			IS_ENABLED(CONFIG_MDNS_RESOLVER) ?
			(ctx->servers[i].is_mdns ? " mDNS" : "") : "",
			IS_ENABLED(CONFIG_LLMNR_RESOLVER) ?
			(ctx->servers[i].is_llmnr ? " LLMNR" : "") : "",
			iface_str != NULL ? " via " : "",
			iface_str != NULL ? iface_str : "",
			source != DNS_SOURCE_UNKNOWN ? " (" : "",
			source != DNS_SOURCE_UNKNOWN ? dns_get_source_str(source) : "",
			source != DNS_SOURCE_UNKNOWN ? ")" : "");
		idx++;
	}

	for (i = 0; servers_sa != NULL && idx < SERVER_COUNT && servers_sa[i] != NULL; i++) {
		char iface_str[IFNAMSIZ] = { 0 };
		int found_idx;

		found_idx = idx_of_server_addr(ctx, servers_sa[i],
					       interfaces == NULL ? 0 : interfaces[i]);
		if (found_idx != -1) {
			NET_DBG("Server %s already exists",
				net_sprint_addr(ctx->servers[i].dns_server.sa_family,
						&net_sin(&ctx->servers[i].dns_server)->sin_addr));
			continue;
		}

		/* Figure out if there are free slots where to add the server.
		 */
		idx = get_free_slot(ctx);
		if (idx < 0) {
			NET_DBG("No free slots for server %s",
				net_sprint_addr(ctx->servers[i].dns_server.sa_family,
						&net_sin(&ctx->servers[i].dns_server)->sin_addr));
			break;
		}

		ctx->servers[idx].source = source;

		memcpy(&ctx->servers[idx].dns_server, servers_sa[i],
		       sizeof(ctx->servers[idx].dns_server));

		if (interfaces != NULL) {
			ctx->servers[idx].if_index = interfaces[i];

			net_if_get_name(net_if_get_by_index(ctx->servers[idx].if_index),
					iface_str, sizeof(iface_str));
		}

		dns_postprocess_server(ctx, idx);

		NET_DBG("[%d] %s%s%s%s%s%s%s%s", i,
			net_sprint_addr(servers_sa[i]->sa_family,
					&net_sin(servers_sa[i])->sin_addr),
			IS_ENABLED(CONFIG_MDNS_RESOLVER) ?
			(ctx->servers[i].is_mdns ? " mDNS" : "") : "",
			IS_ENABLED(CONFIG_LLMNR_RESOLVER) ?
			(ctx->servers[i].is_llmnr ? " LLMNR" : "") : "",
			interfaces != NULL ? " via " : "",
			interfaces != NULL ? iface_str : "",
			source != DNS_SOURCE_UNKNOWN ? " (" : "",
			source != DNS_SOURCE_UNKNOWN ? dns_get_source_str(source) : "",
			source != DNS_SOURCE_UNKNOWN ? ")" : "");
		idx++;
	}

	for (i = 0, count = 0;
	     i < SERVER_COUNT && ctx->servers[i].dns_server.sa_family != 0; i++) {

		if (ctx->servers[i].dns_server.sa_family == NET_AF_INET6) {
#if defined(CONFIG_NET_IPV6)
			local_addr = (struct net_sockaddr *)&local_addr6;
			addr_len = sizeof(struct net_sockaddr_in6);

			if (IS_ENABLED(CONFIG_MDNS_RESOLVER) &&
			    ctx->servers[i].is_mdns && port == 0) {
				local_addr6.sin6_port = net_htons(5353);
			}
#else
			continue;
#endif
		}

		if (ctx->servers[i].dns_server.sa_family == NET_AF_INET) {
#if defined(CONFIG_NET_IPV4)
			local_addr = (struct net_sockaddr *)&local_addr4;
			addr_len = sizeof(struct net_sockaddr_in);

			if (IS_ENABLED(CONFIG_MDNS_RESOLVER) &&
			    ctx->servers[i].is_mdns && port == 0) {
				local_addr4.sin_port = net_htons(5353);
			}
#else
			continue;
#endif
		}

		if (!local_addr) {
			NET_DBG("Local address not set");
			ret = -EAFNOSUPPORT;
			goto fail;
		}

		if (ctx->servers[i].sock >= 0) {
			/* Socket already exists, so skip it */
			NET_DBG("Socket %d already exists for %s",
				ctx->servers[i].sock,
				net_sprint_addr(ctx->servers[i].dns_server.sa_family,
						&net_sin(&ctx->servers[i].dns_server)->sin_addr));
			count++;
			continue;
		}

		ret = zsock_socket(ctx->servers[i].dns_server.sa_family,
				   NET_SOCK_DGRAM, NET_IPPROTO_UDP);
		if (ret < 0) {
			ret = -errno;
			NET_ERR("Cannot get socket (%d)", ret);
			goto fail;
		}

		ctx->servers[i].sock = ret;

		/* Try to bind to the interface if it is set */
		if (ctx->servers[i].if_index > 0) {
			ret = bind_to_iface(ctx->servers[i].sock,
					    &ctx->servers[i].dns_server,
					    ctx->servers[i].if_index);
			if (ret < 0) {
				zsock_close(ctx->servers[i].sock);
				ctx->servers[i].sock = -1;
				ctx->servers[i].dns_server.sa_family = 0;
				continue;
			}

			iface = net_if_get_by_index(ctx->servers[i].if_index);
			NET_DBG("Binding %s to %d",
				net_sprint_addr(ctx->servers[i].dns_server.sa_family,
						&net_sin(&ctx->servers[i].dns_server)->sin_addr),
				ctx->servers[i].if_index);
		} else {
			iface = NULL;
		}

		if (ctx->servers[i].dns_server.sa_family == NET_AF_INET6) {
			if (iface == NULL) {
				iface = net_if_ipv6_select_src_iface(
					&net_sin6(&ctx->servers[i].dns_server)->sin6_addr);
			}

			addr6 = net_if_ipv6_select_src_addr(iface,
					&net_sin6(&ctx->servers[i].dns_server)->sin6_addr);
		} else {
			if (iface == NULL) {
				iface = net_if_ipv4_select_src_iface(
					&net_sin(&ctx->servers[i].dns_server)->sin_addr);
			}

			addr4 = net_if_ipv4_select_src_addr(iface,
					&net_sin(&ctx->servers[i].dns_server)->sin_addr);
		}

		ARRAY_FOR_EACH(ctx->fds, j) {
			if (ctx->fds[j].fd == ctx->servers[i].sock) {
				/* There was query to this server already */
				ret = 0;
				break;
			}

			if (ctx->fds[j].fd < 0) {
				ctx->fds[j].fd = ctx->servers[i].sock;
				ctx->fds[j].events = ZSOCK_POLLIN;
				ret = 0;
				break;
			}
		}

		if (ret < 0) {
			NET_DBG("Cannot set %s to socket (%d)", "polling", ret);
			zsock_close(ctx->servers[i].sock);
			ctx->servers[i].sock = -1;
			ctx->servers[i].dns_server.sa_family = 0;
			continue;
		}

		ret = register_dispatcher(ctx, svc, &ctx->servers[i], local_addr,
					  addr6, addr4);
		if (ret < 0) {
			if (ret == -EALREADY) {
				goto skip_event;
			}

			NET_DBG("Cannot register dispatcher for %s (%d)",
				ctx->servers[i].is_mdns ? "mDNS" : "DNS", ret);
			goto fail;
		}

		if (IS_ENABLED(CONFIG_NET_MGMT_EVENT_INFO)) {
			net_mgmt_event_notify_with_info(
				NET_EVENT_DNS_SERVER_ADD,
				iface, (void *)&ctx->servers[i].dns_server,
				sizeof(struct net_sockaddr));
		} else {
			net_mgmt_event_notify(NET_EVENT_DNS_SERVER_ADD, iface);
		}

skip_event:

#if defined(CONFIG_NET_IPV6)
		local_addr6.sin6_port = net_htons(port);
#endif

#if defined(CONFIG_NET_IPV4)
		local_addr4.sin_port = net_htons(port);
#endif

		count++;
	}

	if (count == 0) {
		/* No servers defined */
		NET_DBG("No DNS servers defined.");
		ret = -EINVAL;
		goto fail;
	}

	init_called++;
	ctx->state = DNS_RESOLVE_CONTEXT_ACTIVE;
	ctx->buf_timeout = DNS_BUF_TIMEOUT;
	ret = 0;

fail:
	return ret;
}

int dns_resolve_init_with_svc(struct dns_resolve_context *ctx, const char *servers[],
			      const struct net_sockaddr *servers_sa[],
			      const struct net_socket_service_desc *svc,
			      uint16_t port, int interfaces[])
{
	int ret;

	if (!ctx) {
		return -ENOENT;
	}

	k_mutex_lock(&lock, K_FOREVER);

	/* Do cleanup only if we are starting the context for the first time */
	if (init_called == 0) {
		(void)memset(ctx, 0, sizeof(*ctx));

		(void)k_mutex_init(&ctx->lock);
		ctx->state = DNS_RESOLVE_CONTEXT_INACTIVE;
	}

	ret = dns_resolve_init_locked(ctx, servers, servers_sa, svc, port,
				      interfaces, true, DNS_SOURCE_UNKNOWN);

	k_mutex_unlock(&lock);

	return ret;
}

int dns_resolve_init(struct dns_resolve_context *ctx, const char *servers[],
		     const struct net_sockaddr *servers_sa[])
{
	return dns_resolve_init_with_svc(ctx, servers, servers_sa,
					 &resolve_svc, 0, NULL);
}

/* Check whether a slot is available for use, or optionally whether it can be
 * reclaimed.
 *
 * @param pending_query the query slot in question
 *
 * @param reclaim_if_available if the slot is marked in use, but the query has
 * been completed and the work item is no longer pending, complete the release
 * of the slot.
 *
 * @return true if and only if the slot can be used for a new query.
 */
static inline bool check_query_active(struct dns_pending_query *pending_query,
				      bool reclaim_if_available)
{
	int ret = false;

	if (pending_query->cb != NULL) {
		ret = true;
		if (reclaim_if_available
		    && pending_query->query == NULL
		    && k_work_delayable_busy_get(&pending_query->timer) == 0) {
			pending_query->cb = NULL;
			ret = false;
		}
	}

	return ret;
}

/* Must be invoked with context lock held */
static inline int get_cb_slot(struct dns_resolve_context *ctx)
{
	int i;

	for (i = 0; i < CONFIG_DNS_NUM_CONCUR_QUERIES; i++) {
		if (!check_query_active(&ctx->queries[i], true)) {
			return i;
		}
	}

	return -ENOENT;
}

/* Invoke the callback associated with a query slot, if still relevant.
 *
 * Must be invoked with context lock held.
 *
 * @param status the query status value
 * @param info the query result structure
 * @param pending_query the query slot that will provide the callback
 **/
static inline void invoke_query_callback(int status,
					 struct dns_addrinfo *info,
					 struct dns_pending_query *pending_query)
{
	/* Only notify if the slot is neither released nor in the process of
	 * being released.
	 */
	if (pending_query->query != NULL && pending_query->cb != NULL)  {
		pending_query->cb(status, info, pending_query->user_data);
	}
}

/* Release a query slot reserved by get_cb_slot().
 *
 * Must be invoked with context lock held.
 *
 * @param pending_query the query slot to be released
 */
static void release_query(struct dns_pending_query *pending_query)
{
	int busy = k_work_cancel_delayable(&pending_query->timer);

	/* If the work item is no longer pending we're done. */
	if (busy == 0) {
		/* All done. */
		pending_query->cb = NULL;
	} else {
		/* Work item is still pending.  Set a secondary condition that
		 * can be checked by get_cb_slot() to complete release of the
		 * slot once the work item has been confirmed to be completed.
		 */
		pending_query->query = NULL;
	}
}

/* Must be invoked with context lock held */
static inline int get_slot_by_id(struct dns_resolve_context *ctx,
				 uint16_t dns_id,
				 uint16_t query_hash)
{
	int i;

	for (i = 0; i < CONFIG_DNS_NUM_CONCUR_QUERIES; i++) {
		if (check_query_active(&ctx->queries[i], false) &&
		    ctx->queries[i].id == dns_id &&
		    (query_hash == 0 ||
		     ctx->queries[i].query_hash == query_hash)) {
			return i;
		}
	}

	return -ENOENT;
}

static int update_query_idx(struct dns_resolve_context *ctx,
			    struct dns_msg_t *dns_msg,
			    uint16_t *dns_id,
			    int *query_idx,
			    uint16_t *query_hash)
{
	int ret;
	char *query_name;
	int query_name_len;

	query_name = dns_msg->msg + dns_msg->query_offset;
	query_name_len = strlen(query_name);

	/* Convert the query name to small case so that our
	 * hash checker can find it.
	 */
	for (size_t i = 0, n = query_name_len; i < n; i++) {
		query_name[i] = tolower(query_name[i]);
	}

	/* Hash the name with \0 and query type */
	*query_hash = crc16_ansi(query_name,
				 query_name_len + 1 + 2);

	*query_idx = get_slot_by_id(ctx, *dns_id, *query_hash);
	if (*query_idx < 0) {
		/* Re-check if this was a mDNS probe query */
		if (IS_ENABLED(CONFIG_MDNS_RESPONDER_PROBE) && *dns_id == 0) {
			uint16_t orig_qtype;

			orig_qtype = sys_get_be16(&query_name[query_name_len + 1]);

			/* Replace the query type with ANY as that was used
			 * when creating the hash.
			 */
			sys_put_be16(DNS_RR_TYPE_ANY,
				     &query_name[query_name_len + 1]);

			*query_hash = crc16_ansi(query_name,
						 query_name_len + 1 + 2);

			sys_put_be16(orig_qtype, &query_name[query_name_len + 1]);

			*query_idx = get_slot_by_id(ctx, *dns_id, *query_hash);
			if (*query_idx < 0) {
				ret = -ENOENT;
				goto quit;
			}
		} else {
			ret = -ENOENT;
			goto quit;
		}
	}

	ret = 0;
quit:
	return ret;
}

/* Unit test needs to be able to call this function */
#if !defined(CONFIG_NET_TEST)
static
#endif
int dns_validate_msg(struct dns_resolve_context *ctx,
		     struct dns_msg_t *dns_msg,
		     uint16_t *dns_id,
		     int *query_idx,
		     struct net_buf *dns_cname,
		     uint16_t *query_hash)
{
	struct dns_addrinfo info = { 0 };
	uint32_t ttl; /* RR ttl, so far it is not passed to caller */
	uint8_t *src;
	uint8_t *addr = NULL;
	int address_size;
	/* index that points to the current answer being analyzed */
	int answer_ptr;
	int items;
	int server_idx;
	int ret = 0;

	/* Make sure that we can read DNS id, flags and rcode */
	if (dns_msg->msg_size < (sizeof(*dns_id) + sizeof(uint16_t))) {
		ret = DNS_EAI_FAIL;
		goto quit;
	}

	/* The dns_unpack_response_header() has design flaw as it expects
	 * dns id to be given instead of returning the id to the caller.
	 * In our case we would like to get it returned instead so that we
	 * can match the DNS query that we sent. When dns_read() is called,
	 * we do not know what the DNS id is yet.
	 */
	*dns_id = dns_unpack_header_id(dns_msg->msg);

	if (dns_header_rcode(dns_msg->msg) == DNS_HEADER_REFUSED) {
		ret = DNS_EAI_FAIL;
		goto quit;
	}

	/* We might receive a query while we are waiting for a response, in that
	 * case we just ignore the query instead of making the resolving fail.
	 */
	if (dns_header_qr(dns_msg->msg) == DNS_QUERY) {
		ret = 0;
		goto quit;
	}

	ret = dns_unpack_response_header(dns_msg, *dns_id);
	if (ret < 0) {
		errno = -ret;
		ret = DNS_EAI_SYSTEM;
		goto quit;
	}

	if (dns_header_qdcount(dns_msg->msg) < 1) {
		/* For mDNS (when dns_id == 0) the query count is 0 */
		if (*dns_id > 0) {
			ret = DNS_EAI_FAIL;
			goto quit;
		}
	}

	if (dns_header_ancount(dns_msg->msg) < 1) {
		/* there are no useful records in this message */
		if (*dns_id > 0) {
			ret = DNS_EAI_FAIL;
			goto quit;
		}

		/*
		 * Assume another multicast responder might respond
		 * differently.
		 */
		ret = DNS_EAI_NODATA;
		goto quit;
	}

	ret = dns_unpack_response_query(dns_msg);
	if (ret < 0) {
		if (ret == -ENOMEM) {
			errno = -ret;
			ret = DNS_EAI_SYSTEM;
			goto quit;
		}

		/* Check mDNS like above */
		if (*dns_id > 0) {
			ret = DNS_EAI_FAIL;
			goto quit;
		}
	}

	if (dns_header_qdcount(dns_msg->msg) < 1 && *dns_id == 0) {
		/* mDNS responses to do not have the query part so the
		 * answer starts immediately after the header.
		 */
		dns_msg->answer_offset = dns_msg->query_offset;
	}

	/* Because in mDNS the DNS id is set to 0 and must be ignored
	 * on reply, we need to figure out the answer in order to find
	 * the proper query. To simplify things, the normal DNS responses
	 * are handled the same way.
	 */

	answer_ptr = DNS_QUERY_POS;
	items = 0;
	server_idx = 0;
	enum dns_rr_type answer_type = DNS_RR_TYPE_INVALID;

	while (server_idx < dns_header_ancount(dns_msg->msg)) {
		ret = dns_unpack_answer(dns_msg, answer_ptr, &ttl,
					&answer_type);
		if (ret < 0) {
			errno = -ret;
			ret = DNS_EAI_SYSTEM;
			goto quit;
		}

		switch (dns_msg->response_type) {
		case DNS_RESPONSE_DATA:
		case DNS_RESPONSE_IP:
			if (*query_idx < 0) {
				ret = update_query_idx(ctx, dns_msg, dns_id,
							query_idx, query_hash);
				if (ret < 0) {
					errno = -ret;
					ret = DNS_EAI_SYSTEM;
					goto quit;
				}
			}

			if (ctx->queries[*query_idx].query_type ==
							DNS_QUERY_TYPE_A) {
				if (answer_type != DNS_RR_TYPE_A) {
					ret = DNS_EAI_ADDRFAMILY;
					goto quit;
				}

rr_qtype_a:
				address_size = DNS_IPV4_LEN;
				addr = (uint8_t *)&net_sin(&info.ai_addr)->
								sin_addr;
				info.ai_family = NET_AF_INET;
				info.ai_addr.sa_family = NET_AF_INET;
				info.ai_addrlen = sizeof(struct net_sockaddr_in);

			} else if (ctx->queries[*query_idx].query_type ==
							DNS_QUERY_TYPE_AAAA) {
				if (answer_type != DNS_RR_TYPE_AAAA) {
					ret = DNS_EAI_ADDRFAMILY;
					goto quit;
				}

rr_qtype_aaaa:
				/* We cannot resolve IPv6 address if IPv6 is
				 * disabled. The reason being that
				 * "struct net_sockaddr" does not have enough space
				 * for IPv6 address in that case.
				 */
#if defined(CONFIG_NET_IPV6)
				address_size = DNS_IPV6_LEN;
				addr = (uint8_t *)&net_sin6(&info.ai_addr)->
								sin6_addr;
				info.ai_family = NET_AF_INET6;
				info.ai_addr.sa_family = NET_AF_INET6;
				info.ai_addrlen = sizeof(struct net_sockaddr_in6);
#else
				ret = DNS_EAI_FAMILY;
				goto quit;
#endif
			} else if (ctx->queries[*query_idx].query_type ==
				   (enum dns_query_type)DNS_RR_TYPE_ANY) {
				/* If we did ANY query, we need to check what
				 * type of answer we got. Currently only A or AAAA
				 * are supported.
				 */
				if (answer_type == DNS_RR_TYPE_A) {
					goto rr_qtype_a;
				} else if (answer_type == DNS_RR_TYPE_AAAA) {
					goto rr_qtype_aaaa;
				} else {
					ret = DNS_EAI_ADDRFAMILY;
					goto quit;
				}

			} else if (ctx->queries[*query_idx].query_type ==
							DNS_QUERY_TYPE_PTR) {
				/* Synthesize a reply and place the returned info
				 * in to the ai_canonname field. Use AF_LOCAL address
				 * family as this is not a real address.
				 */
				struct net_buf *result;
				uint8_t *pos;

				address_size = MIN(dns_msg->response_length,
						   DNS_MAX_NAME_SIZE);

				/* Temporary buffer that is needed by dns_unpack_name()
				 * to unpack the resolved name.
				 */
				result = net_buf_alloc(&dns_qname_pool, ctx->buf_timeout);
				if (result == NULL) {
					NET_DBG("Cannot allocate buffer for DNS query result");
					ret = DNS_EAI_MEMORY;
					goto quit;
				}

				pos = dns_msg->msg + dns_msg->response_position;
				ret = dns_unpack_name(dns_msg->msg, dns_msg->msg_size, pos,
						      result, NULL);
				if (ret < 0) {
					errno = -ret;
					ret = DNS_EAI_SYSTEM;
					net_buf_unref(result);
					goto quit;
				}

				info.ai_family = NET_AF_LOCAL;
				info.ai_addrlen = MIN(result->len, DNS_MAX_NAME_SIZE);
				memcpy(info.ai_canonname, result->data, info.ai_addrlen);
				info.ai_canonname[info.ai_addrlen] = '\0';

				net_buf_unref(result);

			} else {
				ret = DNS_EAI_FAMILY;
				goto quit;
			}

			if (ctx->queries[*query_idx].query_type ==
							DNS_QUERY_TYPE_A ||
			    ctx->queries[*query_idx].query_type ==
							DNS_QUERY_TYPE_AAAA) {
				if (dns_msg->response_length < address_size) {
					/* it seems this is a malformed message */
					errno = EMSGSIZE;
					ret = DNS_EAI_SYSTEM;
					goto quit;
				}

				if ((dns_msg->response_position + address_size) >
				    dns_msg->msg_size) {
					/* Too short message */
					errno = EMSGSIZE;
					ret = DNS_EAI_SYSTEM;
					goto quit;
				}

				if (addr == NULL) {
					/* This should not happen, but just in case */
					errno = EINVAL;
					ret = DNS_EAI_SYSTEM;
					goto quit;
				}

				src = dns_msg->msg + dns_msg->response_position;
				memcpy(addr, src, address_size);
			}

			invoke_query_callback(DNS_EAI_INPROGRESS, &info,
					      &ctx->queries[*query_idx]);
#ifdef CONFIG_DNS_RESOLVER_CACHE
			dns_cache_add(&dns_cache,
				ctx->queries[*query_idx].query, &info, ttl);
#endif /* CONFIG_DNS_RESOLVER_CACHE */
			items++;
			break;

		case DNS_RESPONSE_TXT: {
			uint8_t *pos;

			if (*query_idx < 0) {
				ret = update_query_idx(ctx, dns_msg, dns_id,
							query_idx, query_hash);
				if (ret < 0) {
					errno = -ret;
					ret = DNS_EAI_SYSTEM;
					goto quit;
				}
			}

			pos = dns_msg->msg + dns_msg->response_position;

			info.ai_family = NET_AF_UNSPEC;
			info.ai_extension = DNS_RESOLVE_TXT;
			info.ai_txt.textlen = MIN(dns_msg->response_length,
						  DNS_MAX_TEXT_SIZE);
			memcpy(info.ai_txt.text, pos, info.ai_txt.textlen);
			info.ai_txt.text[info.ai_txt.textlen] = '\0';

			invoke_query_callback(DNS_EAI_INPROGRESS, &info,
					      &ctx->queries[*query_idx]);
			break;
		}

		case DNS_RESPONSE_SRV: {
			int priority;
			int weight;
			int port;
			struct net_buf *target;
			uint8_t *pos;

			if (*query_idx < 0) {
				ret = update_query_idx(ctx, dns_msg, dns_id,
							query_idx, query_hash);
				if (ret < 0) {
					errno = -ret;
					ret = DNS_EAI_SYSTEM;
					goto quit;
				}
			}

			address_size = MIN(dns_msg->response_length,
					   6 + DNS_MAX_NAME_SIZE);
			if (address_size < 6) {
				/* 3 tuples of be16 - priority, weight, port */
				errno = EMSGSIZE;
				ret = DNS_EAI_SYSTEM;
				goto quit;
			}

			/* Temporary buffer that is needed by dns_unpack_name()
			 * to unpack the target.
			 */
			target = net_buf_alloc(&dns_qname_pool, ctx->buf_timeout);
			if (target == NULL) {
				NET_DBG("Cannot allocate buffer for DNS query target");
				ret = DNS_EAI_MEMORY;
				goto quit;
			}

			pos = dns_msg->msg + dns_msg->response_position;

			priority = dns_unpack_srv_priority(pos);
			weight = dns_unpack_srv_weight(pos);
			port = dns_unpack_srv_port(pos);

			ret = dns_unpack_name(dns_msg->msg, dns_msg->msg_size, pos + 6,
					      target, NULL);
			if (ret < 0) {
				errno = -ret;
				ret = DNS_EAI_SYSTEM;
				net_buf_unref(target);
				goto quit;
			}

			info.ai_family = NET_AF_UNSPEC;
			info.ai_extension = DNS_RESOLVE_SRV;
			info.ai_srv.priority = priority;
			info.ai_srv.weight = weight;
			info.ai_srv.port = port;
			info.ai_srv.targetlen = MIN(target->len, DNS_MAX_NAME_SIZE);
			memcpy(info.ai_srv.target, target->data, info.ai_srv.targetlen);
			info.ai_srv.target[info.ai_srv.targetlen] = '\0';

			net_buf_unref(target);

			invoke_query_callback(DNS_EAI_INPROGRESS, &info,
					      &ctx->queries[*query_idx]);
#ifdef CONFIG_DNS_RESOLVER_CACHE
			dns_cache_add(&dns_cache,
				ctx->queries[*query_idx].query, &info, ttl);
#endif /* CONFIG_DNS_RESOLVER_CACHE */
			items++;
			break;
		}

		case DNS_RESPONSE_CNAME_NO_IP:
			/* Instead of using the QNAME at DNS_QUERY_POS,
			 * we will use this CNAME
			 */
			answer_ptr = dns_msg->response_position;
			break;

		default:
			ret = DNS_EAI_FAIL;
			goto quit;
		}

		/* Update the answer offset to point to the next RR (answer) */
		dns_msg->answer_offset += dns_msg->response_position -
							dns_msg->answer_offset;
		dns_msg->answer_offset += dns_msg->response_length;

		server_idx++;
	}

	if (*query_idx < 0) {
		/* If the query_idx is still unknown, try to get it here
		 * and hope it is found.
		 */
		ret = update_query_idx(ctx, dns_msg, dns_id,
					query_idx, query_hash);
		if (ret < 0) {
			errno = -ret;
			ret = DNS_EAI_SYSTEM;
			goto quit;
		}
	}

	/* No IP addresses were found, so we take the last CNAME to generate
	 * another query. Number of additional queries is controlled via Kconfig
	 */
	if (items == 0) {
		if (dns_msg->response_type == DNS_RESPONSE_CNAME_NO_IP) {
			uint16_t pos = dns_msg->response_position;

			/* The dns_cname should always be set. As a special
			 * case, it might not be set for unit tests that call
			 * this function directly.
			 */
			if (dns_cname) {
				ret = dns_copy_qname(dns_cname->data,
						     &dns_cname->len,
						     net_buf_max_len(dns_cname),
						     dns_msg, pos);
				if (ret < 0) {
					errno = -ret;
					ret = DNS_EAI_SYSTEM;
					goto quit;
				}
			}

			ret = DNS_EAI_AGAIN;
			goto quit;
		}
	}

	if (items == 0) {
		ret = DNS_EAI_NODATA;
	} else {
		ret = DNS_EAI_ALLDONE;
	}

quit:
	return ret;
}

/* Must be invoked with context lock held */
static int dns_read(struct dns_resolve_context *ctx,
		    struct net_buf *dns_data, size_t buf_len,
		    uint16_t *dns_id,
		    struct net_buf *dns_cname,
		    uint16_t *query_hash)
{
	/* Helper struct to track the dns msg received from the server */
	struct dns_msg_t dns_msg;
	int data_len;
	int ret;
	int query_idx = -1;

	data_len = MIN(buf_len, DNS_RESOLVER_MAX_BUF_SIZE);

	dns_msg.msg = dns_data->data;
	dns_msg.msg_size = data_len;

	ret = dns_validate_msg(ctx, &dns_msg, dns_id, &query_idx,
			       dns_cname, query_hash);
	if (ret == DNS_EAI_AGAIN) {
		goto finished;
	}

	if ((ret < 0 && ret != DNS_EAI_ALLDONE) || query_idx < 0 ||
	    query_idx > CONFIG_DNS_NUM_CONCUR_QUERIES) {
		goto quit;
	}

#if defined(CONFIG_DNS_RESOLVER_PACKET_FORWARDING)
	if (ctx->pkt_fw_cb != NULL) {
		ctx->pkt_fw_cb(dns_data, data_len, ctx->queries[query_idx].user_data);
	}
#endif /* CONFIG_DNS_RESOLVER_PACKET_FORWARDING */

	invoke_query_callback(ret, NULL, &ctx->queries[query_idx]);

	/* Marks the end of the results */
	release_query(&ctx->queries[query_idx]);

	return 0;

finished:
	dns_resolve_cancel_with_name(ctx, *dns_id,
				     ctx->queries[query_idx].query,
				     ctx->queries[query_idx].query_type);
quit:
	return ret;
}

static int set_ttl_hop_limit(int sock, int level, int option, int new_limit)
{
	return zsock_setsockopt(sock, level, option, &new_limit, sizeof(new_limit));
}

/* Must be invoked with context lock held */
static int dns_write(struct dns_resolve_context *ctx,
		     int server_idx,
		     int query_idx,
		     uint8_t *buf, size_t buf_len, size_t max_len,
		     struct net_buf *dns_qname,
		     int hop_limit)
{
	enum dns_query_type query_type;
	struct net_sockaddr *server;
	int server_addr_len;
	uint16_t dns_id, len;
	int ret, sock, family;
	char *query_name;

	sock = ctx->servers[server_idx].sock;
	family = ctx->servers[server_idx].dns_server.sa_family;
	server = &ctx->servers[server_idx].dns_server;
	dns_id = ctx->queries[query_idx].id;
	query_type = ctx->queries[query_idx].query_type;

	len = (uint16_t)buf_len;

	ret = dns_msg_pack_query(buf, &len, (uint16_t)max_len,
				 dns_qname->data, dns_qname->len, dns_id,
				 (enum dns_rr_type)query_type);
	if (ret < 0) {
		return -EINVAL;
	}

	query_name = buf + DNS_MSG_HEADER_SIZE;

	/* Convert the query name to small case so that our
	 * hash checker can find it later when we get the answer.
	 */
	for (int i = 0; i < dns_qname->len; i++) {
		query_name[i] = tolower(query_name[i]);
	}

	/* Add \0 and query type (A or AAAA) to the hash. Note that
	 * the dns_qname->len contains the length of \0
	 */
	ctx->queries[query_idx].query_hash =
		crc16_ansi(query_name, dns_qname->len + 2);

	if (hop_limit > 0) {
		if (IS_ENABLED(CONFIG_NET_IPV6) && family == NET_AF_INET6) {
			ret = set_ttl_hop_limit(sock, NET_IPPROTO_IPV6,
						IPV6_UNICAST_HOPS,
						hop_limit);
		} else if (IS_ENABLED(CONFIG_NET_IPV4) && family == NET_AF_INET) {
			ret = set_ttl_hop_limit(sock, NET_IPPROTO_IP, NET_IP_TTL,
						hop_limit);
		} else {
			ret = -ENOTSUP;
		}

		if (ret < 0) {
			NET_DBG("Cannot set %s to socket (%d)",
				family == NET_AF_INET6 ? "hop limit" :
				(family == NET_AF_INET ? "TTL" : "<unknown>"),
				ret);
			return ret;
		}
	}

	ret = -ENOENT;

	ARRAY_FOR_EACH(ctx->fds, i) {
		if (ctx->fds[i].fd == sock) {
			/* There was query to this server already */
			ret = 0;
			break;
		}

		if (ctx->fds[i].fd < 0) {
			ctx->fds[i].fd = sock;
			ctx->fds[i].events = ZSOCK_POLLIN;
			ret = 0;
			break;
		}
	}

	if (ret < 0) {
		NET_DBG("Cannot set %s to socket (%d)", "polling", ret);
		return ret;
	}

	if (family == NET_AF_INET) {
		server_addr_len = sizeof(struct net_sockaddr_in);
	} else {
		server_addr_len = sizeof(struct net_sockaddr_in6);
	}

	ret = k_work_reschedule(&ctx->queries[query_idx].timer,
				ctx->queries[query_idx].timeout);
	if (ret < 0) {
		NET_DBG("[%u] cannot submit work to server idx %d for id %u "
			"ret %d", query_idx, server_idx, dns_id, ret);
		return ret;
	}

	NET_DBG("[%u] submitting work to server idx %d for id %u "
		"hash %u", query_idx, server_idx, dns_id,
		ctx->queries[query_idx].query_hash);

	ret = zsock_sendto(sock, buf, len, 0, server, server_addr_len);
	if (ret < 0) {
		NET_DBG("Cannot send query (%d)", -errno);
		return ret;
	} else {
		if (IS_ENABLED(CONFIG_NET_STATISTICS_DNS)) {
			struct net_if *iface = NULL;

			if (IS_ENABLED(CONFIG_NET_IPV6) && server->sa_family == NET_AF_INET6) {
				iface = net_if_ipv6_select_src_iface(&net_sin6(server)->sin6_addr);
			} else if (IS_ENABLED(CONFIG_NET_IPV4) && server->sa_family == NET_AF_INET) {
				iface = net_if_ipv4_select_src_iface(&net_sin(server)->sin_addr);
			}

			if (iface != NULL) {
				net_stats_update_dns_sent(iface);
			}
		}
	}

	return 0;
}

/* Must be invoked with context lock held */
static void dns_resolve_cancel_slot(struct dns_resolve_context *ctx, int slot)
{
	invoke_query_callback(DNS_EAI_CANCELED, NULL, &ctx->queries[slot]);

	release_query(&ctx->queries[slot]);
}

/* Must be invoked with context lock held */
static void dns_resolve_cancel_all(struct dns_resolve_context *ctx)
{
	int i;

	for (i = 0; i < CONFIG_DNS_NUM_CONCUR_QUERIES; i++) {
		if (ctx->queries[i].cb && ctx->queries[i].query) {
			dns_resolve_cancel_slot(ctx, i);
		}
	}
}

static int dns_resolve_cancel_with_hash(struct dns_resolve_context *ctx,
					uint16_t dns_id,
					uint16_t query_hash,
					const char *query_name)
{
	int ret = 0;
	int i;

	k_mutex_lock(&ctx->lock, K_FOREVER);

	if (ctx->state == DNS_RESOLVE_CONTEXT_DEACTIVATING) {
		/*
		 * Cancel is part of context "deactivating" process, so no need
		 * to do anything more.
		 */
		goto unlock;
	}

	i = get_slot_by_id(ctx, dns_id, query_hash);
	if (i < 0) {
		ret = -ENOENT;
		goto unlock;
	}

	NET_DBG("Cancelling DNS req %u (name %s type %d hash %u)", dns_id,
		query_name == NULL ? "<unknown>" : query_name,
		ctx->queries[i].query_type, query_hash);

	dns_resolve_cancel_slot(ctx, i);

unlock:
	k_mutex_unlock(&ctx->lock);

	return ret;
}

int dns_resolve_cancel_with_name(struct dns_resolve_context *ctx,
				 uint16_t dns_id,
				 const char *query_name,
				 enum dns_query_type query_type)
{
	uint16_t query_hash = 0;

	if (query_name) {
		struct net_buf *buf;
		uint16_t len;
		int ret;

		/* Use net_buf as a temporary buffer to store the packed
		 * DNS name.
		 */
		buf = net_buf_alloc(&dns_msg_pool, ctx->buf_timeout);
		if (!buf) {
			return -ENOMEM;
		}

		ret = dns_msg_pack_qname(&len, buf->data,
					 net_buf_max_len(buf),
					 query_name);
		if (ret >= 0) {
			/* If the query string + \0 + query type (A or AAAA)
			 * does not fit the tmp buf, then bail out
			 */
			if ((len + 2) > net_buf_max_len(buf)) {
				net_buf_unref(buf);
				return -ENOMEM;
			}

			net_buf_add(buf, len);
			net_buf_add_be16(buf, query_type);

			query_hash = crc16_ansi(buf->data, len + 2);
		}

		net_buf_unref(buf);

		if (ret < 0) {
			return ret;
		}
	}

	return dns_resolve_cancel_with_hash(ctx, dns_id, query_hash,
					    query_name);
}

int dns_resolve_cancel(struct dns_resolve_context *ctx, uint16_t dns_id)
{
	return dns_resolve_cancel_with_name(ctx, dns_id, NULL, 0);
}

static void query_timeout(struct k_work *work)
{
	struct k_work_delayable *dwork = k_work_delayable_from_work(work);
	struct dns_pending_query *pending_query =
		CONTAINER_OF(dwork, struct dns_pending_query, timer);
	int ret;

	/* We have to take the lock as we're inspecting protected content
	 * associated with the query.  But don't block the system work queue:
	 * if the lock can't be taken immediately, reschedule the work item to
	 * be run again after everything else has had a chance.
	 *
	 * Note that it's OK to use the k_work API on the delayable work
	 * without holding the lock: it's only the associated state in the
	 * containing structure that must be protected.
	 */
	ret = k_mutex_lock(&pending_query->ctx->lock, K_NO_WAIT);
	if (ret != 0) {
		struct k_work_delayable *dwork2 = k_work_delayable_from_work(work);

		/*
		 * Reschedule query timeout handler with some delay, so that all
		 * threads (including those with lower priorities) have a chance
		 * to move forward and release DNS context lock.
		 *
		 * Timeout value was arbitrarily chosen and can be updated in
		 * future if needed.
		 */
		k_work_reschedule(dwork2, K_MSEC(10));
		return;
	}

	NET_DBG("Query timeout DNS req %u type %d hash %u", pending_query->id,
		pending_query->query_type, pending_query->query_hash);

	/* The resolve cancel will invoke release_query(), but release will
	 * not be completed because the work item is still pending.  Instead
	 * the release will be completed when check_query_active() confirms
	 * the work item is no longer active.
	 */
	(void)dns_resolve_cancel_with_hash(pending_query->ctx,
					   pending_query->id,
					   pending_query->query_hash,
					   pending_query->query);

	k_mutex_unlock(&pending_query->ctx->lock);
}

int dns_resolve_name_internal(struct dns_resolve_context *ctx,
			      const char *query,
			      enum dns_query_type type,
			      uint16_t *dns_id,
			      dns_resolve_cb_t cb,
			      void *user_data,
			      int32_t timeout,
			      bool use_cache)
{
	k_timeout_t tout;
	struct net_buf *dns_data = NULL;
	struct net_buf *dns_qname = NULL;
	struct net_sockaddr addr;
	int ret, i = -1, j = 0;
	int ntry = 0, nfail = 0;
	bool mdns_query = false;
	uint8_t hop_limit;
#ifdef CONFIG_DNS_RESOLVER_CACHE
	struct dns_addrinfo cached_info[CONFIG_DNS_RESOLVER_AI_MAX_ENTRIES] = {0};
#endif /* CONFIG_DNS_RESOLVER_CACHE */

	if (!ctx || !query || !cb) {
		return -EINVAL;
	}

	tout = SYS_TIMEOUT_MS(timeout);

	/* Timeout cannot be 0 as we cannot resolve name that fast.
	 */
	if (K_TIMEOUT_EQ(tout, K_NO_WAIT)) {
		return -EINVAL;
	}

	ret = net_ipaddr_parse(query, strlen(query), &addr);
	if (ret) {
		/* The query name was already in numeric form, no
		 * need to continue further.
		 */
		struct dns_addrinfo info = { 0 };

		if (type == DNS_QUERY_TYPE_A) {
			if (net_sin(&addr)->sin_family == NET_AF_INET6) {
				return -EPFNOSUPPORT;
			}

			memcpy(net_sin(&info.ai_addr), net_sin(&addr),
			       sizeof(struct net_sockaddr_in));
			info.ai_family = NET_AF_INET;
			info.ai_addr.sa_family = NET_AF_INET;
			info.ai_addrlen = sizeof(struct net_sockaddr_in);
		} else if (type == DNS_QUERY_TYPE_AAAA) {
			/* We do not support AI_V4MAPPED atm, so if the user
			 * asks an IPv6 address but it is an IPv4 one, then
			 * return an error. Note that getaddrinfo() will swap
			 * the error to EINVAL, the EPFNOSUPPORT is returned
			 * here so that we can find it easily.
			 */
			if (net_sin(&addr)->sin_family == NET_AF_INET) {
				return -EPFNOSUPPORT;
			}

#if defined(CONFIG_NET_IPV6)
			memcpy(net_sin6(&info.ai_addr), net_sin6(&addr),
			       sizeof(struct net_sockaddr_in6));
			info.ai_family = NET_AF_INET6;
			info.ai_addr.sa_family = NET_AF_INET6;
			info.ai_addrlen = sizeof(struct net_sockaddr_in6);
#else
			return -EAFNOSUPPORT;
#endif
		} else {
			goto try_resolve;
		}

		cb(DNS_EAI_INPROGRESS, &info, user_data);
		cb(DNS_EAI_ALLDONE, NULL, user_data);

		return 0;
	}

try_resolve:
#ifdef CONFIG_DNS_RESOLVER_CACHE
	if (use_cache) {
		ret = dns_cache_find(&dns_cache, query, type, cached_info,
				     ARRAY_SIZE(cached_info));
		if (ret > 0) {
			/* The query was cached, no
			 * need to continue further.
			 */
			for (size_t cache_index = 0; cache_index < ret; cache_index++) {
				cb(DNS_EAI_INPROGRESS, &cached_info[cache_index], user_data);
			}

			cb(DNS_EAI_ALLDONE, NULL, user_data);

			return 0;
		}
	}
#else
	ARG_UNUSED(use_cache);
#endif /* CONFIG_DNS_RESOLVER_CACHE */

	/* If we get a query to localhost, then short circuit early */
	if ((IS_ENABLED(CONFIG_NET_LOOPBACK) || IS_ENABLED(CONFIG_NET_TEST)) &&
	    strcmp(query, "localhost") == 0) {
		struct dns_addrinfo info = { 0 };

		if (type == DNS_QUERY_TYPE_A) {
			if (!IS_ENABLED(CONFIG_NET_IPV4)) {
				return -EAFNOSUPPORT;
			}

			struct net_in_addr addr4 = NET_INADDR_LOOPBACK_INIT;

			memcpy(&net_sin(&info.ai_addr)->sin_addr, &addr4,
			       sizeof(struct net_in_addr));

			info.ai_family = NET_AF_INET;
			info.ai_addr.sa_family = NET_AF_INET;
			info.ai_addrlen = sizeof(struct net_sockaddr_in);

		} else if (type == DNS_QUERY_TYPE_AAAA) {
			if (!IS_ENABLED(CONFIG_NET_IPV6)) {
				return -EAFNOSUPPORT;
			}

			struct net_in6_addr addr6 = IN6ADDR_LOOPBACK_INIT;

			memcpy(&net_sin6(&info.ai_addr)->sin6_addr, &addr6,
			       sizeof(struct net_in6_addr));

			info.ai_family = NET_AF_INET6;
			info.ai_addr.sa_family = NET_AF_INET6;
			info.ai_addrlen = sizeof(struct net_sockaddr_in6);
		} else {
			return -EINVAL;
		}

		cb(DNS_EAI_INPROGRESS, &info, user_data);
		cb(DNS_EAI_ALLDONE, NULL, user_data);

		return 0;
	}

	if (IS_ENABLED(CONFIG_NET_HOSTNAME_ENABLE)) {
		const char *hostname = net_hostname_get();
		struct dns_addrinfo info = { 0 };

		/* If the hostname is the same as the query, then
		 * return a local address.
		 */
		if (strcmp(hostname, query) == 0) {

			if (type == DNS_QUERY_TYPE_A) {
				if (!IS_ENABLED(CONFIG_NET_IPV4)) {
					return -EAFNOSUPPORT;
				}

				struct net_in_addr addr4 = NET_INADDR_LOOPBACK_INIT;
				const struct net_in_addr *paddr;

				paddr = net_if_ipv4_select_src_addr(NULL, &addr4);
				if (paddr == NULL) {
					return -ENOENT;
				}

				memcpy(&net_sin(&info.ai_addr)->sin_addr, paddr,
				       sizeof(struct net_in_addr));

				info.ai_family = NET_AF_INET;
				info.ai_addr.sa_family = NET_AF_INET;
				info.ai_addrlen = sizeof(struct net_sockaddr_in);

			} else if (type == DNS_QUERY_TYPE_AAAA) {
				if (!IS_ENABLED(CONFIG_NET_IPV6)) {
					return -EAFNOSUPPORT;
				}

				struct net_in6_addr addr6 = IN6ADDR_LOOPBACK_INIT;
				const struct net_in6_addr *paddr;

				paddr = net_if_ipv6_select_src_addr(NULL, &addr6);
				if (paddr == NULL) {
					return -ENOENT;
				}

				memcpy(&net_sin6(&info.ai_addr)->sin6_addr, paddr,
				       sizeof(struct net_in6_addr));

				info.ai_family = NET_AF_INET6;
				info.ai_addr.sa_family = NET_AF_INET6;
				info.ai_addrlen = sizeof(struct net_sockaddr_in6);
			} else {
				return -EINVAL;
			}

			cb(DNS_EAI_INPROGRESS, &info, user_data);
			cb(DNS_EAI_ALLDONE, NULL, user_data);

			return 0;
		}
	}

	k_mutex_lock(&ctx->lock, K_FOREVER);

	if (ctx->state != DNS_RESOLVE_CONTEXT_ACTIVE) {
		ret = -EINVAL;
		goto fail;
	}

	i = get_cb_slot(ctx);
	if (i < 0) {
		ret = -EAGAIN;
		goto fail;
	}

	ctx->queries[i].cb = cb;
	ctx->queries[i].timeout = tout;
	ctx->queries[i].query = query;
	ctx->queries[i].query_type = type;
	ctx->queries[i].user_data = user_data;
	ctx->queries[i].ctx = ctx;
	ctx->queries[i].query_hash = 0;

	k_work_init_delayable(&ctx->queries[i].timer, query_timeout);

	dns_data = net_buf_alloc(&dns_msg_pool, ctx->buf_timeout);
	if (!dns_data) {
		ret = -ENOMEM;
		goto quit;
	}

	dns_qname = net_buf_alloc(&dns_qname_pool, ctx->buf_timeout);
	if (!dns_qname) {
		ret = -ENOMEM;
		goto quit;
	}

	ret = dns_msg_pack_qname(&dns_qname->len, dns_qname->data,
				CONFIG_DNS_RESOLVER_MAX_QUERY_LEN, ctx->queries[i].query);
	if (ret < 0) {
		goto quit;
	}

	ctx->queries[i].id = sys_rand16_get();

	/* If mDNS is enabled, then send .local queries only to multicast
	 * address. For mDNS the id should be set to 0, see RFC 6762 ch. 18.1
	 * for details.
	 */
	if (IS_ENABLED(CONFIG_MDNS_RESOLVER)) {
		const char *ptr = strrchr(query, '.');

		/* Note that we memcmp() the \0 here too */
		if (ptr && !memcmp(ptr, (const void *){ ".local" }, 7)) {
			mdns_query = true;

			ctx->queries[i].id = 0;
		}
	}

	/* Do this immediately after calculating the Id so that the unit
	 * test will work properly.
	 */
	if (dns_id) {
		*dns_id = ctx->queries[i].id;

		NET_DBG("DNS id will be %u", *dns_id);
	}

	for (j = 0; j < SERVER_COUNT; j++) {
		hop_limit = 0U;

		if (ctx->servers[j].sock < 0) {
			continue;
		}

		/* If mDNS is enabled, then send .local queries only to
		 * a well known multicast mDNS server address.
		 */
		if (IS_ENABLED(CONFIG_MDNS_RESOLVER) && mdns_query &&
		    !ctx->servers[j].is_mdns) {
			continue;
		}

		/* If llmnr is enabled, then all the queries are sent to
		 * LLMNR multicast address unless it is a mDNS query.
		 */
		if (!mdns_query && IS_ENABLED(CONFIG_LLMNR_RESOLVER)) {
			if (!ctx->servers[j].is_llmnr) {
				continue;
			}

			hop_limit = 1U;
		}

		ntry++;
		ret = dns_write(ctx, j, i, dns_data->data,
				net_buf_max_len(dns_data),
				net_buf_max_len(dns_data),
				dns_qname, hop_limit);
		if (ret < 0) {
			nfail++;
			continue;
		}

		/* Do one concurrent query only for each name resolve.
		 * TODO: Change the i (query index) to do multiple concurrent
		 *       to each server.
		 */
		break;
	}

	if (nfail > 0) {
		NET_DBG("DNS query %d fails on %d attempts", nfail, ntry);
	}
	if ((ntry == 0) || (ntry == nfail)) {
		ret = -ENOENT;
		goto quit;
	}

	ret = 0;

quit:
	if (ret < 0) {
		if (i >= 0) {
			release_query(&ctx->queries[i]);
		}

		if (dns_id) {
			*dns_id = 0U;
		}
	}

	if (dns_data) {
		net_buf_unref(dns_data);
	}

	if (dns_qname) {
		net_buf_unref(dns_qname);
	}

fail:
	k_mutex_unlock(&ctx->lock);

	return ret;
}

int dns_resolve_name(struct dns_resolve_context *ctx,
		     const char *query,
		     enum dns_query_type type,
		     uint16_t *dns_id,
		     dns_resolve_cb_t cb,
		     void *user_data,
		     int32_t timeout)
{
	return dns_resolve_name_internal(ctx, query, type, dns_id, cb,
					 user_data, timeout, true);
}

static int dns_server_close(struct dns_resolve_context *ctx,
			    int server_idx)
{
	struct net_if *iface;

	if (ctx->servers[server_idx].sock < 0) {
		return -ENOENT;
	}

	(void)dns_dispatcher_unregister(&ctx->servers[server_idx].dispatcher);

	if (ctx->servers[server_idx].dns_server.sa_family == NET_AF_INET6) {
		iface = net_if_ipv6_select_src_iface(
			&net_sin6(&ctx->servers[server_idx].dns_server)->sin6_addr);
	} else {
		iface = net_if_ipv4_select_src_iface(
			&net_sin(&ctx->servers[server_idx].dns_server)->sin_addr);
	}

	if (IS_ENABLED(CONFIG_NET_MGMT_EVENT_INFO)) {
		net_mgmt_event_notify_with_info(
			NET_EVENT_DNS_SERVER_DEL,
			iface,
			(void *)&ctx->servers[server_idx].dns_server,
			sizeof(struct net_sockaddr));
	} else {
		net_mgmt_event_notify(NET_EVENT_DNS_SERVER_DEL, iface);
	}

	zsock_close(ctx->servers[server_idx].sock);

	ctx->servers[server_idx].sock = -1;
	ctx->servers[server_idx].dns_server.sa_family = 0;

	ARRAY_FOR_EACH(ctx->fds, j) {
		ctx->fds[j].fd = -1;
	}

	return 0;
}

/* Must be invoked with context lock held */
static int dns_resolve_close_locked(struct dns_resolve_context *ctx)
{
	int i, ret;

	if (ctx->state != DNS_RESOLVE_CONTEXT_ACTIVE) {
		return -ENOENT;
	}

	ctx->state = DNS_RESOLVE_CONTEXT_DEACTIVATING;

	/* ctx->net_ctx is never used in "deactivating" state. Additionally
	 * following code is guaranteed to be executed only by one thread at a
	 * time, due to required "active" -> "deactivating" state change. This
	 * means that it is safe to put net_ctx with mutex released.
	 *
	 * Released mutex will prevent lower networking layers from deadlock
	 * when calling cb_recv() (which acquires ctx->lock) just before closing
	 * network context.
	 */
	k_mutex_unlock(&ctx->lock);

	for (i = 0; i < SERVER_COUNT; i++) {
		ret = dns_server_close(ctx, i);
		if (ret < 0) {
			NET_DBG("Cannot close DNS server %d (%d)", i, ret);
		}
	}

	if (--init_called <= 0) {
		init_called = 0;
	}

	k_mutex_lock(&ctx->lock, K_FOREVER);

	ctx->state = DNS_RESOLVE_CONTEXT_INACTIVE;

	return 0;
}

int dns_resolve_close(struct dns_resolve_context *ctx)
{
	int ret;

	k_mutex_lock(&ctx->lock, K_FOREVER);
	ret = dns_resolve_close_locked(ctx);
	k_mutex_unlock(&ctx->lock);

	return ret;
}

static bool dns_server_exists(struct dns_resolve_context *ctx,
			      const struct net_sockaddr *addr)
{
	for (int i = 0; i < SERVER_COUNT; i++) {
		if (IS_ENABLED(CONFIG_NET_IPV4) && (addr->sa_family == NET_AF_INET) &&
		    (ctx->servers[i].dns_server.sa_family == NET_AF_INET)) {
			if (net_ipv4_addr_cmp(&net_sin(addr)->sin_addr,
					      &net_sin(&ctx->servers[i].dns_server)->sin_addr)) {
				return true;
			}
		}

		if (IS_ENABLED(CONFIG_NET_IPV6) && (addr->sa_family == NET_AF_INET6) &&
		    (ctx->servers[i].dns_server.sa_family == NET_AF_INET6)) {
			if (net_ipv6_addr_cmp(&net_sin6(addr)->sin6_addr,
					      &net_sin6(&ctx->servers[i].dns_server)->sin6_addr)) {
				return true;
			}
		}
	}

	return false;
}

static bool dns_servers_exists(struct dns_resolve_context *ctx,
			       const char *servers[],
			       const struct net_sockaddr *servers_sa[])
{
	if (servers) {
		for (int i = 0; i < SERVER_COUNT && servers[i]; i++) {
			struct net_sockaddr addr;

			if (!net_ipaddr_parse(servers[i], strlen(servers[i]), &addr)) {
				continue;
			}

			if (!dns_server_exists(ctx, &addr)) {
				return false;
			}
		}
	}

	if (servers_sa) {
		for (int i = 0; i < SERVER_COUNT && servers_sa[i]; i++) {
			if (!dns_server_exists(ctx, servers_sa[i])) {
				return false;
			}
		}
	}

	return true;
}

static int do_dns_resolve_reconfigure(struct dns_resolve_context *ctx,
				      const char *servers[],
				      const struct net_sockaddr *servers_sa[],
				      int interfaces[],
				      bool do_close,
				      enum dns_server_source source)
{
	int err;

	if (!ctx) {
		return -ENOENT;
	}

	k_mutex_lock(&lock, K_FOREVER);
	k_mutex_lock(&ctx->lock, K_FOREVER);

	if (dns_servers_exists(ctx, servers, servers_sa)) {
		/* DNS servers did not change. */
		err = 0;
		goto unlock;
	}

	if (ctx->state == DNS_RESOLVE_CONTEXT_DEACTIVATING) {
		err = -EBUSY;
		goto unlock;
	}

	if (ctx->state == DNS_RESOLVE_CONTEXT_ACTIVE &&
	    (do_close || init_called == 0)) {
		dns_resolve_cancel_all(ctx);

		err = dns_resolve_close_locked(ctx);
		if (err) {
			goto unlock;
		}

		/* Make sure we do fresh start once */
		do_close = true;
	}

	err = dns_resolve_init_locked(ctx, servers, servers_sa,
				      &resolve_svc, 0, interfaces,
				      do_close,
				      source);

unlock:
	k_mutex_unlock(&ctx->lock);
	k_mutex_unlock(&lock);

	return err;
}

int dns_resolve_reconfigure_with_interfaces(struct dns_resolve_context *ctx,
					    const char *servers[],
					    const struct net_sockaddr *servers_sa[],
					    int interfaces[],
					    enum dns_server_source source)
{
	return do_dns_resolve_reconfigure(ctx,
					  servers,
					  servers_sa,
					  interfaces,
					  IS_ENABLED(CONFIG_DNS_RECONFIGURE_CLEANUP) ?
					  true : false,
					  source);
}

int dns_resolve_reconfigure(struct dns_resolve_context *ctx,
			    const char *servers[],
			    const struct net_sockaddr *servers_sa[],
			    enum dns_server_source source)
{
	return do_dns_resolve_reconfigure(ctx,
					  servers,
					  servers_sa,
					  NULL,
					  IS_ENABLED(CONFIG_DNS_RECONFIGURE_CLEANUP) ?
					  true : false,
					  source);
}

static int dns_resolve_remove_and_check_source(struct dns_resolve_context *ctx, int if_index,
					       bool check_source,
					       enum dns_server_source source)
{
	int i;
	int ret = -ENOENT;
	int st = 0;

	if (!ctx) {
		return -ENOENT;
	}

	if (if_index <= 0) {
		/* If network interface index is 0, then do nothing.
		 * If your want to remove all the servers, then just call
		 * dns_resolve_close() directly.
		 */
		return -EINVAL;
	}

	k_mutex_lock(&ctx->lock, K_FOREVER);

	for (i = 0; i < SERVER_COUNT; i++) {
		if (ctx->servers[i].if_index != if_index) {
			continue;
		}

		if (check_source && ctx->servers[i].source != source) {
			continue;
		}

		ctx->servers[i].if_index = 0;

		/* See comment in dns_resolve_close_locked() about
		 * releasing the lock before closing the server socket.
		 */
		k_mutex_unlock(&ctx->lock);

		ret = dns_server_close(ctx, i);

		k_mutex_lock(&ctx->lock, K_FOREVER);

		if (ret < 0) {
			st = ret;
		}
	}

	k_mutex_unlock(&ctx->lock);

	return st;
}

int dns_resolve_remove(struct dns_resolve_context *ctx, int if_index)
{
	return dns_resolve_remove_and_check_source(ctx, if_index, false,
						   DNS_SOURCE_UNKNOWN);
}

int dns_resolve_remove_source(struct dns_resolve_context *ctx, int if_index,
			      enum dns_server_source source)
{
	return dns_resolve_remove_and_check_source(ctx, if_index, true, source);
}

int dns_resolve_remove_server_addresses(struct dns_resolve_context *ctx,
					const struct sockaddr *servers_sa[],
					int interfaces[])
{
	int ret = -ENOENT;
	int i = 0;
	int server_idx = -1;

	if (ctx == NULL || servers_sa == NULL) {
		return -ENOENT;
	}

	k_mutex_lock(&ctx->lock, K_FOREVER);

	do {
		server_idx = idx_of_server_addr(ctx, servers_sa[i],
						interfaces == NULL ? 0 : interfaces[i]);
		if (server_idx != -1) {
			ctx->servers[server_idx].if_index = 0;

			k_mutex_unlock(&ctx->lock);
			ret = dns_server_close(ctx, server_idx);
			k_mutex_lock(&ctx->lock, K_FOREVER);
		}
		i++;
	} while (servers_sa[i] != NULL);

	k_mutex_unlock(&ctx->lock);

	return ret;
}

struct dns_resolve_context *dns_resolve_get_default(void)
{
	return &dns_default_ctx;
}

int dns_resolve_init_default(struct dns_resolve_context *ctx)
{
	int ret = 0;
#if defined(CONFIG_DNS_SERVER_IP_ADDRESSES)
	static const char *dns_servers[SERVER_COUNT + 1];
	int count = DNS_SERVER_COUNT;

	if (count > 5) {
		count = 5;
	}

	switch (count) {
#if DNS_SERVER_COUNT > 4
	case 5:
		dns_servers[4] = CONFIG_DNS_SERVER5;
		__fallthrough;
#endif
#if DNS_SERVER_COUNT > 3
	case 4:
		dns_servers[3] = CONFIG_DNS_SERVER4;
		__fallthrough;
#endif
#if DNS_SERVER_COUNT > 2
	case 3:
		dns_servers[2] = CONFIG_DNS_SERVER3;
		__fallthrough;
#endif
#if DNS_SERVER_COUNT > 1
	case 2:
		dns_servers[1] = CONFIG_DNS_SERVER2;
		__fallthrough;
#endif
#if DNS_SERVER_COUNT > 0
	case 1:
		dns_servers[0] = CONFIG_DNS_SERVER1;
		__fallthrough;
#endif
	case 0:
		break;
	}

#if defined(CONFIG_MDNS_RESOLVER) && (MDNS_SERVER_COUNT > 0)
#if defined(CONFIG_NET_IPV6) && defined(CONFIG_NET_IPV4)
	dns_servers[DNS_SERVER_COUNT + 1] = MDNS_IPV6_ADDR;
	dns_servers[DNS_SERVER_COUNT] = MDNS_IPV4_ADDR;
#else /* CONFIG_NET_IPV6 && CONFIG_NET_IPV4 */
#if defined(CONFIG_NET_IPV6)
	dns_servers[DNS_SERVER_COUNT] = MDNS_IPV6_ADDR;
#endif
#if defined(CONFIG_NET_IPV4)
	dns_servers[DNS_SERVER_COUNT] = MDNS_IPV4_ADDR;
#endif
#endif /* CONFIG_NET_IPV6 && CONFIG_NET_IPV4 */
#endif /* MDNS_RESOLVER && MDNS_SERVER_COUNT > 0 */

#if defined(CONFIG_LLMNR_RESOLVER) && (LLMNR_SERVER_COUNT > 0)
#if defined(CONFIG_NET_IPV6) && defined(CONFIG_NET_IPV4)
	dns_servers[DNS_SERVER_COUNT + MDNS_SERVER_COUNT + 1] =
							LLMNR_IPV6_ADDR;
	dns_servers[DNS_SERVER_COUNT + MDNS_SERVER_COUNT] = LLMNR_IPV4_ADDR;
#else /* CONFIG_NET_IPV6 && CONFIG_NET_IPV4 */
#if defined(CONFIG_NET_IPV6)
	dns_servers[DNS_SERVER_COUNT + MDNS_SERVER_COUNT] = LLMNR_IPV6_ADDR;
#endif
#if defined(CONFIG_NET_IPV4)
	dns_servers[DNS_SERVER_COUNT + MDNS_SERVER_COUNT] = LLMNR_IPV4_ADDR;
#endif
#endif /* CONFIG_NET_IPV6 && CONFIG_NET_IPV4 */
#endif /* LLMNR_RESOLVER && LLMNR_SERVER_COUNT > 0 */

	dns_servers[SERVER_COUNT] = NULL;

	ret = dns_resolve_init(ctx, dns_servers, NULL);
	if (ret < 0) {
		NET_WARN("Cannot initialize DNS resolver (%d)", ret);
	}
#else
	/* We must always call init even if there are no servers configured so
	 * that DNS mutex gets initialized properly.
	 */
	(void)dns_resolve_init(dns_resolve_get_default(), NULL, NULL);
#endif
	return ret;
}

#ifdef CONFIG_DNS_RESOLVER_AUTO_INIT
void dns_init_resolver(void)
{
	dns_resolve_init_default(dns_resolve_get_default());
}
#endif /* CONFIG_DNS_RESOLVER_AUTO_INIT */<|MERGE_RESOLUTION|>--- conflicted
+++ resolved
@@ -472,15 +472,9 @@
 	return false;
 }
 
-<<<<<<< HEAD
-static bool is_server_addr_found(struct dns_resolve_context *ctx,
+static int idx_of_server_addr(struct dns_resolve_context *ctx,
 				 const struct net_sockaddr *addr,
 				 int if_index)
-=======
-static int idx_of_server_addr(struct dns_resolve_context *ctx,
-			      const struct sockaddr *addr,
-			      int if_index)
->>>>>>> b69b0642
 {
 	ARRAY_FOR_EACH(ctx->servers, i) {
 		if (ctx->servers[i].dns_server.sa_family == addr->sa_family &&
@@ -687,7 +681,7 @@
 		int found_idx;
 
 		found_idx = idx_of_server_addr(ctx, servers_sa[i],
-					       interfaces == NULL ? 0 : interfaces[i]);
+					     interfaces == NULL ? 0 : interfaces[i]);
 		if (found_idx != -1) {
 			NET_DBG("Server %s already exists",
 				net_sprint_addr(ctx->servers[i].dns_server.sa_family,
@@ -2537,7 +2531,7 @@
 }
 
 int dns_resolve_remove_server_addresses(struct dns_resolve_context *ctx,
-					const struct sockaddr *servers_sa[],
+					const struct net_sockaddr *servers_sa[],
 					int interfaces[])
 {
 	int ret = -ENOENT;
