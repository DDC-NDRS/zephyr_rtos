/*
 * Copyright (c) 2017 Linaro Limited
 * Copyright (c) 2018-2019 Foundries.io
 *
 * SPDX-License-Identifier: Apache-2.0
 */

/*
 * Uses some original concepts by:
 *         Joakim Eriksson <joakime@sics.se>
 *         Niclas Finne <nfi@sics.se>
 *         Joel Hoglund <joel@sics.se>
 */

#define LOG_MODULE_NAME net_lwm2m_registry
#define LOG_LEVEL	CONFIG_LWM2M_LOG_LEVEL

#include <zephyr/logging/log.h>
#include <zephyr/sys/ring_buffer.h>
LOG_MODULE_REGISTER(LOG_MODULE_NAME);

#include "lwm2m_engine.h"
#include "lwm2m_object.h"
#include "lwm2m_obj_access_control.h"
#include "lwm2m_util.h"
#include "lwm2m_rd_client.h"

#include <ctype.h>
#include <errno.h>
#include <stddef.h>
#include <stdio.h>
#include <stdlib.h>
#include <string.h>
#include <time.h>

#include <zephyr/types.h>

#define BINDING_OPT_MAX_LEN 3 /* "UQ" */
#define QUEUE_OPT_MAX_LEN   2 /* "Q" */

/* Thread safety */
static K_MUTEX_DEFINE(registry_lock);

void lwm2m_registry_lock(void)
{
	(void)k_mutex_lock(&registry_lock, K_FOREVER);
}

void lwm2m_registry_unlock(void)
{
	(void)k_mutex_unlock(&registry_lock);
}

/* Default core object version */
struct default_obj_version {
	uint16_t obj_id;
	uint8_t version_major;
	uint8_t version_minor;
};

/* Based on Appendix E of the respective LwM2M specification. */
static const struct default_obj_version default_obj_versions[] = {
#if defined(CONFIG_LWM2M_VERSION_1_0)
	{ LWM2M_OBJECT_SECURITY_ID, 1, 0 },
	{ LWM2M_OBJECT_SERVER_ID, 1, 0 },
	{ LWM2M_OBJECT_ACCESS_CONTROL_ID, 1, 0 },
	{ LWM2M_OBJECT_DEVICE_ID, 1, 0 },
	{ LWM2M_OBJECT_CONNECTIVITY_MONITORING_ID, 1, 0 },
	{ LWM2M_OBJECT_FIRMWARE_ID, 1, 0 },
	{ LWM2M_OBJECT_LOCATION_ID, 1, 0 },
	{ LWM2M_OBJECT_CONNECTIVITY_STATISTICS_ID, 1, 0 },
#elif defined(CONFIG_LWM2M_VERSION_1_1)
	{ LWM2M_OBJECT_SECURITY_ID, 1, 1 },
	{ LWM2M_OBJECT_SERVER_ID, 1, 1 },
	{ LWM2M_OBJECT_ACCESS_CONTROL_ID, 1, 0 },
	{ LWM2M_OBJECT_DEVICE_ID, 1, 1 },
	{ LWM2M_OBJECT_CONNECTIVITY_MONITORING_ID, 1, 2 },
	{ LWM2M_OBJECT_FIRMWARE_ID, 1, 0 },
	{ LWM2M_OBJECT_LOCATION_ID, 1, 0 },
	{ LWM2M_OBJECT_CONNECTIVITY_STATISTICS_ID, 1, 0 },
	/* OSCORE object not implemented yet, but include it for completeness */
	{ LWM2M_OBJECT_OSCORE_ID, 1, 0 },
#else
#error "Default core object versions not defined for LwM2M version"
#endif
};

/* Resources */
static sys_slist_t engine_obj_list;
static sys_slist_t engine_obj_inst_list;

/* Resource wrappers */
sys_slist_t* lwm2m_engine_obj_list(void) {
	return &engine_obj_list;
}

sys_slist_t* lwm2m_engine_obj_inst_list(void) {
	return &engine_obj_inst_list;
}

#if defined(CONFIG_LWM2M_RESOURCE_DATA_CACHE_SUPPORT)
static void lwm2m_engine_cache_write(const struct lwm2m_engine_obj_field *obj_field,
				     const struct lwm2m_obj_path *path, const void *value,
				     uint16_t len);
#endif
/* Engine object */

void lwm2m_register_obj(struct lwm2m_engine_obj *obj)
{
	k_mutex_lock(&registry_lock, K_FOREVER);
#if defined(CONFIG_LWM2M_ACCESS_CONTROL_ENABLE)
	/* If bootstrap, then bootstrap server should create the ac obj instances */
#if !defined(CONFIG_LWM2M_RD_CLIENT_SUPPORT_BOOTSTRAP)
	int server_obj_inst_id = lwm2m_server_short_id_to_inst(CONFIG_LWM2M_SERVER_DEFAULT_SSID);

	access_control_add_obj(obj->obj_id, server_obj_inst_id);
#endif /* CONFIG_LWM2M_RD_CLIENT_SUPPORT_BOOTSTRAP */
#endif /* CONFIG_LWM2M_ACCESS_CONTROL_ENABLE */
	sys_slist_append(&engine_obj_list, &obj->node);
	k_mutex_unlock(&registry_lock);
}

void lwm2m_unregister_obj(struct lwm2m_engine_obj *obj)
{
	k_mutex_lock(&registry_lock, K_FOREVER);
#if defined(CONFIG_LWM2M_ACCESS_CONTROL_ENABLE)
	access_control_remove_obj(obj->obj_id);
#endif
	engine_remove_observer_by_id(obj->obj_id, -1);
	sys_slist_find_and_remove(&engine_obj_list, &obj->node);
	k_mutex_unlock(&registry_lock);
}

struct lwm2m_engine_obj *get_engine_obj(int obj_id)
{
	struct lwm2m_engine_obj *obj;

	SYS_SLIST_FOR_EACH_CONTAINER(&engine_obj_list, obj, node) {
		if (obj->obj_id == obj_id) {
			return obj;
		}
	}

	return NULL;
}

struct lwm2m_engine_obj_field *lwm2m_get_engine_obj_field(struct lwm2m_engine_obj *obj, int res_id)
{
	if (obj && obj->fields && (obj->field_count > 0)) {
		for (int i = 0; i < obj->field_count; i++) {
			if (obj->fields[i].res_id == res_id) {
				return &obj->fields[i];
			}
		}
	}

	return NULL;
}

struct lwm2m_engine_obj *lwm2m_engine_get_obj(const struct lwm2m_obj_path *path)
{
	if (path->level < LWM2M_PATH_LEVEL_OBJECT) {
		return NULL;
	}

	return get_engine_obj(path->obj_id);
}
/* Engine object instance */

static void engine_register_obj_inst(struct lwm2m_engine_obj_inst *obj_inst)
{
#if defined(CONFIG_LWM2M_ACCESS_CONTROL_ENABLE)
	/* If bootstrap, then bootstrap server should create the ac obj instances */
#if !defined(CONFIG_LWM2M_RD_CLIENT_SUPPORT_BOOTSTRAP)
	int server_obj_inst_id = lwm2m_server_short_id_to_inst(CONFIG_LWM2M_SERVER_DEFAULT_SSID);

	access_control_add(obj_inst->obj->obj_id, obj_inst->obj_inst_id, server_obj_inst_id);
#endif /* CONFIG_LWM2M_RD_CLIENT_SUPPORT_BOOTSTRAP */
#endif /* CONFIG_LWM2M_ACCESS_CONTROL_ENABLE */
	sys_slist_append(&engine_obj_inst_list, &obj_inst->node);
}

static void engine_unregister_obj_inst(struct lwm2m_engine_obj_inst *obj_inst)
{
#if defined(CONFIG_LWM2M_ACCESS_CONTROL_ENABLE)
	access_control_remove(obj_inst->obj->obj_id, obj_inst->obj_inst_id);
#endif
	engine_remove_observer_by_id(obj_inst->obj->obj_id, obj_inst->obj_inst_id);
	sys_slist_find_and_remove(&engine_obj_inst_list, &obj_inst->node);
}

struct lwm2m_engine_obj_inst *get_engine_obj_inst(int obj_id, int obj_inst_id)
{
	struct lwm2m_engine_obj_inst *obj_inst;

	SYS_SLIST_FOR_EACH_CONTAINER(&engine_obj_inst_list, obj_inst, node) {
		if ((obj_inst->obj->obj_id == obj_id) &&
		    (obj_inst->obj_inst_id == obj_inst_id)) {
			return obj_inst;
		}
	}

	return NULL;
}

struct lwm2m_engine_obj_inst *next_engine_obj_inst(int obj_id, int obj_inst_id)
{
	struct lwm2m_engine_obj_inst *obj_inst, *next = NULL;

	SYS_SLIST_FOR_EACH_CONTAINER(&engine_obj_inst_list, obj_inst, node) {
		if ((obj_inst->obj->obj_id == obj_id) &&
		    (obj_inst->obj_inst_id > obj_inst_id) &&
		    (!next || (next->obj_inst_id > obj_inst->obj_inst_id))) {
			next = obj_inst;
		}
	}

	return next;
}

int lwm2m_create_obj_inst(uint16_t obj_id, uint16_t obj_inst_id,
			  struct lwm2m_engine_obj_inst **obj_inst)
{
	struct lwm2m_engine_obj *obj;
	int ret;

	k_mutex_lock(&registry_lock, K_FOREVER);
	*obj_inst = NULL;
	obj = get_engine_obj(obj_id);
	if (!obj) {
		LOG_ERR("unable to find obj: %u", obj_id);
		k_mutex_unlock(&registry_lock);
		return -ENOENT;
	}

	if (!obj->create_cb) {
		LOG_ERR("obj %u has no create_cb", obj_id);
		k_mutex_unlock(&registry_lock);
		return -EINVAL;
	}

	if (obj->instance_count + 1 > obj->max_instance_count) {
		LOG_ERR("no more instances available for obj %u", obj_id);
		k_mutex_unlock(&registry_lock);
		return -ENOMEM;
	}

	*obj_inst = obj->create_cb(obj_inst_id);
	if (!*obj_inst) {
		LOG_ERR("unable to create obj %u instance %u", obj_id, obj_inst_id);
		/*
		 * Already checked for instance count total.
		 * This can only be an error if the object instance exists.
		 */
		k_mutex_unlock(&registry_lock);
		return -EEXIST;
	}

	obj->instance_count++;
	(*obj_inst)->obj = obj;
	(*obj_inst)->obj_inst_id = obj_inst_id;
	engine_register_obj_inst(*obj_inst);

	if (obj->user_create_cb) {
		ret = obj->user_create_cb(obj_inst_id);
		if (ret < 0) {
			LOG_ERR("Error in user obj create %u/%u: %d", obj_id, obj_inst_id, ret);
			k_mutex_unlock(&registry_lock);
			lwm2m_delete_obj_inst(obj_id, obj_inst_id);
			return ret;
		}
	}

	k_mutex_unlock(&registry_lock);
	return 0;
}

int lwm2m_delete_obj_inst(uint16_t obj_id, uint16_t obj_inst_id)
{
	int ret = 0;
	struct lwm2m_engine_obj *obj;
	struct lwm2m_engine_obj_inst *obj_inst;

	k_mutex_lock(&registry_lock, K_FOREVER);
	obj = get_engine_obj(obj_id);
	if (!obj) {
		k_mutex_unlock(&registry_lock);
		return -ENOENT;
	}

	obj_inst = get_engine_obj_inst(obj_id, obj_inst_id);
	if (!obj_inst) {
		k_mutex_unlock(&registry_lock);
		return -ENOENT;
	}

	if (obj->user_delete_cb) {
		ret = obj->user_delete_cb(obj_inst_id);
		if (ret < 0) {
			LOG_ERR("Error in user obj delete %u/%u: %d", obj_id, obj_inst_id, ret);
			/* don't return error */
		}
	}

	engine_unregister_obj_inst(obj_inst);
	obj->instance_count--;

	if (obj->delete_cb) {
		ret = obj->delete_cb(obj_inst_id);
	}

	/* reset obj_inst and res_inst data structure */
	for (int i = 0; i < obj_inst->resource_count; i++) {
		clear_attrs(LWM2M_PATH_LEVEL_RESOURCE, &obj_inst->resources[i]);
		(void) memset(obj_inst->resources + i, 0, sizeof(struct lwm2m_engine_res));
	}

	clear_attrs(LWM2M_PATH_LEVEL_OBJECT_INST, obj_inst);
	(void) memset(obj_inst, 0, sizeof(struct lwm2m_engine_obj_inst));
	k_mutex_unlock(&registry_lock);

	return ret;
}

int lwm2m_create_object_inst(const struct lwm2m_obj_path *path)
{
	struct lwm2m_engine_obj_inst *obj_inst;
	int ret = 0;

	if (path->level != LWM2M_PATH_LEVEL_OBJECT_INST) {
		LOG_ERR("path must have 2 parts");
		return -EINVAL;
	}

	ret = lwm2m_create_obj_inst(path->obj_id, path->obj_inst_id, &obj_inst);
	if (ret < 0) {
		return ret;
	}

	engine_trigger_update(true);

	return 0;
}

int lwm2m_delete_object_inst(const struct lwm2m_obj_path *path)
{
	int ret = 0;

	if (path->level != LWM2M_PATH_LEVEL_OBJECT_INST) {
		LOG_ERR("path must have 2 parts");
		return -EINVAL;
	}

	ret = lwm2m_delete_obj_inst(path->obj_id, path->obj_inst_id);
	if (ret < 0) {
		return ret;
	}

	engine_trigger_update(true);

	return 0;
}

struct lwm2m_engine_obj_inst *lwm2m_engine_get_obj_inst(const struct lwm2m_obj_path *path)
{
	if (path->level < LWM2M_PATH_LEVEL_OBJECT_INST) {
		return NULL;
	}

	return get_engine_obj_inst(path->obj_id, path->obj_inst_id);
}

int path_to_objs(const struct lwm2m_obj_path *path, struct lwm2m_engine_obj_inst **obj_inst,
		 struct lwm2m_engine_obj_field **obj_field, struct lwm2m_engine_res **res,
		 struct lwm2m_engine_res_inst **res_inst)
{
	struct lwm2m_engine_obj_inst *oi;
	struct lwm2m_engine_obj_field *of;
	struct lwm2m_engine_res *r = NULL;
	struct lwm2m_engine_res_inst *ri = NULL;
	int i;

	if (!path) {
		return -EINVAL;
	}

	oi = get_engine_obj_inst(path->obj_id, path->obj_inst_id);
	if (!oi) {
		LOG_ERR("obj instance %d/%d not found", path->obj_id, path->obj_inst_id);
		return -ENOENT;
	}

	if (!oi->resources || oi->resource_count == 0U) {
		LOG_ERR("obj instance has no resources");
		return -EINVAL;
	}

	of = lwm2m_get_engine_obj_field(oi->obj, path->res_id);
	if (!of) {
		LOG_ERR("obj field %d not found", path->res_id);
		return -ENOENT;
	}

	for (i = 0; i < oi->resource_count; i++) {
		if (oi->resources[i].res_id == path->res_id) {
			r = &oi->resources[i];
			break;
		}
	}

	if (!r) {
		if (LWM2M_HAS_PERM(of, BIT(LWM2M_FLAG_OPTIONAL))) {
			LOG_DBG("resource %d not found", path->res_id);
		} else {
			LOG_ERR("resource %d not found", path->res_id);
		}

		return -ENOENT;
	}

	for (i = 0; i < r->res_inst_count; i++) {
		if (r->res_instances[i].res_inst_id == path->res_inst_id) {
			ri = &r->res_instances[i];
			break;
		}
	}

	/* specifically don't complain about missing resource instance */

	if (obj_inst) {
		*obj_inst = oi;
	}

	if (obj_field) {
		*obj_field = of;
	}

	if (res) {
		*res = r;
	}

	if (ri && res_inst) {
		*res_inst = ri;
	}

	return 0;
}

static bool is_string(const struct lwm2m_obj_path *path)
{
	struct lwm2m_engine_obj_field *obj_field;
	int ret;

	ret = path_to_objs(path, NULL, &obj_field, NULL, NULL);
	if (ret < 0 || !obj_field) {
		return false;
	}
	if (obj_field->data_type == LWM2M_RES_TYPE_STRING) {
		return true;
	}
	return false;
}

/* User data setter functions */

int lwm2m_set_res_buf(const struct lwm2m_obj_path *path, void *buffer_ptr, uint16_t buffer_len,
		      uint16_t data_len, uint8_t data_flags)
{
	int ret;
	struct lwm2m_engine_res_inst *res_inst = NULL;

	if (path->level < LWM2M_PATH_LEVEL_RESOURCE) {
		LOG_ERR("path must have at least 3 parts");
		return -EINVAL;
	}

	k_mutex_lock(&registry_lock, K_FOREVER);
	/* look up resource obj */
	ret = path_to_objs(path, NULL, NULL, NULL, &res_inst);
	if (ret < 0) {
		k_mutex_unlock(&registry_lock);
		return ret;
	}

	if (!res_inst) {
		LOG_ERR("res instance %d not found", path->res_inst_id);
		k_mutex_unlock(&registry_lock);
		return -ENOENT;
	}

	/* assign data elements */
	res_inst->data_ptr = buffer_ptr;
	res_inst->data_len = data_len;
	res_inst->max_data_len = buffer_len;
	res_inst->data_flags = data_flags;

	k_mutex_unlock(&registry_lock);
	return ret;
}

static bool lwm2m_validate_time_resource_lenghts(uint16_t resource_length, uint16_t buf_length)
{
	if ((resource_length != sizeof(time_t)) &&
	    (resource_length != sizeof(uint32_t))) {
		return false;
	}

	if ((buf_length != sizeof(time_t)) &&
	    (buf_length != sizeof(uint32_t))) {
		return false;
	}

	return true;
}

static int lwm2m_check_buf_sizes(uint8_t data_type, uint16_t resource_length, uint16_t buf_length)
{
	switch (data_type) {
	case LWM2M_RES_TYPE_OPAQUE:
	case LWM2M_RES_TYPE_STRING:
		if (resource_length > buf_length) {
			return -ENOMEM;
		}
		break;
	case LWM2M_RES_TYPE_U32:
	case LWM2M_RES_TYPE_U16:
	case LWM2M_RES_TYPE_U8:
	case LWM2M_RES_TYPE_S64:
	case LWM2M_RES_TYPE_S32:
	case LWM2M_RES_TYPE_S16:
	case LWM2M_RES_TYPE_S8:
	case LWM2M_RES_TYPE_BOOL:
	case LWM2M_RES_TYPE_FLOAT:
	case LWM2M_RES_TYPE_OBJLNK:
		if (resource_length != buf_length) {
			return -EINVAL;
		}
		break;
	default:
		return 0;
	}
	return 0;
}

static int lwm2m_engine_set(const struct lwm2m_obj_path *path, const void *value, uint16_t len)
{
	struct lwm2m_engine_obj_inst *obj_inst;
	struct lwm2m_engine_obj_field *obj_field;
	struct lwm2m_engine_res *res = NULL;
	struct lwm2m_engine_res_inst *res_inst = NULL;
	void *data_ptr;
	size_t max_data_len;
	int ret;
	bool changed = false;

	if (value == NULL && len > 0) {
		return -EINVAL;
	}

	if (path->level < LWM2M_PATH_LEVEL_RESOURCE) {
		LOG_ERR("path must have at least 3 parts");
		return -EINVAL;
	}

	LOG_DBG("path:%u/%u/%u, buf:%p, len:%d", path->obj_id, path->obj_inst_id,
		path->res_id, value, len);

	k_mutex_lock(&registry_lock, K_FOREVER);
	/* look up resource obj */
	ret = path_to_objs(path, &obj_inst, &obj_field, &res, &res_inst);
	if (ret < 0) {
		k_mutex_unlock(&registry_lock);
		return ret;
	}

	if (!res_inst) {
		LOG_ERR("res instance %d not found", path->res_inst_id);
		k_mutex_unlock(&registry_lock);
		return -ENOENT;
	}

	if (LWM2M_HAS_RES_FLAG(res_inst, LWM2M_RES_DATA_FLAG_RO)) {
		LOG_ERR("res instance data pointer is read-only "
			"[%u/%u/%u/%u:lvl%u]", path->obj_id, path->obj_inst_id, path->res_id,
			path->res_inst_id, path->level);
		k_mutex_unlock(&registry_lock);
		return -EACCES;
	}

	/* setup initial data elements */
	data_ptr = res_inst->data_ptr;
	max_data_len = res_inst->max_data_len;

	/* allow user to override data elements via callback */
	if (res->pre_write_cb) {
		data_ptr = res->pre_write_cb(obj_inst->obj_inst_id, res->res_id,
					     res_inst->res_inst_id, &max_data_len);
	}

	if (!data_ptr) {
		LOG_ERR("res instance data pointer is NULL [%u/%u/%u/%u:%u]", path->obj_id,
			path->obj_inst_id, path->res_id, path->res_inst_id, path->level);
		k_mutex_unlock(&registry_lock);
		return -EINVAL;
	}

	ret = lwm2m_check_buf_sizes(obj_field->data_type, len, max_data_len);
	if (ret) {
		LOG_ERR("Incorrect buffer length %u for res data length %zu", len,
			max_data_len);
		k_mutex_unlock(&registry_lock);
		return ret;
	}

<<<<<<< HEAD
	if ((memcmp(data_ptr, value, len) != 0) ||
	    (res_inst->data_len != len)) {
=======
	if ((value != NULL && memcmp(data_ptr, value, len) != 0) || res_inst->data_len != len) {
>>>>>>> 64131856
		changed = true;
	}

#if CONFIG_LWM2M_ENGINE_VALIDATION_BUFFER_SIZE > 0
	if (res->validate_cb) {
		ret = res->validate_cb(obj_inst->obj_inst_id, res->res_id, res_inst->res_inst_id,
				       (uint8_t *)value, len, false, 0, 0);
		if (ret < 0) {
			k_mutex_unlock(&registry_lock);
			return -EINVAL;
		}
	}
#endif /* CONFIG_LWM2M_ENGINE_VALIDATION_BUFFER_SIZE > 0 */

	switch (obj_field->data_type) {

	case LWM2M_RES_TYPE_OPAQUE:
		if (len) {
			memcpy((uint8_t *)data_ptr, value, len);
		}
		break;

	case LWM2M_RES_TYPE_STRING:
		if (len) {
			strncpy(data_ptr, value, len - 1);
			((char*)data_ptr)[len - 1] = '\0';
		} else {
			((char*)data_ptr)[0] = '\0';
		}
		break;

	case LWM2M_RES_TYPE_U32:
		*((uint32_t*)data_ptr) = *(uint32_t*)value;
		break;

	case LWM2M_RES_TYPE_U16:
		*((uint16_t*)data_ptr) = *(uint16_t*)value;
		break;

	case LWM2M_RES_TYPE_U8:
		*((uint8_t*)data_ptr) = *(uint8_t*)value;
		break;

	case LWM2M_RES_TYPE_TIME:
		if (!lwm2m_validate_time_resource_lenghts(max_data_len, len)) {
			LOG_ERR("Time Set: buffer length %u  max data len %zu not supported", len,
				max_data_len);
			k_mutex_unlock(&registry_lock);
			return -EINVAL;
		}

		if (max_data_len == sizeof(time_t)) {
			if (len == sizeof(time_t)) {
				*((time_t*)data_ptr) = *(time_t*)value;
			} else {
				*((time_t*)data_ptr) = (time_t)*((uint32_t*)value);
			}
		} else {
			LOG_WRN("Converting time to 32bit may cause integer overflow on resource "
				"[%u/%u/%u/%u:%u]", path->obj_id, path->obj_inst_id, path->res_id,
				path->res_inst_id, path->level);
			if (len == sizeof(uint32_t)) {
				*((uint32_t*)data_ptr) = *(uint32_t*)value;
			} else {
				*((uint32_t*)data_ptr) = (uint32_t)*((time_t*)value);
			}
		}

		break;

	case LWM2M_RES_TYPE_S64:
	*((int64_t*)data_ptr) = *(int64_t*)value;
		break;

	case LWM2M_RES_TYPE_S32:
	*((int32_t*)data_ptr) = *(int32_t*)value;
		break;

	case LWM2M_RES_TYPE_S16:
	*((int16_t*)data_ptr) = *(int16_t*)value;
		break;

	case LWM2M_RES_TYPE_S8:
	*((int8_t*)data_ptr) = *(int8_t*)value;
		break;

	case LWM2M_RES_TYPE_BOOL:
	*((bool*)data_ptr) = *(bool*)value;
		break;

	case LWM2M_RES_TYPE_FLOAT:
	*(double*)data_ptr = *(double*)value;
		break;

	case LWM2M_RES_TYPE_OBJLNK:
	*((struct lwm2m_objlnk*)data_ptr) = *(struct lwm2m_objlnk*)value;
		break;

	default:
		LOG_ERR("unknown obj data_type %d", obj_field->data_type);
		k_mutex_unlock(&registry_lock);
		return -EINVAL;
	}

	res_inst->data_len = len;

	/* Cache Data Write */
#if defined(CONFIG_LWM2M_RESOURCE_DATA_CACHE_SUPPORT)
	lwm2m_engine_cache_write(obj_field, path, value, len);
#endif

	if (res->post_write_cb) {
		ret = res->post_write_cb(obj_inst->obj_inst_id, res->res_id, res_inst->res_inst_id,
					 data_ptr, len, false, 0, 0);
	}

	if (changed && LWM2M_HAS_PERM(obj_field, LWM2M_PERM_R)) {
		lwm2m_notify_observer_path(path);
	}
	k_mutex_unlock(&registry_lock);
	return ret;
}

int lwm2m_set_opaque(const struct lwm2m_obj_path *path, const char *data_ptr, uint16_t data_len)
{
	return lwm2m_engine_set(path, data_ptr, data_len);
}

int lwm2m_set_string(const struct lwm2m_obj_path *path, const char *data_ptr)
{
	uint16_t len = strlen(data_ptr);

	/* String resources contain terminator as well, opaque resources don't */
	if (is_string(path)) {
		len += 1;
	}

	return lwm2m_engine_set(path, data_ptr, len);
}

int lwm2m_set_u8(const struct lwm2m_obj_path *path, uint8_t value)
{
	return lwm2m_engine_set(path, &value, 1);
}

int lwm2m_set_u16(const struct lwm2m_obj_path *path, uint16_t value)
{
	return lwm2m_engine_set(path, &value, 2);
}

int lwm2m_set_u32(const struct lwm2m_obj_path *path, uint32_t value)
{
	return lwm2m_engine_set(path, &value, 4);
}

int lwm2m_set_s8(const struct lwm2m_obj_path *path, int8_t value)
{
	return lwm2m_engine_set(path, &value, 1);
}

int lwm2m_set_s16(const struct lwm2m_obj_path *path, int16_t value)
{
	return lwm2m_engine_set(path, &value, 2);

}

int lwm2m_set_s32(const struct lwm2m_obj_path *path, int32_t value)
{
	return lwm2m_engine_set(path, &value, 4);
}

int lwm2m_set_s64(const struct lwm2m_obj_path *path, int64_t value)
{
	return lwm2m_engine_set(path, &value, 8);
}

int lwm2m_set_bool(const struct lwm2m_obj_path *path, bool value)
{
	uint8_t temp = (value != 0 ? 1 : 0);

	return lwm2m_engine_set(path, &temp, 1);
}

int lwm2m_set_f64(const struct lwm2m_obj_path *path, const double value)
{
	return lwm2m_engine_set(path, &value, sizeof(double));
}

int lwm2m_set_objlnk(const struct lwm2m_obj_path *path, const struct lwm2m_objlnk *value)
{
	return lwm2m_engine_set(path, value, sizeof(struct lwm2m_objlnk));
}

int lwm2m_set_time(const struct lwm2m_obj_path *path, time_t value)
{
	return lwm2m_engine_set(path, &value, sizeof(time_t));
}

int lwm2m_set_res_data_len(const struct lwm2m_obj_path *path, uint16_t data_len)
{
	int ret;
	void *buffer_ptr;
	uint16_t buffer_len;
	uint16_t old_len;
	uint8_t data_flags;

	ret = lwm2m_get_res_buf(path, &buffer_ptr, &buffer_len, &old_len, &data_flags);
	if (ret) {
		return ret;
	}
	return lwm2m_set_res_buf(path, buffer_ptr, buffer_len, data_len, data_flags);
}
/* User data getter functions */

int lwm2m_get_res_buf(const struct lwm2m_obj_path *path, void **buffer_ptr, uint16_t *buffer_len,
		      uint16_t *data_len, uint8_t *data_flags)
{
	int ret;
	struct lwm2m_engine_res_inst *res_inst = NULL;

	if (path->level < LWM2M_PATH_LEVEL_RESOURCE) {
		LOG_ERR("path must have at least 3 parts");
		return -EINVAL;
	}

	k_mutex_lock(&registry_lock, K_FOREVER);
	/* look up resource obj */
	ret = path_to_objs(path, NULL, NULL, NULL, &res_inst);
	if (ret < 0) {
		k_mutex_unlock(&registry_lock);
		return ret;
	}

	if (!res_inst) {
		LOG_ERR("res instance %d not found", path->res_inst_id);
		k_mutex_unlock(&registry_lock);
		return -ENOENT;
	}

	if (buffer_ptr) {
		*buffer_ptr = res_inst->data_ptr;
	}
	if (buffer_len) {
		*buffer_len = res_inst->max_data_len;
	}
	if (data_len) {
		*data_len = res_inst->data_len;
	}
	if (data_flags) {
		*data_flags = res_inst->data_flags;
	}

	k_mutex_unlock(&registry_lock);
	return 0;
}

static int lwm2m_engine_get(const struct lwm2m_obj_path *path, void *buf, uint16_t buflen)
{
	int ret = 0;
	struct lwm2m_engine_obj_inst *obj_inst;
	struct lwm2m_engine_obj_field *obj_field;
	struct lwm2m_engine_res *res = NULL;
	struct lwm2m_engine_res_inst *res_inst = NULL;
	void *data_ptr = NULL;
	size_t data_len = 0;

	if (path->level < LWM2M_PATH_LEVEL_RESOURCE) {
		LOG_ERR("path must have at least 3 parts");
		return -EINVAL;
	}
	LOG_DBG("path:%u/%u/%u/%u, level %u, buf:%p, buflen:%d", path->obj_id, path->obj_inst_id,
		path->res_id, path->res_inst_id, path->level, buf, buflen);

	k_mutex_lock(&registry_lock, K_FOREVER);
	/* look up resource obj */
	ret = path_to_objs(path, &obj_inst, &obj_field, &res, &res_inst);
	if (ret < 0) {
		k_mutex_unlock(&registry_lock);
		return ret;
	}

	if (!res_inst) {
		LOG_ERR("res instance %d not found", path->res_inst_id);
		k_mutex_unlock(&registry_lock);
		return -ENOENT;
	}

	/* setup initial data elements */
	data_ptr = res_inst->data_ptr;
	data_len = res_inst->data_len;

	/* allow user to override data elements via callback */
	if (res->read_cb) {
		data_ptr = res->read_cb(obj_inst->obj_inst_id, res->res_id, res_inst->res_inst_id,
					&data_len);
	}

	if (data_ptr && data_len > 0) {
		ret = lwm2m_check_buf_sizes(obj_field->data_type, data_len, buflen);
		if (ret) {
			LOG_ERR("Incorrect resource data length %zu. Buffer length %u", data_len,
				buflen);
			k_mutex_unlock(&registry_lock);
			return ret;
		}

		switch (obj_field->data_type) {

		case LWM2M_RES_TYPE_OPAQUE:
			memcpy(buf, data_ptr, data_len);
			break;

		case LWM2M_RES_TYPE_STRING:
			strncpy(buf, data_ptr, data_len - 1);
			((char *)buf)[data_len - 1] = '\0';
			break;

		case LWM2M_RES_TYPE_U32:
			*(uint32_t *)buf = *(uint32_t *)data_ptr;
			break;
		case LWM2M_RES_TYPE_TIME:
			if (!lwm2m_validate_time_resource_lenghts(data_len, buflen)) {
				LOG_ERR("Time get buffer length %u  data len %zu not supported",
					buflen, data_len);
				k_mutex_unlock(&registry_lock);
				return -EINVAL;
			}

			if (data_len == sizeof(time_t)) {
				if (buflen == sizeof(time_t)) {
					*((time_t *)buf) = *(time_t *)data_ptr;
				} else {
					/* In this case get operation may not got correct value */
					LOG_WRN("Converting time to 32bit may cause integer "
						"overflow");
					*((uint32_t *)buf) = (uint32_t) *((time_t *)data_ptr);
				}
			} else {
				LOG_WRN("Converting time to 32bit may cause integer overflow");
				if (buflen == sizeof(uint32_t)) {
					*((uint32_t *)buf) = *(uint32_t *)data_ptr;
				} else {
					*((time_t *)buf) = (time_t) *((uint32_t *)data_ptr);
				}
			}
			break;

		case LWM2M_RES_TYPE_U16:
			*(uint16_t *)buf = *(uint16_t *)data_ptr;
			break;

		case LWM2M_RES_TYPE_U8:
			*(uint8_t *)buf = *(uint8_t *)data_ptr;
			break;

		case LWM2M_RES_TYPE_S64:
			*(int64_t *)buf = *(int64_t *)data_ptr;
			break;

		case LWM2M_RES_TYPE_S32:
			*(int32_t *)buf = *(int32_t *)data_ptr;
			break;

		case LWM2M_RES_TYPE_S16:
			*(int16_t *)buf = *(int16_t *)data_ptr;
			break;

		case LWM2M_RES_TYPE_S8:
			*(int8_t *)buf = *(int8_t *)data_ptr;
			break;

		case LWM2M_RES_TYPE_BOOL:
			*(bool *)buf = *(bool *)data_ptr;
			break;

		case LWM2M_RES_TYPE_FLOAT:
			*(double *)buf = *(double *)data_ptr;
			break;

		case LWM2M_RES_TYPE_OBJLNK:
			*(struct lwm2m_objlnk *)buf = *(struct lwm2m_objlnk *)data_ptr;
			break;

		default:
			LOG_ERR("unknown obj data_type %d", obj_field->data_type);
			k_mutex_unlock(&registry_lock);
			return -EINVAL;
		}
	} else if (obj_field->data_type == LWM2M_RES_TYPE_STRING) {
		/* Ensure empty string when there is no data */
		((char *)buf)[0] = '\0';
	}
	k_mutex_unlock(&registry_lock);
	return 0;
}

int lwm2m_get_opaque(const struct lwm2m_obj_path *path, void *buf, uint16_t buflen)
{
	return lwm2m_engine_get(path, buf, buflen);
}

int lwm2m_get_string(const struct lwm2m_obj_path *path, void *str, uint16_t buflen)
{
	/* Ensure termination, in case resource is not a string type */
	if (!is_string(path)) {
		memset(str, 0, buflen);
		buflen -= 1; /* Last terminator cannot be overwritten */
	}

	return lwm2m_engine_get(path, str, buflen);
}

int lwm2m_get_u8(const struct lwm2m_obj_path *path, uint8_t *value)
{
	return lwm2m_engine_get(path, value, 1);
}

int lwm2m_get_u16(const struct lwm2m_obj_path *path, uint16_t *value)
{
	return lwm2m_engine_get(path, value, 2);
}

int lwm2m_get_u32(const struct lwm2m_obj_path *path, uint32_t *value)
{
	return lwm2m_engine_get(path, value, 4);
}

int lwm2m_get_s8(const struct lwm2m_obj_path *path, int8_t *value)
{
	return lwm2m_engine_get(path, value, 1);
}

int lwm2m_get_s16(const struct lwm2m_obj_path *path, int16_t *value)
{
	return lwm2m_engine_get(path, value, 2);
}

int lwm2m_get_s32(const struct lwm2m_obj_path *path, int32_t *value)
{
	return lwm2m_engine_get(path, value, 4);
}

int lwm2m_get_s64(const struct lwm2m_obj_path *path, int64_t *value)
{
	return lwm2m_engine_get(path, value, 8);
}

int lwm2m_get_bool(const struct lwm2m_obj_path *path, bool *value)
{
	int ret = 0;
	int8_t temp = 0;

	ret = lwm2m_get_s8(path, &temp);
	if (!ret) {
		*value = temp != 0;
	}

	return ret;
}

int lwm2m_get_f64(const struct lwm2m_obj_path *path, double *value)
{
	return lwm2m_engine_get(path, value, sizeof(double));
}

int lwm2m_get_objlnk(const struct lwm2m_obj_path *path, struct lwm2m_objlnk *buf)
{
	return lwm2m_engine_get(path, buf, sizeof(struct lwm2m_objlnk));
}

int lwm2m_get_time(const struct lwm2m_obj_path *path, time_t *buf)
{
	return lwm2m_engine_get(path, buf, sizeof(time_t));
}

int lwm2m_get_resource(const struct lwm2m_obj_path *path, struct lwm2m_engine_res **res)
{
	if (path->level < LWM2M_PATH_LEVEL_RESOURCE) {
		LOG_ERR("path must have 3 parts");
		return -EINVAL;
	}

	return path_to_objs(path, NULL, NULL, res, NULL);
}

size_t lwm2m_engine_get_opaque_more(struct lwm2m_input_context *in, uint8_t *buf, size_t buflen,
				    struct lwm2m_opaque_context *opaque, bool *last_block)
{
	uint32_t in_len = opaque->len - opaque->offset;
	uint16_t remaining = in->in_cpkt->max_len - in->offset;

	if (in_len > buflen) {
		in_len = buflen;
	}

	if (in_len > remaining) {
		in_len = remaining;
	}

	remaining -= in_len;
	if (opaque->offset + in_len >= opaque->len) {
		*last_block = true;
	}

	if (buf_read(buf, in_len, CPKT_BUF_READ(in->in_cpkt), &in->offset) < 0) {
		*last_block = true;
		return 0;
	}

	return (size_t)in_len;
}

void lwm2m_engine_get_queue_mode(char *queue)
{
	if (IS_ENABLED(CONFIG_LWM2M_QUEUE_MODE_ENABLED)) {
		strncpy(queue, "Q", QUEUE_OPT_MAX_LEN);
	} else {
		strncpy(queue, "", QUEUE_OPT_MAX_LEN);
	}
}

void lwm2m_engine_get_binding(char *binding)
{
	/* Defaults to UDP. */
	strncpy(binding, "U", BINDING_OPT_MAX_LEN);
#if CONFIG_LWM2M_VERSION_1_0
	/* In LwM2M 1.0 binding and queue mode are in same parameter */
	char queue[QUEUE_OPT_MAX_LEN];

	lwm2m_engine_get_queue_mode(queue);
	strncat(binding, queue, QUEUE_OPT_MAX_LEN);
#endif
}
/* Engine resource instance */

static int lwm2m_engine_allocate_resource_instance(struct lwm2m_engine_res *res,
						   struct lwm2m_engine_res_inst **res_inst,
						   uint8_t resource_instance_id)
{
	int i;

	if (!res->res_instances || res->res_inst_count == 0) {
		return -ENOMEM;
	}

	for (i = 0; i < res->res_inst_count; i++) {
		if (res->res_instances[i].res_inst_id == RES_INSTANCE_NOT_CREATED) {
			break;
		}
	}

	if (i >= res->res_inst_count) {
		return -ENOMEM;
	}

	res->res_instances[i].res_inst_id = resource_instance_id;
	*res_inst = &res->res_instances[i];
	return 0;
}

int lwm2m_engine_get_create_res_inst(const struct lwm2m_obj_path *path,
				     struct lwm2m_engine_res **res,
				     struct lwm2m_engine_res_inst **res_inst)
{
	int ret;
	struct lwm2m_engine_res *r = NULL;
	struct lwm2m_engine_res_inst *r_i = NULL;

	ret = path_to_objs(path, NULL, NULL, &r, &r_i);
	if (ret < 0) {
		return ret;
	}

	if (!r) {
		return -ENOENT;
	}
	/* Store resource pointer */
	*res = r;

	if (!r_i) {
		if (path->level < LWM2M_PATH_LEVEL_RESOURCE_INST) {
			return -EINVAL;
		}

		ret = lwm2m_engine_allocate_resource_instance(r, &r_i, path->res_inst_id);
		if (ret < 0) {
			return ret;
		}
	}

	/* Store resource instance pointer */
	*res_inst = r_i;
	return 0;
}

int lwm2m_create_res_inst(const struct lwm2m_obj_path *path)
{
	int ret;
	struct lwm2m_engine_res *res = NULL;
	struct lwm2m_engine_res_inst *res_inst = NULL;

	if (path->level < LWM2M_PATH_LEVEL_RESOURCE_INST) {
		LOG_ERR("path must have 4 parts");
		return -EINVAL;
	}
	k_mutex_lock(&registry_lock, K_FOREVER);
	ret = path_to_objs(path, NULL, NULL, &res, &res_inst);
	if (ret < 0) {
		k_mutex_unlock(&registry_lock);
		return ret;
	}

	if (!res) {
		LOG_ERR("resource %u not found", path->res_id);
		k_mutex_unlock(&registry_lock);
		return -ENOENT;
	}

	if (res_inst && res_inst->res_inst_id != RES_INSTANCE_NOT_CREATED) {
		LOG_ERR("res instance %u already exists", path->res_inst_id);
		k_mutex_unlock(&registry_lock);
		return -EINVAL;
	}
	k_mutex_unlock(&registry_lock);
	return lwm2m_engine_allocate_resource_instance(res, &res_inst, path->res_inst_id);
}

int lwm2m_delete_res_inst(const struct lwm2m_obj_path *path)
{
	int ret;
	struct lwm2m_engine_res_inst *res_inst = NULL;

	if (path->level < LWM2M_PATH_LEVEL_RESOURCE_INST) {
		LOG_ERR("path must have 4 parts");
		return -EINVAL;
	}
	k_mutex_lock(&registry_lock, K_FOREVER);
	ret = path_to_objs(path, NULL, NULL, NULL, &res_inst);
	if (ret < 0) {
		k_mutex_unlock(&registry_lock);
		return ret;
	}

	if (!res_inst) {
		LOG_ERR("res instance %u not found", path->res_inst_id);
		k_mutex_unlock(&registry_lock);
		return -ENOENT;
	}

	res_inst->data_ptr = NULL;
	res_inst->max_data_len = 0U;
	res_inst->data_len = 0U;
	res_inst->res_inst_id = RES_INSTANCE_NOT_CREATED;
	k_mutex_unlock(&registry_lock);
	return 0;
}
/* Register callbacks */

int lwm2m_register_read_callback(const struct lwm2m_obj_path *path, lwm2m_engine_get_data_cb_t cb)
{
	int ret;
	struct lwm2m_engine_res *res = NULL;

	ret = lwm2m_get_resource(path, &res);
	if (ret < 0) {
		return ret;
	}

	res->read_cb = cb;
	return 0;
}

int lwm2m_register_pre_write_callback(const struct lwm2m_obj_path *path,
				      lwm2m_engine_get_data_cb_t cb)
{
	int ret;
	struct lwm2m_engine_res *res = NULL;

	ret = lwm2m_get_resource(path, &res);
	if (ret < 0) {
		return ret;
	}

	res->pre_write_cb = cb;
	return 0;
}

int lwm2m_register_validate_callback(const struct lwm2m_obj_path *path,
				     lwm2m_engine_set_data_cb_t cb)
{
#if CONFIG_LWM2M_ENGINE_VALIDATION_BUFFER_SIZE > 0
	int ret;
	struct lwm2m_engine_res *res = NULL;

	ret = lwm2m_get_resource(path, &res);
	if (ret < 0) {
		return ret;
	}

	res->validate_cb = cb;
	return 0;
#else
	ARG_UNUSED(path);
	ARG_UNUSED(cb);

	LOG_ERR("Validation disabled. Set "
		"CONFIG_LWM2M_ENGINE_VALIDATION_BUFFER_SIZE > 0 to "
		"enable validation support.");
	return -ENOTSUP;
#endif /* CONFIG_LWM2M_ENGINE_VALIDATION_BUFFER_SIZE > 0 */
}

int lwm2m_register_post_write_callback(const struct lwm2m_obj_path *path,
				       lwm2m_engine_set_data_cb_t cb)
{
	int ret;
	struct lwm2m_engine_res *res = NULL;

	ret = lwm2m_get_resource(path, &res);
	if (ret < 0) {
		return ret;
	}

	res->post_write_cb = cb;
	return 0;
}

int lwm2m_register_exec_callback(const struct lwm2m_obj_path *path, lwm2m_engine_execute_cb_t cb)
{
	int ret;
	struct lwm2m_engine_res *res = NULL;

	ret = lwm2m_get_resource(path, &res);
	if (ret < 0) {
		return ret;
	}

	res->execute_cb = cb;
	return 0;
}

int lwm2m_register_create_callback(uint16_t obj_id, lwm2m_engine_user_cb_t cb)
{
	struct lwm2m_engine_obj *obj = NULL;

	obj = get_engine_obj(obj_id);
	if (!obj) {
		LOG_ERR("unable to find obj: %u", obj_id);
		return -ENOENT;
	}

	obj->user_create_cb = cb;
	return 0;
}

int lwm2m_register_delete_callback(uint16_t obj_id, lwm2m_engine_user_cb_t cb)
{
	struct lwm2m_engine_obj *obj = NULL;

	obj = get_engine_obj(obj_id);
	if (!obj) {
		LOG_ERR("unable to find obj: %u", obj_id);
		return -ENOENT;
	}

	obj->user_delete_cb = cb;
	return 0;
}
/* Generic data handlers */

int lwm2m_get_or_create_engine_obj(struct lwm2m_message *msg,
				   struct lwm2m_engine_obj_inst **obj_inst, uint8_t *created)
{
	int ret = 0;

	if (created) {
		*created = 0U;
	}

	*obj_inst = get_engine_obj_inst(msg->path.obj_id, msg->path.obj_inst_id);
	if (!*obj_inst) {
		ret = lwm2m_create_obj_inst(msg->path.obj_id, msg->path.obj_inst_id, obj_inst);
		if (ret < 0) {
			return ret;
		}

		/* set created flag to one */
		if (created) {
			*created = 1U;
		}

		if (!msg->ctx->bootstrap_mode) {
			engine_trigger_update(true);
		}
	}

	return ret;
}

struct lwm2m_engine_res *lwm2m_engine_get_res(const struct lwm2m_obj_path *path)
{
	struct lwm2m_engine_res *res = NULL;
	int ret;

	if (path->level < LWM2M_PATH_LEVEL_RESOURCE) {
		return NULL;
	}

	ret = path_to_objs(path, NULL, NULL, &res, NULL);
	if (ret < 0) {
		return NULL;
	}

	return res;
}

struct lwm2m_engine_res_inst *lwm2m_engine_get_res_inst(const struct lwm2m_obj_path *path)
{
	struct lwm2m_engine_res_inst *res_inst = NULL;
	int ret;

	if (path->level != LWM2M_PATH_LEVEL_RESOURCE_INST) {
		return NULL;
	}

	ret = path_to_objs(path, NULL, NULL, NULL, &res_inst);
	if (ret < 0) {
		return NULL;
	}

	return res_inst;
}

bool lwm2m_engine_shall_report_obj_version(const struct lwm2m_engine_obj *obj)
{
	if (IS_ENABLED(CONFIG_LWM2M_ENGINE_ALWAYS_REPORT_OBJ_VERSION)) {
		return true;
	}

	/* For non-core objects, report version other than 1.0 */
	if (!obj->is_core) {
		return obj->version_major != 1 || obj->version_minor != 0;
	}

	/* For core objects, report version based on default version array. */
	for (size_t i = 0; i < ARRAY_SIZE(default_obj_versions); i++) {
		if (obj->obj_id != default_obj_versions[i].obj_id) {
			continue;
		}

		return obj->version_major != default_obj_versions[i].version_major ||
		       obj->version_minor != default_obj_versions[i].version_minor;
	}

	return true;
}

#if defined(CONFIG_LWM2M_RESOURCE_DATA_CACHE_SUPPORT)
static sys_slist_t lwm2m_timed_cache_list;
static struct lwm2m_time_series_resource lwm2m_cache_entries[CONFIG_LWM2M_MAX_CACHED_RESOURCES];

static struct lwm2m_time_series_resource *
lwm2m_cache_entry_allocate(const struct lwm2m_obj_path *path)
{
	int i;
	struct lwm2m_time_series_resource *entry;

	entry = lwm2m_cache_entry_get_by_object(path);
	if (entry) {
		return entry;
	}

	for (i = 0; i < ARRAY_SIZE(lwm2m_cache_entries); i++) {
		if (lwm2m_cache_entries[i].path.level == 0) {
			lwm2m_cache_entries[i].path = *path;
			sys_slist_append(&lwm2m_timed_cache_list, &lwm2m_cache_entries[i].node);
			return &lwm2m_cache_entries[i];
		}
	}

	return NULL;
}

static void lwm2m_engine_cache_write(const struct lwm2m_engine_obj_field *obj_field,
				     const struct lwm2m_obj_path *path, const void *value,
				     uint16_t len)
{
	struct lwm2m_time_series_resource *cache_entry;
	struct lwm2m_time_series_elem elements;

	cache_entry = lwm2m_cache_entry_get_by_object(path);
	if (!cache_entry) {
		return;
	}

	elements.t = time(NULL);

	if (elements.t  <= 0) {
		LOG_WRN("Time() not available");
		return;
	}

	switch (obj_field->data_type) {
	case LWM2M_RES_TYPE_U32:
		elements.u32 = *(uint32_t *)value;
		break;

	case LWM2M_RES_TYPE_U16:
		elements.u16 = *(uint16_t *)value;
		break;

	case LWM2M_RES_TYPE_U8:
		elements.u8 = *(uint8_t *)value;
		break;

	case LWM2M_RES_TYPE_S64:
		elements.i64 = *(int64_t *)value;
		break;

	case LWM2M_RES_TYPE_TIME:
		if (len == sizeof(time_t)) {
			elements.time = *(time_t *)value;
		} else if (len == sizeof(uint32_t)) {
			elements.time = (time_t) *((uint32_t *)value);
		} else {
			LOG_ERR("Not supporting size %d bytes for time", len);
			return;
		}
		break;

	case LWM2M_RES_TYPE_S32:
		elements.i32 = *(int32_t *)value;
		break;

	case LWM2M_RES_TYPE_S16:
		elements.i16 = *(int16_t *)value;
		break;

	case LWM2M_RES_TYPE_S8:
		elements.i8 = *(int8_t *)value;
		break;

	case LWM2M_RES_TYPE_BOOL:
		elements.b = *(bool *)value;
		break;

	default:
		elements.f = *(double *)value;
		break;
	}

	if (!lwm2m_cache_write(cache_entry, &elements)) {
		LOG_WRN("Data cache full");
	}
}
#endif /* CONFIG_LWM2M_RESOURCE_DATA_CACHE_SUPPORT */

struct lwm2m_time_series_resource *
lwm2m_cache_entry_get_by_object(const struct lwm2m_obj_path *obj_path)
{
#if defined(CONFIG_LWM2M_RESOURCE_DATA_CACHE_SUPPORT)
	struct lwm2m_time_series_resource *entry;

	if (obj_path->level < LWM2M_PATH_LEVEL_RESOURCE) {
		LOG_ERR("Path level wrong for cache %u", obj_path->level);
		return NULL;
	}

	if (sys_slist_is_empty(&lwm2m_timed_cache_list)) {
		return NULL;
	}

	SYS_SLIST_FOR_EACH_CONTAINER(&lwm2m_timed_cache_list, entry, node) {
		if (lwm2m_obj_path_equal(&entry->path, obj_path)) {
			return entry;
		}
	}
#endif /* CONFIG_LWM2M_RESOURCE_DATA_CACHE_SUPPORT */
	return NULL;

}

int lwm2m_enable_cache(const struct lwm2m_obj_path *path, struct lwm2m_time_series_elem *data_cache,
		       size_t cache_len)
{
#if defined(CONFIG_LWM2M_RESOURCE_DATA_CACHE_SUPPORT)
	struct lwm2m_engine_obj_inst *obj_inst;
	struct lwm2m_engine_obj_field *obj_field;
	struct lwm2m_engine_res_inst *res_inst = NULL;
	struct lwm2m_time_series_resource *cache_entry;
	int ret = 0;
	size_t cache_entry_size = sizeof(struct lwm2m_time_series_elem);

	/* look up resource obj */
	ret = path_to_objs(path, &obj_inst, &obj_field, NULL, &res_inst);
	if (ret < 0) {
		return ret;
	}

	if (!res_inst) {
		LOG_ERR("res instance %d not found", path->res_inst_id);
		return -ENOENT;
	}

	switch (obj_field->data_type) {
	case LWM2M_RES_TYPE_U32:
	case LWM2M_RES_TYPE_TIME:
	case LWM2M_RES_TYPE_U16:
	case LWM2M_RES_TYPE_U8:
	case LWM2M_RES_TYPE_S64:
	case LWM2M_RES_TYPE_S32:
	case LWM2M_RES_TYPE_S16:
	case LWM2M_RES_TYPE_S8:
	case LWM2M_RES_TYPE_BOOL:
	case LWM2M_RES_TYPE_FLOAT:
		/* Support only fixed width resource types */
		cache_entry = lwm2m_cache_entry_allocate(path);
		break;
	default:
		cache_entry = NULL;
		break;
	}

	if (!cache_entry) {
		return -ENODATA;
	}

	ring_buf_init(&cache_entry->rb, cache_entry_size * cache_len, (uint8_t *)data_cache);

	return 0;
#else
	LOG_ERR("LwM2M resource cache is only supported for "
		"CONFIG_LWM2M_RESOURCE_DATA_CACHE_SUPPORT");
	return -ENOTSUP;
#endif /* CONFIG_LWM2M_RESOURCE_DATA_CACHE_SUPPORT */
}

#if defined(CONFIG_LWM2M_RESOURCE_DATA_CACHE_SUPPORT)
static int lwm2m_engine_data_cache_init(void)
{
	int i;

	sys_slist_init(&lwm2m_timed_cache_list);

	for (i = 0; i < ARRAY_SIZE(lwm2m_cache_entries); i++) {
		lwm2m_cache_entries[i].path.level = LWM2M_PATH_LEVEL_NONE;
	}
	return 0;
}
LWM2M_ENGINE_INIT(lwm2m_engine_data_cache_init);
#endif

bool lwm2m_cache_write(struct lwm2m_time_series_resource *cache_entry,
		       struct lwm2m_time_series_elem *buf)
{
#if defined(CONFIG_LWM2M_RESOURCE_DATA_CACHE_SUPPORT)
	uint32_t length;
	uint8_t *buf_ptr;
	uint32_t element_size = sizeof(struct lwm2m_time_series_elem);

	if (ring_buf_space_get(&cache_entry->rb) < element_size) {
		/* No space  */
		if (IS_ENABLED(CONFIG_LWM2M_CACHE_DROP_LATEST)) {
			return false;
		}
		/* Free entry */
		length = ring_buf_get_claim(&cache_entry->rb, &buf_ptr, element_size);
		ring_buf_get_finish(&cache_entry->rb, length);
	}

	length = ring_buf_put_claim(&cache_entry->rb, &buf_ptr, element_size);

	if (length != element_size) {
		ring_buf_put_finish(&cache_entry->rb, 0);
		LOG_ERR("Allocation failed %u", length);
		return false;
	}

	ring_buf_put_finish(&cache_entry->rb, length);
	/* Store data */
	memcpy(buf_ptr, buf, element_size);
	return true;
#else
	return NULL;
#endif
}

bool lwm2m_cache_read(struct lwm2m_time_series_resource *cache_entry,
		      struct lwm2m_time_series_elem *buf)
{
#if defined(CONFIG_LWM2M_RESOURCE_DATA_CACHE_SUPPORT)
	uint32_t length;
	uint8_t *buf_ptr;
	uint32_t element_size = sizeof(struct lwm2m_time_series_elem);

	if (ring_buf_is_empty(&cache_entry->rb)) {
		return false;
	}

	length = ring_buf_get_claim(&cache_entry->rb, &buf_ptr, element_size);

	if (length != element_size) {
		LOG_ERR("Cache read fail %u", length);
		ring_buf_get_finish(&cache_entry->rb, 0);
		return false;
	}

	/* Read Data */
	memcpy(buf, buf_ptr, element_size);
	ring_buf_get_finish(&cache_entry->rb, length);
	return true;

#else
	return NULL;
#endif
}

size_t lwm2m_cache_size(const struct lwm2m_time_series_resource *cache_entry)
{
#if defined(CONFIG_LWM2M_RESOURCE_DATA_CACHE_SUPPORT)
	uint32_t bytes_available;

	if (ring_buf_is_empty(&cache_entry->rb)) {
		return 0;
	}

	bytes_available = ring_buf_size_get(&cache_entry->rb);

	return (bytes_available / sizeof(struct lwm2m_time_series_elem));
#else
	return 0;
#endif
}

int lwm2m_set_bulk(const struct lwm2m_res_item res_list[], size_t res_list_size)
{
	int ret;

	k_mutex_lock(&registry_lock, K_FOREVER);
	for (int i = 0; i < res_list_size; i++) {

		ret = lwm2m_engine_set(res_list[i].path, res_list[i].value, res_list[i].size);

		if (ret) {
			k_mutex_unlock(&registry_lock);
			return ret;
		}
	}
	k_mutex_unlock(&registry_lock);

	return 0;
}<|MERGE_RESOLUTION|>--- conflicted
+++ resolved
@@ -553,7 +553,7 @@
 	int ret;
 	bool changed = false;
 
-	if (value == NULL && len > 0) {
+	if ((value == NULL) && (len > 0)) {
 		return -EINVAL;
 	}
 
@@ -612,12 +612,8 @@
 		return ret;
 	}
 
-<<<<<<< HEAD
-	if ((memcmp(data_ptr, value, len) != 0) ||
+	if (((value != NULL) && (memcmp(data_ptr, value, len) != 0)) ||
 	    (res_inst->data_len != len)) {
-=======
-	if ((value != NULL && memcmp(data_ptr, value, len) != 0) || res_inst->data_len != len) {
->>>>>>> 64131856
 		changed = true;
 	}
 
