/*
 * Copyright (c) 2022 René Beckmann
 *
 * SPDX-License-Identifier: Apache-2.0
 */

/** @file mqtt_sn_transport_udp.c
 *
 * @brief MQTT-SN UDP transport.
 */

#include <errno.h>

#include <zephyr/net/mqtt_sn.h>
#include <zephyr/net/net_ip.h>
#include <zephyr/net/socket.h>
#include <zephyr/net/igmp.h>

#include <zephyr/logging/log.h>
LOG_MODULE_DECLARE(net_mqtt_sn, CONFIG_MQTT_SN_LOG_LEVEL);

static char *get_ip_str(const struct net_sockaddr *sa, char *s, size_t maxlen)
{
	switch (sa->sa_family) {
<<<<<<< HEAD
	case NET_AF_INET:
		inet_ntop(AF_INET, &(((struct net_sockaddr_in *)sa)->sin_addr), s, maxlen);
		break;

	case NET_AF_INET6:
		inet_ntop(AF_INET6, &(((struct net_sockaddr_in6 *)sa)->sin6_addr), s, maxlen);
=======
	case AF_INET:
		zsock_inet_ntop(AF_INET, &(((struct sockaddr_in *)sa)->sin_addr),
				s, maxlen);
		break;

	case AF_INET6:
		zsock_inet_ntop(AF_INET6, &(((struct sockaddr_in6 *)sa)->sin6_addr),
				s, maxlen);
>>>>>>> 81ee1578
		break;

	default:
		strncpy(s, "Unknown AF", maxlen);
		break;
	}

	return s;
}

static int tp_udp_init(struct mqtt_sn_transport *transport)
{
	struct mqtt_sn_transport_udp *udp = UDP_TRANSPORT(transport);
	int err;
	struct sockaddr addrm;
	struct ip_mreqn mreqn;
	int optval;
	struct net_if *iface;

	udp->sock = zsock_socket(udp->bcaddr.sa_family, NET_SOCK_DGRAM, 0);
	if (udp->sock < 0) {
		return errno;
	}

	LOG_DBG("Socket %d", udp->sock);

	optval = 1;
	err = zsock_setsockopt(udp->sock, SOL_SOCKET, SO_REUSEADDR, &optval, sizeof(optval));
	if (err < 0) {
		return errno;
	}

	if (IS_ENABLED(CONFIG_MQTT_SN_LOG_LEVEL_DBG)) {
		char ip[30], *out;
		uint16_t port;

		out = get_ip_str((struct net_sockaddr *)&udp->bcaddr, ip, sizeof(ip));
		switch (udp->bcaddr.sa_family) {
		case AF_INET:
			port = ntohs(((struct sockaddr_in *)&udp->bcaddr)->sin_port);
			break;
		case AF_INET6:
			port = ntohs(((struct sockaddr_in6 *)&udp->bcaddr)->sin6_port);
			break;
		default:
			break;
		}

		if (out != NULL) {
			LOG_DBG("Binding to Brodcast IP %s:%u", out, port);
		}
	}

	switch (udp->bcaddr.sa_family) {
	case NET_AF_INET:
		if (IS_ENABLED(CONFIG_NET_IPV4)) {
			addrm.sa_family = NET_AF_INET;
			((struct sockaddr_in *)&addrm)->sin_port =
				((struct sockaddr_in *)&udp->bcaddr)->sin_port;
			((struct sockaddr_in *)&addrm)->sin_addr.s_addr = NET_INADDR_ANY;
		}
		break;
	case NET_AF_INET6:
		if (IS_ENABLED(CONFIG_NET_IPV6)) {
			addrm.sa_family = NET_AF_INET6;
			((struct sockaddr_in6 *)&addrm)->sin6_port =
				((struct sockaddr_in6 *)&udp->bcaddr)->sin6_port;
			memcpy(&((struct sockaddr_in6 *)&addrm)->sin6_addr, &in6addr_any,
			       sizeof(struct in6_addr));
			break;
		}
	default:
		LOG_ERR("Unknown AF");
		return -EINVAL;
	}

	err = zsock_bind(udp->sock, &addrm, sizeof(addrm));
	if (err) {
		LOG_ERR("Error during bind: %d", errno);
		return errno;
	}

	memcpy(&mreqn.imr_multiaddr, &udp->bcaddr.data[2], sizeof(udp->bcaddr.data) - 2);
	if (udp->bcaddr.sa_family == NET_AF_INET && IS_ENABLED(CONFIG_NET_IPV4)) {
		iface = net_if_ipv4_select_src_iface(
			&((struct sockaddr_in *)&udp->bcaddr)->sin_addr);
	} else if (udp->bcaddr.sa_family == NET_AF_INET6 && IS_ENABLED(CONFIG_NET_IPV6)) {
		iface = net_if_ipv6_select_src_iface(&((struct sockaddr_in6 *)&addrm)->sin6_addr);
	} else {
		LOG_ERR("Unknown AF");
		return -EINVAL;
	}
	mreqn.imr_ifindex = net_if_get_by_iface(iface);

	err = zsock_setsockopt(udp->sock, IPPROTO_IP, IP_ADD_MEMBERSHIP, &mreqn, sizeof(mreqn));
	if (err < 0) {
		return errno;
	}

	optval = CONFIG_MQTT_SN_LIB_BROADCAST_RADIUS;
	err = zsock_setsockopt(udp->sock, IPPROTO_IP, IP_MULTICAST_TTL, &optval, sizeof(optval));
	if (err < 0) {
		return errno;
	}

	return 0;
}

static void tp_udp_deinit(struct mqtt_sn_transport *transport)
{
	struct mqtt_sn_transport_udp *udp = UDP_TRANSPORT(transport);

	zsock_close(udp->sock);
}

static int tp_udp_sendto(struct mqtt_sn_client *client, void *buf, size_t sz, const void *dest_addr,
			 size_t addrlen)
{
	struct mqtt_sn_transport_udp *udp = UDP_TRANSPORT(client->transport);
	int rc;
	int ttl;
	socklen_t ttl_len;

	if (dest_addr == NULL) {
		LOG_HEXDUMP_DBG(buf, sz, "Sending Broadcast UDP packet");

		/* Set ttl if requested value does not match existing*/
		rc = zsock_getsockopt(udp->sock, IPPROTO_IP, IP_MULTICAST_TTL, &ttl, &ttl_len);
		if (rc < 0) {
			return -errno;
		}
		if (ttl != addrlen) {
			ttl = addrlen;
			rc = zsock_setsockopt(udp->sock, IPPROTO_IP, IP_MULTICAST_TTL, &ttl,
					      sizeof(ttl));
			if (rc < 0) {
				return -errno;
			}
		}

		rc = zsock_sendto(udp->sock, buf, sz, 0, &udp->bcaddr, udp->bcaddrlen);
	} else {
		LOG_HEXDUMP_DBG(buf, sz, "Sending Addressed UDP packet");
		rc = zsock_sendto(udp->sock, buf, sz, 0, dest_addr, addrlen);
	}

	if (rc < 0) {
		return -errno;
	}

	if (rc != sz) {
		return -EIO;
	}

	return 0;
}

static ssize_t tp_udp_recvfrom(struct mqtt_sn_client *client, void *buffer, size_t length,
			       void *src_addr, size_t *addrlen)
{
	struct mqtt_sn_transport_udp *udp = UDP_TRANSPORT(client->transport);
	int rc;
	struct sockaddr *srcaddr = src_addr;

	rc = zsock_recvfrom(udp->sock, buffer, length, 0, src_addr, addrlen);
	LOG_DBG("recv %d", rc);
	if (rc < 0) {
		return -errno;
	}

	LOG_HEXDUMP_DBG(buffer, rc, "recv");

	if (*addrlen != udp->bcaddrlen) {
		return rc;
	}

	if (memcmp(srcaddr->data, udp->bcaddr.data, *addrlen) != 0) {
		return rc;
	}

	src_addr = NULL;
	*addrlen = 1;
	return rc;
}

static int tp_udp_poll(struct mqtt_sn_client *client)
{
	struct mqtt_sn_transport_udp *udp = UDP_TRANSPORT(client->transport);
	int rc;

	struct zsock_pollfd pollfd = {
		.fd = udp->sock,
		.events = ZSOCK_POLLIN,
	};

	rc = zsock_poll(&pollfd, 1, 0);
	if (rc < 1) {
		return rc;
	}

	LOG_DBG("revents %d", pollfd.revents & ZSOCK_POLLIN);

	return pollfd.revents & ZSOCK_POLLIN;
}

int mqtt_sn_transport_udp_init(struct mqtt_sn_transport_udp *udp, struct net_sockaddr *bcaddr,
			       socklen_t addrlen)
{
	if (!udp || !bcaddr || !addrlen) {
		return -EINVAL;
	}

	memset(udp, 0, sizeof(*udp));

	udp->tp = (struct mqtt_sn_transport){.init = tp_udp_init,
					     .deinit = tp_udp_deinit,
					     .sendto = tp_udp_sendto,
					     .poll = tp_udp_poll,
					     .recvfrom = tp_udp_recvfrom};

	udp->sock = 0;

	memcpy(&udp->bcaddr, bcaddr, addrlen);
	udp->bcaddrlen = addrlen;

	return 0;
}<|MERGE_RESOLUTION|>--- conflicted
+++ resolved
@@ -22,23 +22,14 @@
 static char *get_ip_str(const struct net_sockaddr *sa, char *s, size_t maxlen)
 {
 	switch (sa->sa_family) {
-<<<<<<< HEAD
 	case NET_AF_INET:
-		inet_ntop(AF_INET, &(((struct net_sockaddr_in *)sa)->sin_addr), s, maxlen);
+		zsock_inet_ntop(NET_AF_INET, &(((struct net_sockaddr_in *)sa)->sin_addr),
+				s, maxlen);
 		break;
 
 	case NET_AF_INET6:
-		inet_ntop(AF_INET6, &(((struct net_sockaddr_in6 *)sa)->sin6_addr), s, maxlen);
-=======
-	case AF_INET:
-		zsock_inet_ntop(AF_INET, &(((struct sockaddr_in *)sa)->sin_addr),
+		zsock_inet_ntop(NET_AF_INET6, &(((struct net_sockaddr_in6 *)sa)->sin6_addr),
 				s, maxlen);
-		break;
-
-	case AF_INET6:
-		zsock_inet_ntop(AF_INET6, &(((struct sockaddr_in6 *)sa)->sin6_addr),
-				s, maxlen);
->>>>>>> 81ee1578
 		break;
 
 	default:
