/*
 * Copyright (c) 2017 Linaro Limited
 * Copyright (c) 2020 Nordic Semiconductor ASA
 *
 * SPDX-License-Identifier: Apache-2.0
 */

/* libc headers */
#include <stdlib.h>
#include <string.h>
#include <ctype.h>

/* Zephyr headers */
#include <zephyr/logging/log.h>
LOG_MODULE_REGISTER(net_sock_addr, CONFIG_NET_SOCKETS_LOG_LEVEL);

#include <zephyr/kernel.h>
#include <zephyr/net/net_ip.h>
#include <zephyr/net/socket.h>
#include <zephyr/net/socket_offload.h>
#include <zephyr/internal/syscall_handler.h>

#if defined(CONFIG_DNS_RESOLVER) || defined(CONFIG_NET_IP)
#define ANY_RESOLVER

#if defined(CONFIG_DNS_RESOLVER_AI_MAX_ENTRIES)
#define AI_ARR_MAX CONFIG_DNS_RESOLVER_AI_MAX_ENTRIES
#else
#define AI_ARR_MAX 1
#endif /* defined(CONFIG_DNS_RESOLVER_AI_MAX_ENTRIES) */

/* Initialize static fields of addrinfo structure. A macro to let it work
 * with any sockaddr_* type.
 */
#define INIT_ADDRINFO(addrinfo, sockaddr) { \
		(addrinfo)->ai_addr = &(addrinfo)->_ai_addr; \
		(addrinfo)->ai_addrlen = sizeof(*(sockaddr)); \
		(addrinfo)->ai_canonname = (addrinfo)->_ai_canonname; \
		(addrinfo)->_ai_canonname[0] = '\0'; \
		(addrinfo)->ai_next = NULL; \
	}

#endif

#if defined(CONFIG_DNS_RESOLVER)

struct getaddrinfo_state {
	const struct zsock_addrinfo *hints;
	struct k_sem sem;
	int status;
	uint16_t idx;
	uint16_t port;
	uint16_t dns_id;
	struct zsock_addrinfo *ai_arr;
};

static void dns_resolve_cb(enum dns_resolve_status status,
			   struct dns_addrinfo *info, void *user_data)
{
	struct getaddrinfo_state *state = user_data;
	struct zsock_addrinfo *ai;
	int socktype = NET_SOCK_STREAM;

	NET_DBG("dns status: %d", status);

	if (info == NULL) {
		if (status == DNS_EAI_ALLDONE) {
			status = 0;
		}
		state->status = status;
		k_sem_give(&state->sem);
		return;
	}

	if (state->idx >= AI_ARR_MAX) {
		NET_DBG("getaddrinfo entries overflow");
		return;
	}

	ai = &state->ai_arr[state->idx];
	if (state->idx > 0) {
		state->ai_arr[state->idx - 1].ai_next = ai;
	}

	memcpy(&ai->_ai_addr, &info->ai_addr, info->ai_addrlen);
	net_sin(&ai->_ai_addr)->sin_port = state->port;
	ai->ai_addr = &ai->_ai_addr;
	ai->ai_addrlen = info->ai_addrlen;
	memcpy(&ai->_ai_canonname, &info->ai_canonname,
	       sizeof(ai->_ai_canonname));
	ai->ai_canonname = ai->_ai_canonname;
	ai->ai_family = info->ai_family;

	if (state->hints) {
		if (state->hints->ai_socktype) {
			socktype = state->hints->ai_socktype;
		}
	}

	ai->ai_socktype = socktype;
	ai->ai_protocol = (socktype == NET_SOCK_DGRAM) ? NET_IPPROTO_UDP : NET_IPPROTO_TCP;

	state->idx++;
}

static k_timeout_t recalc_timeout(k_timepoint_t end, k_timeout_t timeout)
{
	k_timepoint_t new_timepoint;

	timeout.ticks <<= 1;

	new_timepoint = sys_timepoint_calc(timeout);

	if (sys_timepoint_cmp(end, new_timepoint) < 0) {
		timeout = sys_timepoint_timeout(end);
	}

	return timeout;
}

static int exec_query(const char *host, int family,
		      struct getaddrinfo_state *ai_state)
{
	enum dns_query_type qtype = DNS_QUERY_TYPE_A;
	k_timepoint_t end = sys_timepoint_calc(K_MSEC(CONFIG_NET_SOCKETS_DNS_TIMEOUT));
	k_timeout_t timeout = K_MSEC(MIN(CONFIG_NET_SOCKETS_DNS_TIMEOUT,
					 CONFIG_NET_SOCKETS_DNS_BACKOFF_INTERVAL));
	int timeout_ms;
	int st, ret;

	if (family == NET_AF_INET6) {
		qtype = DNS_QUERY_TYPE_AAAA;
	}

again:
	timeout_ms = k_ticks_to_ms_ceil32(timeout.ticks);

	NET_DBG("Timeout %d", timeout_ms);

	ret = dns_get_addr_info(host, qtype, &ai_state->dns_id,
				dns_resolve_cb, ai_state, timeout_ms);
	if (ret == 0) {
		/* If the DNS query for reason fails so that the
		 * dns_resolve_cb() would not be called, then we want the
		 * semaphore to timeout so that we will not hang forever.
		 * So make the sem timeout longer than the DNS timeout so that
		 * we do not need to start to cancel any pending DNS queries.
		 */
		ret = k_sem_take(&ai_state->sem, K_MSEC(timeout_ms + 100));
		if (ret == -EAGAIN) {
			if (!sys_timepoint_expired(end)) {
				timeout = recalc_timeout(end, timeout);
				goto again;
			}

			(void)dns_cancel_addr_info(ai_state->dns_id);
			st = DNS_EAI_AGAIN;
		} else {
			if (ai_state->status == DNS_EAI_CANCELED) {
				if (!sys_timepoint_expired(end)) {
					timeout = recalc_timeout(end, timeout);
					goto again;
				}
			}

			st = ai_state->status;
		}
	} else if (ret == -EPFNOSUPPORT) {
		/* If we are returned -EPFNOSUPPORT then that will indicate
		 * wrong address family type queried. Check that and return
		 * DNS_EAI_ADDRFAMILY.
		 */
		st = DNS_EAI_ADDRFAMILY;
	} else {
		errno = -ret;
		st = DNS_EAI_SYSTEM;
	}

	return st;
}

static int getaddrinfo_null_host(int port, const struct zsock_addrinfo *hints,
				struct zsock_addrinfo *res)
{
	if (!hints || !(hints->ai_flags & AI_PASSIVE)) {
		return DNS_EAI_FAIL;
	}

	/* For NET_AF_UNSPEC, should we default to IPv6 or IPv4? */
	if (hints->ai_family == NET_AF_INET || hints->ai_family == NET_AF_UNSPEC) {
		struct net_sockaddr_in *addr = net_sin(&res->_ai_addr);
		addr->sin_addr.s_addr_be = NET_INADDR_ANY;
		addr->sin_port = net_htons(port);
		addr->sin_family = NET_AF_INET;
		INIT_ADDRINFO(res, addr);
		res->ai_family = NET_AF_INET;
	} else if (hints->ai_family == NET_AF_INET6) {
		struct net_sockaddr_in6 *addr6 = net_sin6(&res->_ai_addr);
		addr6->sin6_addr = in6addr_any;
		addr6->sin6_port = net_htons(port);
		addr6->sin6_family = NET_AF_INET6;
		INIT_ADDRINFO(res, addr6);
		res->ai_family = NET_AF_INET6;
	} else {
		return DNS_EAI_FAIL;
	}

	if (hints->ai_socktype == NET_SOCK_DGRAM) {
		res->ai_socktype = NET_SOCK_DGRAM;
		res->ai_protocol = NET_IPPROTO_UDP;
	} else {
		res->ai_socktype = NET_SOCK_STREAM;
		res->ai_protocol = NET_IPPROTO_TCP;
	}
	return 0;
}

int z_impl_z_zsock_getaddrinfo_internal(const char *host, const char *service,
				       const struct zsock_addrinfo *hints,
				       struct zsock_addrinfo *res)
{
	int family = NET_AF_UNSPEC;
	int ai_flags = 0;
	long int port = 0;
	int st1 = DNS_EAI_ADDRFAMILY, st2 = DNS_EAI_ADDRFAMILY;
	struct net_sockaddr *ai_addr;
	struct getaddrinfo_state ai_state;

	if (hints) {
		family = hints->ai_family;
		ai_flags = hints->ai_flags;

		if ((family != NET_AF_UNSPEC) && (family != NET_AF_INET) && (family != NET_AF_INET6)) {
			return DNS_EAI_ADDRFAMILY;
		}
	}

	if (ai_flags & AI_NUMERICHOST) {
		/* Asked to resolve host as numeric, but it wasn't possible
		 * to do that.
		 */
		return DNS_EAI_FAIL;
	}

	if (service) {
		port = strtol(service, NULL, 10);
		if (port < 1 || port > 65535) {
			return DNS_EAI_NONAME;
		}
	}

	if (host == NULL) {
		/* Per POSIX, both can't be NULL. */
		if (service == NULL) {
			errno = EINVAL;
			return DNS_EAI_SYSTEM;
		}

		return getaddrinfo_null_host(port, hints, res);
	}

	ai_state.hints = hints;
	ai_state.idx = 0U;
	ai_state.port = net_htons(port);
	ai_state.ai_arr = res;
	ai_state.dns_id = 0;
	k_sem_init(&ai_state.sem, 0, K_SEM_MAX_LIMIT);

	/* If family is NET_AF_UNSPEC, then we query IPv4 address first
	 * if IPv4 is enabled in the config.
	 */
	if ((family != NET_AF_INET6) && IS_ENABLED(CONFIG_NET_IPV4)) {
		st1 = exec_query(host, NET_AF_INET, &ai_state);
		if (st1 == DNS_EAI_AGAIN) {
			return st1;
		}
	}

	/* If family is NET_AF_UNSPEC, the IPv4 query has been already done
	 * so we can do IPv6 query next if IPv6 is enabled in the config.
	 */
	if ((family != NET_AF_INET) && IS_ENABLED(CONFIG_NET_IPV6)) {
		st2 = exec_query(host, NET_AF_INET6, &ai_state);
		if (st2 == DNS_EAI_AGAIN) {
			return st2;
		}
	}

	for (uint16_t idx = 0; idx < ai_state.idx; idx++) {
		ai_addr = &ai_state.ai_arr[idx]._ai_addr;
		net_sin(ai_addr)->sin_port = net_htons(port);
	}

	/* If both attempts failed, it's error */
	if (st1 && st2) {
		if (st1 != DNS_EAI_ADDRFAMILY) {
			return st1;
		}
		return st2;
	}

	/* Mark entry as last */
	ai_state.ai_arr[ai_state.idx - 1].ai_next = NULL;

	return 0;
}

#ifdef CONFIG_USERSPACE
static inline int z_vrfy_z_zsock_getaddrinfo_internal(const char *host,
					const char *service,
				       const struct zsock_addrinfo *hints,
				       struct zsock_addrinfo *res)
{
	struct zsock_addrinfo hints_copy;
	char *host_copy = NULL, *service_copy = NULL;
	uint32_t ret;

	if (hints) {
		K_OOPS(k_usermode_from_copy(&hints_copy, (void *)hints,
					sizeof(hints_copy)));
	}
	K_OOPS(K_SYSCALL_MEMORY_ARRAY_WRITE(res, AI_ARR_MAX, sizeof(struct zsock_addrinfo)));

	if (service) {
		service_copy = k_usermode_string_alloc_copy((char *)service, 64);
		if (!service_copy) {
			ret = DNS_EAI_MEMORY;
			goto out;
		}
	}

	if (host) {
		host_copy = k_usermode_string_alloc_copy((char *)host, 64);
		if (!host_copy) {
			ret = DNS_EAI_MEMORY;
			goto out;
		}
	}

	ret = z_impl_z_zsock_getaddrinfo_internal(host_copy, service_copy,
						 hints ? &hints_copy : NULL,
						 (struct zsock_addrinfo *)res);
out:
	k_free(service_copy);
	k_free(host_copy);

	return ret;
}
#include <zephyr/syscalls/z_zsock_getaddrinfo_internal_mrsh.c>
#endif /* CONFIG_USERSPACE */

#endif /* defined(CONFIG_DNS_RESOLVER) */

#if defined(CONFIG_NET_IP)
static int try_resolve_literal_addr(const char *host, const char *service,
				    const struct zsock_addrinfo *hints,
				    struct zsock_addrinfo *res)
{
	int family = NET_AF_UNSPEC;
	int resolved_family = NET_AF_UNSPEC;
	long port = 0;
	bool result;
	int socktype = NET_SOCK_STREAM;
	int protocol = NET_IPPROTO_TCP;

	if (!host) {
		return DNS_EAI_NONAME;
	}

	if (hints) {
		family = hints->ai_family;
		if (hints->ai_socktype == NET_SOCK_DGRAM) {
			socktype = NET_SOCK_DGRAM;
			protocol = NET_IPPROTO_UDP;
		}
	}

	result = net_ipaddr_parse(host, strlen(host), &res->_ai_addr);

	if (!result) {
		return DNS_EAI_NONAME;
	}

	resolved_family = res->_ai_addr.sa_family;

	if ((family != NET_AF_UNSPEC) && (resolved_family != family)) {
		return DNS_EAI_NONAME;
	}

	if (service) {
		port = strtol(service, NULL, 10);
		if (port < 1 || port > 65535) {
			return DNS_EAI_NONAME;
		}
	}

	res->ai_family = resolved_family;
	res->ai_socktype = socktype;
	res->ai_protocol = protocol;

	switch (resolved_family) {
	case NET_AF_INET:
	{
		struct net_sockaddr_in *addr =
			(struct net_sockaddr_in *)&res->_ai_addr;

		INIT_ADDRINFO(res, addr);
		addr->sin_port = net_htons(port);
		addr->sin_family = NET_AF_INET;
		break;
	}

	case NET_AF_INET6:
	{
		struct net_sockaddr_in6 *addr =
			(struct net_sockaddr_in6 *)&res->_ai_addr;

		INIT_ADDRINFO(res, addr);
		addr->sin6_port = net_htons(port);
		addr->sin6_family = NET_AF_INET6;
		break;
	}

	default:
		return DNS_EAI_NONAME;
	}

	return 0;
}
#endif /* CONFIG_NET_IP */

int zsock_getaddrinfo(const char *host, const char *service,
		      const struct zsock_addrinfo *hints,
		      struct zsock_addrinfo **res)
{
	if (IS_ENABLED(CONFIG_NET_SOCKETS_OFFLOAD)) {
		return socket_offload_getaddrinfo(host, service, hints, res);
	}

	int ret = DNS_EAI_FAIL;

#if defined(ANY_RESOLVER)
	*res = calloc(AI_ARR_MAX, sizeof(struct zsock_addrinfo));
	if (!(*res)) {
		return DNS_EAI_MEMORY;
	}
#endif

#if defined(CONFIG_NET_IP)
	/* Resolve literal address even if DNS is not available */
	if (ret) {
		ret = try_resolve_literal_addr(host, service, hints, *res);
	}
#endif

#if defined(CONFIG_DNS_RESOLVER)
	if (ret) {
		ret = z_zsock_getaddrinfo_internal(host, service, hints, *res);
	}
#endif

#if defined(ANY_RESOLVER)
	if (ret) {
		free(*res);
		*res = NULL;
	}
#endif

	return ret;
}

void zsock_freeaddrinfo(struct zsock_addrinfo *ai)
{
	if (IS_ENABLED(CONFIG_NET_SOCKETS_OFFLOAD)) {
		socket_offload_freeaddrinfo(ai);
<<<<<<< HEAD
		return;
=======
>>>>>>> a43bf6fb
	}

	free(ai);
}

#define ERR(e) case DNS_ ## e: return #e
const char *zsock_gai_strerror(int errcode)
{
	switch (errcode) {
	ERR(EAI_BADFLAGS);
	ERR(EAI_NONAME);
	ERR(EAI_AGAIN);
	ERR(EAI_FAIL);
	ERR(EAI_NODATA);
	ERR(EAI_FAMILY);
	ERR(EAI_SOCKTYPE);
	ERR(EAI_SERVICE);
	ERR(EAI_ADDRFAMILY);
	ERR(EAI_MEMORY);
	ERR(EAI_SYSTEM);
	ERR(EAI_OVERFLOW);
	ERR(EAI_INPROGRESS);
	ERR(EAI_CANCELED);
	ERR(EAI_NOTCANCELED);
	ERR(EAI_ALLDONE);
	ERR(EAI_IDN_ENCODE);

	default:
		return "EAI_UNKNOWN";
	}
}
#undef ERR<|MERGE_RESOLUTION|>--- conflicted
+++ resolved
@@ -473,10 +473,7 @@
 {
 	if (IS_ENABLED(CONFIG_NET_SOCKETS_OFFLOAD)) {
 		socket_offload_freeaddrinfo(ai);
-<<<<<<< HEAD
 		return;
-=======
->>>>>>> a43bf6fb
 	}
 
 	free(ai);
