/*
 * Copyright (c) 2017 Linaro Limited
 * Copyright (c) 2021 Nordic Semiconductor
 * Copyright (c) 2023 Arm Limited (or its affiliates). All rights reserved.
 *
 * SPDX-License-Identifier: Apache-2.0
 */

/* Zephyr headers */
#include <zephyr/logging/log.h>
LOG_MODULE_REGISTER(net_sock, CONFIG_NET_SOCKETS_LOG_LEVEL);

#include <zephyr/kernel.h>
#include <zephyr/net/net_context.h>
#include <zephyr/net/net_pkt.h>
#include <zephyr/tracing/tracing.h>
#include <zephyr/net/socket.h>
#include <zephyr/net/socket_types.h>
#include <zephyr/posix/fcntl.h>
#include <zephyr/internal/syscall_handler.h>
#include <zephyr/sys/fdtable.h>
#include <zephyr/sys/math_extras.h>
#include <zephyr/sys/iterable_sections.h>

#if defined(CONFIG_SOCKS)
#include "socks.h"
#endif

#include <zephyr/net/igmp.h>
#include "../../ip/ipv6.h"

#include "../../ip/net_stats.h"

#include "sockets_internal.h"
#include "../../ip/tcp_internal.h"
#include "../../ip/net_private.h"

#define SET_ERRNO(x) \
	{ int _err = x; if (_err < 0) { errno = -_err; return -1; } }

#define VTABLE_CALL(fn, sock, ...)			     \
	({						     \
		const struct socket_op_vtable *vtable;	     \
		struct k_mutex *lock;			     \
		void *obj;				     \
		int retval;				     \
							     \
		obj = get_sock_vtable(sock, &vtable, &lock); \
		if (obj == NULL) {			     \
			errno = EBADF;			     \
			return -1;			     \
		}					     \
							     \
		if (vtable->fn == NULL) {		     \
			errno = EOPNOTSUPP;		     \
			return -1;			     \
		}					     \
							     \
		(void)k_mutex_lock(lock, K_FOREVER);         \
							     \
		retval = vtable->fn(obj, __VA_ARGS__);	     \
							     \
		k_mutex_unlock(lock);                        \
							     \
		retval;					     \
	})

const struct socket_op_vtable sock_fd_op_vtable;

static inline void *get_sock_vtable(int sock,
				    const struct socket_op_vtable **vtable,
				    struct k_mutex **lock)
{
	void *ctx;

	ctx = z_get_fd_obj_and_vtable(sock,
				      (const struct fd_op_vtable **)vtable,
				      lock);

#ifdef CONFIG_USERSPACE
	if (ctx != NULL && k_is_in_user_syscall()) {
		if (!k_object_is_valid(ctx, K_OBJ_NET_SOCKET)) {
			/* Invalidate the context, the caller doesn't have
			 * sufficient permission or there was some other
			 * problem with the net socket object
			 */
			ctx = NULL;
		}
	}
#endif /* CONFIG_USERSPACE */

	if (ctx == NULL) {
		NET_DBG("Invalid access on sock %d by thread %p (%s)", sock,
			_current, k_thread_name_get(_current));
	}

	return ctx;
}

void *z_impl_zsock_get_context_object(int sock)
{
	const struct socket_op_vtable *ignored;

	return get_sock_vtable(sock, &ignored, NULL);
}

#ifdef CONFIG_USERSPACE
void *z_vrfy_zsock_get_context_object(int sock)
{
	/* All checking done in implementation */
	return z_impl_zsock_get_context_object(sock);
}

#include <zephyr/syscalls/zsock_get_context_object_mrsh.c>
#endif

static void zsock_received_cb(struct net_context *ctx,
			      struct net_pkt *pkt,
			      union net_ip_header *ip_hdr,
			      union net_proto_header *proto_hdr,
			      int status,
			      void *user_data);

static int fifo_wait_non_empty(struct k_fifo *fifo, k_timeout_t timeout)
{
	struct k_poll_event events[] = {
		K_POLL_EVENT_INITIALIZER(K_POLL_TYPE_FIFO_DATA_AVAILABLE,
					 K_POLL_MODE_NOTIFY_ONLY, fifo),
	};

	return k_poll(events, ARRAY_SIZE(events), timeout);
}

static void zsock_flush_queue(struct net_context *ctx)
{
	bool is_listen = net_context_get_state(ctx) == NET_CONTEXT_LISTENING;
	void *p;

	/* recv_q and accept_q are shared via a union */
	while ((p = k_fifo_get(&ctx->recv_q, K_NO_WAIT)) != NULL) {
		if (is_listen) {
			NET_DBG("discarding ctx %p", p);
			net_context_put(p);
		} else {
			NET_DBG("discarding pkt %p", p);
			net_pkt_unref(p);
		}
	}

	/* Some threads might be waiting on recv, cancel the wait */
	k_fifo_cancel_wait(&ctx->recv_q);

	/* Wake reader if it was sleeping */
	(void)k_condvar_signal(&ctx->cond.recv);
}

#if defined(CONFIG_NET_NATIVE)
static int zsock_socket_internal(int family, int type, int proto)
{
	int fd = z_reserve_fd();
	struct net_context *ctx;
	int res;

	if (fd < 0) {
		return -1;
	}

	if (proto == 0) {
		if (family == NET_AF_INET || family == NET_AF_INET6) {
			if (type == NET_SOCK_DGRAM) {
				proto = NET_IPPROTO_UDP;
			} else if (type == NET_SOCK_STREAM) {
				proto = NET_IPPROTO_TCP;
			}
		}
	}

	res = net_context_get(family, type, proto, &ctx);
	if (res < 0) {
		z_free_fd(fd);
		errno = -res;
		return -1;
	}

	/* Initialize user_data, all other calls will preserve it */
	ctx->user_data = NULL;

	/* The socket flags are stored here */
	ctx->socket_data = NULL;

	/* recv_q and accept_q are in union */
	k_fifo_init(&ctx->recv_q);

	/* Condition variable is used to avoid keeping lock for a long time
	 * when waiting data to be received
	 */
	k_condvar_init(&ctx->cond.recv);

	/* TCP context is effectively owned by both application
	 * and the stack: stack may detect that peer closed/aborted
	 * connection, but it must not dispose of the context behind
	 * the application back. Likewise, when application "closes"
	 * context, it's not disposed of immediately - there's yet
	 * closing handshake for stack to perform.
	 */
	if (proto == NET_IPPROTO_TCP) {
		net_context_ref(ctx);
	}

	z_finalize_fd(fd, ctx, (const struct fd_op_vtable *)&sock_fd_op_vtable);

	NET_DBG("socket: ctx=%p, fd=%d", ctx, fd);

	return fd;
}
#endif /* CONFIG_NET_NATIVE */

int z_impl_zsock_socket(int family, int type, int proto)
{
	STRUCT_SECTION_FOREACH(net_socket_register, sock_family) {
		int ret;

		if (sock_family->family != family &&
		    sock_family->family != NET_AF_UNSPEC) {
			continue;
		}

		NET_ASSERT(sock_family->is_supported);

		if (!sock_family->is_supported(family, type, proto)) {
			continue;
		}

		errno = 0;
		ret = sock_family->handler(family, type, proto);

		SYS_PORT_TRACING_OBJ_INIT(socket, ret < 0 ? -errno : ret,
					  family, type, proto);

		(void)sock_obj_core_alloc(ret, sock_family, family, type, proto);

		return ret;
	}

	errno = EAFNOSUPPORT;
	SYS_PORT_TRACING_OBJ_INIT(socket, -errno, family, type, proto);
	return -1;
}

#ifdef CONFIG_USERSPACE
static inline int z_vrfy_zsock_socket(int family, int type, int proto)
{
	/* implementation call to net_context_get() should do all necessary
	 * checking
	 */
	return z_impl_zsock_socket(family, type, proto);
}
#include <zephyr/syscalls/zsock_socket_mrsh.c>
#endif /* CONFIG_USERSPACE */

int zsock_close_ctx(struct net_context *ctx)
{
	/* Reset callbacks to avoid any race conditions while
	 * flushing queues. No need to check return values here,
	 * as these are fail-free operations and we're closing
	 * socket anyway.
	 */
	if (net_context_get_state(ctx) == NET_CONTEXT_LISTENING) {
		(void)net_context_accept(ctx, NULL, K_NO_WAIT, NULL);
	} else {
		(void)net_context_recv(ctx, NULL, K_NO_WAIT, NULL);
	}

	ctx->user_data = INT_TO_POINTER(EINTR);
	sock_set_error(ctx);

	zsock_flush_queue(ctx);

	SET_ERRNO(net_context_put(ctx));

	return 0;
}

int z_impl_zsock_close(int sock)
{
	const struct socket_op_vtable *vtable;
	struct k_mutex *lock;
	void *ctx;
	int ret;

	SYS_PORT_TRACING_OBJ_FUNC_ENTER(socket, close, sock);

	ctx = get_sock_vtable(sock, &vtable, &lock);
	if (ctx == NULL) {
		errno = EBADF;
		SYS_PORT_TRACING_OBJ_FUNC_EXIT(socket, close, sock, -errno);
		return -1;
	}

	(void)k_mutex_lock(lock, K_FOREVER);

	NET_DBG("close: ctx=%p, fd=%d", ctx, sock);

	ret = vtable->fd_vtable.close(ctx);

	k_mutex_unlock(lock);

	SYS_PORT_TRACING_OBJ_FUNC_EXIT(socket, close, sock, ret < 0 ? -errno : ret);

	z_free_fd(sock);

	(void)sock_obj_core_dealloc(sock);

	return ret;
}

#ifdef CONFIG_USERSPACE
static inline int z_vrfy_zsock_close(int sock)
{
	return z_impl_zsock_close(sock);
}
#include <zephyr/syscalls/zsock_close_mrsh.c>
#endif /* CONFIG_USERSPACE */

int z_impl_zsock_shutdown(int sock, int how)
{
	const struct socket_op_vtable *vtable;
	struct k_mutex *lock;
	void *ctx;
	int ret;

	SYS_PORT_TRACING_OBJ_FUNC_ENTER(socket, shutdown, sock, how);

	ctx = get_sock_vtable(sock, &vtable, &lock);
	if (ctx == NULL) {
		errno = EBADF;
		SYS_PORT_TRACING_OBJ_FUNC_EXIT(socket, shutdown, sock, -errno);
		return -1;
	}

	if (!vtable->shutdown) {
		errno = ENOTSUP;
		SYS_PORT_TRACING_OBJ_FUNC_EXIT(socket, shutdown, sock, -errno);
		return -1;
	}

	(void)k_mutex_lock(lock, K_FOREVER);

	NET_DBG("shutdown: ctx=%p, fd=%d, how=%d", ctx, sock, how);

	ret = vtable->shutdown(ctx, how);

	k_mutex_unlock(lock);

	SYS_PORT_TRACING_OBJ_FUNC_EXIT(socket, shutdown, sock, ret < 0 ? -errno : ret);

	return ret;
}

#ifdef CONFIG_USERSPACE
static inline int z_vrfy_zsock_shutdown(int sock, int how)
{
	return z_impl_zsock_shutdown(sock, how);
}
#include <zephyr/syscalls/zsock_shutdown_mrsh.c>
#endif /* CONFIG_USERSPACE */

static void zsock_accepted_cb(struct net_context *new_ctx,
			      struct net_sockaddr *addr, socklen_t addrlen,
			      int status, void *user_data) {
	struct net_context *parent = user_data;

	NET_DBG("parent=%p, ctx=%p, st=%d", parent, new_ctx, status);

	if (status == 0) {
		/* This just installs a callback, so cannot fail. */
		(void)net_context_recv(new_ctx, zsock_received_cb, K_NO_WAIT,
				       NULL);
		k_fifo_init(&new_ctx->recv_q);
		k_condvar_init(&new_ctx->cond.recv);

		k_fifo_put(&parent->accept_q, new_ctx);

		/* TCP context is effectively owned by both application
		 * and the stack: stack may detect that peer closed/aborted
		 * connection, but it must not dispose of the context behind
		 * the application back. Likewise, when application "closes"
		 * context, it's not disposed of immediately - there's yet
		 * closing handshake for stack to perform.
		 */
		net_context_ref(new_ctx);

		(void)k_condvar_signal(&parent->cond.recv);
	}

}

static void zsock_received_cb(struct net_context *ctx,
			      struct net_pkt *pkt,
			      union net_ip_header *ip_hdr,
			      union net_proto_header *proto_hdr,
			      int status,
			      void *user_data)
{
	if (ctx->cond.lock) {
		(void)k_mutex_lock(ctx->cond.lock, K_FOREVER);
	}

	NET_DBG("ctx=%p, pkt=%p, st=%d, user_data=%p", ctx, pkt, status,
		user_data);

	if (status < 0) {
		ctx->user_data = INT_TO_POINTER(-status);
		sock_set_error(ctx);
	}

	/* if pkt is NULL, EOF */
	if (!pkt) {
		struct net_pkt *last_pkt = k_fifo_peek_tail(&ctx->recv_q);

		if (!last_pkt) {
			/* If there're no packets in the queue, recv() may
			 * be blocked waiting on it to become non-empty,
			 * so cancel that wait.
			 */
			sock_set_eof(ctx);
			k_fifo_cancel_wait(&ctx->recv_q);
			NET_DBG("Marked socket %p as peer-closed", ctx);
		} else {
			net_pkt_set_eof(last_pkt, true);
			NET_DBG("Set EOF flag on pkt %p", last_pkt);
		}

		goto unlock;
	}

	/* Normal packet */
	net_pkt_set_eof(pkt, false);

	net_pkt_set_rx_stats_tick(pkt, k_cycle_get_32());

	k_fifo_put(&ctx->recv_q, pkt);

unlock:
	/* Wake reader if it was sleeping */
	(void)k_condvar_signal(&ctx->cond.recv);

	if (ctx->cond.lock) {
		(void)k_mutex_unlock(ctx->cond.lock);
	}
}

int zsock_shutdown_ctx(struct net_context *ctx, int how)
{
	if (how == ZSOCK_SHUT_RD) {
		if (net_context_get_state(ctx) == NET_CONTEXT_LISTENING) {
			SET_ERRNO(net_context_accept(ctx, NULL, K_NO_WAIT, NULL));
		} else {
			SET_ERRNO(net_context_recv(ctx, NULL, K_NO_WAIT, NULL));
		}

		sock_set_eof(ctx);

		zsock_flush_queue(ctx);
	} else if (how == ZSOCK_SHUT_WR || how == ZSOCK_SHUT_RDWR) {
		SET_ERRNO(-ENOTSUP);
	} else {
		SET_ERRNO(-EINVAL);
	}

	return 0;
}

int zsock_bind_ctx(struct net_context *ctx, const struct net_sockaddr *addr,
		   socklen_t addrlen)
{
	SET_ERRNO(net_context_bind(ctx, addr, addrlen));
	/* For DGRAM socket, we expect to receive packets after call to
	 * bind(), but for STREAM socket, next expected operation is
	 * listen(), which doesn't work if recv callback is set.
	 */
	if (net_context_get_type(ctx) == NET_SOCK_DGRAM) {
		SET_ERRNO(net_context_recv(ctx, zsock_received_cb, K_NO_WAIT,
					   ctx->user_data));
	}

	return 0;
}

<<<<<<< HEAD
int z_impl_zsock_bind(int sock, const struct sockaddr *addr, socklen_t addrlen)
{
	int ret;

	SYS_PORT_TRACING_OBJ_FUNC_ENTER(socket, bind, sock, addr, addrlen);

	ret = VTABLE_CALL(bind, sock, addr, addrlen);

	SYS_PORT_TRACING_OBJ_FUNC_EXIT(socket, bind, sock, ret < 0 ? -errno : ret);

	return ret;
=======
int z_impl_zsock_bind(int sock, const struct net_sockaddr *addr, socklen_t addrlen) {
	#if defined(_MSC_VER) /* #CUSTOM@NDRS */
	const struct socket_op_vtable* vtable;
	struct k_mutex* lock;
	void* obj;
	int ret;

	obj = get_sock_vtable(sock, &vtable, &lock);
	if (obj == NULL) {
		errno = EBADF;
		return (-1);
	}

	if (vtable->bind == NULL) {
		errno = EOPNOTSUPP;
		return (-1);
	}

	(void) k_mutex_lock(lock, K_FOREVER);
	ret = vtable->bind(obj, addr, addrlen);

	k_mutex_unlock(lock);

	return (ret);
	#else
	return VTABLE_CALL(bind, sock, addr, addrlen);
	#endif
>>>>>>> 4992a0cf
}

#ifdef CONFIG_USERSPACE
static inline int z_vrfy_zsock_bind(int sock, const struct net_sockaddr *addr,
				    socklen_t addrlen)
{
	struct net_sockaddr_storage dest_addr_copy;

	K_OOPS(K_SYSCALL_VERIFY(addrlen <= sizeof(dest_addr_copy)));
	K_OOPS(k_usermode_from_copy(&dest_addr_copy, (void *)addr, addrlen));

	return z_impl_zsock_bind(sock, (struct net_sockaddr *)&dest_addr_copy,
				addrlen);
}
#include <zephyr/syscalls/zsock_bind_mrsh.c>
#endif /* CONFIG_USERSPACE */

static void zsock_connected_cb(struct net_context *ctx, int status, void *user_data)
{
	if (status < 0) {
		ctx->user_data = INT_TO_POINTER(-status);
		sock_set_error(ctx);
	}
}

int zsock_connect_ctx(struct net_context *ctx, const struct net_sockaddr *addr,
		      socklen_t addrlen)
{

#if defined(CONFIG_SOCKS)
	if (net_context_is_proxy_enabled(ctx)) {
		SET_ERRNO(net_socks5_connect(ctx, addr, addrlen));
		SET_ERRNO(net_context_recv(ctx, zsock_received_cb,
					   K_NO_WAIT, ctx->user_data));
		return 0;
	}
#endif
	if (net_context_get_state(ctx) == NET_CONTEXT_CONNECTED) {
		return 0;
	} else if (net_context_get_state(ctx) == NET_CONTEXT_CONNECTING) {
		if (sock_is_error(ctx)) {
			SET_ERRNO(-POINTER_TO_INT(ctx->user_data));
		} else {
			SET_ERRNO(-EALREADY);
		}
	} else {
		k_timeout_t timeout = K_MSEC(CONFIG_NET_SOCKETS_CONNECT_TIMEOUT);
		net_context_connect_cb_t cb = NULL;

		if (sock_is_nonblock(ctx)) {
			timeout = K_NO_WAIT;
			cb = zsock_connected_cb;
		}

		if (net_context_get_type(ctx) == NET_SOCK_STREAM) {
			/* For STREAM sockets net_context_recv() only installs
			 * recv callback w/o side effects, and it has to be done
			 * first to avoid race condition, when TCP stream data
			 * arrives right after connect.
			 */
			SET_ERRNO(net_context_recv(ctx, zsock_received_cb,
						   K_NO_WAIT, ctx->user_data));
			SET_ERRNO(net_context_connect(ctx, addr, addrlen, cb,
						      timeout, ctx->user_data));
		} else {
			SET_ERRNO(net_context_connect(ctx, addr, addrlen, cb,
						      timeout, ctx->user_data));
			SET_ERRNO(net_context_recv(ctx, zsock_received_cb,
						   K_NO_WAIT, ctx->user_data));
		}
	}

	return 0;
}

<<<<<<< HEAD
int z_impl_zsock_connect(int sock, const struct sockaddr *addr,
			socklen_t addrlen)
{
	int ret;

	SYS_PORT_TRACING_OBJ_FUNC_ENTER(socket, connect, sock, addr, addrlen);

	ret = VTABLE_CALL(connect, sock, addr, addrlen);

	SYS_PORT_TRACING_OBJ_FUNC_EXIT(socket, connect, sock,
				       ret < 0 ? -errno : ret);
	return ret;
=======
int z_impl_zsock_connect(int sock, const struct net_sockaddr *addr,
			 socklen_t addrlen) {
	#if defined(_MSC_VER) /* #CUSTOM@NDRS */
	const struct socket_op_vtable* vtable;
	struct k_mutex* lock;
	void* obj;
	int ret;

	obj = get_sock_vtable(sock, &vtable, &lock);
	if (obj == NULL) {
		errno = EBADF;
		return (-1);
	}

	if (vtable->connect == NULL) {
		errno = EOPNOTSUPP;
		return (-1);
	}

	(void) k_mutex_lock(lock, K_FOREVER);
	ret = vtable->connect(obj, addr, addrlen);

	k_mutex_unlock(lock);

	return (ret);
	#else
	return VTABLE_CALL(connect, sock, addr, addrlen);
	#endif
>>>>>>> 4992a0cf
}

#ifdef CONFIG_USERSPACE
int z_vrfy_zsock_connect(int sock, const struct net_sockaddr *addr,
			socklen_t addrlen)
{
	struct net_sockaddr_storage dest_addr_copy;

	K_OOPS(K_SYSCALL_VERIFY(addrlen <= sizeof(dest_addr_copy)));
	K_OOPS(k_usermode_from_copy(&dest_addr_copy, (void *)addr, addrlen));

	return z_impl_zsock_connect(sock, (struct net_sockaddr *)&dest_addr_copy,
				   addrlen);
}
#include <zephyr/syscalls/zsock_connect_mrsh.c>
#endif /* CONFIG_USERSPACE */

int zsock_listen_ctx(struct net_context *ctx, int backlog)
{
	SET_ERRNO(net_context_listen(ctx, backlog));
	SET_ERRNO(net_context_accept(ctx, zsock_accepted_cb, K_NO_WAIT, ctx));

	return 0;
}

<<<<<<< HEAD
int z_impl_zsock_listen(int sock, int backlog)
{
	int ret;

	SYS_PORT_TRACING_OBJ_FUNC_ENTER(socket, listen, sock, backlog);

	ret = VTABLE_CALL(listen, sock, backlog);

	SYS_PORT_TRACING_OBJ_FUNC_EXIT(socket, listen, sock,
				       ret < 0 ? -errno : ret);
	return ret;
=======
int z_impl_zsock_listen(int sock, int backlog) {
	#if defined(_MSC_VER) /* #CUSTOM@NDRS */
	const struct socket_op_vtable* vtable;
	struct k_mutex* lock;
	void* obj;
	int ret;

	obj = get_sock_vtable(sock, &vtable, &lock);
	if (obj == NULL) {
		errno = EBADF;
		return (-1);
	}

	if (vtable->listen == NULL) {
		errno = EOPNOTSUPP;
		return (-1);
	}

	(void) k_mutex_lock(lock, K_FOREVER);
	ret = vtable->listen(obj, backlog);

	k_mutex_unlock(lock);

	return (ret);
	#else
	return VTABLE_CALL(listen, sock, backlog);
	#endif
>>>>>>> 4992a0cf
}

#ifdef CONFIG_USERSPACE
static inline int z_vrfy_zsock_listen(int sock, int backlog)
{
	return z_impl_zsock_listen(sock, backlog);
}
#include <zephyr/syscalls/zsock_listen_mrsh.c>
#endif /* CONFIG_USERSPACE */

int zsock_accept_ctx(struct net_context *parent, struct net_sockaddr *addr,
		     socklen_t *addrlen)
{
	struct net_context *ctx;
	struct net_pkt *last_pkt;
	int fd, ret;

	fd = z_reserve_fd();
	if (fd < 0) {
		return -1;
	}

	if (!sock_is_nonblock(parent)) {
		k_timeout_t timeout = K_FOREVER;

		/* accept() can reuse zsock_wait_data(), as underneath it's
		 * monitoring the same queue (accept_q is an alias for recv_q).
		 */
		ret = zsock_wait_data(parent, &timeout);
		if (ret < 0) {
			z_free_fd(fd);
			errno = -ret;
			return -1;
		}
	}

	ctx = k_fifo_get(&parent->accept_q, K_NO_WAIT);
	if (ctx == NULL) {
		z_free_fd(fd);
		errno = EAGAIN;
		return -1;
	}

	/* Check if the connection is already disconnected */
	last_pkt = k_fifo_peek_tail(&ctx->recv_q);
	if (last_pkt) {
		if (net_pkt_eof(last_pkt)) {
			sock_set_eof(ctx);
			z_free_fd(fd);
			zsock_flush_queue(ctx);
			net_context_put(ctx);
			errno = ECONNABORTED;
			return -1;
		}
	}

	if (net_context_is_closing(ctx)) {
		errno = ECONNABORTED;
		z_free_fd(fd);
		zsock_flush_queue(ctx);
		net_context_put(ctx);
		return -1;
	}

	net_context_set_accepting(ctx, false);


	if (addr != NULL && addrlen != NULL) {
		int len = MIN(*addrlen, sizeof(ctx->remote));

		memcpy(addr, &ctx->remote, len);
		/* addrlen is a value-result argument, set to actual
		 * size of source address
		 */
		if (ctx->remote.sa_family == NET_AF_INET) {
			*addrlen = sizeof(struct net_sockaddr_in);
		} else if (ctx->remote.sa_family == NET_AF_INET6) {
			*addrlen = sizeof(struct net_sockaddr_in6);
		} else {
			z_free_fd(fd);
			errno = ENOTSUP;
			zsock_flush_queue(ctx);
			net_context_put(ctx);
			return -1;
		}
	}

	NET_DBG("accept: ctx=%p, fd=%d", ctx, fd);

	z_finalize_fd(fd, ctx, (const struct fd_op_vtable *)&sock_fd_op_vtable);

	return fd;
}

int z_impl_zsock_accept(int sock, struct net_sockaddr *addr, socklen_t *addrlen)
{
	int new_sock;

<<<<<<< HEAD
	SYS_PORT_TRACING_OBJ_FUNC_ENTER(socket, accept, sock);

=======
	#if defined(_MSC_VER) /* #CUSTOM@NDRS */
	const struct socket_op_vtable* vtable;
	struct k_mutex* lock;
	void* obj;
	int ret;

	obj = get_sock_vtable(sock, &vtable, &lock);
	if (obj == NULL) {
		errno = EBADF;
		return (-1);
	}

	if (vtable->accept == NULL) {
		errno = EOPNOTSUPP;
		return (-1);
	}

	(void) k_mutex_lock(lock, K_FOREVER);
	ret = vtable->accept(obj, addr, addrlen);

	k_mutex_unlock(lock);

	new_sock = ret;
	#else
>>>>>>> 4992a0cf
	new_sock = VTABLE_CALL(accept, sock, addr, addrlen);
	#endif

<<<<<<< HEAD
	SYS_PORT_TRACING_OBJ_FUNC_EXIT(socket, accept, new_sock, addr, addrlen,
				       new_sock < 0 ? -errno : 0);

	(void)sock_obj_core_alloc_find(sock, new_sock, SOCK_STREAM);
=======
	(void) sock_obj_core_alloc_find(sock, new_sock, NET_SOCK_STREAM);
>>>>>>> 4992a0cf

	return new_sock;
}

#ifdef CONFIG_USERSPACE
static inline int z_vrfy_zsock_accept(int sock, struct net_sockaddr *addr,
				      socklen_t *addrlen)
{
	socklen_t addrlen_copy;
	int ret;

	K_OOPS(addrlen && k_usermode_from_copy(&addrlen_copy, addrlen,
					   sizeof(socklen_t)));
	K_OOPS(addr && K_SYSCALL_MEMORY_WRITE(addr, addrlen ? addrlen_copy : 0));

	ret = z_impl_zsock_accept(sock, (struct net_sockaddr *)addr,
				  addrlen ? &addrlen_copy : NULL);

	K_OOPS(ret >= 0 && addrlen && k_usermode_to_copy(addrlen, &addrlen_copy,
						     sizeof(socklen_t)));

	return ret;
}
#include <zephyr/syscalls/zsock_accept_mrsh.c>
#endif /* CONFIG_USERSPACE */

#define WAIT_BUFS_INITIAL_MS 10
#define WAIT_BUFS_MAX_MS 100
#define MAX_WAIT_BUFS K_MSEC(CONFIG_NET_SOCKET_MAX_SEND_WAIT)

static int send_check_and_wait(struct net_context *ctx, int status,
			       k_timepoint_t buf_timeout, k_timeout_t timeout,
			       uint32_t *retry_timeout)
{
	if (K_TIMEOUT_EQ(timeout, K_NO_WAIT)) {
		goto out;
	}

	if (status != -ENOBUFS && status != -EAGAIN) {
		goto out;
	}

	/* If we cannot get any buffers in reasonable
	 * amount of time, then do not wait forever as
	 * there might be some bigger issue.
	 * If we get -EAGAIN and cannot recover, then
	 * it means that the sending window is blocked
	 * and we just cannot send anything.
	 */
	if (sys_timepoint_expired(buf_timeout)) {
		if (status == -ENOBUFS) {
			status = -ENOMEM;
		} else {
			status = -ENOBUFS;
		}

		goto out;
	}

	if (!K_TIMEOUT_EQ(timeout, K_FOREVER)) {
		*retry_timeout =
			MIN(*retry_timeout, k_ticks_to_ms_floor32(timeout.ticks));
	}

	if (ctx->cond.lock) {
		(void)k_mutex_unlock(ctx->cond.lock);
	}

	if (status == -ENOBUFS) {
		/* We can monitor net_pkt/net_buf avaialbility, so just wait. */
		k_sleep(K_MSEC(*retry_timeout));
	}

	if (status == -EAGAIN) {
		if (IS_ENABLED(CONFIG_NET_NATIVE_TCP) &&
		    net_context_get_type(ctx) == NET_SOCK_STREAM &&
		    !net_if_is_ip_offloaded(net_context_get_iface(ctx))) {
			struct k_poll_event event;

			k_poll_event_init(&event,
					  K_POLL_TYPE_SEM_AVAILABLE,
					  K_POLL_MODE_NOTIFY_ONLY,
					  net_tcp_tx_sem_get(ctx));

			k_poll(&event, 1, K_MSEC(*retry_timeout));
		} else {
			k_sleep(K_MSEC(*retry_timeout));
		}
	}
	/* Exponentially increase the retry timeout
	 * Cap the value to WAIT_BUFS_MAX_MS
	 */
	*retry_timeout = MIN(WAIT_BUFS_MAX_MS, *retry_timeout << 1);

	if (ctx->cond.lock) {
		(void)k_mutex_lock(ctx->cond.lock, K_FOREVER);
	}

	return 0;

out:
	errno = -status;
	return -1;
}

ssize_t zsock_sendto_ctx(struct net_context *ctx, const void *buf, size_t len,
			 int flags,
			 const struct net_sockaddr *dest_addr, socklen_t addrlen)
{
	k_timeout_t timeout = K_FOREVER;
	uint32_t retry_timeout = WAIT_BUFS_INITIAL_MS;
	k_timepoint_t buf_timeout, end;
	int status;

	if ((flags & ZSOCK_MSG_DONTWAIT) || sock_is_nonblock(ctx)) {
		timeout = K_NO_WAIT;
		buf_timeout = sys_timepoint_calc(K_NO_WAIT);
	} else {
		net_context_get_option(ctx, NET_OPT_SNDTIMEO, &timeout, NULL);
		buf_timeout = sys_timepoint_calc(MAX_WAIT_BUFS);
	}
	end = sys_timepoint_calc(timeout);

	/* Register the callback before sending in order to receive the response
	 * from the peer.
	 */
	status = net_context_recv(ctx, zsock_received_cb,
				  K_NO_WAIT, ctx->user_data);
	if (status < 0) {
		errno = -status;
		return -1;
	}

	while (1) {
		if (dest_addr) {
			status = net_context_sendto(ctx, buf, len, dest_addr,
						    addrlen, NULL, timeout,
						    ctx->user_data);
		} else {
			status = net_context_send(ctx, buf, len, NULL, timeout,
						  ctx->user_data);
		}

		if (status < 0) {
			status = send_check_and_wait(ctx, status, buf_timeout,
						     timeout, &retry_timeout);
			if (status < 0) {
				return status;
			}

			/* Update the timeout value in case loop is repeated. */
			timeout = sys_timepoint_timeout(end);

			continue;
		}

		break;
	}

	return status;
}

ssize_t z_impl_zsock_sendto(int sock, const void *buf, size_t len, int flags,
			    const struct net_sockaddr *dest_addr, socklen_t addrlen)
{
	int bytes_sent;

<<<<<<< HEAD
	SYS_PORT_TRACING_OBJ_FUNC_ENTER(socket, sendto, sock, len, flags,
					dest_addr, addrlen);

=======
	#if defined(_MSC_VER) /* #CUSTOM@NDRS */
	const struct socket_op_vtable* vtable;
	struct k_mutex* lock;
	void* obj;
	int ret;

	obj = get_sock_vtable(sock, &vtable, &lock);
	if (obj == NULL) {
		errno = EBADF;
		return (-1);
	}

	if (vtable->sendto == NULL) {
		errno = EOPNOTSUPP;
		return (-1);
	}

	(void) k_mutex_lock(lock, K_FOREVER);
	ret = vtable->sendto(obj, buf, len, flags, dest_addr, addrlen);

	k_mutex_unlock(lock);

	bytes_sent = ret;
	#else
>>>>>>> 4992a0cf
	bytes_sent = VTABLE_CALL(sendto, sock, buf, len, flags, dest_addr, addrlen);
	#endif

	SYS_PORT_TRACING_OBJ_FUNC_EXIT(socket, sendto, sock,
				       bytes_sent < 0 ? -errno : bytes_sent);

	sock_obj_core_update_send_stats(sock, bytes_sent);

	return bytes_sent;
}

#ifdef CONFIG_USERSPACE
ssize_t z_vrfy_zsock_sendto(int sock, const void *buf, size_t len, int flags,
			   const struct net_sockaddr *dest_addr, socklen_t addrlen)
{
	struct net_sockaddr_storage dest_addr_copy;

	K_OOPS(K_SYSCALL_MEMORY_READ(buf, len));
	if (dest_addr) {
		K_OOPS(K_SYSCALL_VERIFY(addrlen <= sizeof(dest_addr_copy)));
		K_OOPS(k_usermode_from_copy(&dest_addr_copy, (void *)dest_addr,
					addrlen));
	}

	return z_impl_zsock_sendto(sock, (const void *)buf, len, flags,
			dest_addr ? (struct net_sockaddr *)&dest_addr_copy : NULL,
			addrlen);
}
#include <zephyr/syscalls/zsock_sendto_mrsh.c>
#endif /* CONFIG_USERSPACE */

size_t msghdr_non_empty_iov_count(const struct msghdr *msg)
{
	size_t non_empty_iov_count = 0;

	for (size_t i = 0; i < msg->msg_iovlen; i++) {
		if (msg->msg_iov[i].iov_len) {
			non_empty_iov_count++;
		}
	}

	return non_empty_iov_count;
}

ssize_t zsock_sendmsg_ctx(struct net_context *ctx, const struct msghdr *msg,
			  int flags)
{
	k_timeout_t timeout = K_FOREVER;
	uint32_t retry_timeout = WAIT_BUFS_INITIAL_MS;
	k_timepoint_t buf_timeout, end;
	int status;

	if ((flags & ZSOCK_MSG_DONTWAIT) || sock_is_nonblock(ctx)) {
		timeout = K_NO_WAIT;
		buf_timeout = sys_timepoint_calc(K_NO_WAIT);
	} else {
		net_context_get_option(ctx, NET_OPT_SNDTIMEO, &timeout, NULL);
		buf_timeout = sys_timepoint_calc(MAX_WAIT_BUFS);
	}
	end = sys_timepoint_calc(timeout);

	while (1) {
		status = net_context_sendmsg(ctx, msg, flags, NULL, timeout, NULL);
		if (status < 0) {
			status = send_check_and_wait(ctx, status,
						     buf_timeout,
						     timeout, &retry_timeout);
			if (status < 0) {
				return status;
			}

			/* Update the timeout value in case loop is repeated. */
			timeout = sys_timepoint_timeout(end);

			continue;
		}

		break;
	}

	return status;
}

ssize_t z_impl_zsock_sendmsg(int sock, const struct msghdr *msg, int flags)
{
	int bytes_sent;

<<<<<<< HEAD
	SYS_PORT_TRACING_OBJ_FUNC_ENTER(socket, sendmsg, sock, msg, flags);

=======
	#if defined(_MSC_VER) /* #CUSTOM@NDRS */
	const struct socket_op_vtable* vtable;
	struct k_mutex* lock;
	void* obj;
	int ret;

	obj = get_sock_vtable(sock, &vtable, &lock);
	if (obj == NULL) {
		errno = EBADF;
		return (-1);
	}

	if (vtable->sendmsg == NULL) {
		errno = EOPNOTSUPP;
		return (-1);
	}

	(void) k_mutex_lock(lock, K_FOREVER);
	ret = vtable->sendmsg(obj, msg, flags);

	k_mutex_unlock(lock);

	bytes_sent = ret;
	#else
>>>>>>> 4992a0cf
	bytes_sent = VTABLE_CALL(sendmsg, sock, msg, flags);
	#endif

	SYS_PORT_TRACING_OBJ_FUNC_EXIT(socket, sendmsg, sock,
				       bytes_sent < 0 ? -errno : bytes_sent);

	sock_obj_core_update_send_stats(sock, bytes_sent);

	return bytes_sent;
}

#ifdef CONFIG_USERSPACE
static inline ssize_t z_vrfy_zsock_sendmsg(int sock,
					   const struct msghdr *msg,
					   int flags)
{
	struct msghdr msg_copy;
	size_t i;
	int ret;

	K_OOPS(k_usermode_from_copy(&msg_copy, (void *)msg, sizeof(msg_copy)));

	msg_copy.msg_name = NULL;
	msg_copy.msg_control = NULL;

	msg_copy.msg_iov = k_usermode_alloc_from_copy(msg->msg_iov,
				       msg->msg_iovlen * sizeof(struct iovec));
	if (!msg_copy.msg_iov) {
		errno = ENOMEM;
		goto fail;
	}

	for (i = 0; i < msg->msg_iovlen; i++) {
		msg_copy.msg_iov[i].iov_base =
			k_usermode_alloc_from_copy(msg->msg_iov[i].iov_base,
					       msg->msg_iov[i].iov_len);
		if (!msg_copy.msg_iov[i].iov_base) {
			errno = ENOMEM;
			goto fail;
		}

		msg_copy.msg_iov[i].iov_len = msg->msg_iov[i].iov_len;
	}

	if (msg->msg_namelen > 0) {
		msg_copy.msg_name = k_usermode_alloc_from_copy(msg->msg_name,
							   msg->msg_namelen);
		if (!msg_copy.msg_name) {
			errno = ENOMEM;
			goto fail;
		}
	}

	if (msg->msg_controllen > 0) {
		msg_copy.msg_control = k_usermode_alloc_from_copy(msg->msg_control,
							  msg->msg_controllen);
		if (!msg_copy.msg_control) {
			errno = ENOMEM;
			goto fail;
		}
	}

	ret = z_impl_zsock_sendmsg(sock, (const struct msghdr *)&msg_copy,
				   flags);

	k_free(msg_copy.msg_name);
	k_free(msg_copy.msg_control);

	for (i = 0; i < msg_copy.msg_iovlen; i++) {
		k_free(msg_copy.msg_iov[i].iov_base);
	}

	k_free(msg_copy.msg_iov);

	return ret;

fail:
	if (msg_copy.msg_name) {
		k_free(msg_copy.msg_name);
	}

	if (msg_copy.msg_control) {
		k_free(msg_copy.msg_control);
	}

	if (msg_copy.msg_iov) {
		for (i = 0; i < msg_copy.msg_iovlen; i++) {
			if (msg_copy.msg_iov[i].iov_base) {
				k_free(msg_copy.msg_iov[i].iov_base);
			}
		}

		k_free(msg_copy.msg_iov);
	}

	return -1;
}
#include <zephyr/syscalls/zsock_sendmsg_mrsh.c>
#endif /* CONFIG_USERSPACE */

static int sock_get_pkt_src_addr(struct net_pkt *pkt,
				 enum net_ip_protocol proto,
				 struct net_sockaddr *addr,
				 socklen_t addrlen)
{
	int ret = 0;
	struct net_pkt_cursor backup;
	uint16_t *port;

	if (!addr || !pkt) {
		return -EINVAL;
	}

	net_pkt_cursor_backup(pkt, &backup);
	net_pkt_cursor_init(pkt);

	addr->sa_family = net_pkt_family(pkt);

	if (IS_ENABLED(CONFIG_NET_IPV4) &&
	    net_pkt_family(pkt) == NET_AF_INET) {
		NET_PKT_DATA_ACCESS_CONTIGUOUS_DEFINE(ipv4_access,
						      struct net_ipv4_hdr);
		struct net_sockaddr_in *addr4 = net_sin(addr);
		struct net_ipv4_hdr *ipv4_hdr;

		if (addrlen < sizeof(struct net_sockaddr_in)) {
			ret = -EINVAL;
			goto error;
		}

		ipv4_hdr = (struct net_ipv4_hdr *)net_pkt_get_data(
							pkt, &ipv4_access);
		if (!ipv4_hdr ||
		    net_pkt_acknowledge_data(pkt, &ipv4_access) ||
		    net_pkt_skip(pkt, net_pkt_ipv4_opts_len(pkt))) {
			ret = -ENOBUFS;
			goto error;
		}

		net_ipv4_addr_copy_raw((uint8_t *)&addr4->sin_addr, ipv4_hdr->src);
		port = &addr4->sin_port;
	} else if (IS_ENABLED(CONFIG_NET_IPV6) &&
		   net_pkt_family(pkt) == NET_AF_INET6) {
		NET_PKT_DATA_ACCESS_CONTIGUOUS_DEFINE(ipv6_access,
						      struct net_ipv6_hdr);
		struct net_sockaddr_in6 *addr6 = net_sin6(addr);
		struct net_ipv6_hdr *ipv6_hdr;

		if (addrlen < sizeof(struct net_sockaddr_in6)) {
			ret = -EINVAL;
			goto error;
		}

		ipv6_hdr = (struct net_ipv6_hdr *)net_pkt_get_data(
							pkt, &ipv6_access);
		if (!ipv6_hdr ||
		    net_pkt_acknowledge_data(pkt, &ipv6_access) ||
		    net_pkt_skip(pkt, net_pkt_ipv6_ext_len(pkt))) {
			ret = -ENOBUFS;
			goto error;
		}

		net_ipv6_addr_copy_raw((uint8_t *)&addr6->sin6_addr, ipv6_hdr->src);
		port = &addr6->sin6_port;
	} else {
		ret = -ENOTSUP;
		goto error;
	}

	if (IS_ENABLED(CONFIG_NET_UDP) && proto == NET_IPPROTO_UDP) {
		NET_PKT_DATA_ACCESS_DEFINE(udp_access, struct net_udp_hdr);
		struct net_udp_hdr *udp_hdr;

		udp_hdr = (struct net_udp_hdr *)net_pkt_get_data(pkt,
								 &udp_access);
		if (!udp_hdr) {
			ret = -ENOBUFS;
			goto error;
		}

		*port = udp_hdr->src_port;
	} else if (IS_ENABLED(CONFIG_NET_TCP) && proto == NET_IPPROTO_TCP) {
		NET_PKT_DATA_ACCESS_DEFINE(tcp_access, struct net_tcp_hdr);
		struct net_tcp_hdr *tcp_hdr;

		tcp_hdr = (struct net_tcp_hdr *)net_pkt_get_data(pkt,
								 &tcp_access);
		if (!tcp_hdr) {
			ret = -ENOBUFS;
			goto error;
		}

		*port = tcp_hdr->src_port;
	} else {
		ret = -ENOTSUP;
	}

error:
	net_pkt_cursor_restore(pkt, &backup);

	return ret;
}

#if defined(CONFIG_NET_OFFLOAD)
static bool net_pkt_remote_addr_is_unspecified(struct net_pkt *pkt)
{
	bool ret = true;

	if (net_pkt_family(pkt) == NET_AF_INET) {
		ret = net_ipv4_is_addr_unspecified(&net_sin(&pkt->remote)->sin_addr);
	} else if (net_pkt_family(pkt) == NET_AF_INET6) {
		ret = net_ipv6_is_addr_unspecified(&net_sin6(&pkt->remote)->sin6_addr);
	}

	return ret;
}

static int sock_get_offload_pkt_src_addr(struct net_pkt *pkt,
					 struct net_context *ctx,
					 struct net_sockaddr *addr,
					 socklen_t addrlen)
{
	int ret = 0;

	if (!addr || !pkt) {
		return -EINVAL;
	}

	if (!net_pkt_remote_addr_is_unspecified(pkt)) {
		if (IS_ENABLED(CONFIG_NET_IPV4) &&
		    net_pkt_family(pkt) == NET_AF_INET) {
			if (addrlen < sizeof(struct net_sockaddr_in)) {
				ret = -EINVAL;
				goto error;
			}

			memcpy(addr, &pkt->remote, sizeof(struct net_sockaddr_in));
		} else if (IS_ENABLED(CONFIG_NET_IPV6) &&
			   net_pkt_family(pkt) == NET_AF_INET6) {
			if (addrlen < sizeof(struct net_sockaddr_in6)) {
				ret = -EINVAL;
				goto error;
			}

			memcpy(addr, &pkt->remote, sizeof(struct net_sockaddr_in6));
		}
	} else if (ctx->flags & NET_CONTEXT_REMOTE_ADDR_SET) {
		memcpy(addr, &ctx->remote, MIN(addrlen, sizeof(ctx->remote)));
	} else {
		ret = -ENOTSUP;
	}

error:
	return ret;
}
#else
static int sock_get_offload_pkt_src_addr(struct net_pkt *pkt,
					 struct net_context *ctx,
					 struct net_sockaddr *addr,
					 socklen_t addrlen)
{
	ARG_UNUSED(pkt);
	ARG_UNUSED(ctx);
	ARG_UNUSED(addr);
	ARG_UNUSED(addrlen);

	return 0;
}
#endif /* CONFIG_NET_OFFLOAD */

void net_socket_update_tc_rx_time(struct net_pkt *pkt, uint32_t end_tick)
{
	net_pkt_set_rx_stats_tick(pkt, end_tick);

	net_stats_update_tc_rx_time(net_pkt_iface(pkt),
				    net_pkt_priority(pkt),
				    net_pkt_create_time(pkt),
				    end_tick);

	if (IS_ENABLED(CONFIG_NET_PKT_RXTIME_STATS_DETAIL)) {
		uint32_t val, prev = net_pkt_create_time(pkt);
		int i;

		for (i = 0; i < net_pkt_stats_tick_count(pkt); i++) {
			if (!net_pkt_stats_tick(pkt)[i]) {
				break;
			}

			val = net_pkt_stats_tick(pkt)[i] - prev;
			prev = net_pkt_stats_tick(pkt)[i];
			net_pkt_stats_tick(pkt)[i] = val;
		}

		net_stats_update_tc_rx_time_detail(
			net_pkt_iface(pkt),
			net_pkt_priority(pkt),
			net_pkt_stats_tick(pkt));
	}
}

int zsock_wait_data(struct net_context *ctx, k_timeout_t *timeout)
{
	int ret;

	if (ctx->cond.lock == NULL) {
		/* For some reason the lock pointer is not set properly
		 * when called by fdtable.c:z_finalize_fd()
		 * It is not practical to try to figure out the fdtable
		 * lock at this point so skip it.
		 */
		NET_WARN("No lock pointer set for context %p", ctx);
		return -EINVAL;
	}

	if (k_fifo_is_empty(&ctx->recv_q)) {
		/* Wait for the data to arrive but without holding a lock */
		ret = k_condvar_wait(&ctx->cond.recv, ctx->cond.lock,
				     *timeout);
		if (ret < 0) {
			return ret;
		}

		if (sock_is_error(ctx)) {
			return -POINTER_TO_INT(ctx->user_data);
		}
	}

	return 0;
}


static int insert_pktinfo(struct msghdr *msg, int level, int type,
			  void *pktinfo, size_t pktinfo_len)
{
	struct cmsghdr *cmsg;

	if (msg->msg_controllen < pktinfo_len) {
		return -EINVAL;
	}

	cmsg = CMSG_FIRSTHDR(msg);
	if (cmsg == NULL) {
		return -EINVAL;
	}

	cmsg->cmsg_len = CMSG_LEN(pktinfo_len);
	cmsg->cmsg_level = level;
	cmsg->cmsg_type = type;

	memcpy(NET_CMSG_DATA(cmsg), pktinfo, pktinfo_len);

	return 0;
}

static int add_pktinfo(struct net_context *ctx,
			struct net_pkt *pkt,
			struct msghdr *msg)
{
	int ret = -ENOTSUP;
	struct net_pkt_cursor backup;

	net_pkt_cursor_backup(pkt, &backup);
	net_pkt_cursor_init(pkt);

	if (IS_ENABLED(CONFIG_NET_IPV4) && net_pkt_family(pkt) == NET_AF_INET) {
		NET_PKT_DATA_ACCESS_CONTIGUOUS_DEFINE(ipv4_access,
						      struct net_ipv4_hdr);
		struct in_pktinfo info;
		struct net_ipv4_hdr *ipv4_hdr;

		ipv4_hdr = (struct net_ipv4_hdr *)net_pkt_get_data(
							pkt, &ipv4_access);
		if (ipv4_hdr == NULL ||
		    net_pkt_acknowledge_data(pkt, &ipv4_access) ||
		    net_pkt_skip(pkt, net_pkt_ipv4_opts_len(pkt))) {
			ret = -ENOBUFS;
			goto out;
		}

		net_ipv4_addr_copy_raw((uint8_t *)&info.ipi_addr, ipv4_hdr->dst);
		net_ipv4_addr_copy_raw((uint8_t *)&info.ipi_spec_dst,
				       (uint8_t *)net_sin_ptr(&ctx->local)->sin_addr);
		info.ipi_ifindex = ctx->iface;

		ret = insert_pktinfo(msg, NET_IPPROTO_IP, IP_PKTINFO,
				     &info, sizeof(info));

		goto out;
	}

	if (IS_ENABLED(CONFIG_NET_IPV6) && net_pkt_family(pkt) == NET_AF_INET6) {
		NET_PKT_DATA_ACCESS_CONTIGUOUS_DEFINE(ipv6_access,
						      struct net_ipv6_hdr);
		struct in6_pktinfo info;
		struct net_ipv6_hdr *ipv6_hdr;

		ipv6_hdr = (struct net_ipv6_hdr *)net_pkt_get_data(
							pkt, &ipv6_access);
		if (ipv6_hdr == NULL ||
		    net_pkt_acknowledge_data(pkt, &ipv6_access) ||
		    net_pkt_skip(pkt, net_pkt_ipv6_ext_len(pkt))) {
			ret = -ENOBUFS;
			goto out;
		}

		net_ipv6_addr_copy_raw((uint8_t *)&info.ipi6_addr, ipv6_hdr->dst);
		info.ipi6_ifindex = ctx->iface;

		ret = insert_pktinfo(msg, NET_IPPROTO_IPV6, IPV6_RECVPKTINFO,
				     &info, sizeof(info));

		goto out;
	}

out:
	net_pkt_cursor_restore(pkt, &backup);

	return ret;
}

static inline ssize_t zsock_recv_dgram(struct net_context *ctx,
				       struct msghdr *msg,
				       void *buf,
				       size_t max_len,
				       int flags,
				       struct net_sockaddr *src_addr,
				       socklen_t *addrlen)
{
	k_timeout_t timeout = K_FOREVER;
	size_t recv_len = 0;
	size_t read_len;
	struct net_pkt_cursor backup;
	struct net_pkt *pkt;

	if ((flags & ZSOCK_MSG_DONTWAIT) || sock_is_nonblock(ctx)) {
		timeout = K_NO_WAIT;
	} else {
		int ret;

		net_context_get_option(ctx, NET_OPT_RCVTIMEO, &timeout, NULL);

		ret = zsock_wait_data(ctx, &timeout);
		if (ret < 0) {
			errno = -ret;
			return -1;
		}
	}

	if (flags & ZSOCK_MSG_PEEK) {
		int res;

		res = fifo_wait_non_empty(&ctx->recv_q, timeout);
		/* EAGAIN when timeout expired, EINTR when cancelled */
		if (res && res != -EAGAIN && res != -EINTR) {
			errno = -res;
			return -1;
		}

		pkt = k_fifo_peek_head(&ctx->recv_q);
	} else {
		pkt = k_fifo_get(&ctx->recv_q, timeout);
	}

	if (!pkt) {
		errno = EAGAIN;
		return -1;
	}

	net_pkt_cursor_backup(pkt, &backup);

	if (src_addr && addrlen) {
		if (IS_ENABLED(CONFIG_NET_OFFLOAD) &&
		    net_if_is_ip_offloaded(net_context_get_iface(ctx))) {
			int ret;

			ret  = sock_get_offload_pkt_src_addr(pkt, ctx, src_addr,
								*addrlen);
			if (ret < 0) {
				errno = -ret;
				NET_DBG("sock_get_offload_pkt_src_addr %d", ret);
				goto fail;
			}
		} else {
			int ret;

			ret = sock_get_pkt_src_addr(pkt, net_context_get_proto(ctx),
						   src_addr, *addrlen);
			if (ret < 0) {
				errno = -ret;
				NET_DBG("sock_get_pkt_src_addr %d", ret);
				goto fail;
			}
		}

		/* addrlen is a value-result argument, set to actual
		 * size of source address
		 */
		if (src_addr->sa_family == NET_AF_INET) {
			*addrlen = sizeof(struct net_sockaddr_in);
		} else if (src_addr->sa_family == NET_AF_INET6) {
			*addrlen = sizeof(struct net_sockaddr_in6);
		} else {
			errno = ENOTSUP;
			goto fail;
		}
	}

	if (msg != NULL) {
		int iovec = 0;
		size_t tmp_read_len;

		if (msg->msg_iovlen < 1 || msg->msg_iov == NULL) {
			errno = ENOMEM;
			return -1;
		}

		recv_len = net_pkt_remaining_data(pkt);
		tmp_read_len = read_len = MIN(recv_len, max_len);

		while (tmp_read_len > 0) {
			size_t len;

			buf = msg->msg_iov[iovec].iov_base;
			if (buf == NULL) {
				errno = EINVAL;
				return -1;
			}

			len = MIN(tmp_read_len, msg->msg_iov[iovec].iov_len);

			if (net_pkt_read(pkt, buf, len)) {
				errno = ENOBUFS;
				goto fail;
			}

			if (len <= tmp_read_len) {
				tmp_read_len -= len;
				msg->msg_iov[iovec].iov_len = len;
				iovec++;
			} else {
				errno = EINVAL;
				return -1;
			}
		}

		msg->msg_iovlen = iovec;

		if (recv_len != read_len) {
			msg->msg_flags |= ZSOCK_MSG_TRUNC;
		}

	} else {
		recv_len = net_pkt_remaining_data(pkt);
		read_len = MIN(recv_len, max_len);

		if (net_pkt_read(pkt, buf, read_len)) {
			errno = ENOBUFS;
			goto fail;
		}
	}

	if (msg != NULL) {
		if (msg->msg_control != NULL) {
			if (msg->msg_controllen > 0) {
				if (IS_ENABLED(CONFIG_NET_CONTEXT_RECV_PKTINFO) &&
				    net_context_is_recv_pktinfo_set(ctx)) {
					if (add_pktinfo(ctx, pkt, msg) < 0) {
						msg->msg_flags |= ZSOCK_MSG_CTRUNC;
					}
				} else {
					msg->msg_controllen = 0U;
				}
			}
		} else {
			msg->msg_controllen = 0U;
		}
	}

	if (IS_ENABLED(CONFIG_NET_PKT_RXTIME_STATS) &&
	    !(flags & ZSOCK_MSG_PEEK)) {
		net_socket_update_tc_rx_time(pkt, k_cycle_get_32());
	}

	if (!(flags & ZSOCK_MSG_PEEK)) {
		net_pkt_unref(pkt);
	} else {
		net_pkt_cursor_restore(pkt, &backup);
	}

	return (flags & ZSOCK_MSG_TRUNC) ? recv_len : read_len;

fail:
	if (!(flags & ZSOCK_MSG_PEEK)) {
		net_pkt_unref(pkt);
	}

	return -1;
}

static size_t zsock_recv_stream_immediate(struct net_context *ctx, uint8_t **buf, size_t *max_len,
					  int flags)
{
	size_t len;
	size_t pkt_len;
	size_t recv_len = 0;
	struct net_pkt *pkt;
	struct net_pkt_cursor backup;
	struct net_pkt *origin = NULL;
	const bool do_recv = !(buf == NULL || max_len == NULL);
	size_t _max_len = (max_len == NULL) ? SIZE_MAX : *max_len;
	const bool peek = (flags & ZSOCK_MSG_PEEK) == ZSOCK_MSG_PEEK;

	while (_max_len > 0) {
		/* only peek until we know we can dequeue and / or requeue buffer */
		pkt = k_fifo_peek_head(&ctx->recv_q);
		if (pkt == NULL || pkt == origin) {
			break;
		}

		if (origin == NULL) {
			/* mark first pkt to avoid cycles when observing */
			origin = pkt;
		}

		pkt_len = net_pkt_remaining_data(pkt);
		len = MIN(_max_len, pkt_len);
		recv_len += len;
		_max_len -= len;

		if (do_recv && len > 0) {
			if (peek) {
				net_pkt_cursor_backup(pkt, &backup);
			}

			net_pkt_read(pkt, *buf, len);
			/* update buffer position for caller */
			*buf += len;

			if (peek) {
				net_pkt_cursor_restore(pkt, &backup);
			}
		}

		if (do_recv && !peek) {
			if (len == pkt_len) {
				/* dequeue empty packets when not observing */
				pkt = k_fifo_get(&ctx->recv_q, K_NO_WAIT);
				if (net_pkt_eof(pkt)) {
					sock_set_eof(ctx);
				}

				if (IS_ENABLED(CONFIG_NET_PKT_RXTIME_STATS)) {
					net_socket_update_tc_rx_time(pkt, k_cycle_get_32());
				}

				net_pkt_unref(pkt);
			}
		} else if (!do_recv || peek) {
			/* requeue packets when observing */
			k_fifo_put(&ctx->recv_q, k_fifo_get(&ctx->recv_q, K_NO_WAIT));
		}
	}

	if (do_recv) {
		/* convey remaining buffer size back to caller */
		*max_len = _max_len;
	}

	return recv_len;
}

static int zsock_fionread_ctx(struct net_context *ctx)
{
	size_t ret = zsock_recv_stream_immediate(ctx, NULL, NULL, 0);

	return MIN(ret, INT_MAX);
}

static ssize_t zsock_recv_stream_timed(struct net_context *ctx, struct msghdr *msg,
				       uint8_t *buf, size_t max_len,
				       int flags, k_timeout_t timeout)
{
	int res;
	k_timepoint_t end;
	size_t recv_len = 0, iovec = 0, available_len, max_iovlen = 0;
	const bool waitall = (flags & ZSOCK_MSG_WAITALL) == ZSOCK_MSG_WAITALL;

	if (msg != NULL && buf == NULL) {
		if (msg->msg_iovlen < 1) {
			return -EINVAL;
		}

		buf = msg->msg_iov[iovec].iov_base;
		available_len = msg->msg_iov[iovec].iov_len;
		msg->msg_iov[iovec].iov_len = 0;
		max_iovlen = msg->msg_iovlen;
	}

	for (end = sys_timepoint_calc(timeout); max_len > 0; timeout = sys_timepoint_timeout(end)) {

		if (sock_is_error(ctx)) {
			return -POINTER_TO_INT(ctx->user_data);
		}

		if (sock_is_eof(ctx)) {
			return 0;
		}

		if (!K_TIMEOUT_EQ(timeout, K_NO_WAIT)) {
			res = zsock_wait_data(ctx, &timeout);
			if (res < 0) {
				return res;
			}
		}

		if (msg != NULL) {
again:
			res = zsock_recv_stream_immediate(ctx, &buf, &available_len, flags);
			recv_len += res;

			if (res == 0 && recv_len == 0 && K_TIMEOUT_EQ(timeout, K_NO_WAIT)) {
				return -EAGAIN;
			}

			msg->msg_iov[iovec].iov_len += res;
			buf = (uint8_t *)(msg->msg_iov[iovec].iov_base) + res;
			max_len -= res;

			if (available_len == 0) {
				/* All data to this iovec was written */
				iovec++;

				if (iovec == max_iovlen) {
					break;
				}

				msg->msg_iovlen = iovec;
				buf = msg->msg_iov[iovec].iov_base;
				available_len = msg->msg_iov[iovec].iov_len;
				msg->msg_iov[iovec].iov_len = 0;

				/* If there is more data, read it now and do not wait */
				if (buf != NULL && available_len > 0) {
					goto again;
				}

				continue;
			}

		} else {
			res = zsock_recv_stream_immediate(ctx, &buf, &max_len, flags);
			recv_len += res;

			if (res == 0) {
				if (recv_len == 0 && K_TIMEOUT_EQ(timeout, K_NO_WAIT)) {
					return -EAGAIN;
				}
			}
		}

		if (!waitall) {
			break;
		}
	}

	return recv_len;
}

static ssize_t zsock_recv_stream(struct net_context *ctx, struct msghdr *msg,
				 void *buf, size_t max_len, int flags)
{
	ssize_t res;
	size_t recv_len = 0;
	k_timeout_t timeout = K_FOREVER;

	if (!net_context_is_used(ctx)) {
		errno = EBADF;
		return -1;
	}

	if (net_context_get_state(ctx) != NET_CONTEXT_CONNECTED) {
		errno = ENOTCONN;
		return -1;
	}

	if ((flags & ZSOCK_MSG_DONTWAIT) || sock_is_nonblock(ctx)) {
		timeout = K_NO_WAIT;
	} else if (!sock_is_eof(ctx) && !sock_is_error(ctx)) {
		net_context_get_option(ctx, NET_OPT_RCVTIMEO, &timeout, NULL);
	}

	if (max_len == 0) {
		/* no bytes requested - done! */
		return 0;
	}

	res = zsock_recv_stream_timed(ctx, msg, buf, max_len, flags, timeout);
	recv_len += MAX(0, res);

	if (res < 0) {
		errno = -res;
		return -1;
	}

	if (!(flags & ZSOCK_MSG_PEEK)) {
		net_context_update_recv_wnd(ctx, recv_len);
	}

	return recv_len;
}

ssize_t zsock_recvfrom_ctx(struct net_context *ctx, void *buf, size_t max_len,
			   int flags,
			   struct net_sockaddr *src_addr, socklen_t *addrlen)
{
	enum net_sock_type sock_type = net_context_get_type(ctx);

	if (max_len == 0) {
		return 0;
	}

	if (sock_type == NET_SOCK_DGRAM) {
		return zsock_recv_dgram(ctx, NULL, buf, max_len, flags, src_addr, addrlen);
	} else if (sock_type == NET_SOCK_STREAM) {
		return zsock_recv_stream(ctx, NULL, buf, max_len, flags);
	}

	__ASSERT(0, "Unknown socket type");

	errno = ENOTSUP;

	return -1;
}

ssize_t z_impl_zsock_recvfrom(int sock, void *buf, size_t max_len, int flags,
			     struct net_sockaddr *src_addr, socklen_t *addrlen)
{
	int bytes_received;

<<<<<<< HEAD
	SYS_PORT_TRACING_OBJ_FUNC_ENTER(socket, recvfrom, sock, max_len, flags, src_addr, addrlen);

=======
	#if defined(_MSC_VER) /* #CUSTOM@NDRS */
	const struct socket_op_vtable* vtable;
	struct k_mutex* lock;
	void* obj;
	int ret;

	obj = get_sock_vtable(sock, &vtable, &lock);
	if (obj == NULL) {
		errno = EBADF;
		return (-1);
	}

	if (vtable->recvfrom == NULL) {
		errno = EOPNOTSUPP;
		return (-1);
	}

	(void) k_mutex_lock(lock, K_FOREVER);
	ret = vtable->recvfrom(obj, buf, max_len, flags, src_addr, addrlen);

	k_mutex_unlock(lock);

	bytes_received = ret;
	#else
>>>>>>> 4992a0cf
	bytes_received = VTABLE_CALL(recvfrom, sock, buf, max_len, flags, src_addr, addrlen);
	#endif

	SYS_PORT_TRACING_OBJ_FUNC_EXIT(socket, recvfrom, sock,
				       src_addr, addrlen,
				       bytes_received < 0 ? -errno : bytes_received);

	sock_obj_core_update_recv_stats(sock, bytes_received);

	return bytes_received;
}

#ifdef CONFIG_USERSPACE
ssize_t z_vrfy_zsock_recvfrom(int sock, void *buf, size_t max_len, int flags,
			      struct net_sockaddr *src_addr, socklen_t *addrlen)
{
	socklen_t addrlen_copy;
	ssize_t ret;

	if (K_SYSCALL_MEMORY_WRITE(buf, max_len)) {
		errno = EFAULT;
		return -1;
	}

	if (addrlen) {
		K_OOPS(k_usermode_from_copy(&addrlen_copy, addrlen,
					sizeof(socklen_t)));
	}
	K_OOPS(src_addr && K_SYSCALL_MEMORY_WRITE(src_addr, addrlen_copy));

	ret = z_impl_zsock_recvfrom(sock, (void *)buf, max_len, flags,
				   (struct net_sockaddr *)src_addr,
				   addrlen ? &addrlen_copy : NULL);

	if (addrlen) {
		K_OOPS(k_usermode_to_copy(addrlen, &addrlen_copy,
				      sizeof(socklen_t)));
	}

	return ret;
}
#include <zephyr/syscalls/zsock_recvfrom_mrsh.c>
#endif /* CONFIG_USERSPACE */

ssize_t zsock_recvmsg_ctx(struct net_context *ctx, struct msghdr *msg,
			  int flags)
{
	enum net_sock_type sock_type = net_context_get_type(ctx);
	size_t i, max_len = 0;

	if (msg == NULL) {
		errno = EINVAL;
		return -1;
	}

	if (msg->msg_iov == NULL) {
		errno = ENOMEM;
		return -1;
	}

	for (i = 0; i < msg->msg_iovlen; i++) {
		max_len += msg->msg_iov[i].iov_len;
	}

	if (sock_type == NET_SOCK_DGRAM) {
		return zsock_recv_dgram(ctx, msg, NULL, max_len, flags,
					msg->msg_name, &msg->msg_namelen);
	} else if (sock_type == NET_SOCK_STREAM) {
		return zsock_recv_stream(ctx, msg, NULL, max_len, flags);
	}

	__ASSERT(0, "Unknown socket type");

	errno = ENOTSUP;

	return -1;
}

ssize_t z_impl_zsock_recvmsg(int sock, struct msghdr *msg, int flags)
{
	int bytes_received;

<<<<<<< HEAD
	SYS_PORT_TRACING_OBJ_FUNC_ENTER(socket, recvmsg, sock, msg, flags);

=======
	#if defined(_MSC_VER) /* #CUSTOM@NDRS */
	const struct socket_op_vtable* vtable;
	struct k_mutex* lock;
	void* obj;
	int ret;

	obj = get_sock_vtable(sock, &vtable, &lock);
	if (obj == NULL) {
		errno = EBADF;
		return (-1);
	}

	if (vtable->recvmsg == NULL) {
		errno = EOPNOTSUPP;
		return (-1);
	}

	(void) k_mutex_lock(lock, K_FOREVER);
	ret = vtable->recvmsg(obj, msg, flags);

	k_mutex_unlock(lock);

	bytes_received = ret;
	#else
>>>>>>> 4992a0cf
	bytes_received = VTABLE_CALL(recvmsg, sock, msg, flags);
	#endif

	SYS_PORT_TRACING_OBJ_FUNC_EXIT(socket, recvmsg, sock, msg,
				       bytes_received < 0 ? -errno : bytes_received);

	sock_obj_core_update_recv_stats(sock, bytes_received);

	return bytes_received;
}

#ifdef CONFIG_USERSPACE
ssize_t z_vrfy_zsock_recvmsg(int sock, struct msghdr *msg, int flags)
{
	struct msghdr msg_copy;
	size_t iovlen;
	size_t i;
	int ret;

	if (msg == NULL) {
		errno = EINVAL;
		return -1;
	}

	if (msg->msg_iov == NULL) {
		errno = ENOMEM;
		return -1;
	}

	K_OOPS(k_usermode_from_copy(&msg_copy, (void *)msg, sizeof(msg_copy)));

	k_usermode_from_copy(&iovlen, &msg->msg_iovlen, sizeof(iovlen));

	msg_copy.msg_name = NULL;
	msg_copy.msg_control = NULL;

	msg_copy.msg_iov = k_usermode_alloc_from_copy(msg->msg_iov,
				       msg->msg_iovlen * sizeof(struct iovec));
	if (!msg_copy.msg_iov) {
		errno = ENOMEM;
		goto fail;
	}

	/* Clear the pointers in the copy so that if the allocation in the
	 * next loop fails, we do not try to free non allocated memory
	 * in fail branch.
	 */
	memset(msg_copy.msg_iov, 0, msg->msg_iovlen * sizeof(struct iovec));

	for (i = 0; i < iovlen; i++) {
		/* TODO: In practice we do not need to copy the actual data
		 * in msghdr when receiving data but currently there is no
		 * ready made function to do just that (unless we want to call
		 * relevant malloc function here ourselves). So just use
		 * the copying variant for now.
		 */
		msg_copy.msg_iov[i].iov_base =
			k_usermode_alloc_from_copy(msg->msg_iov[i].iov_base,
						   msg->msg_iov[i].iov_len);
		if (!msg_copy.msg_iov[i].iov_base) {
			errno = ENOMEM;
			goto fail;
		}

		msg_copy.msg_iov[i].iov_len = msg->msg_iov[i].iov_len;
	}

	if (msg->msg_namelen > 0) {
		if (msg->msg_name == NULL) {
			errno = EINVAL;
			goto fail;
		}

		msg_copy.msg_name = k_usermode_alloc_from_copy(msg->msg_name,
							   msg->msg_namelen);
		if (msg_copy.msg_name == NULL) {
			errno = ENOMEM;
			goto fail;
		}
	}

	if (msg->msg_controllen > 0) {
		if (msg->msg_control == NULL) {
			errno = EINVAL;
			goto fail;
		}

		msg_copy.msg_control =
			k_usermode_alloc_from_copy(msg->msg_control,
						   msg->msg_controllen);
		if (msg_copy.msg_control == NULL) {
			errno = ENOMEM;
			goto fail;
		}
	}

	ret = z_impl_zsock_recvmsg(sock, &msg_copy, flags);

	/* Do not copy anything back if there was an error or nothing was
	 * received.
	 */
	if (ret > 0) {
		if (msg->msg_namelen > 0 && msg->msg_name != NULL) {
			K_OOPS(k_usermode_to_copy(msg->msg_name,
						  msg_copy.msg_name,
						  msg_copy.msg_namelen));
		}

		if (msg->msg_controllen > 0 &&
		    msg->msg_control != NULL) {
			K_OOPS(k_usermode_to_copy(msg->msg_control,
						  msg_copy.msg_control,
						  msg_copy.msg_controllen));

			msg->msg_controllen = msg_copy.msg_controllen;
		} else {
			msg->msg_controllen = 0U;
		}

		k_usermode_to_copy(&msg->msg_iovlen,
				   &msg_copy.msg_iovlen,
				   sizeof(msg->msg_iovlen));

		/* The new iovlen cannot be bigger than the original one */
		NET_ASSERT(msg_copy.msg_iovlen <= iovlen);

		for (i = 0; i < iovlen; i++) {
			if (i < msg_copy.msg_iovlen) {
				K_OOPS(k_usermode_to_copy(msg->msg_iov[i].iov_base,
							  msg_copy.msg_iov[i].iov_base,
							  msg_copy.msg_iov[i].iov_len));
				K_OOPS(k_usermode_to_copy(&msg->msg_iov[i].iov_len,
							  &msg_copy.msg_iov[i].iov_len,
							  sizeof(msg->msg_iov[i].iov_len)));
			} else {
				/* Clear out those vectors that we could not populate */
				msg->msg_iov[i].iov_len = 0;
			}
		}

		k_usermode_to_copy(&msg->msg_flags,
				   &msg_copy.msg_flags,
				   sizeof(msg->msg_flags));
	}

	k_free(msg_copy.msg_name);
	k_free(msg_copy.msg_control);

	/* Note that we need to free according to original iovlen */
	for (i = 0; i < iovlen; i++) {
		k_free(msg_copy.msg_iov[i].iov_base);
	}

	k_free(msg_copy.msg_iov);

	return ret;

fail:
	if (msg_copy.msg_name) {
		k_free(msg_copy.msg_name);
	}

	if (msg_copy.msg_control) {
		k_free(msg_copy.msg_control);
	}

	if (msg_copy.msg_iov) {
		for (i = 0; i < msg_copy.msg_iovlen; i++) {
			if (msg_copy.msg_iov[i].iov_base) {
				k_free(msg_copy.msg_iov[i].iov_base);
			}
		}

		k_free(msg_copy.msg_iov);
	}

	return -1;
}
#include <zephyr/syscalls/zsock_recvmsg_mrsh.c>
#endif /* CONFIG_USERSPACE */

/* As this is limited function, we don't follow POSIX signature, with
 * "..." instead of last arg.
 */
int z_impl_zsock_fcntl_impl(int sock, int cmd, int flags)
{
	const struct socket_op_vtable *vtable;
	struct k_mutex *lock;
	void *obj;
	int ret;

	SYS_PORT_TRACING_OBJ_FUNC_ENTER(socket, fcntl, sock, cmd, flags);

	obj = get_sock_vtable(sock, &vtable, &lock);
	if (obj == NULL) {
		errno = EBADF;
		SYS_PORT_TRACING_OBJ_FUNC_EXIT(socket, fcntl, sock, -errno);
		return -1;
	}

	(void)k_mutex_lock(lock, K_FOREVER);

	ret = z_fdtable_call_ioctl((const struct fd_op_vtable *)vtable,
				   obj, cmd, flags);

	k_mutex_unlock(lock);

	SYS_PORT_TRACING_OBJ_FUNC_EXIT(socket, fcntl, sock,
				       ret < 0 ? -errno : ret);
	return ret;
}

#ifdef CONFIG_USERSPACE
static inline int z_vrfy_zsock_fcntl_impl(int sock, int cmd, int flags)
{
	return z_impl_zsock_fcntl_impl(sock, cmd, flags);
}
#include <zephyr/syscalls/zsock_fcntl_impl_mrsh.c>
#endif

int z_impl_zsock_ioctl_impl(int sock, unsigned long request, va_list args)
{
	const struct socket_op_vtable *vtable;
	struct k_mutex *lock;
	void *ctx;
	int ret;

	SYS_PORT_TRACING_OBJ_FUNC_ENTER(socket, ioctl, sock, request);

	ctx = get_sock_vtable(sock, &vtable, &lock);
	if (ctx == NULL) {
		errno = EBADF;
		SYS_PORT_TRACING_OBJ_FUNC_EXIT(socket, ioctl, sock, -errno);
		return -1;
	}

	(void)k_mutex_lock(lock, K_FOREVER);

	NET_DBG("ioctl: ctx=%p, fd=%d, request=%lu", ctx, sock, request);

	ret = vtable->fd_vtable.ioctl(ctx, request, args);

	k_mutex_unlock(lock);

	SYS_PORT_TRACING_OBJ_FUNC_EXIT(socket, ioctl, sock,
				       ret < 0 ? -errno : ret);
	return ret;

}

#ifdef CONFIG_USERSPACE
static inline int z_vrfy_zsock_ioctl_impl(int sock, unsigned long request, va_list args)
{
	switch (request) {
	case ZFD_IOCTL_FIONBIO:
		break;

	case ZFD_IOCTL_FIONREAD: {
		int *avail;

		avail = va_arg(args, int *);
		K_OOPS(K_SYSCALL_MEMORY_WRITE(avail, sizeof(*avail)));

		break;
	}

	default:
		errno = EOPNOTSUPP;
		return -1;
	}

	return z_impl_zsock_ioctl_impl(sock, request, args);
}
#include <zephyr/syscalls/zsock_ioctl_impl_mrsh.c>
#endif

static int zsock_poll_prepare_ctx(struct net_context *ctx,
				  struct zsock_pollfd *pfd,
				  struct k_poll_event **pev,
				  struct k_poll_event *pev_end)
{
	if (pfd->events & ZSOCK_POLLIN) {
		if (*pev == pev_end) {
			return -ENOMEM;
		}

		(*pev)->obj = &ctx->recv_q;
		(*pev)->type = K_POLL_TYPE_FIFO_DATA_AVAILABLE;
		(*pev)->mode = K_POLL_MODE_NOTIFY_ONLY;
		(*pev)->state = K_POLL_STATE_NOT_READY;
		(*pev)++;
	}

	if (pfd->events & ZSOCK_POLLOUT) {
		if (IS_ENABLED(CONFIG_NET_NATIVE_TCP) &&
		    net_context_get_type(ctx) == NET_SOCK_STREAM &&
		    !net_if_is_ip_offloaded(net_context_get_iface(ctx))) {
			if (*pev == pev_end) {
				return -ENOMEM;
			}

			if (net_context_get_state(ctx) == NET_CONTEXT_CONNECTING) {
				(*pev)->obj = net_tcp_conn_sem_get(ctx);
			} else {
				(*pev)->obj = net_tcp_tx_sem_get(ctx);
			}

			(*pev)->type = K_POLL_TYPE_SEM_AVAILABLE;
			(*pev)->mode = K_POLL_MODE_NOTIFY_ONLY;
			(*pev)->state = K_POLL_STATE_NOT_READY;
			(*pev)++;
		} else {
			return -EALREADY;
		}

	}

	/* If socket is already in EOF or error, it can be reported
	 * immediately, so we tell poll() to short-circuit wait.
	 */
	if (sock_is_eof(ctx) || sock_is_error(ctx)) {
		return -EALREADY;
	}

	return 0;
}

static int zsock_poll_update_ctx(struct net_context *ctx,
				 struct zsock_pollfd *pfd,
				 struct k_poll_event **pev)
{
	ARG_UNUSED(ctx);

	if (pfd->events & ZSOCK_POLLIN) {
		if ((*pev)->state != K_POLL_STATE_NOT_READY || sock_is_eof(ctx)) {
			pfd->revents |= ZSOCK_POLLIN;
		}
		(*pev)++;
	}
	if (pfd->events & ZSOCK_POLLOUT) {
		if (IS_ENABLED(CONFIG_NET_NATIVE_TCP) &&
		    net_context_get_type(ctx) == NET_SOCK_STREAM &&
		    !net_if_is_ip_offloaded(net_context_get_iface(ctx))) {
			if ((*pev)->state != K_POLL_STATE_NOT_READY &&
			    !sock_is_eof(ctx) &&
			    (net_context_get_state(ctx) == NET_CONTEXT_CONNECTED)) {
				pfd->revents |= ZSOCK_POLLOUT;
			}
			(*pev)++;
		} else {
			pfd->revents |= ZSOCK_POLLOUT;
		}
	}

	if (sock_is_error(ctx)) {
		pfd->revents |= ZSOCK_POLLERR;
	}

	if (sock_is_eof(ctx)) {
		pfd->revents |= ZSOCK_POLLHUP;
	}

	return 0;
}

static inline int time_left(uint32_t start, uint32_t timeout)
{
	uint32_t elapsed = k_uptime_get_32() - start;

	return timeout - elapsed;
}

int zsock_poll_internal(struct zsock_pollfd *fds, int nfds, k_timeout_t timeout)
{
	bool retry;
	int ret = 0;
	int i;
	struct zsock_pollfd *pfd;
	struct k_poll_event poll_events[CONFIG_NET_SOCKETS_POLL_MAX];
	struct k_poll_event *pev;
	struct k_poll_event *pev_end = poll_events + ARRAY_SIZE(poll_events);
	const struct fd_op_vtable *vtable;
	struct k_mutex *lock;
	k_timepoint_t end;
	bool offload = false;
	const struct fd_op_vtable *offl_vtable = NULL;
	void *offl_ctx = NULL;

	end = sys_timepoint_calc(timeout);

	pev = poll_events;
	for (pfd = fds, i = nfds; i--; pfd++) {
		void *ctx;
		int result;

		/* Per POSIX, negative fd's are just ignored */
		if (pfd->fd < 0) {
			continue;
		}

		ctx = get_sock_vtable(pfd->fd,
				      (const struct socket_op_vtable **)&vtable,
				      &lock);
		if (ctx == NULL) {
			/* Will set POLLNVAL in return loop */
			continue;
		}

		(void)k_mutex_lock(lock, K_FOREVER);

		result = z_fdtable_call_ioctl(vtable, ctx,
					      ZFD_IOCTL_POLL_PREPARE,
					      pfd, &pev, pev_end);
		if (result == -EALREADY) {
			/* If POLL_PREPARE returned with EALREADY, it means
			 * it already detected that some socket is ready. In
			 * this case, we still perform a k_poll to pick up
			 * as many events as possible, but without any wait.
			 */
			timeout = K_NO_WAIT;
			end = sys_timepoint_calc(timeout);
			result = 0;
		} else if (result == -EXDEV) {
			/* If POLL_PREPARE returned EXDEV, it means
			 * it detected an offloaded socket.
			 * If offloaded socket is used with native TLS, the TLS
			 * wrapper for the offloaded poll will be used.
			 * In case the fds array contains a mixup of offloaded
			 * and non-offloaded sockets, the offloaded poll handler
			 * shall return an error.
			 */
			offload = true;
			if (offl_vtable == NULL || net_socket_is_tls(ctx)) {
				offl_vtable = vtable;
				offl_ctx = ctx;
			}

			result = 0;
		}

		k_mutex_unlock(lock);

		if (result < 0) {
			errno = -result;
			return -1;
		}
	}

	if (offload) {
		int poll_timeout;

		if (K_TIMEOUT_EQ(timeout, K_FOREVER)) {
			poll_timeout = SYS_FOREVER_MS;
		} else {
			poll_timeout = k_ticks_to_ms_floor32(timeout.ticks);
		}

		return z_fdtable_call_ioctl(offl_vtable, offl_ctx,
					    ZFD_IOCTL_POLL_OFFLOAD,
					    fds, nfds, poll_timeout);
	}

	timeout = sys_timepoint_timeout(end);

	do {
		ret = k_poll(poll_events, pev - poll_events, timeout);
		/* EAGAIN when timeout expired, EINTR when cancelled (i.e. EOF) */
		if (ret != 0 && ret != -EAGAIN && ret != -EINTR) {
			errno = -ret;
			return -1;
		}

		retry = false;
		ret = 0;

		pev = poll_events;
		for (pfd = fds, i = nfds; i--; pfd++) {
			void *ctx;
			int result;

			pfd->revents = 0;

			if (pfd->fd < 0) {
				continue;
			}

			ctx = get_sock_vtable(
				pfd->fd,
				(const struct socket_op_vtable **)&vtable,
				&lock);
			if (ctx == NULL) {
				pfd->revents = ZSOCK_POLLNVAL;
				ret++;
				continue;
			}

			(void)k_mutex_lock(lock, K_FOREVER);

			result = z_fdtable_call_ioctl(vtable, ctx,
						      ZFD_IOCTL_POLL_UPDATE,
						      pfd, &pev);
			k_mutex_unlock(lock);

			if (result == -EAGAIN) {
				retry = true;
				continue;
			} else if (result != 0) {
				errno = -result;
				return -1;
			}

			if (pfd->revents != 0) {
				ret++;
			}
		}

		if (retry) {
			if (ret > 0) {
				break;
			}

			timeout = sys_timepoint_timeout(end);

			if (K_TIMEOUT_EQ(timeout, K_NO_WAIT)) {
				break;
			}
		}
	} while (retry);

	return ret;
}

int z_impl_zsock_poll(struct zsock_pollfd *fds, int nfds, int poll_timeout)
{
	k_timeout_t timeout;
	int ret;

	SYS_PORT_TRACING_OBJ_FUNC_ENTER(socket, poll, fds, nfds, poll_timeout);

	if (poll_timeout < 0) {
		timeout = K_FOREVER;
	} else {
		timeout = K_MSEC(poll_timeout);
	}

	ret = zsock_poll_internal(fds, nfds, timeout);

	SYS_PORT_TRACING_OBJ_FUNC_EXIT(socket, poll, fds, nfds,
				       ret < 0 ? -errno : ret);
	return ret;
}

#ifdef CONFIG_USERSPACE
static inline int z_vrfy_zsock_poll(struct zsock_pollfd *fds,
				    int nfds, int timeout)
{
	struct zsock_pollfd *fds_copy;
	size_t fds_size;
	int ret;

	/* Copy fds array from user mode */
	if (size_mul_overflow(nfds, sizeof(struct zsock_pollfd), &fds_size)) {
		errno = EFAULT;
		return -1;
	}
	fds_copy = k_usermode_alloc_from_copy((void *)fds, fds_size);
	if (!fds_copy) {
		errno = ENOMEM;
		return -1;
	}

	ret = z_impl_zsock_poll(fds_copy, nfds, timeout);

	if (ret >= 0) {
		k_usermode_to_copy((void *)fds, fds_copy, fds_size);
	}
	k_free(fds_copy);

	return ret;
}
#include <zephyr/syscalls/zsock_poll_mrsh.c>
#endif

int z_impl_zsock_inet_pton(sa_family_t family, const char *src, void *dst)
{
	if (net_addr_pton(family, src, dst) == 0) {
		return 1;
	} else {
		return 0;
	}
}

#ifdef CONFIG_USERSPACE
static inline int z_vrfy_zsock_inet_pton(sa_family_t family,
					 const char *src, void *dst)
{
	int dst_size;
	char src_copy[NET_IPV6_ADDR_LEN];
	char dst_copy[sizeof(struct net_in6_addr)];
	int ret;

	switch (family) {
	case NET_AF_INET:
		dst_size = sizeof(struct net_in_addr);
		break;
	case NET_AF_INET6:
		dst_size = sizeof(struct net_in6_addr);
		break;
	default:
		errno = EAFNOSUPPORT;
		return -1;
	}

	K_OOPS(k_usermode_string_copy(src_copy, (char *)src, sizeof(src_copy)));
	ret = z_impl_zsock_inet_pton(family, src_copy, dst_copy);
	K_OOPS(k_usermode_to_copy(dst, dst_copy, dst_size));

	return ret;
}
#include <zephyr/syscalls/zsock_inet_pton_mrsh.c>
#endif

static enum tcp_conn_option get_tcp_option(int optname)
{
	switch (optname) {
	case TCP_KEEPIDLE:
		return TCP_OPT_KEEPIDLE;
	case TCP_KEEPINTVL:
		return TCP_OPT_KEEPINTVL;
	case TCP_KEEPCNT:
		return TCP_OPT_KEEPCNT;
	}

	return -EINVAL;
}

int zsock_getsockopt_ctx(struct net_context *ctx, int level, int optname,
			 void *optval, socklen_t *optlen)
{
	int ret;

	switch (level) {
	case SOL_SOCKET:
		switch (optname) {
		case SO_ERROR: {
			if (*optlen != sizeof(int)) {
				errno = EINVAL;
				return -1;
			}

			*(int *)optval = POINTER_TO_INT(ctx->user_data);

			return 0;
		}

		case SO_TYPE: {
			int type = (int)net_context_get_type(ctx);

			if (*optlen != sizeof(type)) {
				errno = EINVAL;
				return -1;
			}

			*(int *)optval = type;

			return 0;
		}

		case SO_TXTIME:
			if (IS_ENABLED(CONFIG_NET_CONTEXT_TXTIME)) {
				ret = net_context_get_option(ctx,
							     NET_OPT_TXTIME,
							     optval, optlen);
				if (ret < 0) {
					errno = -ret;
					return -1;
				}

				return 0;
			}
			break;

		case SO_PROTOCOL: {
			int proto = (int)net_context_get_proto(ctx);

			if (*optlen != sizeof(proto)) {
				errno = EINVAL;
				return -1;
			}

			*(int *)optval = proto;

			return 0;
		}

		case SO_DOMAIN: {
			if (*optlen != sizeof(int)) {
				errno = EINVAL;
				return -1;
			}

			*(int *)optval = net_context_get_family(ctx);

			return 0;
		}

		break;

		case SO_RCVBUF:
			if (IS_ENABLED(CONFIG_NET_CONTEXT_RCVBUF)) {
				ret = net_context_get_option(ctx,
							     NET_OPT_RCVBUF,
							     optval, optlen);
				if (ret < 0) {
					errno = -ret;
					return -1;
				}

				return 0;
			}
			break;

		case SO_SNDBUF:
			if (IS_ENABLED(CONFIG_NET_CONTEXT_SNDBUF)) {
				ret = net_context_get_option(ctx,
							     NET_OPT_SNDBUF,
							     optval, optlen);
				if (ret < 0) {
					errno = -ret;
					return -1;
				}

				return 0;
			}
			break;

		case SO_REUSEADDR:
			if (IS_ENABLED(CONFIG_NET_CONTEXT_REUSEADDR)) {
				ret = net_context_get_option(ctx,
							     NET_OPT_REUSEADDR,
							     optval, optlen);
				if (ret < 0) {
					errno = -ret;
					return -1;
				}

				return 0;
			}
			break;

		case SO_REUSEPORT:
			if (IS_ENABLED(CONFIG_NET_CONTEXT_REUSEPORT)) {
				ret = net_context_get_option(ctx,
							     NET_OPT_REUSEPORT,
							     optval, optlen);
				if (ret < 0) {
					errno = -ret;
					return -1;
				}

				return 0;
			}
			break;

		case SO_KEEPALIVE:
			if (IS_ENABLED(CONFIG_NET_TCP_KEEPALIVE) &&
			    net_context_get_proto(ctx) == NET_IPPROTO_TCP) {
				ret = net_tcp_get_option(ctx,
							 TCP_OPT_KEEPALIVE,
							 optval, optlen);
				if (ret < 0) {
					errno = -ret;
					return -1;
				}

				return 0;
			}

			break;
		}

		break;

	case NET_IPPROTO_TCP:
		switch (optname) {
		case TCP_NODELAY:
			ret = net_tcp_get_option(ctx, TCP_OPT_NODELAY, optval, optlen);
			return ret;

		case TCP_KEEPIDLE:
			__fallthrough;
		case TCP_KEEPINTVL:
			__fallthrough;
		case TCP_KEEPCNT:
			if (IS_ENABLED(CONFIG_NET_TCP_KEEPALIVE)) {
				ret = net_tcp_get_option(ctx,
							 get_tcp_option(optname),
							 optval, optlen);
				if (ret < 0) {
					errno = -ret;
					return -1;
				}

				return 0;
			}

			break;
		}

		break;

	case NET_IPPROTO_IP:
		switch (optname) {
		case IP_TOS:
			if (IS_ENABLED(CONFIG_NET_CONTEXT_DSCP_ECN)) {
				ret = net_context_get_option(ctx,
							     NET_OPT_DSCP_ECN,
							     optval,
							     optlen);
				if (ret < 0) {
					errno  = -ret;
					return -1;
				}

				return 0;
			}

			break;

		case IP_TTL:
			ret = net_context_get_option(ctx, NET_OPT_TTL,
						     optval, optlen);
			if (ret < 0) {
				errno  = -ret;
				return -1;
			}

			return 0;

		case IP_MULTICAST_TTL:
			ret = net_context_get_option(ctx, NET_OPT_MCAST_TTL,
						     optval, optlen);
			if (ret < 0) {
				errno  = -ret;
				return -1;
			}

			return 0;
		}

		break;

	case NET_IPPROTO_IPV6:
		switch (optname) {
		case IPV6_V6ONLY:
			if (IS_ENABLED(CONFIG_NET_IPV4_MAPPING_TO_IPV6)) {
				ret = net_context_get_option(ctx,
							     NET_OPT_IPV6_V6ONLY,
							     optval,
							     optlen);
				if (ret < 0) {
					errno  = -ret;
					return -1;
				}

				return 0;
			}

			break;

		case IPV6_ADDR_PREFERENCES:
			if (IS_ENABLED(CONFIG_NET_IPV6)) {
				ret = net_context_get_option(ctx,
							     NET_OPT_ADDR_PREFERENCES,
							     optval,
							     optlen);
				if (ret < 0) {
					errno  = -ret;
					return -1;
				}

				return 0;
			}

			break;

		case IPV6_TCLASS:
			if (IS_ENABLED(CONFIG_NET_CONTEXT_DSCP_ECN)) {
				ret = net_context_get_option(ctx,
							     NET_OPT_DSCP_ECN,
							     optval,
							     optlen);
				if (ret < 0) {
					errno  = -ret;
					return -1;
				}

				return 0;
			}

			break;

		case IPV6_UNICAST_HOPS:
			ret = net_context_get_option(ctx,
						     NET_OPT_UNICAST_HOP_LIMIT,
						     optval, optlen);
			if (ret < 0) {
				errno  = -ret;
				return -1;
			}

			return 0;

		case IPV6_MULTICAST_HOPS:
			ret = net_context_get_option(ctx,
						     NET_OPT_MCAST_HOP_LIMIT,
						     optval, optlen);
			if (ret < 0) {
				errno  = -ret;
				return -1;
			}

			return 0;
		}

		break;
	}

	errno = ENOPROTOOPT;
	return -1;
}

int z_impl_zsock_getsockopt(int sock, int level, int optname,
			    void *optval, socklen_t *optlen)
{
<<<<<<< HEAD
	int ret;

	SYS_PORT_TRACING_OBJ_FUNC_ENTER(socket, getsockopt, sock, level, optname);

	ret = VTABLE_CALL(getsockopt, sock, level, optname, optval, optlen);

	SYS_PORT_TRACING_OBJ_FUNC_EXIT(socket, getsockopt, sock, level, optname,
				       optval, *optlen, ret < 0 ? -errno : ret);
	return ret;
=======
	#if defined(_MSC_VER) /* #CUSTOM@NDRS */
	const struct socket_op_vtable* vtable;
	struct k_mutex* lock;
	void* obj;
	int ret;

	obj = get_sock_vtable(sock, &vtable, &lock);
	if (obj == NULL) {
		errno = EBADF;
		return (-1);
	}

	if (vtable->getsockopt == NULL) {
		errno = EOPNOTSUPP;
		return (-1);
	}

	(void) k_mutex_lock(lock, K_FOREVER);
	ret = vtable->getsockopt(obj, level, optname, optval, optlen);

	k_mutex_unlock(lock);

	return (ret);
	#else
	return VTABLE_CALL(getsockopt, sock, level, optname, optval, optlen);
	#endif
>>>>>>> 4992a0cf
}

#ifdef CONFIG_USERSPACE
int z_vrfy_zsock_getsockopt(int sock, int level, int optname,
			    void *optval, socklen_t *optlen)
{
	socklen_t kernel_optlen = *(socklen_t *)optlen;
	void *kernel_optval;
	int ret;

	if (K_SYSCALL_MEMORY_WRITE(optval, kernel_optlen)) {
		errno = -EPERM;
		return -1;
	}

	kernel_optval = k_usermode_alloc_from_copy((const void *)optval,
					       kernel_optlen);
	K_OOPS(!kernel_optval);

	ret = z_impl_zsock_getsockopt(sock, level, optname,
				      kernel_optval, &kernel_optlen);

	K_OOPS(k_usermode_to_copy((void *)optval, kernel_optval, kernel_optlen));
	K_OOPS(k_usermode_to_copy((void *)optlen, &kernel_optlen,
			      sizeof(socklen_t)));

	k_free(kernel_optval);

	return ret;
}
#include <zephyr/syscalls/zsock_getsockopt_mrsh.c>
#endif /* CONFIG_USERSPACE */

static int ipv4_multicast_group(struct net_context *ctx, const void *optval,
				socklen_t optlen, bool do_join)
{
	struct ip_mreqn *mreqn;
	struct net_if *iface;
	int ifindex, ret;

	if (optval == NULL || optlen != sizeof(struct ip_mreqn)) {
		errno = EINVAL;
		return -1;
	}

	mreqn = (struct ip_mreqn *)optval;

	if (mreqn->imr_multiaddr.s_addr_be == NET_INADDR_ANY) {
		errno = EINVAL;
		return -1;
	}

	if (mreqn->imr_ifindex != 0) {
		iface = net_if_get_by_index(mreqn->imr_ifindex);
	} else {
		ifindex = net_if_ipv4_addr_lookup_by_index(&mreqn->imr_address);
		iface = net_if_get_by_index(ifindex);
	}

	if (iface == NULL) {
		/* Check if ctx has already an interface and if not,
		 * then select the default interface.
		 */
		if (ctx->iface <= 0) {
			iface = net_if_get_default();
		} else {
			iface = net_if_get_by_index(ctx->iface);
		}

		if (iface == NULL) {
			errno = EINVAL;
			return -1;
		}
	}

	if (do_join) {
		ret = net_ipv4_igmp_join(iface, &mreqn->imr_multiaddr, NULL);
	} else {
		ret = net_ipv4_igmp_leave(iface, &mreqn->imr_multiaddr);
	}

	if (ret < 0) {
		errno  = -ret;
		return -1;
	}

	return 0;
}

static int ipv6_multicast_group(struct net_context *ctx, const void *optval,
				socklen_t optlen, bool do_join)
{
	struct ipv6_mreq *mreq;
	struct net_if *iface;
	int ret;

	if (optval == NULL || optlen != sizeof(struct ipv6_mreq)) {
		errno = EINVAL;
		return -1;
	}

	mreq = (struct ipv6_mreq *)optval;

	if (memcmp(&mreq->ipv6mr_multiaddr,
		   net_ipv6_unspecified_address(),
		   sizeof(mreq->ipv6mr_multiaddr)) == 0) {
		errno = EINVAL;
		return -1;
	}

	iface = net_if_get_by_index(mreq->ipv6mr_ifindex);
	if (iface == NULL) {
		/* Check if ctx has already an interface and if not,
		 * then select the default interface.
		 */
		if (ctx->iface <= 0) {
			iface = net_if_get_default();
		} else {
			iface = net_if_get_by_index(ctx->iface);
		}

		if (iface == NULL) {
			errno = ENOENT;
			return -1;
		}
	}

	if (do_join) {
		ret = net_ipv6_mld_join(iface, &mreq->ipv6mr_multiaddr);
	} else {
		ret = net_ipv6_mld_leave(iface, &mreq->ipv6mr_multiaddr);
	}

	if (ret < 0) {
		errno  = -ret;
		return -1;
	}

	return 0;
}

int zsock_setsockopt_ctx(struct net_context *ctx, int level, int optname,
			 const void *optval, socklen_t optlen)
{
	int ret;

	switch (level) {
	case SOL_SOCKET:
		switch (optname) {
		case SO_RCVBUF:
			if (IS_ENABLED(CONFIG_NET_CONTEXT_RCVBUF)) {
				ret = net_context_set_option(ctx,
							     NET_OPT_RCVBUF,
							     optval, optlen);
				if (ret < 0) {
					errno = -ret;
					return -1;
				}

				return 0;
			}

			break;

		case SO_SNDBUF:
			if (IS_ENABLED(CONFIG_NET_CONTEXT_SNDBUF)) {
				ret = net_context_set_option(ctx,
							     NET_OPT_SNDBUF,
							     optval, optlen);
				if (ret < 0) {
					errno = -ret;
					return -1;
				}

				return 0;
			}

			break;

		case SO_REUSEADDR:
			if (IS_ENABLED(CONFIG_NET_CONTEXT_REUSEADDR)) {
				ret = net_context_set_option(ctx,
							     NET_OPT_REUSEADDR,
							     optval, optlen);
				if (ret < 0) {
					errno = -ret;
					return -1;
				}

				return 0;
			}

			break;

		case SO_REUSEPORT:
			if (IS_ENABLED(CONFIG_NET_CONTEXT_REUSEPORT)) {
				ret = net_context_set_option(ctx,
							     NET_OPT_REUSEPORT,
							     optval, optlen);
				if (ret < 0) {
					errno = -ret;
					return -1;
				}

				return 0;
			}

			break;

		case SO_PRIORITY:
			if (IS_ENABLED(CONFIG_NET_CONTEXT_PRIORITY)) {
				ret = net_context_set_option(ctx,
							     NET_OPT_PRIORITY,
							     optval, optlen);
				if (ret < 0) {
					errno = -ret;
					return -1;
				}

				return 0;
			}

			break;

		case SO_RCVTIMEO:
			if (IS_ENABLED(CONFIG_NET_CONTEXT_RCVTIMEO)) {
				const struct zsock_timeval *tv = optval;
				k_timeout_t timeout;

				if (optlen != sizeof(struct zsock_timeval)) {
					errno = EINVAL;
					return -1;
				}

				if (tv->tv_sec == 0 && tv->tv_usec == 0) {
					timeout = K_FOREVER;
				} else {
					timeout = K_USEC(tv->tv_sec * 1000000ULL
							 + tv->tv_usec);
				}

				ret = net_context_set_option(ctx,
							     NET_OPT_RCVTIMEO,
							     &timeout,
							     sizeof(timeout));

				if (ret < 0) {
					errno = -ret;
					return -1;
				}

				return 0;
			}

			break;

		case SO_SNDTIMEO:
			if (IS_ENABLED(CONFIG_NET_CONTEXT_SNDTIMEO)) {
				const struct zsock_timeval *tv = optval;
				k_timeout_t timeout;

				if (optlen != sizeof(struct zsock_timeval)) {
					errno = EINVAL;
					return -1;
				}

				if (tv->tv_sec == 0 && tv->tv_usec == 0) {
					timeout = K_FOREVER;
				} else {
					timeout = K_USEC(tv->tv_sec * 1000000ULL
							 + tv->tv_usec);
				}

				ret = net_context_set_option(ctx,
							     NET_OPT_SNDTIMEO,
							     &timeout,
							     sizeof(timeout));
				if (ret < 0) {
					errno = -ret;
					return -1;
				}

				return 0;
			}

			break;

		case SO_TXTIME:
			if (IS_ENABLED(CONFIG_NET_CONTEXT_TXTIME)) {
				ret = net_context_set_option(ctx,
							     NET_OPT_TXTIME,
							     optval, optlen);
				if (ret < 0) {
					errno = -ret;
					return -1;
				}

				return 0;
			}

			break;

		case SO_SOCKS5:
			if (IS_ENABLED(CONFIG_SOCKS)) {
				ret = net_context_set_option(ctx,
							     NET_OPT_SOCKS5,
							     optval, optlen);
				if (ret < 0) {
					errno = -ret;
					return -1;
				}

				net_context_set_proxy_enabled(ctx, true);

				return 0;
			}

			break;

		case SO_BINDTODEVICE: {
			struct net_if *iface;
			const struct ifreq *ifreq = optval;

			if (net_context_get_family(ctx) != NET_AF_INET &&
			    net_context_get_family(ctx) != NET_AF_INET6) {
				errno = EAFNOSUPPORT;
				return -1;
			}

			/* optlen equal to 0 or empty interface name should
			 * remove the binding.
			 */
			if ((optlen == 0) || (ifreq != NULL &&
					      strlen(ifreq->ifr_name) == 0)) {
				ctx->flags &= ~NET_CONTEXT_BOUND_TO_IFACE;
				return 0;
			}

			if ((ifreq == NULL) || (optlen != sizeof(*ifreq))) {
				errno = EINVAL;
				return -1;
			}

			if (IS_ENABLED(CONFIG_NET_INTERFACE_NAME)) {
				ret = net_if_get_by_name(ifreq->ifr_name);
				if (ret < 0) {
					errno = -ret;
					return -1;
				}

				iface = net_if_get_by_index(ret);
				if (iface == NULL) {
					errno = ENODEV;
					return -1;
				}
			} else {
				const struct device *dev;

				dev = device_get_binding(ifreq->ifr_name);
				if (dev == NULL) {
					errno = ENODEV;
					return -1;
				}

				iface = net_if_lookup_by_dev(dev);
				if (iface == NULL) {
					errno = ENODEV;
					return -1;
				}
			}

			net_context_bind_iface(ctx, iface);

			return 0;
		}

		case SO_LINGER:
			/* ignored. for compatibility purposes only */
			return 0;

		case SO_KEEPALIVE:
			if (IS_ENABLED(CONFIG_NET_TCP_KEEPALIVE) &&
			    net_context_get_proto(ctx) == NET_IPPROTO_TCP) {
				ret = net_tcp_set_option(ctx,
							 TCP_OPT_KEEPALIVE,
							 optval, optlen);
				if (ret < 0) {
					errno = -ret;
					return -1;
				}

				return 0;
			}

			break;
		}

		break;

	case NET_IPPROTO_TCP:
		switch (optname) {
		case TCP_NODELAY:
			ret = net_tcp_set_option(ctx,
						 TCP_OPT_NODELAY, optval, optlen);
			return ret;

		case TCP_KEEPIDLE:
			__fallthrough;
		case TCP_KEEPINTVL:
			__fallthrough;
		case TCP_KEEPCNT:
			if (IS_ENABLED(CONFIG_NET_TCP_KEEPALIVE)) {
				ret = net_tcp_set_option(ctx,
							 get_tcp_option(optname),
							 optval, optlen);
				if (ret < 0) {
					errno = -ret;
					return -1;
				}

				return 0;
			}

			break;
		}
		break;

	case NET_IPPROTO_IP:
		switch (optname) {
		case IP_TOS:
			if (IS_ENABLED(CONFIG_NET_CONTEXT_DSCP_ECN)) {
				ret = net_context_set_option(ctx,
							     NET_OPT_DSCP_ECN,
							     optval,
							     optlen);
				if (ret < 0) {
					errno  = -ret;
					return -1;
				}

				return 0;
			}

			break;

		case IP_PKTINFO:
			if (IS_ENABLED(CONFIG_NET_IPV4) &&
			    IS_ENABLED(CONFIG_NET_CONTEXT_RECV_PKTINFO)) {
				ret = net_context_set_option(ctx,
							     NET_OPT_RECV_PKTINFO,
							     optval,
							     optlen);
				if (ret < 0) {
					errno  = -ret;
					return -1;
				}

				return 0;
			}

			break;

		case IP_MULTICAST_TTL:
			ret = net_context_set_option(ctx, NET_OPT_MCAST_TTL,
						     optval, optlen);
			if (ret < 0) {
				errno  = -ret;
				return -1;
			}

			return 0;

		case IP_TTL:
			ret = net_context_set_option(ctx, NET_OPT_TTL,
						     optval, optlen);
			if (ret < 0) {
				errno  = -ret;
				return -1;
			}

			return 0;

		case IP_ADD_MEMBERSHIP:
			if (IS_ENABLED(CONFIG_NET_IPV4)) {
				return ipv4_multicast_group(ctx, optval,
							    optlen, true);
			}

			break;

		case IP_DROP_MEMBERSHIP:
			if (IS_ENABLED(CONFIG_NET_IPV4)) {
				return ipv4_multicast_group(ctx, optval,
							    optlen, false);
			}

			break;
		}

		break;

	case NET_IPPROTO_IPV6:
		switch (optname) {
		case IPV6_V6ONLY:
			if (IS_ENABLED(CONFIG_NET_IPV4_MAPPING_TO_IPV6)) {
				ret = net_context_set_option(ctx,
							     NET_OPT_IPV6_V6ONLY,
							     optval,
							     optlen);
				if (ret < 0) {
					errno  = -ret;
					return -1;
				}
			}

			return 0;

		case IPV6_RECVPKTINFO:
			if (IS_ENABLED(CONFIG_NET_IPV6) &&
			    IS_ENABLED(CONFIG_NET_CONTEXT_RECV_PKTINFO)) {
				ret = net_context_set_option(ctx,
							     NET_OPT_RECV_PKTINFO,
							     optval,
							     optlen);
				if (ret < 0) {
					errno  = -ret;
					return -1;
				}

				return 0;
			}

			break;

		case IPV6_ADDR_PREFERENCES:
			if (IS_ENABLED(CONFIG_NET_IPV6)) {
				ret = net_context_set_option(ctx,
							     NET_OPT_ADDR_PREFERENCES,
							     optval,
							     optlen);
				if (ret < 0) {
					errno  = -ret;
					return -1;
				}

				return 0;
			}

			break;

		case IPV6_TCLASS:
			if (IS_ENABLED(CONFIG_NET_CONTEXT_DSCP_ECN)) {
				ret = net_context_set_option(ctx,
							     NET_OPT_DSCP_ECN,
							     optval,
							     optlen);
				if (ret < 0) {
					errno  = -ret;
					return -1;
				}

				return 0;
			}

			break;

		case IPV6_UNICAST_HOPS:
			ret = net_context_set_option(ctx,
						     NET_OPT_UNICAST_HOP_LIMIT,
						     optval, optlen);
			if (ret < 0) {
				errno  = -ret;
				return -1;
			}

			return 0;

		case IPV6_MULTICAST_HOPS:
			ret = net_context_set_option(ctx,
						     NET_OPT_MCAST_HOP_LIMIT,
						     optval, optlen);
			if (ret < 0) {
				errno  = -ret;
				return -1;
			}

			return 0;

		case IPV6_ADD_MEMBERSHIP:
			if (IS_ENABLED(CONFIG_NET_IPV6)) {
				return ipv6_multicast_group(ctx, optval,
							    optlen, true);
			}

			break;

		case IPV6_DROP_MEMBERSHIP:
			if (IS_ENABLED(CONFIG_NET_IPV6)) {
				return ipv6_multicast_group(ctx, optval,
							    optlen, false);
			}

			break;
		}

		break;
	}

	errno = ENOPROTOOPT;
	return -1;
}

int z_impl_zsock_setsockopt(int sock, int level, int optname,
			    const void *optval, socklen_t optlen)
{
<<<<<<< HEAD
	int ret;

	SYS_PORT_TRACING_OBJ_FUNC_ENTER(socket, setsockopt, sock,
					level, optname, optval, optlen);

	ret = VTABLE_CALL(setsockopt, sock, level, optname, optval, optlen);

	SYS_PORT_TRACING_OBJ_FUNC_EXIT(socket, setsockopt, sock,
				       ret < 0 ? -errno : ret);
	return ret;
=======
	#if defined(_MSC_VER) /* #CUSTOM@NDRS */
	const struct socket_op_vtable* vtable;
	struct k_mutex* lock;
	void* obj;
	int ret;

	obj = get_sock_vtable(sock, &vtable, &lock);
	if (obj == NULL) {
		errno = EBADF;
		return (-1);
	}

	if (vtable->setsockopt == NULL) {
		errno = EOPNOTSUPP;
		return (-1);
	}

	(void) k_mutex_lock(lock, K_FOREVER);
	ret = vtable->setsockopt(obj, level, optname, optval, optlen);

	k_mutex_unlock(lock);

	return (ret);
	#else
	return VTABLE_CALL(setsockopt, sock, level, optname, optval, optlen);
	#endif
>>>>>>> 4992a0cf
}

#ifdef CONFIG_USERSPACE
int z_vrfy_zsock_setsockopt(int sock, int level, int optname,
			    const void *optval, socklen_t optlen)
{
	void *kernel_optval;
	int ret;

	kernel_optval = k_usermode_alloc_from_copy((const void *)optval, optlen);
	K_OOPS(!kernel_optval);

	ret = z_impl_zsock_setsockopt(sock, level, optname,
				      kernel_optval, optlen);

	k_free(kernel_optval);

	return ret;
}
#include <zephyr/syscalls/zsock_setsockopt_mrsh.c>
#endif /* CONFIG_USERSPACE */

int zsock_getpeername_ctx(struct net_context *ctx, struct net_sockaddr *addr,
			  socklen_t *addrlen)
{
	socklen_t newlen = 0;

	if (addr == NULL || addrlen == NULL) {
		SET_ERRNO(-EINVAL);
	}

	if (!(ctx->flags & NET_CONTEXT_REMOTE_ADDR_SET)) {
		SET_ERRNO(-ENOTCONN);
	}

	if (net_context_get_type(ctx) == NET_SOCK_STREAM &&
	    net_context_get_state(ctx) != NET_CONTEXT_CONNECTED) {
		SET_ERRNO(-ENOTCONN);
	}

	if (IS_ENABLED(CONFIG_NET_IPV4) && ctx->remote.sa_family == NET_AF_INET) {
		struct net_sockaddr_in addr4 = { 0 };

		addr4.sin_family = NET_AF_INET;
		addr4.sin_port = net_sin(&ctx->remote)->sin_port;
		memcpy(&addr4.sin_addr, &net_sin(&ctx->remote)->sin_addr,
		       sizeof(struct net_in_addr));
		newlen = sizeof(struct net_sockaddr_in);

		memcpy(addr, &addr4, MIN(*addrlen, newlen));
	} else if (IS_ENABLED(CONFIG_NET_IPV6) &&
		   ctx->remote.sa_family == NET_AF_INET6) {
		struct net_sockaddr_in6 addr6 = { 0 };

		addr6.sin6_family = NET_AF_INET6;
		addr6.sin6_port = net_sin6(&ctx->remote)->sin6_port;
		memcpy(&addr6.sin6_addr, &net_sin6(&ctx->remote)->sin6_addr,
		       sizeof(struct net_in6_addr));
		newlen = sizeof(struct net_sockaddr_in6);

		memcpy(addr, &addr6, MIN(*addrlen, newlen));
	} else {
		SET_ERRNO(-EINVAL);
	}

	*addrlen = newlen;

	return 0;
}

int z_impl_zsock_getpeername(int sock, struct net_sockaddr *addr,
			     socklen_t *addrlen)
{
<<<<<<< HEAD
	int ret;

	SYS_PORT_TRACING_OBJ_FUNC_ENTER(socket, getpeername, sock);

	ret = VTABLE_CALL(getpeername, sock, addr, addrlen);

	SYS_PORT_TRACING_OBJ_FUNC_EXIT(socket, getpeername, sock,
				       addr, addrlen,
				       ret < 0 ? -errno : ret);
	return ret;
=======
	#if defined(_MSC_VER) /* #CUSTOM@NDRS */
	const struct socket_op_vtable* vtable;
	struct k_mutex* lock;
	void* obj;
	int ret;

	obj = get_sock_vtable(sock, &vtable, &lock);
	if (obj == NULL) {
		errno = EBADF;
		return (-1);
	}

	if (vtable->getpeername == NULL) {
		errno = EOPNOTSUPP;
		return (-1);
	}

	(void) k_mutex_lock(lock, K_FOREVER);
	ret = vtable->getpeername(obj, addr, addrlen);

	k_mutex_unlock(lock);

	return (ret);
	#else
	return VTABLE_CALL(getpeername, sock, addr, addrlen);
	#endif
>>>>>>> 4992a0cf
}

#ifdef CONFIG_USERSPACE
static inline int z_vrfy_zsock_getpeername(int sock, struct net_sockaddr *addr,
					   socklen_t *addrlen)
{
	socklen_t addrlen_copy;
	int ret;

	K_OOPS(k_usermode_from_copy(&addrlen_copy, (void *)addrlen,
				sizeof(socklen_t)));

	if (K_SYSCALL_MEMORY_WRITE(addr, addrlen_copy)) {
		errno = EFAULT;
		return -1;
	}

	ret = z_impl_zsock_getpeername(sock, (struct net_sockaddr *)addr,
				       &addrlen_copy);

	if (ret == 0 &&
	    k_usermode_to_copy((void *)addrlen, &addrlen_copy,
			   sizeof(socklen_t))) {
		errno = EINVAL;
		return -1;
	}

	return ret;
}
#include <zephyr/syscalls/zsock_getpeername_mrsh.c>
#endif /* CONFIG_USERSPACE */

int zsock_getsockname_ctx(struct net_context *ctx, struct net_sockaddr *addr,
			  socklen_t *addrlen)
{
	socklen_t newlen = 0;
	int ret;

	if (IS_ENABLED(CONFIG_NET_IPV4) && ctx->local.family == NET_AF_INET) {
		struct net_sockaddr_in addr4 = { 0 };

		if (net_sin_ptr(&ctx->local)->sin_addr == NULL) {
			SET_ERRNO(-EINVAL);
		}

		newlen = sizeof(struct net_sockaddr_in);

		ret = net_context_get_local_addr(ctx,
						 (struct net_sockaddr*)&addr4,
						 &newlen);
		if (ret < 0) {
			SET_ERRNO(-ret);
		}

		memcpy(addr, &addr4, MIN(*addrlen, newlen));

	} else if (IS_ENABLED(CONFIG_NET_IPV6) && ctx->local.family == NET_AF_INET6) {
		struct net_sockaddr_in6 addr6 = { 0 };

		if (net_sin6_ptr(&ctx->local)->sin6_addr == NULL) {
			SET_ERRNO(-EINVAL);
		}

		newlen = sizeof(struct net_sockaddr_in6);

		ret = net_context_get_local_addr(ctx,
						 (struct net_sockaddr*)&addr6,
						 &newlen);
		if (ret < 0) {
			SET_ERRNO(-ret);
		}

		memcpy(addr, &addr6, MIN(*addrlen, newlen));
	} else {
		SET_ERRNO(-EINVAL);
	}

	*addrlen = newlen;

	return 0;
}

int z_impl_zsock_getsockname(int sock, struct net_sockaddr *addr,
			     socklen_t *addrlen)
{
<<<<<<< HEAD
	int ret;

	SYS_PORT_TRACING_OBJ_FUNC_ENTER(socket, getsockname, sock);

	ret = VTABLE_CALL(getsockname, sock, addr, addrlen);

	SYS_PORT_TRACING_OBJ_FUNC_EXIT(socket, getsockname, sock,
				       addr, addrlen,
				       ret < 0 ? -errno : ret);
	return ret;
=======
	#if defined(_MSC_VER) /* #CUSTOM@NDRS */
	const struct socket_op_vtable* vtable;
	struct k_mutex* lock;
	void* obj;
	int ret;

	obj = get_sock_vtable(sock, &vtable, &lock);
	if (obj == NULL) {
		errno = EBADF;
		return (-1);
	}

	if (vtable->getsockname == NULL) {
		errno = EOPNOTSUPP;
		return (-1);
	}

	(void) k_mutex_lock(lock, K_FOREVER);
	ret = vtable->getsockname(obj, addr, addrlen);

	k_mutex_unlock(lock);

	return (ret);
	#else
	return VTABLE_CALL(getsockname, sock, addr, addrlen);
	#endif
>>>>>>> 4992a0cf
}

#ifdef CONFIG_USERSPACE
static inline int z_vrfy_zsock_getsockname(int sock, struct net_sockaddr *addr,
					   socklen_t *addrlen)
{
	socklen_t addrlen_copy;
	int ret;

	K_OOPS(k_usermode_from_copy(&addrlen_copy, (void *)addrlen,
				sizeof(socklen_t)));

	if (K_SYSCALL_MEMORY_WRITE(addr, addrlen_copy)) {
		errno = EFAULT;
		return -1;
	}

	ret = z_impl_zsock_getsockname(sock, (struct net_sockaddr *)addr,
				       &addrlen_copy);

	if (ret == 0 &&
	    k_usermode_to_copy((void *)addrlen, &addrlen_copy,
			   sizeof(socklen_t))) {
		errno = EINVAL;
		return -1;
	}

	return ret;
}
#include <zephyr/syscalls/zsock_getsockname_mrsh.c>
#endif /* CONFIG_USERSPACE */

static ssize_t sock_read_vmeth(void *obj, void *buffer, size_t count)
{
	return zsock_recvfrom_ctx(obj, buffer, count, 0, NULL, 0);
}

static ssize_t sock_write_vmeth(void *obj, const void *buffer, size_t count)
{
	return zsock_sendto_ctx(obj, buffer, count, 0, NULL, 0);
}

static void zsock_ctx_set_lock(struct net_context *ctx, struct k_mutex *lock)
{
	ctx->cond.lock = lock;
}

static int sock_ioctl_vmeth(void *obj, unsigned int request, va_list args)
{
	switch (request) {

	/* In Zephyr, fcntl() is just an alias of ioctl(). */
	case F_GETFL:
		if (sock_is_nonblock(obj)) {
		    return O_NONBLOCK;
		}

		return 0;

	case F_SETFL: {
		int flags;

		flags = va_arg(args, int);

		if (flags & O_NONBLOCK) {
			sock_set_flag(obj, SOCK_NONBLOCK, SOCK_NONBLOCK);
		} else {
			sock_set_flag(obj, SOCK_NONBLOCK, 0);
		}

		return 0;
	}

	case ZFD_IOCTL_POLL_PREPARE: {
		struct zsock_pollfd *pfd;
		struct k_poll_event **pev;
		struct k_poll_event *pev_end;

		pfd = va_arg(args, struct zsock_pollfd *);
		pev = va_arg(args, struct k_poll_event **);
		pev_end = va_arg(args, struct k_poll_event *);

		return zsock_poll_prepare_ctx(obj, pfd, pev, pev_end);
	}

	case ZFD_IOCTL_POLL_UPDATE: {
		struct zsock_pollfd *pfd;
		struct k_poll_event **pev;

		pfd = va_arg(args, struct zsock_pollfd *);
		pev = va_arg(args, struct k_poll_event **);

		return zsock_poll_update_ctx(obj, pfd, pev);
	}

	case ZFD_IOCTL_SET_LOCK: {
		struct k_mutex *lock;

		lock = va_arg(args, struct k_mutex *);

		zsock_ctx_set_lock(obj, lock);
		return 0;
	}

	case ZFD_IOCTL_FIONBIO:
		sock_set_flag(obj, SOCK_NONBLOCK, SOCK_NONBLOCK);
		return 0;

	case ZFD_IOCTL_FIONREAD: {
		int *avail = va_arg(args, int *);

		*avail = zsock_fionread_ctx(obj);
		return 0;
	}

	default:
		errno = EOPNOTSUPP;
		return -1;
	}
}

static int sock_shutdown_vmeth(void *obj, int how)
{
	return zsock_shutdown_ctx(obj, how);
}

static int sock_bind_vmeth(void *obj, const struct net_sockaddr *addr,
			   socklen_t addrlen)
{
	return zsock_bind_ctx(obj, addr, addrlen);
}

static int sock_connect_vmeth(void *obj, const struct net_sockaddr *addr,
			      socklen_t addrlen)
{
	return zsock_connect_ctx(obj, addr, addrlen);
}

static int sock_listen_vmeth(void *obj, int backlog)
{
	return zsock_listen_ctx(obj, backlog);
}

static int sock_accept_vmeth(void *obj, struct net_sockaddr *addr,
			     socklen_t *addrlen)
{
	return zsock_accept_ctx(obj, addr, addrlen);
}

static ssize_t sock_sendto_vmeth(void *obj, const void *buf, size_t len,
				 int flags, const struct net_sockaddr *dest_addr,
				 socklen_t addrlen)
{
	return zsock_sendto_ctx(obj, buf, len, flags, dest_addr, addrlen);
}

static ssize_t sock_sendmsg_vmeth(void *obj, const struct msghdr *msg,
				  int flags)
{
	return zsock_sendmsg_ctx(obj, msg, flags);
}

static ssize_t sock_recvmsg_vmeth(void *obj, struct msghdr *msg, int flags)
{
	return zsock_recvmsg_ctx(obj, msg, flags);
}

static ssize_t sock_recvfrom_vmeth(void *obj, void *buf, size_t max_len,
				   int flags, struct net_sockaddr *src_addr,
				   socklen_t *addrlen)
{
	return zsock_recvfrom_ctx(obj, buf, max_len, flags,
				  src_addr, addrlen);
}

static int sock_getsockopt_vmeth(void *obj, int level, int optname,
				 void *optval, socklen_t *optlen)
{
	return zsock_getsockopt_ctx(obj, level, optname, optval, optlen);
}

static int sock_setsockopt_vmeth(void *obj, int level, int optname,
				 const void *optval, socklen_t optlen)
{
	return zsock_setsockopt_ctx(obj, level, optname, optval, optlen);
}

static int sock_close_vmeth(void *obj)
{
	return zsock_close_ctx(obj);
}
static int sock_getpeername_vmeth(void *obj, struct net_sockaddr *addr,
				  socklen_t *addrlen)
{
	return zsock_getpeername_ctx(obj, addr, addrlen);
}

static int sock_getsockname_vmeth(void *obj, struct net_sockaddr *addr,
				  socklen_t *addrlen)
{
	return zsock_getsockname_ctx(obj, addr, addrlen);
}

const struct socket_op_vtable sock_fd_op_vtable = {
	.fd_vtable = {
		.read = sock_read_vmeth,
		.write = sock_write_vmeth,
		.close = sock_close_vmeth,
		.ioctl = sock_ioctl_vmeth,
	},
	.shutdown = sock_shutdown_vmeth,
	.bind = sock_bind_vmeth,
	.connect = sock_connect_vmeth,
	.listen = sock_listen_vmeth,
	.accept = sock_accept_vmeth,
	.sendto = sock_sendto_vmeth,
	.sendmsg = sock_sendmsg_vmeth,
	.recvmsg = sock_recvmsg_vmeth,
	.recvfrom = sock_recvfrom_vmeth,
	.getsockopt = sock_getsockopt_vmeth,
	.setsockopt = sock_setsockopt_vmeth,
	.getpeername = sock_getpeername_vmeth,
	.getsockname = sock_getsockname_vmeth,
};

#if defined(CONFIG_NET_NATIVE)
static bool inet_is_supported(int family, int type, int proto)
{
	if (family != NET_AF_INET && family != NET_AF_INET6) {
		return false;
	}

	return true;
}

NET_SOCKET_REGISTER(af_inet46, NET_SOCKET_DEFAULT_PRIO, NET_AF_UNSPEC,
		    inet_is_supported, zsock_socket_internal);
#endif /* CONFIG_NET_NATIVE */<|MERGE_RESOLUTION|>--- conflicted
+++ resolved
@@ -487,19 +487,6 @@
 	return 0;
 }
 
-<<<<<<< HEAD
-int z_impl_zsock_bind(int sock, const struct sockaddr *addr, socklen_t addrlen)
-{
-	int ret;
-
-	SYS_PORT_TRACING_OBJ_FUNC_ENTER(socket, bind, sock, addr, addrlen);
-
-	ret = VTABLE_CALL(bind, sock, addr, addrlen);
-
-	SYS_PORT_TRACING_OBJ_FUNC_EXIT(socket, bind, sock, ret < 0 ? -errno : ret);
-
-	return ret;
-=======
 int z_impl_zsock_bind(int sock, const struct net_sockaddr *addr, socklen_t addrlen) {
 	#if defined(_MSC_VER) /* #CUSTOM@NDRS */
 	const struct socket_op_vtable* vtable;
@@ -525,9 +512,16 @@
 
 	return (ret);
 	#else
-	return VTABLE_CALL(bind, sock, addr, addrlen);
+	int ret;
+
+	SYS_PORT_TRACING_OBJ_FUNC_ENTER(socket, bind, sock, addr, addrlen);
+
+	ret = VTABLE_CALL(bind, sock, addr, addrlen);
+
+	SYS_PORT_TRACING_OBJ_FUNC_EXIT(socket, bind, sock, ret < 0 ? -errno : ret);
+
+	return ret;
 	#endif
->>>>>>> 4992a0cf
 }
 
 #ifdef CONFIG_USERSPACE
@@ -603,20 +597,6 @@
 	return 0;
 }
 
-<<<<<<< HEAD
-int z_impl_zsock_connect(int sock, const struct sockaddr *addr,
-			socklen_t addrlen)
-{
-	int ret;
-
-	SYS_PORT_TRACING_OBJ_FUNC_ENTER(socket, connect, sock, addr, addrlen);
-
-	ret = VTABLE_CALL(connect, sock, addr, addrlen);
-
-	SYS_PORT_TRACING_OBJ_FUNC_EXIT(socket, connect, sock,
-				       ret < 0 ? -errno : ret);
-	return ret;
-=======
 int z_impl_zsock_connect(int sock, const struct net_sockaddr *addr,
 			 socklen_t addrlen) {
 	#if defined(_MSC_VER) /* #CUSTOM@NDRS */
@@ -643,9 +623,16 @@
 
 	return (ret);
 	#else
-	return VTABLE_CALL(connect, sock, addr, addrlen);
+	int ret;
+
+	SYS_PORT_TRACING_OBJ_FUNC_ENTER(socket, connect, sock, addr, addrlen);
+
+	ret = VTABLE_CALL(connect, sock, addr, addrlen);
+
+	SYS_PORT_TRACING_OBJ_FUNC_EXIT(socket, connect, sock,
+				       ret < 0 ? -errno : ret);
+	return ret;
 	#endif
->>>>>>> 4992a0cf
 }
 
 #ifdef CONFIG_USERSPACE
@@ -671,19 +658,6 @@
 	return 0;
 }
 
-<<<<<<< HEAD
-int z_impl_zsock_listen(int sock, int backlog)
-{
-	int ret;
-
-	SYS_PORT_TRACING_OBJ_FUNC_ENTER(socket, listen, sock, backlog);
-
-	ret = VTABLE_CALL(listen, sock, backlog);
-
-	SYS_PORT_TRACING_OBJ_FUNC_EXIT(socket, listen, sock,
-				       ret < 0 ? -errno : ret);
-	return ret;
-=======
 int z_impl_zsock_listen(int sock, int backlog) {
 	#if defined(_MSC_VER) /* #CUSTOM@NDRS */
 	const struct socket_op_vtable* vtable;
@@ -709,9 +683,16 @@
 
 	return (ret);
 	#else
-	return VTABLE_CALL(listen, sock, backlog);
+	int ret;
+
+	SYS_PORT_TRACING_OBJ_FUNC_ENTER(socket, listen, sock, backlog);
+
+	ret = VTABLE_CALL(listen, sock, backlog);
+
+	SYS_PORT_TRACING_OBJ_FUNC_EXIT(socket, listen, sock,
+				       ret < 0 ? -errno : ret);
+	return ret;
 	#endif
->>>>>>> 4992a0cf
 }
 
 #ifdef CONFIG_USERSPACE
@@ -810,10 +791,8 @@
 {
 	int new_sock;
 
-<<<<<<< HEAD
 	SYS_PORT_TRACING_OBJ_FUNC_ENTER(socket, accept, sock);
 
-=======
 	#if defined(_MSC_VER) /* #CUSTOM@NDRS */
 	const struct socket_op_vtable* vtable;
 	struct k_mutex* lock;
@@ -838,18 +817,13 @@
 
 	new_sock = ret;
 	#else
->>>>>>> 4992a0cf
 	new_sock = VTABLE_CALL(accept, sock, addr, addrlen);
 	#endif
 
-<<<<<<< HEAD
 	SYS_PORT_TRACING_OBJ_FUNC_EXIT(socket, accept, new_sock, addr, addrlen,
 				       new_sock < 0 ? -errno : 0);
 
-	(void)sock_obj_core_alloc_find(sock, new_sock, SOCK_STREAM);
-=======
 	(void) sock_obj_core_alloc_find(sock, new_sock, NET_SOCK_STREAM);
->>>>>>> 4992a0cf
 
 	return new_sock;
 }
@@ -1017,11 +991,9 @@
 {
 	int bytes_sent;
 
-<<<<<<< HEAD
 	SYS_PORT_TRACING_OBJ_FUNC_ENTER(socket, sendto, sock, len, flags,
 					dest_addr, addrlen);
 
-=======
 	#if defined(_MSC_VER) /* #CUSTOM@NDRS */
 	const struct socket_op_vtable* vtable;
 	struct k_mutex* lock;
@@ -1046,7 +1018,6 @@
 
 	bytes_sent = ret;
 	#else
->>>>>>> 4992a0cf
 	bytes_sent = VTABLE_CALL(sendto, sock, buf, len, flags, dest_addr, addrlen);
 	#endif
 
@@ -1134,10 +1105,8 @@
 {
 	int bytes_sent;
 
-<<<<<<< HEAD
 	SYS_PORT_TRACING_OBJ_FUNC_ENTER(socket, sendmsg, sock, msg, flags);
 
-=======
 	#if defined(_MSC_VER) /* #CUSTOM@NDRS */
 	const struct socket_op_vtable* vtable;
 	struct k_mutex* lock;
@@ -1162,7 +1131,6 @@
 
 	bytes_sent = ret;
 	#else
->>>>>>> 4992a0cf
 	bytes_sent = VTABLE_CALL(sendmsg, sock, msg, flags);
 	#endif
 
@@ -2002,10 +1970,8 @@
 {
 	int bytes_received;
 
-<<<<<<< HEAD
 	SYS_PORT_TRACING_OBJ_FUNC_ENTER(socket, recvfrom, sock, max_len, flags, src_addr, addrlen);
 
-=======
 	#if defined(_MSC_VER) /* #CUSTOM@NDRS */
 	const struct socket_op_vtable* vtable;
 	struct k_mutex* lock;
@@ -2030,7 +1996,6 @@
 
 	bytes_received = ret;
 	#else
->>>>>>> 4992a0cf
 	bytes_received = VTABLE_CALL(recvfrom, sock, buf, max_len, flags, src_addr, addrlen);
 	#endif
 
@@ -2113,10 +2078,8 @@
 {
 	int bytes_received;
 
-<<<<<<< HEAD
 	SYS_PORT_TRACING_OBJ_FUNC_ENTER(socket, recvmsg, sock, msg, flags);
 
-=======
 	#if defined(_MSC_VER) /* #CUSTOM@NDRS */
 	const struct socket_op_vtable* vtable;
 	struct k_mutex* lock;
@@ -2141,7 +2104,6 @@
 
 	bytes_received = ret;
 	#else
->>>>>>> 4992a0cf
 	bytes_received = VTABLE_CALL(recvmsg, sock, msg, flags);
 	#endif
 
@@ -3077,17 +3039,6 @@
 int z_impl_zsock_getsockopt(int sock, int level, int optname,
 			    void *optval, socklen_t *optlen)
 {
-<<<<<<< HEAD
-	int ret;
-
-	SYS_PORT_TRACING_OBJ_FUNC_ENTER(socket, getsockopt, sock, level, optname);
-
-	ret = VTABLE_CALL(getsockopt, sock, level, optname, optval, optlen);
-
-	SYS_PORT_TRACING_OBJ_FUNC_EXIT(socket, getsockopt, sock, level, optname,
-				       optval, *optlen, ret < 0 ? -errno : ret);
-	return ret;
-=======
 	#if defined(_MSC_VER) /* #CUSTOM@NDRS */
 	const struct socket_op_vtable* vtable;
 	struct k_mutex* lock;
@@ -3112,9 +3063,16 @@
 
 	return (ret);
 	#else
-	return VTABLE_CALL(getsockopt, sock, level, optname, optval, optlen);
+	int ret;
+
+	SYS_PORT_TRACING_OBJ_FUNC_ENTER(socket, getsockopt, sock, level, optname);
+
+	ret = VTABLE_CALL(getsockopt, sock, level, optname, optval, optlen);
+
+	SYS_PORT_TRACING_OBJ_FUNC_EXIT(socket, getsockopt, sock, level, optname,
+				       optval, *optlen, ret < 0 ? -errno : ret);
+	return ret;
 	#endif
->>>>>>> 4992a0cf
 }
 
 #ifdef CONFIG_USERSPACE
@@ -3730,18 +3688,6 @@
 int z_impl_zsock_setsockopt(int sock, int level, int optname,
 			    const void *optval, socklen_t optlen)
 {
-<<<<<<< HEAD
-	int ret;
-
-	SYS_PORT_TRACING_OBJ_FUNC_ENTER(socket, setsockopt, sock,
-					level, optname, optval, optlen);
-
-	ret = VTABLE_CALL(setsockopt, sock, level, optname, optval, optlen);
-
-	SYS_PORT_TRACING_OBJ_FUNC_EXIT(socket, setsockopt, sock,
-				       ret < 0 ? -errno : ret);
-	return ret;
-=======
 	#if defined(_MSC_VER) /* #CUSTOM@NDRS */
 	const struct socket_op_vtable* vtable;
 	struct k_mutex* lock;
@@ -3766,9 +3712,17 @@
 
 	return (ret);
 	#else
-	return VTABLE_CALL(setsockopt, sock, level, optname, optval, optlen);
+	int ret;
+
+	SYS_PORT_TRACING_OBJ_FUNC_ENTER(socket, setsockopt, sock,
+					level, optname, optval, optlen);
+
+	ret = VTABLE_CALL(setsockopt, sock, level, optname, optval, optlen);
+
+	SYS_PORT_TRACING_OBJ_FUNC_EXIT(socket, setsockopt, sock,
+				       ret < 0 ? -errno : ret);
+	return ret;
 	#endif
->>>>>>> 4992a0cf
 }
 
 #ifdef CONFIG_USERSPACE
@@ -3842,18 +3796,6 @@
 int z_impl_zsock_getpeername(int sock, struct net_sockaddr *addr,
 			     socklen_t *addrlen)
 {
-<<<<<<< HEAD
-	int ret;
-
-	SYS_PORT_TRACING_OBJ_FUNC_ENTER(socket, getpeername, sock);
-
-	ret = VTABLE_CALL(getpeername, sock, addr, addrlen);
-
-	SYS_PORT_TRACING_OBJ_FUNC_EXIT(socket, getpeername, sock,
-				       addr, addrlen,
-				       ret < 0 ? -errno : ret);
-	return ret;
-=======
 	#if defined(_MSC_VER) /* #CUSTOM@NDRS */
 	const struct socket_op_vtable* vtable;
 	struct k_mutex* lock;
@@ -3878,9 +3820,17 @@
 
 	return (ret);
 	#else
-	return VTABLE_CALL(getpeername, sock, addr, addrlen);
+	int ret;
+
+	SYS_PORT_TRACING_OBJ_FUNC_ENTER(socket, getpeername, sock);
+
+	ret = VTABLE_CALL(getpeername, sock, addr, addrlen);
+
+	SYS_PORT_TRACING_OBJ_FUNC_EXIT(socket, getpeername, sock,
+				       addr, addrlen,
+				       ret < 0 ? -errno : ret);
+	return ret;
 	#endif
->>>>>>> 4992a0cf
 }
 
 #ifdef CONFIG_USERSPACE
@@ -3966,18 +3916,6 @@
 int z_impl_zsock_getsockname(int sock, struct net_sockaddr *addr,
 			     socklen_t *addrlen)
 {
-<<<<<<< HEAD
-	int ret;
-
-	SYS_PORT_TRACING_OBJ_FUNC_ENTER(socket, getsockname, sock);
-
-	ret = VTABLE_CALL(getsockname, sock, addr, addrlen);
-
-	SYS_PORT_TRACING_OBJ_FUNC_EXIT(socket, getsockname, sock,
-				       addr, addrlen,
-				       ret < 0 ? -errno : ret);
-	return ret;
-=======
 	#if defined(_MSC_VER) /* #CUSTOM@NDRS */
 	const struct socket_op_vtable* vtable;
 	struct k_mutex* lock;
@@ -4002,9 +3940,17 @@
 
 	return (ret);
 	#else
-	return VTABLE_CALL(getsockname, sock, addr, addrlen);
+	int ret;
+
+	SYS_PORT_TRACING_OBJ_FUNC_ENTER(socket, getsockname, sock);
+
+	ret = VTABLE_CALL(getsockname, sock, addr, addrlen);
+
+	SYS_PORT_TRACING_OBJ_FUNC_EXIT(socket, getsockname, sock,
+				       addr, addrlen,
+				       ret < 0 ? -errno : ret);
+	return ret;
 	#endif
->>>>>>> 4992a0cf
 }
 
 #ifdef CONFIG_USERSPACE
