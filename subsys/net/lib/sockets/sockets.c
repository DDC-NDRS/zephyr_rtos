/*
 * Copyright (c) 2017 Linaro Limited
 * Copyright (c) 2021 Nordic Semiconductor
 * Copyright (c) 2023 Arm Limited (or its affiliates). All rights reserved.
 *
 * SPDX-License-Identifier: Apache-2.0
 */

/* Zephyr headers */
#include <zephyr/logging/log.h>
LOG_MODULE_REGISTER(net_sock, CONFIG_NET_SOCKETS_LOG_LEVEL);

#include <zephyr/kernel.h>
#include <zephyr/net/net_context.h>
#include <zephyr/net/net_pkt.h>
#include <zephyr/net/socket.h>
#include <zephyr/net/socket_types.h>
#include <zephyr/posix/fcntl.h>
#include <zephyr/internal/syscall_handler.h>
#include <zephyr/sys/fdtable.h>
#include <zephyr/sys/math_extras.h>
#include <zephyr/sys/iterable_sections.h>

#if defined(CONFIG_SOCKS)
#include "socks.h"
#endif

#include <zephyr/net/igmp.h>
#include "../../ip/ipv6.h"

#include "../../ip/net_stats.h"

#include "sockets_internal.h"
#include "../../ip/tcp_internal.h"
#include "../../ip/net_private.h"

#define SET_ERRNO(x) \
	{ int _err = x; if (_err < 0) { errno = -_err; return -1; } }

#define VTABLE_CALL(fn, sock, ...)			     \
	({						     \
		const struct socket_op_vtable *vtable;	     \
		struct k_mutex *lock;			     \
		void *obj;				     \
		int ret;				     \
							     \
		obj = get_sock_vtable(sock, &vtable, &lock); \
		if (obj == NULL) {			     \
			errno = EBADF;			     \
			return -1;			     \
		}					     \
							     \
		if (vtable->fn == NULL) {		     \
			errno = EOPNOTSUPP;		     \
			return -1;			     \
		}					     \
							     \
		(void)k_mutex_lock(lock, K_FOREVER);         \
							     \
		ret = vtable->fn(obj, __VA_ARGS__);	     \
							     \
		k_mutex_unlock(lock);                        \
							     \
		ret;					     \
	})

const struct socket_op_vtable sock_fd_op_vtable;

static inline void *get_sock_vtable(int sock,
				    const struct socket_op_vtable **vtable,
				    struct k_mutex **lock)
{
	void *ctx;

	ctx = z_get_fd_obj_and_vtable(sock,
				      (const struct fd_op_vtable **)vtable,
				      lock);

#ifdef CONFIG_USERSPACE
	if (ctx != NULL && k_is_in_user_syscall()) {
		if (!k_object_is_valid(ctx, K_OBJ_NET_SOCKET)) {
			/* Invalidate the context, the caller doesn't have
			 * sufficient permission or there was some other
			 * problem with the net socket object
			 */
			ctx = NULL;
		}
	}
#endif /* CONFIG_USERSPACE */

	if (ctx == NULL) {
		NET_ERR("invalid access on sock %d by thread %p", sock,
			_current);
	}

	return ctx;
}

void *z_impl_zsock_get_context_object(int sock)
{
	const struct socket_op_vtable *ignored;

	return get_sock_vtable(sock, &ignored, NULL);
}

#ifdef CONFIG_USERSPACE
void *z_vrfy_zsock_get_context_object(int sock)
{
	/* All checking done in implementation */
	return z_impl_zsock_get_context_object(sock);
}

#include <syscalls/zsock_get_context_object_mrsh.c>
#endif

static void zsock_received_cb(struct net_context *ctx,
			      struct net_pkt *pkt,
			      union net_ip_header *ip_hdr,
			      union net_proto_header *proto_hdr,
			      int status,
			      void *user_data);

static int fifo_wait_non_empty(struct k_fifo *fifo, k_timeout_t timeout)
{
	struct k_poll_event events[] = {
		K_POLL_EVENT_INITIALIZER(K_POLL_TYPE_FIFO_DATA_AVAILABLE,
					 K_POLL_MODE_NOTIFY_ONLY, fifo),
	};

	return k_poll(events, ARRAY_SIZE(events), timeout);
}

static void zsock_flush_queue(struct net_context *ctx)
{
	bool is_listen = net_context_get_state(ctx) == NET_CONTEXT_LISTENING;
	void *p;

	/* recv_q and accept_q are shared via a union */
	while ((p = k_fifo_get(&ctx->recv_q, K_NO_WAIT)) != NULL) {
		if (is_listen) {
			NET_DBG("discarding ctx %p", p);
			net_context_put(p);
		} else {
			NET_DBG("discarding pkt %p", p);
			net_pkt_unref(p);
		}
	}

	/* Some threads might be waiting on recv, cancel the wait */
	k_fifo_cancel_wait(&ctx->recv_q);

	/* Wake reader if it was sleeping */
	(void)k_condvar_signal(&ctx->cond.recv);
}

#if defined(CONFIG_NET_NATIVE)
static int zsock_socket_internal(int family, int type, int proto)
{
	int fd = z_reserve_fd();
	struct net_context *ctx;
	int res;

	if (fd < 0) {
		return -1;
	}

	if (proto == 0) {
		if (family == NET_AF_INET || family == NET_AF_INET6) {
			if (type == NET_SOCK_DGRAM) {
				proto = NET_IPPROTO_UDP;
			} else if (type == NET_SOCK_STREAM) {
				proto = NET_IPPROTO_TCP;
			}
		}
	}

	res = net_context_get(family, type, proto, &ctx);
	if (res < 0) {
		z_free_fd(fd);
		errno = -res;
		return -1;
	}

	/* Initialize user_data, all other calls will preserve it */
	ctx->user_data = NULL;

	/* The socket flags are stored here */
	ctx->socket_data = NULL;

	/* recv_q and accept_q are in union */
	k_fifo_init(&ctx->recv_q);

	/* Condition variable is used to avoid keeping lock for a long time
	 * when waiting data to be received
	 */
	k_condvar_init(&ctx->cond.recv);

	/* TCP context is effectively owned by both application
	 * and the stack: stack may detect that peer closed/aborted
	 * connection, but it must not dispose of the context behind
	 * the application back. Likewise, when application "closes"
	 * context, it's not disposed of immediately - there's yet
	 * closing handshake for stack to perform.
	 */
	if (proto == NET_IPPROTO_TCP) {
		net_context_ref(ctx);
	}

	z_finalize_fd(fd, ctx, (const struct fd_op_vtable *)&sock_fd_op_vtable);

	NET_DBG("socket: ctx=%p, fd=%d", ctx, fd);

	return fd;
}
#endif /* CONFIG_NET_NATIVE */

int z_impl_zsock_socket(int family, int type, int proto)
{
	STRUCT_SECTION_FOREACH(net_socket_register, sock_family) {
		int ret;

		if (sock_family->family != family &&
		    sock_family->family != NET_AF_UNSPEC) {
			continue;
		}

		NET_ASSERT(sock_family->is_supported);

		if (!sock_family->is_supported(family, type, proto)) {
			continue;
		}

		ret = sock_family->handler(family, type, proto);

		(void)sock_obj_core_alloc(ret, sock_family, family, type, proto);

		return ret;
	}

	errno = EAFNOSUPPORT;
	return -1;
}

#ifdef CONFIG_USERSPACE
static inline int z_vrfy_zsock_socket(int family, int type, int proto)
{
	/* implementation call to net_context_get() should do all necessary
	 * checking
	 */
	return z_impl_zsock_socket(family, type, proto);
}
#include <syscalls/zsock_socket_mrsh.c>
#endif /* CONFIG_USERSPACE */

int zsock_close_ctx(struct net_context *ctx)
{
	/* Reset callbacks to avoid any race conditions while
	 * flushing queues. No need to check return values here,
	 * as these are fail-free operations and we're closing
	 * socket anyway.
	 */
	if (net_context_get_state(ctx) == NET_CONTEXT_LISTENING) {
		(void)net_context_accept(ctx, NULL, K_NO_WAIT, NULL);
	} else {
		(void)net_context_recv(ctx, NULL, K_NO_WAIT, NULL);
	}

	ctx->user_data = INT_TO_POINTER(EINTR);
	sock_set_error(ctx);

	zsock_flush_queue(ctx);

	SET_ERRNO(net_context_put(ctx));

	return 0;
}

int z_impl_zsock_close(int sock)
{
	const struct socket_op_vtable *vtable;
	struct k_mutex *lock;
	void *ctx;
	int ret;

	ctx = get_sock_vtable(sock, &vtable, &lock);
	if (ctx == NULL) {
		errno = EBADF;
		return -1;
	}

	(void)k_mutex_lock(lock, K_FOREVER);

	NET_DBG("close: ctx=%p, fd=%d", ctx, sock);

	ret = vtable->fd_vtable.close(ctx);

	k_mutex_unlock(lock);

	z_free_fd(sock);

	(void)sock_obj_core_dealloc(sock);

	return ret;
}

#ifdef CONFIG_USERSPACE
static inline int z_vrfy_zsock_close(int sock)
{
	return z_impl_zsock_close(sock);
}
#include <syscalls/zsock_close_mrsh.c>
#endif /* CONFIG_USERSPACE */

int z_impl_zsock_shutdown(int sock, int how)
{
	const struct socket_op_vtable *vtable;
	struct k_mutex *lock;
	void *ctx;
	int ret;

	ctx = get_sock_vtable(sock, &vtable, &lock);
	if (ctx == NULL) {
		errno = EBADF;
		return -1;
	}

	if (!vtable->shutdown) {
		errno = ENOTSUP;
		return -1;
	}

	(void)k_mutex_lock(lock, K_FOREVER);

	NET_DBG("shutdown: ctx=%p, fd=%d, how=%d", ctx, sock, how);

	ret = vtable->shutdown(ctx, how);

	k_mutex_unlock(lock);

	return ret;
}

#ifdef CONFIG_USERSPACE
static inline int z_vrfy_zsock_shutdown(int sock, int how)
{
	return z_impl_zsock_shutdown(sock, how);
}
#include <syscalls/zsock_shutdown_mrsh.c>
#endif /* CONFIG_USERSPACE */

static void zsock_accepted_cb(struct net_context *new_ctx,
			      struct net_sockaddr *addr, socklen_t addrlen,
			      int status, void *user_data) {
	struct net_context *parent = user_data;

	NET_DBG("parent=%p, ctx=%p, st=%d", parent, new_ctx, status);

	if (status == 0) {
		/* This just installs a callback, so cannot fail. */
		(void)net_context_recv(new_ctx, zsock_received_cb, K_NO_WAIT,
				       NULL);
		k_fifo_init(&new_ctx->recv_q);
		k_condvar_init(&new_ctx->cond.recv);

		k_fifo_put(&parent->accept_q, new_ctx);

		/* TCP context is effectively owned by both application
		 * and the stack: stack may detect that peer closed/aborted
		 * connection, but it must not dispose of the context behind
		 * the application back. Likewise, when application "closes"
		 * context, it's not disposed of immediately - there's yet
		 * closing handshake for stack to perform.
		 */
		net_context_ref(new_ctx);

		(void)k_condvar_signal(&parent->cond.recv);
	}

}

static void zsock_received_cb(struct net_context *ctx,
			      struct net_pkt *pkt,
			      union net_ip_header *ip_hdr,
			      union net_proto_header *proto_hdr,
			      int status,
			      void *user_data)
{
	if (ctx->cond.lock) {
		(void)k_mutex_lock(ctx->cond.lock, K_FOREVER);
	}

	NET_DBG("ctx=%p, pkt=%p, st=%d, user_data=%p", ctx, pkt, status,
		user_data);

	if (status < 0) {
		ctx->user_data = INT_TO_POINTER(-status);
		sock_set_error(ctx);
	}

	/* if pkt is NULL, EOF */
	if (!pkt) {
		struct net_pkt *last_pkt = k_fifo_peek_tail(&ctx->recv_q);

		if (!last_pkt) {
			/* If there're no packets in the queue, recv() may
			 * be blocked waiting on it to become non-empty,
			 * so cancel that wait.
			 */
			sock_set_eof(ctx);
			k_fifo_cancel_wait(&ctx->recv_q);
			NET_DBG("Marked socket %p as peer-closed", ctx);
		} else {
			net_pkt_set_eof(last_pkt, true);
			NET_DBG("Set EOF flag on pkt %p", last_pkt);
		}

		goto unlock;
	}

	/* Normal packet */
	net_pkt_set_eof(pkt, false);

	net_pkt_set_rx_stats_tick(pkt, k_cycle_get_32());

	k_fifo_put(&ctx->recv_q, pkt);

unlock:
	/* Wake reader if it was sleeping */
	(void)k_condvar_signal(&ctx->cond.recv);

	if (ctx->cond.lock) {
		(void)k_mutex_unlock(ctx->cond.lock);
	}
}

int zsock_shutdown_ctx(struct net_context *ctx, int how)
{
	if (how == ZSOCK_SHUT_RD) {
		if (net_context_get_state(ctx) == NET_CONTEXT_LISTENING) {
			SET_ERRNO(net_context_accept(ctx, NULL, K_NO_WAIT, NULL));
		} else {
			SET_ERRNO(net_context_recv(ctx, NULL, K_NO_WAIT, NULL));
		}

		sock_set_eof(ctx);

		zsock_flush_queue(ctx);
	} else if (how == ZSOCK_SHUT_WR || how == ZSOCK_SHUT_RDWR) {
		SET_ERRNO(-ENOTSUP);
	} else {
		SET_ERRNO(-EINVAL);
	}

	return 0;
}

int zsock_bind_ctx(struct net_context *ctx, const struct net_sockaddr *addr,
		   socklen_t addrlen)
{
	SET_ERRNO(net_context_bind(ctx, addr, addrlen));
	/* For DGRAM socket, we expect to receive packets after call to
	 * bind(), but for STREAM socket, next expected operation is
	 * listen(), which doesn't work if recv callback is set.
	 */
	if (net_context_get_type(ctx) == NET_SOCK_DGRAM) {
		SET_ERRNO(net_context_recv(ctx, zsock_received_cb, K_NO_WAIT,
					   ctx->user_data));
	}

	return 0;
}

int z_impl_zsock_bind(int sock, const struct net_sockaddr *addr, socklen_t addrlen) {
	#if defined(_MSC_VER) /* #CUSTOM@NDRS */
	const struct socket_op_vtable* vtable;
	struct k_mutex* lock;
	void* obj;
	int ret;

	obj = get_sock_vtable(sock, &vtable, &lock);
	if (obj == NULL) {
		errno = EBADF;
		return (-1);
	}

	if (vtable->bind == NULL) {
		errno = EOPNOTSUPP;
		return (-1);
	}

	(void) k_mutex_lock(lock, K_FOREVER);
	ret = vtable->bind(obj, addr, addrlen);

	k_mutex_unlock(lock);

	return (ret);
	#else
	return VTABLE_CALL(bind, sock, addr, addrlen);
	#endif
}

#ifdef CONFIG_USERSPACE
static inline int z_vrfy_zsock_bind(int sock, const struct net_sockaddr *addr,
				    socklen_t addrlen)
{
	struct net_sockaddr_storage dest_addr_copy;

	K_OOPS(K_SYSCALL_VERIFY(addrlen <= sizeof(dest_addr_copy)));
	K_OOPS(k_usermode_from_copy(&dest_addr_copy, (void *)addr, addrlen));

	return z_impl_zsock_bind(sock, (struct net_sockaddr *)&dest_addr_copy,
				addrlen);
}
#include <syscalls/zsock_bind_mrsh.c>
#endif /* CONFIG_USERSPACE */

static void zsock_connected_cb(struct net_context *ctx, int status, void *user_data)
{
	if (status < 0) {
		ctx->user_data = INT_TO_POINTER(-status);
		sock_set_error(ctx);
	}
}

int zsock_connect_ctx(struct net_context *ctx, const struct net_sockaddr *addr,
		      socklen_t addrlen)
{

#if defined(CONFIG_SOCKS)
	if (net_context_is_proxy_enabled(ctx)) {
		SET_ERRNO(net_socks5_connect(ctx, addr, addrlen));
		SET_ERRNO(net_context_recv(ctx, zsock_received_cb,
					   K_NO_WAIT, ctx->user_data));
		return 0;
	}
#endif
	if (net_context_get_state(ctx) == NET_CONTEXT_CONNECTED) {
		return 0;
	} else if (net_context_get_state(ctx) == NET_CONTEXT_CONNECTING) {
		if (sock_is_error(ctx)) {
			SET_ERRNO(-POINTER_TO_INT(ctx->user_data));
		} else {
			SET_ERRNO(-EALREADY);
		}
	} else {
		k_timeout_t timeout = K_MSEC(CONFIG_NET_SOCKETS_CONNECT_TIMEOUT);
		net_context_connect_cb_t cb = NULL;

		if (sock_is_nonblock(ctx)) {
			timeout = K_NO_WAIT;
			cb = zsock_connected_cb;
		}

		if (net_context_get_type(ctx) == NET_SOCK_STREAM) {
			/* For STREAM sockets net_context_recv() only installs
			 * recv callback w/o side effects, and it has to be done
			 * first to avoid race condition, when TCP stream data
			 * arrives right after connect.
			 */
			SET_ERRNO(net_context_recv(ctx, zsock_received_cb,
						   K_NO_WAIT, ctx->user_data));
			SET_ERRNO(net_context_connect(ctx, addr, addrlen, cb,
						      timeout, ctx->user_data));
		} else {
			SET_ERRNO(net_context_connect(ctx, addr, addrlen, cb,
						      timeout, ctx->user_data));
			SET_ERRNO(net_context_recv(ctx, zsock_received_cb,
						   K_NO_WAIT, ctx->user_data));
		}
	}

	return 0;
}

int z_impl_zsock_connect(int sock, const struct net_sockaddr *addr,
			 socklen_t addrlen) {
	#if defined(_MSC_VER) /* #CUSTOM@NDRS */
	const struct socket_op_vtable* vtable;
	struct k_mutex* lock;
	void* obj;
	int ret;

	obj = get_sock_vtable(sock, &vtable, &lock);
	if (obj == NULL) {
		errno = EBADF;
		return (-1);
	}

	if (vtable->connect == NULL) {
		errno = EOPNOTSUPP;
		return (-1);
	}

	(void) k_mutex_lock(lock, K_FOREVER);
	ret = vtable->connect(obj, addr, addrlen);

	k_mutex_unlock(lock);

	return (ret);
	#else
	return VTABLE_CALL(connect, sock, addr, addrlen);
	#endif
}

#ifdef CONFIG_USERSPACE
int z_vrfy_zsock_connect(int sock, const struct net_sockaddr *addr,
			socklen_t addrlen)
{
	struct net_sockaddr_storage dest_addr_copy;

	K_OOPS(K_SYSCALL_VERIFY(addrlen <= sizeof(dest_addr_copy)));
	K_OOPS(k_usermode_from_copy(&dest_addr_copy, (void *)addr, addrlen));

	return z_impl_zsock_connect(sock, (struct net_sockaddr *)&dest_addr_copy,
				   addrlen);
}
#include <syscalls/zsock_connect_mrsh.c>
#endif /* CONFIG_USERSPACE */

int zsock_listen_ctx(struct net_context *ctx, int backlog)
{
	SET_ERRNO(net_context_listen(ctx, backlog));
	SET_ERRNO(net_context_accept(ctx, zsock_accepted_cb, K_NO_WAIT, ctx));

	return 0;
}

int z_impl_zsock_listen(int sock, int backlog) {
	#if defined(_MSC_VER) /* #CUSTOM@NDRS */
	const struct socket_op_vtable* vtable;
	struct k_mutex* lock;
	void* obj;
	int ret;

	obj = get_sock_vtable(sock, &vtable, &lock);
	if (obj == NULL) {
		errno = EBADF;
		return (-1);
	}

	if (vtable->listen == NULL) {
		errno = EOPNOTSUPP;
		return (-1);
	}

	(void) k_mutex_lock(lock, K_FOREVER);
	ret = vtable->listen(obj, backlog);

	k_mutex_unlock(lock);

	return (ret);
	#else
	return VTABLE_CALL(listen, sock, backlog);
	#endif
}

#ifdef CONFIG_USERSPACE
static inline int z_vrfy_zsock_listen(int sock, int backlog)
{
	return z_impl_zsock_listen(sock, backlog);
}
#include <syscalls/zsock_listen_mrsh.c>
#endif /* CONFIG_USERSPACE */

int zsock_accept_ctx(struct net_context *parent, struct net_sockaddr *addr,
		     socklen_t *addrlen)
{
	struct net_context *ctx;
	struct net_pkt *last_pkt;
	int fd, ret;

	fd = z_reserve_fd();
	if (fd < 0) {
		return -1;
	}

	if (!sock_is_nonblock(parent)) {
		k_timeout_t timeout = K_FOREVER;

		/* accept() can reuse zsock_wait_data(), as underneath it's
		 * monitoring the same queue (accept_q is an alias for recv_q).
		 */
		ret = zsock_wait_data(parent, &timeout);
		if (ret < 0) {
			z_free_fd(fd);
			errno = -ret;
			return -1;
		}
	}

	ctx = k_fifo_get(&parent->accept_q, K_NO_WAIT);
	if (ctx == NULL) {
		z_free_fd(fd);
		errno = EAGAIN;
		return -1;
	}

	/* Check if the connection is already disconnected */
	last_pkt = k_fifo_peek_tail(&ctx->recv_q);
	if (last_pkt) {
		if (net_pkt_eof(last_pkt)) {
			sock_set_eof(ctx);
			z_free_fd(fd);
			zsock_flush_queue(ctx);
			net_context_put(ctx);
			errno = ECONNABORTED;
			return -1;
		}
	}

	if (net_context_is_closing(ctx)) {
		errno = ECONNABORTED;
		z_free_fd(fd);
		zsock_flush_queue(ctx);
		net_context_put(ctx);
		return -1;
	}

	net_context_set_accepting(ctx, false);


	if (addr != NULL && addrlen != NULL) {
		int len = MIN(*addrlen, sizeof(ctx->remote));

		memcpy(addr, &ctx->remote, len);
		/* addrlen is a value-result argument, set to actual
		 * size of source address
		 */
		if (ctx->remote.sa_family == NET_AF_INET) {
			*addrlen = sizeof(struct net_sockaddr_in);
		} else if (ctx->remote.sa_family == NET_AF_INET6) {
			*addrlen = sizeof(struct net_sockaddr_in6);
		} else {
			z_free_fd(fd);
			errno = ENOTSUP;
			zsock_flush_queue(ctx);
			net_context_put(ctx);
			return -1;
		}
	}

	NET_DBG("accept: ctx=%p, fd=%d", ctx, fd);

	z_finalize_fd(fd, ctx, (const struct fd_op_vtable *)&sock_fd_op_vtable);

	return fd;
}

int z_impl_zsock_accept(int sock, struct net_sockaddr *addr, socklen_t *addrlen)
{
	int new_sock;

	#if defined(_MSC_VER) /* #CUSTOM@NDRS */
	const struct socket_op_vtable* vtable;
	struct k_mutex* lock;
	void* obj;
	int ret;

	obj = get_sock_vtable(sock, &vtable, &lock);
	if (obj == NULL) {
		errno = EBADF;
		return (-1);
	}

	if (vtable->accept == NULL) {
		errno = EOPNOTSUPP;
		return (-1);
	}

	(void) k_mutex_lock(lock, K_FOREVER);
	ret = vtable->accept(obj, addr, addrlen);

	k_mutex_unlock(lock);

	new_sock = ret;
	#else
	new_sock = VTABLE_CALL(accept, sock, addr, addrlen);
	#endif

	(void) sock_obj_core_alloc_find(sock, new_sock, NET_SOCK_STREAM);

	return new_sock;
}

#ifdef CONFIG_USERSPACE
static inline int z_vrfy_zsock_accept(int sock, struct net_sockaddr *addr,
				      socklen_t *addrlen)
{
	socklen_t addrlen_copy;
	int ret;

	K_OOPS(addrlen && k_usermode_from_copy(&addrlen_copy, addrlen,
					   sizeof(socklen_t)));
	K_OOPS(addr && K_SYSCALL_MEMORY_WRITE(addr, addrlen ? addrlen_copy : 0));

	ret = z_impl_zsock_accept(sock, (struct net_sockaddr *)addr,
				  addrlen ? &addrlen_copy : NULL);

	K_OOPS(ret >= 0 && addrlen && k_usermode_to_copy(addrlen, &addrlen_copy,
						     sizeof(socklen_t)));

	return ret;
}
#include <syscalls/zsock_accept_mrsh.c>
#endif /* CONFIG_USERSPACE */

#define WAIT_BUFS_INITIAL_MS 10
#define WAIT_BUFS_MAX_MS 100
#define MAX_WAIT_BUFS K_MSEC(CONFIG_NET_SOCKET_MAX_SEND_WAIT)

static int send_check_and_wait(struct net_context *ctx, int status,
			       k_timepoint_t buf_timeout, k_timeout_t timeout,
			       uint32_t *retry_timeout)
{
	if (K_TIMEOUT_EQ(timeout, K_NO_WAIT)) {
		goto out;
	}

	if (status != -ENOBUFS && status != -EAGAIN) {
		goto out;
	}

	/* If we cannot get any buffers in reasonable
	 * amount of time, then do not wait forever as
	 * there might be some bigger issue.
	 * If we get -EAGAIN and cannot recover, then
	 * it means that the sending window is blocked
	 * and we just cannot send anything.
	 */
	if (sys_timepoint_expired(buf_timeout)) {
		if (status == -ENOBUFS) {
			status = -ENOMEM;
		} else {
			status = -ENOBUFS;
		}

		goto out;
	}

	if (!K_TIMEOUT_EQ(timeout, K_FOREVER)) {
		*retry_timeout =
			MIN(*retry_timeout, k_ticks_to_ms_floor32(timeout.ticks));
	}

	if (ctx->cond.lock) {
		(void)k_mutex_unlock(ctx->cond.lock);
	}

	if (status == -ENOBUFS) {
		/* We can monitor net_pkt/net_buf avaialbility, so just wait. */
		k_sleep(K_MSEC(*retry_timeout));
	}

	if (status == -EAGAIN) {
		if (IS_ENABLED(CONFIG_NET_NATIVE_TCP) &&
		    net_context_get_type(ctx) == NET_SOCK_STREAM &&
		    !net_if_is_ip_offloaded(net_context_get_iface(ctx))) {
			struct k_poll_event event;

			k_poll_event_init(&event,
					  K_POLL_TYPE_SEM_AVAILABLE,
					  K_POLL_MODE_NOTIFY_ONLY,
					  net_tcp_tx_sem_get(ctx));

			k_poll(&event, 1, K_MSEC(*retry_timeout));
		} else {
			k_sleep(K_MSEC(*retry_timeout));
		}
	}
	/* Exponentially increase the retry timeout
	 * Cap the value to WAIT_BUFS_MAX_MS
	 */
	*retry_timeout = MIN(WAIT_BUFS_MAX_MS, *retry_timeout << 1);

	if (ctx->cond.lock) {
		(void)k_mutex_lock(ctx->cond.lock, K_FOREVER);
	}

	return 0;

out:
	errno = -status;
	return -1;
}

ssize_t zsock_sendto_ctx(struct net_context *ctx, const void *buf, size_t len,
			 int flags,
			 const struct net_sockaddr *dest_addr, socklen_t addrlen)
{
	k_timeout_t timeout = K_FOREVER;
	uint32_t retry_timeout = WAIT_BUFS_INITIAL_MS;
	k_timepoint_t buf_timeout, end;
	int status;

	if ((flags & ZSOCK_MSG_DONTWAIT) || sock_is_nonblock(ctx)) {
		timeout = K_NO_WAIT;
		buf_timeout = sys_timepoint_calc(K_NO_WAIT);
	} else {
		net_context_get_option(ctx, NET_OPT_SNDTIMEO, &timeout, NULL);
		buf_timeout = sys_timepoint_calc(MAX_WAIT_BUFS);
	}
	end = sys_timepoint_calc(timeout);

	/* Register the callback before sending in order to receive the response
	 * from the peer.
	 */
	status = net_context_recv(ctx, zsock_received_cb,
				  K_NO_WAIT, ctx->user_data);
	if (status < 0) {
		errno = -status;
		return -1;
	}

	while (1) {
		if (dest_addr) {
			status = net_context_sendto(ctx, buf, len, dest_addr,
						    addrlen, NULL, timeout,
						    ctx->user_data);
		} else {
			status = net_context_send(ctx, buf, len, NULL, timeout,
						  ctx->user_data);
		}

		if (status < 0) {
			status = send_check_and_wait(ctx, status, buf_timeout,
						     timeout, &retry_timeout);
			if (status < 0) {
				return status;
			}

			/* Update the timeout value in case loop is repeated. */
			timeout = sys_timepoint_timeout(end);

			continue;
		}

		break;
	}

	return status;
}

ssize_t z_impl_zsock_sendto(int sock, const void *buf, size_t len, int flags,
			    const struct net_sockaddr *dest_addr, socklen_t addrlen)
{
	int bytes_sent;

	#if defined(_MSC_VER) /* #CUSTOM@NDRS */
	const struct socket_op_vtable* vtable;
	struct k_mutex* lock;
	void* obj;
	int ret;

	obj = get_sock_vtable(sock, &vtable, &lock);
	if (obj == NULL) {
		errno = EBADF;
		return (-1);
	}

	if (vtable->sendto == NULL) {
		errno = EOPNOTSUPP;
		return (-1);
	}

	(void) k_mutex_lock(lock, K_FOREVER);
	ret = vtable->sendto(obj, buf, len, flags, dest_addr, addrlen);

	k_mutex_unlock(lock);

	bytes_sent = ret;
	#else
	bytes_sent = VTABLE_CALL(sendto, sock, buf, len, flags, dest_addr, addrlen);
	#endif

	sock_obj_core_update_send_stats(sock, bytes_sent);

	return bytes_sent;
}

#ifdef CONFIG_USERSPACE
ssize_t z_vrfy_zsock_sendto(int sock, const void *buf, size_t len, int flags,
			   const struct net_sockaddr *dest_addr, socklen_t addrlen)
{
	struct net_sockaddr_storage dest_addr_copy;

	K_OOPS(K_SYSCALL_MEMORY_READ(buf, len));
	if (dest_addr) {
		K_OOPS(K_SYSCALL_VERIFY(addrlen <= sizeof(dest_addr_copy)));
		K_OOPS(k_usermode_from_copy(&dest_addr_copy, (void *)dest_addr,
					addrlen));
	}

	return z_impl_zsock_sendto(sock, (const void *)buf, len, flags,
			dest_addr ? (struct net_sockaddr *)&dest_addr_copy : NULL,
			addrlen);
}
#include <syscalls/zsock_sendto_mrsh.c>
#endif /* CONFIG_USERSPACE */

size_t msghdr_non_empty_iov_count(const struct msghdr *msg)
{
	size_t non_empty_iov_count = 0;

	for (size_t i = 0; i < msg->msg_iovlen; i++) {
		if (msg->msg_iov[i].iov_len) {
			non_empty_iov_count++;
		}
	}

	return non_empty_iov_count;
}

ssize_t zsock_sendmsg_ctx(struct net_context *ctx, const struct msghdr *msg,
			  int flags)
{
	k_timeout_t timeout = K_FOREVER;
	uint32_t retry_timeout = WAIT_BUFS_INITIAL_MS;
	k_timepoint_t buf_timeout, end;
	int status;

	if ((flags & ZSOCK_MSG_DONTWAIT) || sock_is_nonblock(ctx)) {
		timeout = K_NO_WAIT;
		buf_timeout = sys_timepoint_calc(K_NO_WAIT);
	} else {
		net_context_get_option(ctx, NET_OPT_SNDTIMEO, &timeout, NULL);
		buf_timeout = sys_timepoint_calc(MAX_WAIT_BUFS);
	}
	end = sys_timepoint_calc(timeout);

	while (1) {
		status = net_context_sendmsg(ctx, msg, flags, NULL, timeout, NULL);
		if (status < 0) {
			status = send_check_and_wait(ctx, status,
						     buf_timeout,
						     timeout, &retry_timeout);
			if (status < 0) {
				return status;
			}

			/* Update the timeout value in case loop is repeated. */
			timeout = sys_timepoint_timeout(end);

			continue;
		}

		break;
	}

	return status;
}

ssize_t z_impl_zsock_sendmsg(int sock, const struct msghdr *msg, int flags)
{
	int bytes_sent;

	#if defined(_MSC_VER) /* #CUSTOM@NDRS */
	const struct socket_op_vtable* vtable;
	struct k_mutex* lock;
	void* obj;
	int ret;

	obj = get_sock_vtable(sock, &vtable, &lock);
	if (obj == NULL) {
		errno = EBADF;
		return (-1);
	}

	if (vtable->sendmsg == NULL) {
		errno = EOPNOTSUPP;
		return (-1);
	}

	(void) k_mutex_lock(lock, K_FOREVER);
	ret = vtable->sendmsg(obj, msg, flags);

	k_mutex_unlock(lock);

	bytes_sent = ret;
	#else
	bytes_sent = VTABLE_CALL(sendmsg, sock, msg, flags);
	#endif

	sock_obj_core_update_send_stats(sock, bytes_sent);

	return bytes_sent;
}

#ifdef CONFIG_USERSPACE
static inline ssize_t z_vrfy_zsock_sendmsg(int sock,
					   const struct msghdr *msg,
					   int flags)
{
	struct msghdr msg_copy;
	size_t i;
	int ret;

	K_OOPS(k_usermode_from_copy(&msg_copy, (void *)msg, sizeof(msg_copy)));

	msg_copy.msg_name = NULL;
	msg_copy.msg_control = NULL;

	msg_copy.msg_iov = k_usermode_alloc_from_copy(msg->msg_iov,
				       msg->msg_iovlen * sizeof(struct iovec));
	if (!msg_copy.msg_iov) {
		errno = ENOMEM;
		goto fail;
	}

	for (i = 0; i < msg->msg_iovlen; i++) {
		msg_copy.msg_iov[i].iov_base =
			k_usermode_alloc_from_copy(msg->msg_iov[i].iov_base,
					       msg->msg_iov[i].iov_len);
		if (!msg_copy.msg_iov[i].iov_base) {
			errno = ENOMEM;
			goto fail;
		}

		msg_copy.msg_iov[i].iov_len = msg->msg_iov[i].iov_len;
	}

	if (msg->msg_namelen > 0) {
		msg_copy.msg_name = k_usermode_alloc_from_copy(msg->msg_name,
							   msg->msg_namelen);
		if (!msg_copy.msg_name) {
			errno = ENOMEM;
			goto fail;
		}
	}

	if (msg->msg_controllen > 0) {
		msg_copy.msg_control = k_usermode_alloc_from_copy(msg->msg_control,
							  msg->msg_controllen);
		if (!msg_copy.msg_control) {
			errno = ENOMEM;
			goto fail;
		}
	}

	ret = z_impl_zsock_sendmsg(sock, (const struct msghdr *)&msg_copy,
				   flags);

	k_free(msg_copy.msg_name);
	k_free(msg_copy.msg_control);

	for (i = 0; i < msg_copy.msg_iovlen; i++) {
		k_free(msg_copy.msg_iov[i].iov_base);
	}

	k_free(msg_copy.msg_iov);

	return ret;

fail:
	if (msg_copy.msg_name) {
		k_free(msg_copy.msg_name);
	}

	if (msg_copy.msg_control) {
		k_free(msg_copy.msg_control);
	}

	if (msg_copy.msg_iov) {
		for (i = 0; i < msg_copy.msg_iovlen; i++) {
			if (msg_copy.msg_iov[i].iov_base) {
				k_free(msg_copy.msg_iov[i].iov_base);
			}
		}

		k_free(msg_copy.msg_iov);
	}

	return -1;
}
#include <syscalls/zsock_sendmsg_mrsh.c>
#endif /* CONFIG_USERSPACE */

static int sock_get_pkt_src_addr(struct net_pkt *pkt,
				 enum net_ip_protocol proto,
				 struct net_sockaddr *addr,
				 socklen_t addrlen)
{
	int ret = 0;
	struct net_pkt_cursor backup;
	uint16_t *port;

	if (!addr || !pkt) {
		return -EINVAL;
	}

	net_pkt_cursor_backup(pkt, &backup);
	net_pkt_cursor_init(pkt);

	addr->sa_family = net_pkt_family(pkt);

	if (IS_ENABLED(CONFIG_NET_IPV4) &&
	    net_pkt_family(pkt) == NET_AF_INET) {
		NET_PKT_DATA_ACCESS_CONTIGUOUS_DEFINE(ipv4_access,
						      struct net_ipv4_hdr);
		struct net_sockaddr_in *addr4 = net_sin(addr);
		struct net_ipv4_hdr *ipv4_hdr;

		if (addrlen < sizeof(struct net_sockaddr_in)) {
			ret = -EINVAL;
			goto error;
		}

		ipv4_hdr = (struct net_ipv4_hdr *)net_pkt_get_data(
							pkt, &ipv4_access);
		if (!ipv4_hdr ||
		    net_pkt_acknowledge_data(pkt, &ipv4_access) ||
		    net_pkt_skip(pkt, net_pkt_ipv4_opts_len(pkt))) {
			ret = -ENOBUFS;
			goto error;
		}

		net_ipv4_addr_copy_raw((uint8_t *)&addr4->sin_addr, ipv4_hdr->src);
		port = &addr4->sin_port;
	} else if (IS_ENABLED(CONFIG_NET_IPV6) &&
		   net_pkt_family(pkt) == NET_AF_INET6) {
		NET_PKT_DATA_ACCESS_CONTIGUOUS_DEFINE(ipv6_access,
						      struct net_ipv6_hdr);
		struct net_sockaddr_in6 *addr6 = net_sin6(addr);
		struct net_ipv6_hdr *ipv6_hdr;

		if (addrlen < sizeof(struct net_sockaddr_in6)) {
			ret = -EINVAL;
			goto error;
		}

		ipv6_hdr = (struct net_ipv6_hdr *)net_pkt_get_data(
							pkt, &ipv6_access);
		if (!ipv6_hdr ||
		    net_pkt_acknowledge_data(pkt, &ipv6_access) ||
		    net_pkt_skip(pkt, net_pkt_ipv6_ext_len(pkt))) {
			ret = -ENOBUFS;
			goto error;
		}

		net_ipv6_addr_copy_raw((uint8_t *)&addr6->sin6_addr, ipv6_hdr->src);
		port = &addr6->sin6_port;
	} else {
		ret = -ENOTSUP;
		goto error;
	}

	if (IS_ENABLED(CONFIG_NET_UDP) && proto == NET_IPPROTO_UDP) {
		NET_PKT_DATA_ACCESS_DEFINE(udp_access, struct net_udp_hdr);
		struct net_udp_hdr *udp_hdr;

		udp_hdr = (struct net_udp_hdr *)net_pkt_get_data(pkt,
								 &udp_access);
		if (!udp_hdr) {
			ret = -ENOBUFS;
			goto error;
		}

		*port = udp_hdr->src_port;
	} else if (IS_ENABLED(CONFIG_NET_TCP) && proto == NET_IPPROTO_TCP) {
		NET_PKT_DATA_ACCESS_DEFINE(tcp_access, struct net_tcp_hdr);
		struct net_tcp_hdr *tcp_hdr;

		tcp_hdr = (struct net_tcp_hdr *)net_pkt_get_data(pkt,
								 &tcp_access);
		if (!tcp_hdr) {
			ret = -ENOBUFS;
			goto error;
		}

		*port = tcp_hdr->src_port;
	} else {
		ret = -ENOTSUP;
	}

error:
	net_pkt_cursor_restore(pkt, &backup);

	return ret;
}

#if defined(CONFIG_NET_OFFLOAD)
static bool net_pkt_remote_addr_is_unspecified(struct net_pkt *pkt)
{
	bool ret = true;

	if (net_pkt_family(pkt) == NET_AF_INET) {
		ret = net_ipv4_is_addr_unspecified(&net_sin(&pkt->remote)->sin_addr);
	} else if (net_pkt_family(pkt) == NET_AF_INET6) {
		ret = net_ipv6_is_addr_unspecified(&net_sin6(&pkt->remote)->sin6_addr);
	}

	return ret;
}

static int sock_get_offload_pkt_src_addr(struct net_pkt *pkt,
					 struct net_context *ctx,
					 struct net_sockaddr *addr,
					 socklen_t addrlen)
{
	int ret = 0;

	if (!addr || !pkt) {
		return -EINVAL;
	}

	if (!net_pkt_remote_addr_is_unspecified(pkt)) {
		if (IS_ENABLED(CONFIG_NET_IPV4) &&
		    net_pkt_family(pkt) == NET_AF_INET) {
			if (addrlen < sizeof(struct net_sockaddr_in)) {
				ret = -EINVAL;
				goto error;
			}

			memcpy(addr, &pkt->remote, sizeof(struct net_sockaddr_in));
		} else if (IS_ENABLED(CONFIG_NET_IPV6) &&
			   net_pkt_family(pkt) == NET_AF_INET6) {
			if (addrlen < sizeof(struct net_sockaddr_in6)) {
				ret = -EINVAL;
				goto error;
			}

			memcpy(addr, &pkt->remote, sizeof(struct net_sockaddr_in6));
		}
	} else if (ctx->flags & NET_CONTEXT_REMOTE_ADDR_SET) {
		memcpy(addr, &ctx->remote, MIN(addrlen, sizeof(ctx->remote)));
	} else {
		ret = -ENOTSUP;
	}

error:
	return ret;
}
#else
static int sock_get_offload_pkt_src_addr(struct net_pkt *pkt,
					 struct net_context *ctx,
					 struct net_sockaddr *addr,
					 socklen_t addrlen)
{
	ARG_UNUSED(pkt);
	ARG_UNUSED(ctx);
	ARG_UNUSED(addr);
	ARG_UNUSED(addrlen);

	return 0;
}
#endif /* CONFIG_NET_OFFLOAD */

void net_socket_update_tc_rx_time(struct net_pkt *pkt, uint32_t end_tick)
{
	net_pkt_set_rx_stats_tick(pkt, end_tick);

	net_stats_update_tc_rx_time(net_pkt_iface(pkt),
				    net_pkt_priority(pkt),
				    net_pkt_create_time(pkt),
				    end_tick);

	if (IS_ENABLED(CONFIG_NET_PKT_RXTIME_STATS_DETAIL)) {
		uint32_t val, prev = net_pkt_create_time(pkt);
		int i;

		for (i = 0; i < net_pkt_stats_tick_count(pkt); i++) {
			if (!net_pkt_stats_tick(pkt)[i]) {
				break;
			}

			val = net_pkt_stats_tick(pkt)[i] - prev;
			prev = net_pkt_stats_tick(pkt)[i];
			net_pkt_stats_tick(pkt)[i] = val;
		}

		net_stats_update_tc_rx_time_detail(
			net_pkt_iface(pkt),
			net_pkt_priority(pkt),
			net_pkt_stats_tick(pkt));
	}
}

int zsock_wait_data(struct net_context *ctx, k_timeout_t *timeout)
{
	int ret;

	if (ctx->cond.lock == NULL) {
		/* For some reason the lock pointer is not set properly
		 * when called by fdtable.c:z_finalize_fd()
		 * It is not practical to try to figure out the fdtable
		 * lock at this point so skip it.
		 */
		NET_WARN("No lock pointer set for context %p", ctx);
		return -EINVAL;
	}

	if (k_fifo_is_empty(&ctx->recv_q)) {
		/* Wait for the data to arrive but without holding a lock */
		ret = k_condvar_wait(&ctx->cond.recv, ctx->cond.lock,
				     *timeout);
		if (ret < 0) {
			return ret;
		}

		if (sock_is_error(ctx)) {
			return -POINTER_TO_INT(ctx->user_data);
		}
	}

	return 0;
}


static int insert_pktinfo(struct msghdr *msg, int level, int type,
			  void *pktinfo, size_t pktinfo_len)
{
	struct cmsghdr *cmsg;

	if (msg->msg_controllen < pktinfo_len) {
		return -EINVAL;
	}

	cmsg = CMSG_FIRSTHDR(msg);
	if (cmsg == NULL) {
		return -EINVAL;
	}

	cmsg->cmsg_len = CMSG_LEN(pktinfo_len);
	cmsg->cmsg_level = level;
	cmsg->cmsg_type = type;

	memcpy(NET_CMSG_DATA(cmsg), pktinfo, pktinfo_len);

	return 0;
}

static int add_pktinfo(struct net_context *ctx,
			struct net_pkt *pkt,
			struct msghdr *msg)
{
	int ret = -ENOTSUP;
	struct net_pkt_cursor backup;

	net_pkt_cursor_backup(pkt, &backup);
	net_pkt_cursor_init(pkt);

	if (IS_ENABLED(CONFIG_NET_IPV4) && net_pkt_family(pkt) == NET_AF_INET) {
		NET_PKT_DATA_ACCESS_CONTIGUOUS_DEFINE(ipv4_access,
						      struct net_ipv4_hdr);
		struct in_pktinfo info;
		struct net_ipv4_hdr *ipv4_hdr;

		ipv4_hdr = (struct net_ipv4_hdr *)net_pkt_get_data(
							pkt, &ipv4_access);
		if (ipv4_hdr == NULL ||
		    net_pkt_acknowledge_data(pkt, &ipv4_access) ||
		    net_pkt_skip(pkt, net_pkt_ipv4_opts_len(pkt))) {
			ret = -ENOBUFS;
			goto out;
		}

		net_ipv4_addr_copy_raw((uint8_t *)&info.ipi_addr, ipv4_hdr->dst);
		net_ipv4_addr_copy_raw((uint8_t *)&info.ipi_spec_dst,
				       (uint8_t *)net_sin_ptr(&ctx->local)->sin_addr);
		info.ipi_ifindex = ctx->iface;

		ret = insert_pktinfo(msg, NET_IPPROTO_IP, IP_PKTINFO,
				     &info, sizeof(info));

		goto out;
	}

	if (IS_ENABLED(CONFIG_NET_IPV6) && net_pkt_family(pkt) == NET_AF_INET6) {
		NET_PKT_DATA_ACCESS_CONTIGUOUS_DEFINE(ipv6_access,
						      struct net_ipv6_hdr);
		struct in6_pktinfo info;
		struct net_ipv6_hdr *ipv6_hdr;

		ipv6_hdr = (struct net_ipv6_hdr *)net_pkt_get_data(
							pkt, &ipv6_access);
		if (ipv6_hdr == NULL ||
		    net_pkt_acknowledge_data(pkt, &ipv6_access) ||
		    net_pkt_skip(pkt, net_pkt_ipv6_ext_len(pkt))) {
			ret = -ENOBUFS;
			goto out;
		}

		net_ipv6_addr_copy_raw((uint8_t *)&info.ipi6_addr, ipv6_hdr->dst);
		info.ipi6_ifindex = ctx->iface;

		ret = insert_pktinfo(msg, NET_IPPROTO_IPV6, IPV6_RECVPKTINFO,
				     &info, sizeof(info));

		goto out;
	}

out:
	net_pkt_cursor_restore(pkt, &backup);

	return ret;
}

static inline ssize_t zsock_recv_dgram(struct net_context *ctx,
				       struct msghdr *msg,
				       void *buf,
				       size_t max_len,
				       int flags,
				       struct net_sockaddr *src_addr,
				       socklen_t *addrlen)
{
	k_timeout_t timeout = K_FOREVER;
	size_t recv_len = 0;
	size_t read_len;
	struct net_pkt_cursor backup;
	struct net_pkt *pkt;

	if ((flags & ZSOCK_MSG_DONTWAIT) || sock_is_nonblock(ctx)) {
		timeout = K_NO_WAIT;
	} else {
		int ret;

		net_context_get_option(ctx, NET_OPT_RCVTIMEO, &timeout, NULL);

		ret = zsock_wait_data(ctx, &timeout);
		if (ret < 0) {
			errno = -ret;
			return -1;
		}
	}

	if (flags & ZSOCK_MSG_PEEK) {
		int res;

		res = fifo_wait_non_empty(&ctx->recv_q, timeout);
		/* EAGAIN when timeout expired, EINTR when cancelled */
		if (res && res != -EAGAIN && res != -EINTR) {
			errno = -res;
			return -1;
		}

		pkt = k_fifo_peek_head(&ctx->recv_q);
	} else {
		pkt = k_fifo_get(&ctx->recv_q, timeout);
	}

	if (!pkt) {
		errno = EAGAIN;
		return -1;
	}

	net_pkt_cursor_backup(pkt, &backup);

	if (src_addr && addrlen) {
		if (IS_ENABLED(CONFIG_NET_OFFLOAD) &&
		    net_if_is_ip_offloaded(net_context_get_iface(ctx))) {
			int ret;

			ret  = sock_get_offload_pkt_src_addr(pkt, ctx, src_addr,
								*addrlen);
			if (ret < 0) {
				errno = -ret;
				NET_DBG("sock_get_offload_pkt_src_addr %d", ret);
				goto fail;
			}
		} else {
			int ret;

			ret = sock_get_pkt_src_addr(pkt, net_context_get_proto(ctx),
						   src_addr, *addrlen);
			if (ret < 0) {
				errno = -ret;
				NET_DBG("sock_get_pkt_src_addr %d", ret);
				goto fail;
			}
		}

		/* addrlen is a value-result argument, set to actual
		 * size of source address
		 */
		if (src_addr->sa_family == NET_AF_INET) {
			*addrlen = sizeof(struct net_sockaddr_in);
		} else if (src_addr->sa_family == NET_AF_INET6) {
			*addrlen = sizeof(struct net_sockaddr_in6);
		} else {
			errno = ENOTSUP;
			goto fail;
		}
	}

	if (msg != NULL) {
		int iovec = 0;
		size_t tmp_read_len;

		if (msg->msg_iovlen < 1 || msg->msg_iov == NULL) {
			errno = ENOMEM;
			return -1;
		}

		recv_len = net_pkt_remaining_data(pkt);
		tmp_read_len = read_len = MIN(recv_len, max_len);

		while (tmp_read_len > 0) {
			size_t len;

			buf = msg->msg_iov[iovec].iov_base;
			if (buf == NULL) {
				errno = EINVAL;
				return -1;
			}

			len = MIN(tmp_read_len, msg->msg_iov[iovec].iov_len);

			if (net_pkt_read(pkt, buf, len)) {
				errno = ENOBUFS;
				goto fail;
			}

			if (len <= tmp_read_len) {
				tmp_read_len -= len;
				msg->msg_iov[iovec].iov_len = len;
				iovec++;
			} else {
				errno = EINVAL;
				return -1;
			}
		}

		msg->msg_iovlen = iovec;

		if (recv_len != read_len) {
			msg->msg_flags |= ZSOCK_MSG_TRUNC;
		}

	} else {
		recv_len = net_pkt_remaining_data(pkt);
		read_len = MIN(recv_len, max_len);

		if (net_pkt_read(pkt, buf, read_len)) {
			errno = ENOBUFS;
			goto fail;
		}
	}

	if (msg != NULL) {
		if (msg->msg_control != NULL) {
			if (msg->msg_controllen > 0) {
				if (IS_ENABLED(CONFIG_NET_CONTEXT_RECV_PKTINFO) &&
				    net_context_is_recv_pktinfo_set(ctx)) {
					if (add_pktinfo(ctx, pkt, msg) < 0) {
						msg->msg_flags |= ZSOCK_MSG_CTRUNC;
					}
				} else {
					msg->msg_controllen = 0U;
				}
			}
		} else {
			msg->msg_controllen = 0U;
		}
	}

	if (IS_ENABLED(CONFIG_NET_PKT_RXTIME_STATS) &&
	    !(flags & ZSOCK_MSG_PEEK)) {
		net_socket_update_tc_rx_time(pkt, k_cycle_get_32());
	}

	if (!(flags & ZSOCK_MSG_PEEK)) {
		net_pkt_unref(pkt);
	} else {
		net_pkt_cursor_restore(pkt, &backup);
	}

	return (flags & ZSOCK_MSG_TRUNC) ? recv_len : read_len;

fail:
	if (!(flags & ZSOCK_MSG_PEEK)) {
		net_pkt_unref(pkt);
	}

	return -1;
}

static size_t zsock_recv_stream_immediate(struct net_context *ctx, uint8_t **buf, size_t *max_len,
					  int flags)
{
	size_t len;
	size_t pkt_len;
	size_t recv_len = 0;
	struct net_pkt *pkt;
	struct net_pkt_cursor backup;
	struct net_pkt *origin = NULL;
	const bool do_recv = !(buf == NULL || max_len == NULL);
	size_t _max_len = (max_len == NULL) ? SIZE_MAX : *max_len;
	const bool peek = (flags & ZSOCK_MSG_PEEK) == ZSOCK_MSG_PEEK;

	while (_max_len > 0) {
		/* only peek until we know we can dequeue and / or requeue buffer */
		pkt = k_fifo_peek_head(&ctx->recv_q);
		if (pkt == NULL || pkt == origin) {
			break;
		}

		if (origin == NULL) {
			/* mark first pkt to avoid cycles when observing */
			origin = pkt;
		}

		pkt_len = net_pkt_remaining_data(pkt);
		len = MIN(_max_len, pkt_len);
		recv_len += len;
		_max_len -= len;

		if (do_recv && len > 0) {
			if (peek) {
				net_pkt_cursor_backup(pkt, &backup);
			}

			net_pkt_read(pkt, *buf, len);
			/* update buffer position for caller */
			*buf += len;

			if (peek) {
				net_pkt_cursor_restore(pkt, &backup);
			}
		}

		if (do_recv && !peek) {
			if (len == pkt_len) {
				/* dequeue empty packets when not observing */
				pkt = k_fifo_get(&ctx->recv_q, K_NO_WAIT);
				if (net_pkt_eof(pkt)) {
					sock_set_eof(ctx);
				}

				if (IS_ENABLED(CONFIG_NET_PKT_RXTIME_STATS)) {
					net_socket_update_tc_rx_time(pkt, k_cycle_get_32());
				}

				net_pkt_unref(pkt);
			}
		} else if (!do_recv || peek) {
			/* requeue packets when observing */
			k_fifo_put(&ctx->recv_q, k_fifo_get(&ctx->recv_q, K_NO_WAIT));
		}
	}

	if (do_recv) {
		/* convey remaining buffer size back to caller */
		*max_len = _max_len;
	}

	return recv_len;
}

static int zsock_fionread_ctx(struct net_context *ctx)
{
	size_t ret = zsock_recv_stream_immediate(ctx, NULL, NULL, 0);

	return MIN(ret, INT_MAX);
}

static ssize_t zsock_recv_stream_timed(struct net_context *ctx, struct msghdr *msg,
				       uint8_t *buf, size_t max_len,
				       int flags, k_timeout_t timeout)
{
	int res;
	k_timepoint_t end;
	size_t recv_len = 0, iovec = 0, available_len, max_iovlen = 0;
	const bool waitall = (flags & ZSOCK_MSG_WAITALL) == ZSOCK_MSG_WAITALL;

	if (msg != NULL && buf == NULL) {
		if (msg->msg_iovlen < 1) {
			return -EINVAL;
		}

		buf = msg->msg_iov[iovec].iov_base;
		available_len = msg->msg_iov[iovec].iov_len;
		msg->msg_iov[iovec].iov_len = 0;
		max_iovlen = msg->msg_iovlen;
	}

	for (end = sys_timepoint_calc(timeout); max_len > 0; timeout = sys_timepoint_timeout(end)) {

		if (sock_is_error(ctx)) {
			return -POINTER_TO_INT(ctx->user_data);
		}

		if (sock_is_eof(ctx)) {
			return 0;
		}

		if (!K_TIMEOUT_EQ(timeout, K_NO_WAIT)) {
			res = zsock_wait_data(ctx, &timeout);
			if (res < 0) {
				return res;
			}
		}

		if (msg != NULL) {
again:
			res = zsock_recv_stream_immediate(ctx, &buf, &available_len, flags);
			recv_len += res;

			if (res == 0 && recv_len == 0 && K_TIMEOUT_EQ(timeout, K_NO_WAIT)) {
				return -EAGAIN;
			}

			msg->msg_iov[iovec].iov_len += res;
			buf = (uint8_t *)(msg->msg_iov[iovec].iov_base) + res;
			max_len -= res;

			if (available_len == 0) {
				/* All data to this iovec was written */
				iovec++;

				if (iovec == max_iovlen) {
					break;
				}

				msg->msg_iovlen = iovec;
				buf = msg->msg_iov[iovec].iov_base;
				available_len = msg->msg_iov[iovec].iov_len;
				msg->msg_iov[iovec].iov_len = 0;

				/* If there is more data, read it now and do not wait */
				if (buf != NULL && available_len > 0) {
					goto again;
				}

				continue;
			}

		} else {
			res = zsock_recv_stream_immediate(ctx, &buf, &max_len, flags);
			recv_len += res;

			if (res == 0) {
				if (recv_len == 0 && K_TIMEOUT_EQ(timeout, K_NO_WAIT)) {
					return -EAGAIN;
				}
			}
		}

		if (!waitall) {
			break;
		}
	}

	return recv_len;
}

static ssize_t zsock_recv_stream(struct net_context *ctx, struct msghdr *msg,
				 void *buf, size_t max_len, int flags)
{
	ssize_t res;
	size_t recv_len = 0;
	k_timeout_t timeout = K_FOREVER;

	if (!net_context_is_used(ctx)) {
		errno = EBADF;
		return -1;
	}

	if (net_context_get_state(ctx) != NET_CONTEXT_CONNECTED) {
		errno = ENOTCONN;
		return -1;
	}

	if ((flags & ZSOCK_MSG_DONTWAIT) || sock_is_nonblock(ctx)) {
		timeout = K_NO_WAIT;
	} else if (!sock_is_eof(ctx) && !sock_is_error(ctx)) {
		net_context_get_option(ctx, NET_OPT_RCVTIMEO, &timeout, NULL);
	}

	if (max_len == 0) {
		/* no bytes requested - done! */
		return 0;
	}

	res = zsock_recv_stream_timed(ctx, msg, buf, max_len, flags, timeout);
	recv_len += MAX(0, res);

	if (res < 0) {
		errno = -res;
		return -1;
	}

	if (!(flags & ZSOCK_MSG_PEEK)) {
		net_context_update_recv_wnd(ctx, recv_len);
	}

	return recv_len;
}

ssize_t zsock_recvfrom_ctx(struct net_context *ctx, void *buf, size_t max_len,
			   int flags,
			   struct net_sockaddr *src_addr, socklen_t *addrlen)
{
	enum net_sock_type sock_type = net_context_get_type(ctx);

	if (max_len == 0) {
		return 0;
	}

	if (sock_type == NET_SOCK_DGRAM) {
		return zsock_recv_dgram(ctx, NULL, buf, max_len, flags, src_addr, addrlen);
	} else if (sock_type == NET_SOCK_STREAM) {
		return zsock_recv_stream(ctx, NULL, buf, max_len, flags);
	}

	__ASSERT(0, "Unknown socket type");

	errno = ENOTSUP;

	return -1;
}

ssize_t z_impl_zsock_recvfrom(int sock, void *buf, size_t max_len, int flags,
			     struct net_sockaddr *src_addr, socklen_t *addrlen)
{
	int bytes_received;

	#if defined(_MSC_VER) /* #CUSTOM@NDRS */
	const struct socket_op_vtable* vtable;
	struct k_mutex* lock;
	void* obj;
	int ret;

	obj = get_sock_vtable(sock, &vtable, &lock);
	if (obj == NULL) {
		errno = EBADF;
		return (-1);
	}

	if (vtable->recvfrom == NULL) {
		errno = EOPNOTSUPP;
		return (-1);
	}

	(void) k_mutex_lock(lock, K_FOREVER);
	ret = vtable->recvfrom(obj, buf, max_len, flags, src_addr, addrlen);

	k_mutex_unlock(lock);

	bytes_received = ret;
	#else
	bytes_received = VTABLE_CALL(recvfrom, sock, buf, max_len, flags, src_addr, addrlen);
	#endif

	sock_obj_core_update_recv_stats(sock, bytes_received);

	return bytes_received;
}

#ifdef CONFIG_USERSPACE
ssize_t z_vrfy_zsock_recvfrom(int sock, void *buf, size_t max_len, int flags,
			      struct net_sockaddr *src_addr, socklen_t *addrlen)
{
	socklen_t addrlen_copy;
	ssize_t ret;

	if (K_SYSCALL_MEMORY_WRITE(buf, max_len)) {
		errno = EFAULT;
		return -1;
	}

	if (addrlen) {
		K_OOPS(k_usermode_from_copy(&addrlen_copy, addrlen,
					sizeof(socklen_t)));
	}
	K_OOPS(src_addr && K_SYSCALL_MEMORY_WRITE(src_addr, addrlen_copy));

	ret = z_impl_zsock_recvfrom(sock, (void *)buf, max_len, flags,
				   (struct net_sockaddr *)src_addr,
				   addrlen ? &addrlen_copy : NULL);

	if (addrlen) {
		K_OOPS(k_usermode_to_copy(addrlen, &addrlen_copy,
				      sizeof(socklen_t)));
	}

	return ret;
}
#include <syscalls/zsock_recvfrom_mrsh.c>
#endif /* CONFIG_USERSPACE */

ssize_t zsock_recvmsg_ctx(struct net_context *ctx, struct msghdr *msg,
			  int flags)
{
	enum net_sock_type sock_type = net_context_get_type(ctx);
	size_t i, max_len = 0;

	if (msg == NULL) {
		errno = EINVAL;
		return -1;
	}

	if (msg->msg_iov == NULL) {
		errno = ENOMEM;
		return -1;
	}

	for (i = 0; i < msg->msg_iovlen; i++) {
		max_len += msg->msg_iov[i].iov_len;
	}

	if (sock_type == NET_SOCK_DGRAM) {
		return zsock_recv_dgram(ctx, msg, NULL, max_len, flags,
					msg->msg_name, &msg->msg_namelen);
	} else if (sock_type == NET_SOCK_STREAM) {
		return zsock_recv_stream(ctx, msg, NULL, max_len, flags);
	}

	__ASSERT(0, "Unknown socket type");

	errno = ENOTSUP;

	return -1;
}

ssize_t z_impl_zsock_recvmsg(int sock, struct msghdr *msg, int flags)
{
	int bytes_received;

	#if defined(_MSC_VER) /* #CUSTOM@NDRS */
	const struct socket_op_vtable* vtable;
	struct k_mutex* lock;
	void* obj;
	int ret;

	obj = get_sock_vtable(sock, &vtable, &lock);
	if (obj == NULL) {
		errno = EBADF;
		return (-1);
	}

	if (vtable->recvmsg == NULL) {
		errno = EOPNOTSUPP;
		return (-1);
	}

	(void) k_mutex_lock(lock, K_FOREVER);
	ret = vtable->recvmsg(obj, msg, flags);

	k_mutex_unlock(lock);

	bytes_received = ret;
	#else
	bytes_received = VTABLE_CALL(recvmsg, sock, msg, flags);
	#endif

	sock_obj_core_update_recv_stats(sock, bytes_received);

	return bytes_received;
}

#ifdef CONFIG_USERSPACE
ssize_t z_vrfy_zsock_recvmsg(int sock, struct msghdr *msg, int flags)
{
	struct msghdr msg_copy;
	size_t iovlen;
	size_t i;
	int ret;

	if (msg == NULL) {
		errno = EINVAL;
		return -1;
	}

	if (msg->msg_iov == NULL) {
		errno = ENOMEM;
		return -1;
	}

	K_OOPS(k_usermode_from_copy(&msg_copy, (void *)msg, sizeof(msg_copy)));

	k_usermode_from_copy(&iovlen, &msg->msg_iovlen, sizeof(iovlen));

	msg_copy.msg_name = NULL;
	msg_copy.msg_control = NULL;

	msg_copy.msg_iov = k_usermode_alloc_from_copy(msg->msg_iov,
				       msg->msg_iovlen * sizeof(struct iovec));
	if (!msg_copy.msg_iov) {
		errno = ENOMEM;
		goto fail;
	}

	/* Clear the pointers in the copy so that if the allocation in the
	 * next loop fails, we do not try to free non allocated memory
	 * in fail branch.
	 */
	memset(msg_copy.msg_iov, 0, msg->msg_iovlen * sizeof(struct iovec));

	for (i = 0; i < iovlen; i++) {
		/* TODO: In practice we do not need to copy the actual data
		 * in msghdr when receiving data but currently there is no
		 * ready made function to do just that (unless we want to call
		 * relevant malloc function here ourselves). So just use
		 * the copying variant for now.
		 */
		msg_copy.msg_iov[i].iov_base =
			k_usermode_alloc_from_copy(msg->msg_iov[i].iov_base,
						   msg->msg_iov[i].iov_len);
		if (!msg_copy.msg_iov[i].iov_base) {
			errno = ENOMEM;
			goto fail;
		}

		msg_copy.msg_iov[i].iov_len = msg->msg_iov[i].iov_len;
	}

	if (msg->msg_namelen > 0) {
		if (msg->msg_name == NULL) {
			errno = EINVAL;
			goto fail;
		}

		msg_copy.msg_name = k_usermode_alloc_from_copy(msg->msg_name,
							   msg->msg_namelen);
		if (msg_copy.msg_name == NULL) {
			errno = ENOMEM;
			goto fail;
		}
	}

	if (msg->msg_controllen > 0) {
		if (msg->msg_control == NULL) {
			errno = EINVAL;
			goto fail;
		}

		msg_copy.msg_control =
			k_usermode_alloc_from_copy(msg->msg_control,
						   msg->msg_controllen);
		if (msg_copy.msg_control == NULL) {
			errno = ENOMEM;
			goto fail;
		}
	}

	ret = z_impl_zsock_recvmsg(sock, &msg_copy, flags);

	/* Do not copy anything back if there was an error or nothing was
	 * received.
	 */
	if (ret > 0) {
		if (msg->msg_namelen > 0 && msg->msg_name != NULL) {
			K_OOPS(k_usermode_to_copy(msg->msg_name,
						  msg_copy.msg_name,
						  msg_copy.msg_namelen));
		}

		if (msg->msg_controllen > 0 &&
		    msg->msg_control != NULL) {
			K_OOPS(k_usermode_to_copy(msg->msg_control,
						  msg_copy.msg_control,
						  msg_copy.msg_controllen));

			msg->msg_controllen = msg_copy.msg_controllen;
		} else {
			msg->msg_controllen = 0U;
		}

		k_usermode_to_copy(&msg->msg_iovlen,
				   &msg_copy.msg_iovlen,
				   sizeof(msg->msg_iovlen));

		/* The new iovlen cannot be bigger than the original one */
		NET_ASSERT(msg_copy.msg_iovlen <= iovlen);

		for (i = 0; i < iovlen; i++) {
			if (i < msg_copy.msg_iovlen) {
				K_OOPS(k_usermode_to_copy(msg->msg_iov[i].iov_base,
							  msg_copy.msg_iov[i].iov_base,
							  msg_copy.msg_iov[i].iov_len));
				K_OOPS(k_usermode_to_copy(&msg->msg_iov[i].iov_len,
							  &msg_copy.msg_iov[i].iov_len,
							  sizeof(msg->msg_iov[i].iov_len)));
			} else {
				/* Clear out those vectors that we could not populate */
				msg->msg_iov[i].iov_len = 0;
			}
		}

		k_usermode_to_copy(&msg->msg_flags,
				   &msg_copy.msg_flags,
				   sizeof(msg->msg_flags));
	}

	k_free(msg_copy.msg_name);
	k_free(msg_copy.msg_control);

	/* Note that we need to free according to original iovlen */
	for (i = 0; i < iovlen; i++) {
		k_free(msg_copy.msg_iov[i].iov_base);
	}

	k_free(msg_copy.msg_iov);

	return ret;

fail:
	if (msg_copy.msg_name) {
		k_free(msg_copy.msg_name);
	}

	if (msg_copy.msg_control) {
		k_free(msg_copy.msg_control);
	}

	if (msg_copy.msg_iov) {
		for (i = 0; i < msg_copy.msg_iovlen; i++) {
			if (msg_copy.msg_iov[i].iov_base) {
				k_free(msg_copy.msg_iov[i].iov_base);
			}
		}

		k_free(msg_copy.msg_iov);
	}

	return -1;
}
#include <syscalls/zsock_recvmsg_mrsh.c>
#endif /* CONFIG_USERSPACE */

/* As this is limited function, we don't follow POSIX signature, with
 * "..." instead of last arg.
 */
int z_impl_zsock_fcntl_impl(int sock, int cmd, int flags)
{
	const struct socket_op_vtable *vtable;
	struct k_mutex *lock;
	void *obj;
	int ret;

	obj = get_sock_vtable(sock, &vtable, &lock);
	if (obj == NULL) {
		errno = EBADF;
		return -1;
	}

	(void)k_mutex_lock(lock, K_FOREVER);

	ret = z_fdtable_call_ioctl((const struct fd_op_vtable *)vtable,
				   obj, cmd, flags);

	k_mutex_unlock(lock);

	return ret;
}

#ifdef CONFIG_USERSPACE
static inline int z_vrfy_zsock_fcntl_impl(int sock, int cmd, int flags)
{
	return z_impl_zsock_fcntl_impl(sock, cmd, flags);
}
#include <syscalls/zsock_fcntl_impl_mrsh.c>
#endif

int z_impl_zsock_ioctl_impl(int sock, unsigned long request, va_list args)
{
	const struct socket_op_vtable *vtable;
	struct k_mutex *lock;
	void *ctx;
	int ret;

	ctx = get_sock_vtable(sock, &vtable, &lock);
	if (ctx == NULL) {
		errno = EBADF;
		return -1;
	}

	(void)k_mutex_lock(lock, K_FOREVER);

	NET_DBG("ioctl: ctx=%p, fd=%d, request=%lu", ctx, sock, request);

	ret = vtable->fd_vtable.ioctl(ctx, request, args);

	k_mutex_unlock(lock);

	return ret;

}

#ifdef CONFIG_USERSPACE
static inline int z_vrfy_zsock_ioctl_impl(int sock, unsigned long request, va_list args)
{
	switch (request) {
	case ZFD_IOCTL_FIONBIO:
		break;

	case ZFD_IOCTL_FIONREAD: {
		int *avail;

		avail = va_arg(args, int *);
		K_OOPS(K_SYSCALL_MEMORY_WRITE(avail, sizeof(*avail)));

		break;
	}

	default:
		errno = EOPNOTSUPP;
		return -1;
	}

	return z_impl_zsock_ioctl_impl(sock, request, args);
}
#include <syscalls/zsock_ioctl_impl_mrsh.c>
#endif

static int zsock_poll_prepare_ctx(struct net_context *ctx,
				  struct zsock_pollfd *pfd,
				  struct k_poll_event **pev,
				  struct k_poll_event *pev_end)
{
	if (pfd->events & ZSOCK_POLLIN) {
		if (*pev == pev_end) {
			return -ENOMEM;
		}

		(*pev)->obj = &ctx->recv_q;
		(*pev)->type = K_POLL_TYPE_FIFO_DATA_AVAILABLE;
		(*pev)->mode = K_POLL_MODE_NOTIFY_ONLY;
		(*pev)->state = K_POLL_STATE_NOT_READY;
		(*pev)++;
	}

	if (pfd->events & ZSOCK_POLLOUT) {
		if (IS_ENABLED(CONFIG_NET_NATIVE_TCP) &&
		    net_context_get_type(ctx) == NET_SOCK_STREAM &&
		    !net_if_is_ip_offloaded(net_context_get_iface(ctx))) {
			if (*pev == pev_end) {
				return -ENOMEM;
			}

			if (net_context_get_state(ctx) == NET_CONTEXT_CONNECTING) {
				(*pev)->obj = net_tcp_conn_sem_get(ctx);
			} else {
				(*pev)->obj = net_tcp_tx_sem_get(ctx);
			}

			(*pev)->type = K_POLL_TYPE_SEM_AVAILABLE;
			(*pev)->mode = K_POLL_MODE_NOTIFY_ONLY;
			(*pev)->state = K_POLL_STATE_NOT_READY;
			(*pev)++;
		} else {
			return -EALREADY;
		}

	}

	/* If socket is already in EOF or error, it can be reported
	 * immediately, so we tell poll() to short-circuit wait.
	 */
	if (sock_is_eof(ctx) || sock_is_error(ctx)) {
		return -EALREADY;
	}

	return 0;
}

static int zsock_poll_update_ctx(struct net_context *ctx,
				 struct zsock_pollfd *pfd,
				 struct k_poll_event **pev)
{
	ARG_UNUSED(ctx);

	if (pfd->events & ZSOCK_POLLIN) {
		if ((*pev)->state != K_POLL_STATE_NOT_READY || sock_is_eof(ctx)) {
			pfd->revents |= ZSOCK_POLLIN;
		}
		(*pev)++;
	}
	if (pfd->events & ZSOCK_POLLOUT) {
		if (IS_ENABLED(CONFIG_NET_NATIVE_TCP) &&
		    net_context_get_type(ctx) == NET_SOCK_STREAM &&
		    !net_if_is_ip_offloaded(net_context_get_iface(ctx))) {
			if ((*pev)->state != K_POLL_STATE_NOT_READY &&
			    !sock_is_eof(ctx) &&
			    (net_context_get_state(ctx) == NET_CONTEXT_CONNECTED)) {
				pfd->revents |= ZSOCK_POLLOUT;
			}
			(*pev)++;
		} else {
			pfd->revents |= ZSOCK_POLLOUT;
		}
	}

	if (sock_is_error(ctx)) {
		pfd->revents |= ZSOCK_POLLERR;
	}

	if (sock_is_eof(ctx)) {
		pfd->revents |= ZSOCK_POLLHUP;
	}

	return 0;
}

static inline int time_left(uint32_t start, uint32_t timeout)
{
	uint32_t elapsed = k_uptime_get_32() - start;

	return timeout - elapsed;
}

int zsock_poll_internal(struct zsock_pollfd *fds, int nfds, k_timeout_t timeout)
{
	bool retry;
	int ret = 0;
	int i;
	struct zsock_pollfd *pfd;
	struct k_poll_event poll_events[CONFIG_NET_SOCKETS_POLL_MAX];
	struct k_poll_event *pev;
	struct k_poll_event *pev_end = poll_events + ARRAY_SIZE(poll_events);
	const struct fd_op_vtable *vtable;
	struct k_mutex *lock;
	k_timepoint_t end;
	bool offload = false;
	const struct fd_op_vtable *offl_vtable = NULL;
	void *offl_ctx = NULL;

	end = sys_timepoint_calc(timeout);

	pev = poll_events;
	for (pfd = fds, i = nfds; i--; pfd++) {
		void *ctx;
		int result;

		/* Per POSIX, negative fd's are just ignored */
		if (pfd->fd < 0) {
			continue;
		}

		ctx = get_sock_vtable(pfd->fd,
				      (const struct socket_op_vtable **)&vtable,
				      &lock);
		if (ctx == NULL) {
			/* Will set POLLNVAL in return loop */
			continue;
		}

		(void)k_mutex_lock(lock, K_FOREVER);

		result = z_fdtable_call_ioctl(vtable, ctx,
					      ZFD_IOCTL_POLL_PREPARE,
					      pfd, &pev, pev_end);
		if (result == -EALREADY) {
			/* If POLL_PREPARE returned with EALREADY, it means
			 * it already detected that some socket is ready. In
			 * this case, we still perform a k_poll to pick up
			 * as many events as possible, but without any wait.
			 */
			timeout = K_NO_WAIT;
			end = sys_timepoint_calc(timeout);
			result = 0;
		} else if (result == -EXDEV) {
			/* If POLL_PREPARE returned EXDEV, it means
			 * it detected an offloaded socket.
			 * If offloaded socket is used with native TLS, the TLS
			 * wrapper for the offloaded poll will be used.
			 * In case the fds array contains a mixup of offloaded
			 * and non-offloaded sockets, the offloaded poll handler
			 * shall return an error.
			 */
			offload = true;
			if (offl_vtable == NULL || net_socket_is_tls(ctx)) {
				offl_vtable = vtable;
				offl_ctx = ctx;
			}

			result = 0;
		}

		k_mutex_unlock(lock);

		if (result < 0) {
			errno = -result;
			return -1;
		}
	}

	if (offload) {
		int poll_timeout;

		if (K_TIMEOUT_EQ(timeout, K_FOREVER)) {
			poll_timeout = SYS_FOREVER_MS;
		} else {
			poll_timeout = k_ticks_to_ms_floor32(timeout.ticks);
		}

		return z_fdtable_call_ioctl(offl_vtable, offl_ctx,
					    ZFD_IOCTL_POLL_OFFLOAD,
					    fds, nfds, poll_timeout);
	}

	timeout = sys_timepoint_timeout(end);

	do {
		ret = k_poll(poll_events, pev - poll_events, timeout);
		/* EAGAIN when timeout expired, EINTR when cancelled (i.e. EOF) */
		if (ret != 0 && ret != -EAGAIN && ret != -EINTR) {
			errno = -ret;
			return -1;
		}

		retry = false;
		ret = 0;

		pev = poll_events;
		for (pfd = fds, i = nfds; i--; pfd++) {
			void *ctx;
			int result;

			pfd->revents = 0;

			if (pfd->fd < 0) {
				continue;
			}

			ctx = get_sock_vtable(
				pfd->fd,
				(const struct socket_op_vtable **)&vtable,
				&lock);
			if (ctx == NULL) {
				pfd->revents = ZSOCK_POLLNVAL;
				ret++;
				continue;
			}

			(void)k_mutex_lock(lock, K_FOREVER);

			result = z_fdtable_call_ioctl(vtable, ctx,
						      ZFD_IOCTL_POLL_UPDATE,
						      pfd, &pev);
			k_mutex_unlock(lock);

			if (result == -EAGAIN) {
				retry = true;
				continue;
			} else if (result != 0) {
				errno = -result;
				return -1;
			}

			if (pfd->revents != 0) {
				ret++;
			}
		}

		if (retry) {
			if (ret > 0) {
				break;
			}

			timeout = sys_timepoint_timeout(end);

			if (K_TIMEOUT_EQ(timeout, K_NO_WAIT)) {
				break;
			}
		}
	} while (retry);

	return ret;
}

int z_impl_zsock_poll(struct zsock_pollfd *fds, int nfds, int poll_timeout)
{
	k_timeout_t timeout;

	if (poll_timeout < 0) {
		timeout = K_FOREVER;
	} else {
		timeout = K_MSEC(poll_timeout);
	}

	return zsock_poll_internal(fds, nfds, timeout);
}

#ifdef CONFIG_USERSPACE
static inline int z_vrfy_zsock_poll(struct zsock_pollfd *fds,
				    int nfds, int timeout)
{
	struct zsock_pollfd *fds_copy;
	size_t fds_size;
	int ret;

	/* Copy fds array from user mode */
	if (size_mul_overflow(nfds, sizeof(struct zsock_pollfd), &fds_size)) {
		errno = EFAULT;
		return -1;
	}
	fds_copy = k_usermode_alloc_from_copy((void *)fds, fds_size);
	if (!fds_copy) {
		errno = ENOMEM;
		return -1;
	}

	ret = z_impl_zsock_poll(fds_copy, nfds, timeout);

	if (ret >= 0) {
		k_usermode_to_copy((void *)fds, fds_copy, fds_size);
	}
	k_free(fds_copy);

	return ret;
}
#include <syscalls/zsock_poll_mrsh.c>
#endif

int z_impl_zsock_inet_pton(sa_family_t family, const char *src, void *dst)
{
	if (net_addr_pton(family, src, dst) == 0) {
		return 1;
	} else {
		return 0;
	}
}

#ifdef CONFIG_USERSPACE
static inline int z_vrfy_zsock_inet_pton(sa_family_t family,
					 const char *src, void *dst)
{
	int dst_size;
	char src_copy[NET_IPV6_ADDR_LEN];
	char dst_copy[sizeof(struct net_in6_addr)];
	int ret;

	switch (family) {
	case NET_AF_INET:
		dst_size = sizeof(struct net_in_addr);
		break;
	case NET_AF_INET6:
		dst_size = sizeof(struct net_in6_addr);
		break;
	default:
		errno = EAFNOSUPPORT;
		return -1;
	}

	K_OOPS(k_usermode_string_copy(src_copy, (char *)src, sizeof(src_copy)));
	ret = z_impl_zsock_inet_pton(family, src_copy, dst_copy);
	K_OOPS(k_usermode_to_copy(dst, dst_copy, dst_size));

	return ret;
}
#include <syscalls/zsock_inet_pton_mrsh.c>
#endif

static enum tcp_conn_option get_tcp_option(int optname)
{
	switch (optname) {
	case TCP_KEEPIDLE:
		return TCP_OPT_KEEPIDLE;
	case TCP_KEEPINTVL:
		return TCP_OPT_KEEPINTVL;
	case TCP_KEEPCNT:
		return TCP_OPT_KEEPCNT;
	}

	return -EINVAL;
}

int zsock_getsockopt_ctx(struct net_context *ctx, int level, int optname,
			 void *optval, socklen_t *optlen)
{
	int ret;

	switch (level) {
	case SOL_SOCKET:
		switch (optname) {
		case SO_ERROR: {
			if (*optlen != sizeof(int)) {
				errno = EINVAL;
				return -1;
			}

			*(int *)optval = POINTER_TO_INT(ctx->user_data);

			return 0;
		}

		case SO_TYPE: {
			int type = (int)net_context_get_type(ctx);

			if (*optlen != sizeof(type)) {
				errno = EINVAL;
				return -1;
			}

			*(int *)optval = type;

			return 0;
		}

		case SO_TXTIME:
			if (IS_ENABLED(CONFIG_NET_CONTEXT_TXTIME)) {
				ret = net_context_get_option(ctx,
							     NET_OPT_TXTIME,
							     optval, optlen);
				if (ret < 0) {
					errno = -ret;
					return -1;
				}

				return 0;
			}
			break;

		case SO_PROTOCOL: {
			int proto = (int)net_context_get_proto(ctx);

			if (*optlen != sizeof(proto)) {
				errno = EINVAL;
				return -1;
			}

			*(int *)optval = proto;

			return 0;
		}

		case SO_DOMAIN: {
			if (*optlen != sizeof(int)) {
				errno = EINVAL;
				return -1;
			}

			*(int *)optval = net_context_get_family(ctx);

			return 0;
		}

		break;

		case SO_RCVBUF:
			if (IS_ENABLED(CONFIG_NET_CONTEXT_RCVBUF)) {
				ret = net_context_get_option(ctx,
							     NET_OPT_RCVBUF,
							     optval, optlen);
				if (ret < 0) {
					errno = -ret;
					return -1;
				}

				return 0;
			}
			break;

		case SO_SNDBUF:
			if (IS_ENABLED(CONFIG_NET_CONTEXT_SNDBUF)) {
				ret = net_context_get_option(ctx,
							     NET_OPT_SNDBUF,
							     optval, optlen);
				if (ret < 0) {
					errno = -ret;
					return -1;
				}

				return 0;
			}
			break;

		case SO_REUSEADDR:
			if (IS_ENABLED(CONFIG_NET_CONTEXT_REUSEADDR)) {
				ret = net_context_get_option(ctx,
							     NET_OPT_REUSEADDR,
							     optval, optlen);
				if (ret < 0) {
					errno = -ret;
					return -1;
				}

				return 0;
			}
			break;

		case SO_REUSEPORT:
			if (IS_ENABLED(CONFIG_NET_CONTEXT_REUSEPORT)) {
				ret = net_context_get_option(ctx,
							     NET_OPT_REUSEPORT,
							     optval, optlen);
				if (ret < 0) {
					errno = -ret;
					return -1;
				}

				return 0;
			}
			break;

		case SO_KEEPALIVE:
			if (IS_ENABLED(CONFIG_NET_TCP_KEEPALIVE) &&
			    net_context_get_proto(ctx) == NET_IPPROTO_TCP) {
				ret = net_tcp_get_option(ctx,
							 TCP_OPT_KEEPALIVE,
							 optval, optlen);
				if (ret < 0) {
					errno = -ret;
					return -1;
				}

				return 0;
			}

			break;
		}

		break;

	case NET_IPPROTO_TCP:
		switch (optname) {
		case TCP_NODELAY:
			ret = net_tcp_get_option(ctx, TCP_OPT_NODELAY, optval, optlen);
			return ret;

		case TCP_KEEPIDLE:
			__fallthrough;
		case TCP_KEEPINTVL:
			__fallthrough;
		case TCP_KEEPCNT:
			if (IS_ENABLED(CONFIG_NET_TCP_KEEPALIVE)) {
				ret = net_tcp_get_option(ctx,
							 get_tcp_option(optname),
							 optval, optlen);
				if (ret < 0) {
					errno = -ret;
					return -1;
				}

				return 0;
			}

			break;
		}

		break;

	case NET_IPPROTO_IP:
		switch (optname) {
		case IP_TOS:
			if (IS_ENABLED(CONFIG_NET_CONTEXT_DSCP_ECN)) {
				ret = net_context_get_option(ctx,
							     NET_OPT_DSCP_ECN,
							     optval,
							     optlen);
				if (ret < 0) {
					errno  = -ret;
					return -1;
				}

				return 0;
			}

			break;

		case IP_TTL:
			ret = net_context_get_option(ctx, NET_OPT_TTL,
						     optval, optlen);
			if (ret < 0) {
				errno  = -ret;
				return -1;
			}

			return 0;

		case IP_MULTICAST_TTL:
			ret = net_context_get_option(ctx, NET_OPT_MCAST_TTL,
						     optval, optlen);
			if (ret < 0) {
				errno  = -ret;
				return -1;
			}

			return 0;
		}

		break;

	case NET_IPPROTO_IPV6:
		switch (optname) {
		case IPV6_V6ONLY:
			if (IS_ENABLED(CONFIG_NET_IPV4_MAPPING_TO_IPV6)) {
				ret = net_context_get_option(ctx,
							     NET_OPT_IPV6_V6ONLY,
							     optval,
							     optlen);
				if (ret < 0) {
					errno  = -ret;
					return -1;
				}

				return 0;
			}

			break;

		case IPV6_ADDR_PREFERENCES:
			if (IS_ENABLED(CONFIG_NET_IPV6)) {
				ret = net_context_get_option(ctx,
							     NET_OPT_ADDR_PREFERENCES,
							     optval,
							     optlen);
				if (ret < 0) {
					errno  = -ret;
					return -1;
				}

				return 0;
			}

			break;

		case IPV6_TCLASS:
			if (IS_ENABLED(CONFIG_NET_CONTEXT_DSCP_ECN)) {
				ret = net_context_get_option(ctx,
							     NET_OPT_DSCP_ECN,
							     optval,
							     optlen);
				if (ret < 0) {
					errno  = -ret;
					return -1;
				}

				return 0;
			}

			break;

		case IPV6_UNICAST_HOPS:
			ret = net_context_get_option(ctx,
						     NET_OPT_UNICAST_HOP_LIMIT,
						     optval, optlen);
			if (ret < 0) {
				errno  = -ret;
				return -1;
			}

			return 0;

		case IPV6_MULTICAST_HOPS:
			ret = net_context_get_option(ctx,
						     NET_OPT_MCAST_HOP_LIMIT,
						     optval, optlen);
			if (ret < 0) {
				errno  = -ret;
				return -1;
			}

			return 0;
		}

		break;
	}

	errno = ENOPROTOOPT;
	return -1;
}

int z_impl_zsock_getsockopt(int sock, int level, int optname,
			    void *optval, socklen_t *optlen)
{
	#if defined(_MSC_VER) /* #CUSTOM@NDRS */
	const struct socket_op_vtable* vtable;
	struct k_mutex* lock;
	void* obj;
	int ret;

	obj = get_sock_vtable(sock, &vtable, &lock);
	if (obj == NULL) {
		errno = EBADF;
		return (-1);
	}

	if (vtable->getsockopt == NULL) {
		errno = EOPNOTSUPP;
		return (-1);
	}

	(void) k_mutex_lock(lock, K_FOREVER);
	ret = vtable->getsockopt(obj, level, optname, optval, optlen);

	k_mutex_unlock(lock);

	return (ret);
	#else
	return VTABLE_CALL(getsockopt, sock, level, optname, optval, optlen);
	#endif
}

#ifdef CONFIG_USERSPACE
int z_vrfy_zsock_getsockopt(int sock, int level, int optname,
			    void *optval, socklen_t *optlen)
{
	socklen_t kernel_optlen = *(socklen_t *)optlen;
	void *kernel_optval;
	int ret;

	if (K_SYSCALL_MEMORY_WRITE(optval, kernel_optlen)) {
		errno = -EPERM;
		return -1;
	}

	kernel_optval = k_usermode_alloc_from_copy((const void *)optval,
					       kernel_optlen);
	K_OOPS(!kernel_optval);

	ret = z_impl_zsock_getsockopt(sock, level, optname,
				      kernel_optval, &kernel_optlen);

	K_OOPS(k_usermode_to_copy((void *)optval, kernel_optval, kernel_optlen));
	K_OOPS(k_usermode_to_copy((void *)optlen, &kernel_optlen,
			      sizeof(socklen_t)));

	k_free(kernel_optval);

	return ret;
}
#include <syscalls/zsock_getsockopt_mrsh.c>
#endif /* CONFIG_USERSPACE */

static int ipv4_multicast_group(struct net_context *ctx, const void *optval,
				socklen_t optlen, bool do_join)
{
	struct ip_mreqn *mreqn;
	struct net_if *iface;
	int ifindex, ret;

	if (optval == NULL || optlen != sizeof(struct ip_mreqn)) {
		errno = EINVAL;
		return -1;
	}

	mreqn = (struct ip_mreqn *)optval;

	if (mreqn->imr_multiaddr.s_addr_be == NET_INADDR_ANY) {
		errno = EINVAL;
		return -1;
	}

	if (mreqn->imr_ifindex != 0) {
		iface = net_if_get_by_index(mreqn->imr_ifindex);
	} else {
		ifindex = net_if_ipv4_addr_lookup_by_index(&mreqn->imr_address);
		iface = net_if_get_by_index(ifindex);
	}

	if (iface == NULL) {
		/* Check if ctx has already an interface and if not,
		 * then select the default interface.
		 */
		if (ctx->iface <= 0) {
			iface = net_if_get_default();
		} else {
			iface = net_if_get_by_index(ctx->iface);
		}

		if (iface == NULL) {
			errno = EINVAL;
			return -1;
		}
	}

	if (do_join) {
		ret = net_ipv4_igmp_join(iface, &mreqn->imr_multiaddr, NULL);
	} else {
		ret = net_ipv4_igmp_leave(iface, &mreqn->imr_multiaddr);
	}

	if (ret < 0) {
		errno  = -ret;
		return -1;
	}

	return 0;
}

static int ipv6_multicast_group(struct net_context *ctx, const void *optval,
				socklen_t optlen, bool do_join)
{
	struct ipv6_mreq *mreq;
	struct net_if *iface;
	int ret;

	if (optval == NULL || optlen != sizeof(struct ipv6_mreq)) {
		errno = EINVAL;
		return -1;
	}

	mreq = (struct ipv6_mreq *)optval;

	if (memcmp(&mreq->ipv6mr_multiaddr,
		   net_ipv6_unspecified_address(),
		   sizeof(mreq->ipv6mr_multiaddr)) == 0) {
		errno = EINVAL;
		return -1;
	}

	iface = net_if_get_by_index(mreq->ipv6mr_ifindex);
	if (iface == NULL) {
		/* Check if ctx has already an interface and if not,
		 * then select the default interface.
		 */
		if (ctx->iface <= 0) {
			iface = net_if_get_default();
		} else {
			iface = net_if_get_by_index(ctx->iface);
		}

		if (iface == NULL) {
			errno = ENOENT;
			return -1;
		}
	}

	if (do_join) {
		ret = net_ipv6_mld_join(iface, &mreq->ipv6mr_multiaddr);
	} else {
		ret = net_ipv6_mld_leave(iface, &mreq->ipv6mr_multiaddr);
	}

	if (ret < 0) {
		errno  = -ret;
		return -1;
	}

	return 0;
}

int zsock_setsockopt_ctx(struct net_context *ctx, int level, int optname,
			 const void *optval, socklen_t optlen)
{
	int ret;

	switch (level) {
	case SOL_SOCKET:
		switch (optname) {
		case SO_RCVBUF:
			if (IS_ENABLED(CONFIG_NET_CONTEXT_RCVBUF)) {
				ret = net_context_set_option(ctx,
							     NET_OPT_RCVBUF,
							     optval, optlen);
				if (ret < 0) {
					errno = -ret;
					return -1;
				}

				return 0;
			}

			break;

		case SO_SNDBUF:
			if (IS_ENABLED(CONFIG_NET_CONTEXT_SNDBUF)) {
				ret = net_context_set_option(ctx,
							     NET_OPT_SNDBUF,
							     optval, optlen);
				if (ret < 0) {
					errno = -ret;
					return -1;
				}

				return 0;
			}

			break;

		case SO_REUSEADDR:
			if (IS_ENABLED(CONFIG_NET_CONTEXT_REUSEADDR)) {
				ret = net_context_set_option(ctx,
							     NET_OPT_REUSEADDR,
							     optval, optlen);
				if (ret < 0) {
					errno = -ret;
					return -1;
				}

				return 0;
			}

			break;

		case SO_REUSEPORT:
			if (IS_ENABLED(CONFIG_NET_CONTEXT_REUSEPORT)) {
				ret = net_context_set_option(ctx,
							     NET_OPT_REUSEPORT,
							     optval, optlen);
				if (ret < 0) {
					errno = -ret;
					return -1;
				}

				return 0;
			}

			break;

		case SO_PRIORITY:
			if (IS_ENABLED(CONFIG_NET_CONTEXT_PRIORITY)) {
				ret = net_context_set_option(ctx,
							     NET_OPT_PRIORITY,
							     optval, optlen);
				if (ret < 0) {
					errno = -ret;
					return -1;
				}

				return 0;
			}

			break;

		case SO_RCVTIMEO:
			if (IS_ENABLED(CONFIG_NET_CONTEXT_RCVTIMEO)) {
				const struct zsock_timeval *tv = optval;
				k_timeout_t timeout;

				if (optlen != sizeof(struct zsock_timeval)) {
					errno = EINVAL;
					return -1;
				}

				if (tv->tv_sec == 0 && tv->tv_usec == 0) {
					timeout = K_FOREVER;
				} else {
					timeout = K_USEC(tv->tv_sec * 1000000ULL
							 + tv->tv_usec);
				}

				ret = net_context_set_option(ctx,
							     NET_OPT_RCVTIMEO,
							     &timeout,
							     sizeof(timeout));

				if (ret < 0) {
					errno = -ret;
					return -1;
				}

				return 0;
			}

			break;

		case SO_SNDTIMEO:
			if (IS_ENABLED(CONFIG_NET_CONTEXT_SNDTIMEO)) {
				const struct zsock_timeval *tv = optval;
				k_timeout_t timeout;

				if (optlen != sizeof(struct zsock_timeval)) {
					errno = EINVAL;
					return -1;
				}

				if (tv->tv_sec == 0 && tv->tv_usec == 0) {
					timeout = K_FOREVER;
				} else {
					timeout = K_USEC(tv->tv_sec * 1000000ULL
							 + tv->tv_usec);
				}

				ret = net_context_set_option(ctx,
							     NET_OPT_SNDTIMEO,
							     &timeout,
							     sizeof(timeout));
				if (ret < 0) {
					errno = -ret;
					return -1;
				}

				return 0;
			}

			break;

		case SO_TXTIME:
			if (IS_ENABLED(CONFIG_NET_CONTEXT_TXTIME)) {
				ret = net_context_set_option(ctx,
							     NET_OPT_TXTIME,
							     optval, optlen);
				if (ret < 0) {
					errno = -ret;
					return -1;
				}

				return 0;
			}

			break;

		case SO_SOCKS5:
			if (IS_ENABLED(CONFIG_SOCKS)) {
				ret = net_context_set_option(ctx,
							     NET_OPT_SOCKS5,
							     optval, optlen);
				if (ret < 0) {
					errno = -ret;
					return -1;
				}

				net_context_set_proxy_enabled(ctx, true);

				return 0;
			}

			break;

		case SO_BINDTODEVICE: {
			struct net_if *iface;
			const struct ifreq *ifreq = optval;

			if (net_context_get_family(ctx) != NET_AF_INET &&
			    net_context_get_family(ctx) != NET_AF_INET6) {
				errno = EAFNOSUPPORT;
				return -1;
			}

			/* optlen equal to 0 or empty interface name should
			 * remove the binding.
			 */
			if ((optlen == 0) || (ifreq != NULL &&
					      strlen(ifreq->ifr_name) == 0)) {
				ctx->flags &= ~NET_CONTEXT_BOUND_TO_IFACE;
				return 0;
			}

			if ((ifreq == NULL) || (optlen != sizeof(*ifreq))) {
				errno = EINVAL;
				return -1;
			}

			if (IS_ENABLED(CONFIG_NET_INTERFACE_NAME)) {
				ret = net_if_get_by_name(ifreq->ifr_name);
				if (ret < 0) {
					errno = -ret;
					return -1;
				}

				iface = net_if_get_by_index(ret);
				if (iface == NULL) {
					errno = ENODEV;
					return -1;
				}
			} else {
				const struct device *dev;

				dev = device_get_binding(ifreq->ifr_name);
				if (dev == NULL) {
					errno = ENODEV;
					return -1;
				}

				iface = net_if_lookup_by_dev(dev);
				if (iface == NULL) {
					errno = ENODEV;
					return -1;
				}
			}

			net_context_bind_iface(ctx, iface);

			return 0;
		}

		case SO_LINGER:
			/* ignored. for compatibility purposes only */
			return 0;

		case SO_KEEPALIVE:
			if (IS_ENABLED(CONFIG_NET_TCP_KEEPALIVE) &&
			    net_context_get_proto(ctx) == NET_IPPROTO_TCP) {
				ret = net_tcp_set_option(ctx,
							 TCP_OPT_KEEPALIVE,
							 optval, optlen);
				if (ret < 0) {
					errno = -ret;
					return -1;
				}

				return 0;
			}

			break;
		}

		break;

	case NET_IPPROTO_TCP:
		switch (optname) {
		case TCP_NODELAY:
			ret = net_tcp_set_option(ctx,
						 TCP_OPT_NODELAY, optval, optlen);
			return ret;

		case TCP_KEEPIDLE:
			__fallthrough;
		case TCP_KEEPINTVL:
			__fallthrough;
		case TCP_KEEPCNT:
			if (IS_ENABLED(CONFIG_NET_TCP_KEEPALIVE)) {
				ret = net_tcp_set_option(ctx,
							 get_tcp_option(optname),
							 optval, optlen);
				if (ret < 0) {
					errno = -ret;
					return -1;
				}

				return 0;
			}

			break;
		}
		break;

	case NET_IPPROTO_IP:
		switch (optname) {
		case IP_TOS:
			if (IS_ENABLED(CONFIG_NET_CONTEXT_DSCP_ECN)) {
				ret = net_context_set_option(ctx,
							     NET_OPT_DSCP_ECN,
							     optval,
							     optlen);
				if (ret < 0) {
					errno  = -ret;
					return -1;
				}

				return 0;
			}

			break;

		case IP_PKTINFO:
			if (IS_ENABLED(CONFIG_NET_IPV4) &&
			    IS_ENABLED(CONFIG_NET_CONTEXT_RECV_PKTINFO)) {
				ret = net_context_set_option(ctx,
							     NET_OPT_RECV_PKTINFO,
							     optval,
							     optlen);
				if (ret < 0) {
					errno  = -ret;
					return -1;
				}

				return 0;
			}

			break;

		case IP_MULTICAST_TTL:
			ret = net_context_set_option(ctx, NET_OPT_MCAST_TTL,
						     optval, optlen);
			if (ret < 0) {
				errno  = -ret;
				return -1;
			}

			return 0;

		case IP_TTL:
			ret = net_context_set_option(ctx, NET_OPT_TTL,
						     optval, optlen);
			if (ret < 0) {
				errno  = -ret;
				return -1;
			}

			return 0;

		case IP_ADD_MEMBERSHIP:
			if (IS_ENABLED(CONFIG_NET_IPV4)) {
				return ipv4_multicast_group(ctx, optval,
							    optlen, true);
			}

			break;

		case IP_DROP_MEMBERSHIP:
			if (IS_ENABLED(CONFIG_NET_IPV4)) {
				return ipv4_multicast_group(ctx, optval,
							    optlen, false);
			}

			break;
		}

		break;

	case NET_IPPROTO_IPV6:
		switch (optname) {
		case IPV6_V6ONLY:
			if (IS_ENABLED(CONFIG_NET_IPV4_MAPPING_TO_IPV6)) {
				ret = net_context_set_option(ctx,
							     NET_OPT_IPV6_V6ONLY,
							     optval,
							     optlen);
				if (ret < 0) {
					errno  = -ret;
					return -1;
				}
			}

			return 0;

		case IPV6_RECVPKTINFO:
			if (IS_ENABLED(CONFIG_NET_IPV6) &&
			    IS_ENABLED(CONFIG_NET_CONTEXT_RECV_PKTINFO)) {
				ret = net_context_set_option(ctx,
							     NET_OPT_RECV_PKTINFO,
							     optval,
							     optlen);
				if (ret < 0) {
					errno  = -ret;
					return -1;
				}

				return 0;
			}

			break;

		case IPV6_ADDR_PREFERENCES:
			if (IS_ENABLED(CONFIG_NET_IPV6)) {
				ret = net_context_set_option(ctx,
							     NET_OPT_ADDR_PREFERENCES,
							     optval,
							     optlen);
				if (ret < 0) {
					errno  = -ret;
					return -1;
				}

				return 0;
			}

			break;

		case IPV6_TCLASS:
			if (IS_ENABLED(CONFIG_NET_CONTEXT_DSCP_ECN)) {
				ret = net_context_set_option(ctx,
							     NET_OPT_DSCP_ECN,
							     optval,
							     optlen);
				if (ret < 0) {
					errno  = -ret;
					return -1;
				}

				return 0;
			}

			break;

		case IPV6_UNICAST_HOPS:
			ret = net_context_set_option(ctx,
						     NET_OPT_UNICAST_HOP_LIMIT,
						     optval, optlen);
			if (ret < 0) {
				errno  = -ret;
				return -1;
			}

			return 0;

		case IPV6_MULTICAST_HOPS:
			ret = net_context_set_option(ctx,
						     NET_OPT_MCAST_HOP_LIMIT,
						     optval, optlen);
			if (ret < 0) {
				errno  = -ret;
				return -1;
			}

			return 0;

		case IPV6_ADD_MEMBERSHIP:
			if (IS_ENABLED(CONFIG_NET_IPV6)) {
				return ipv6_multicast_group(ctx, optval,
							    optlen, true);
			}

			break;

		case IPV6_DROP_MEMBERSHIP:
			if (IS_ENABLED(CONFIG_NET_IPV6)) {
				return ipv6_multicast_group(ctx, optval,
							    optlen, false);
			}

			break;
		}

		break;
	}

	errno = ENOPROTOOPT;
	return -1;
}

int z_impl_zsock_setsockopt(int sock, int level, int optname,
			    const void *optval, socklen_t optlen)
{
	#if defined(_MSC_VER) /* #CUSTOM@NDRS */
	const struct socket_op_vtable* vtable;
	struct k_mutex* lock;
	void* obj;
	int ret;

	obj = get_sock_vtable(sock, &vtable, &lock);
	if (obj == NULL) {
		errno = EBADF;
		return (-1);
	}

	if (vtable->setsockopt == NULL) {
		errno = EOPNOTSUPP;
		return (-1);
	}

	(void) k_mutex_lock(lock, K_FOREVER);
	ret = vtable->setsockopt(obj, level, optname, optval, optlen);

	k_mutex_unlock(lock);

	return (ret);
	#else
	return VTABLE_CALL(setsockopt, sock, level, optname, optval, optlen);
	#endif
}

#ifdef CONFIG_USERSPACE
int z_vrfy_zsock_setsockopt(int sock, int level, int optname,
			    const void *optval, socklen_t optlen)
{
	void *kernel_optval;
	int ret;

	kernel_optval = k_usermode_alloc_from_copy((const void *)optval, optlen);
	K_OOPS(!kernel_optval);

	ret = z_impl_zsock_setsockopt(sock, level, optname,
				      kernel_optval, optlen);

	k_free(kernel_optval);

	return ret;
}
#include <syscalls/zsock_setsockopt_mrsh.c>
#endif /* CONFIG_USERSPACE */

int zsock_getpeername_ctx(struct net_context *ctx, struct net_sockaddr *addr,
			  socklen_t *addrlen)
{
	socklen_t newlen = 0;

	if (addr == NULL || addrlen == NULL) {
		SET_ERRNO(-EINVAL);
	}

	if (!(ctx->flags & NET_CONTEXT_REMOTE_ADDR_SET)) {
		SET_ERRNO(-ENOTCONN);
	}

	if (net_context_get_type(ctx) == NET_SOCK_STREAM &&
	    net_context_get_state(ctx) != NET_CONTEXT_CONNECTED) {
		SET_ERRNO(-ENOTCONN);
	}

	if (IS_ENABLED(CONFIG_NET_IPV4) && ctx->remote.sa_family == NET_AF_INET) {
		struct net_sockaddr_in addr4 = { 0 };

		addr4.sin_family = NET_AF_INET;
		addr4.sin_port = net_sin(&ctx->remote)->sin_port;
		memcpy(&addr4.sin_addr, &net_sin(&ctx->remote)->sin_addr,
		       sizeof(struct net_in_addr));
		newlen = sizeof(struct net_sockaddr_in);

		memcpy(addr, &addr4, MIN(*addrlen, newlen));
	} else if (IS_ENABLED(CONFIG_NET_IPV6) &&
		   ctx->remote.sa_family == NET_AF_INET6) {
		struct net_sockaddr_in6 addr6 = { 0 };

		addr6.sin6_family = NET_AF_INET6;
		addr6.sin6_port = net_sin6(&ctx->remote)->sin6_port;
		memcpy(&addr6.sin6_addr, &net_sin6(&ctx->remote)->sin6_addr,
		       sizeof(struct net_in6_addr));
		newlen = sizeof(struct net_sockaddr_in6);

		memcpy(addr, &addr6, MIN(*addrlen, newlen));
	} else {
		SET_ERRNO(-EINVAL);
	}

	*addrlen = newlen;

	return 0;
}

int z_impl_zsock_getpeername(int sock, struct net_sockaddr *addr,
			     socklen_t *addrlen)
{
	#if defined(_MSC_VER) /* #CUSTOM@NDRS */
	const struct socket_op_vtable* vtable;
	struct k_mutex* lock;
	void* obj;
	int ret;

	obj = get_sock_vtable(sock, &vtable, &lock);
	if (obj == NULL) {
		errno = EBADF;
		return (-1);
	}

	if (vtable->getpeername == NULL) {
		errno = EOPNOTSUPP;
		return (-1);
	}

	(void) k_mutex_lock(lock, K_FOREVER);
	ret = vtable->getpeername(obj, addr, addrlen);

	k_mutex_unlock(lock);

	return (ret);
	#else
	return VTABLE_CALL(getpeername, sock, addr, addrlen);
	#endif
}

#ifdef CONFIG_USERSPACE
static inline int z_vrfy_zsock_getpeername(int sock, struct net_sockaddr *addr,
					   socklen_t *addrlen)
{
	socklen_t addrlen_copy;
	int ret;

	K_OOPS(k_usermode_from_copy(&addrlen_copy, (void *)addrlen,
				sizeof(socklen_t)));

	if (K_SYSCALL_MEMORY_WRITE(addr, addrlen_copy)) {
		errno = EFAULT;
		return -1;
	}

	ret = z_impl_zsock_getpeername(sock, (struct net_sockaddr *)addr,
				       &addrlen_copy);

	if (ret == 0 &&
	    k_usermode_to_copy((void *)addrlen, &addrlen_copy,
			   sizeof(socklen_t))) {
		errno = EINVAL;
		return -1;
	}

	return ret;
}
#include <syscalls/zsock_getpeername_mrsh.c>
#endif /* CONFIG_USERSPACE */

int zsock_getsockname_ctx(struct net_context *ctx, struct net_sockaddr *addr,
			  socklen_t *addrlen)
{
	socklen_t newlen = 0;
	int ret;

	if (IS_ENABLED(CONFIG_NET_IPV4) && ctx->local.family == NET_AF_INET) {
		struct net_sockaddr_in addr4 = { 0 };

		if (net_sin_ptr(&ctx->local)->sin_addr == NULL) {
			SET_ERRNO(-EINVAL);
		}

<<<<<<< HEAD
		newlen = sizeof(struct sockaddr_in);
=======
		addr4.sin_family = NET_AF_INET;
		addr4.sin_port = net_sin_ptr(&ctx->local)->sin_port;
		memcpy(&addr4.sin_addr, net_sin_ptr(&ctx->local)->sin_addr,
		       sizeof(struct net_in_addr));
		newlen = sizeof(struct net_sockaddr_in);
>>>>>>> c5b45624

		ret = net_context_get_local_addr(ctx,
						 (struct sockaddr *)&addr4,
						 &newlen);
		if (ret < 0) {
			SET_ERRNO(-ret);
		}

		memcpy(addr, &addr4, MIN(*addrlen, newlen));
<<<<<<< HEAD

	} else if (IS_ENABLED(CONFIG_NET_IPV6) && ctx->local.family == AF_INET6) {
		struct sockaddr_in6 addr6 = { 0 };
=======
	} else if (IS_ENABLED(CONFIG_NET_IPV6) &&
		   ctx->local.family == NET_AF_INET6) {
		struct net_sockaddr_in6 addr6 = { 0 };
>>>>>>> c5b45624

		if (net_sin6_ptr(&ctx->local)->sin6_addr == NULL) {
			SET_ERRNO(-EINVAL);
		}

<<<<<<< HEAD
		newlen = sizeof(struct sockaddr_in6);
=======
		addr6.sin6_family = NET_AF_INET6;
		addr6.sin6_port = net_sin6_ptr(&ctx->local)->sin6_port;
		memcpy(&addr6.sin6_addr, net_sin6_ptr(&ctx->local)->sin6_addr,
		       sizeof(struct net_in6_addr));
		newlen = sizeof(struct net_sockaddr_in6);
>>>>>>> c5b45624

		ret = net_context_get_local_addr(ctx,
						 (struct sockaddr *)&addr6,
						 &newlen);
		if (ret < 0) {
			SET_ERRNO(-ret);
		}

		memcpy(addr, &addr6, MIN(*addrlen, newlen));
	} else {
		SET_ERRNO(-EINVAL);
	}

	*addrlen = newlen;

	return 0;
}

int z_impl_zsock_getsockname(int sock, struct net_sockaddr *addr,
			     socklen_t *addrlen)
{
	#if defined(_MSC_VER) /* #CUSTOM@NDRS */
	const struct socket_op_vtable* vtable;
	struct k_mutex* lock;
	void* obj;
	int ret;

	obj = get_sock_vtable(sock, &vtable, &lock);
	if (obj == NULL) {
		errno = EBADF;
		return (-1);
	}

	if (vtable->getsockname == NULL) {
		errno = EOPNOTSUPP;
		return (-1);
	}

	(void) k_mutex_lock(lock, K_FOREVER);
	ret = vtable->getsockname(obj, addr, addrlen);

	k_mutex_unlock(lock);

	return (ret);
	#else
	return VTABLE_CALL(getsockname, sock, addr, addrlen);
	#endif
}

#ifdef CONFIG_USERSPACE
static inline int z_vrfy_zsock_getsockname(int sock, struct net_sockaddr *addr,
					   socklen_t *addrlen)
{
	socklen_t addrlen_copy;
	int ret;

	K_OOPS(k_usermode_from_copy(&addrlen_copy, (void *)addrlen,
				sizeof(socklen_t)));

	if (K_SYSCALL_MEMORY_WRITE(addr, addrlen_copy)) {
		errno = EFAULT;
		return -1;
	}

	ret = z_impl_zsock_getsockname(sock, (struct net_sockaddr *)addr,
				       &addrlen_copy);

	if (ret == 0 &&
	    k_usermode_to_copy((void *)addrlen, &addrlen_copy,
			   sizeof(socklen_t))) {
		errno = EINVAL;
		return -1;
	}

	return ret;
}
#include <syscalls/zsock_getsockname_mrsh.c>
#endif /* CONFIG_USERSPACE */

static ssize_t sock_read_vmeth(void *obj, void *buffer, size_t count)
{
	return zsock_recvfrom_ctx(obj, buffer, count, 0, NULL, 0);
}

static ssize_t sock_write_vmeth(void *obj, const void *buffer, size_t count)
{
	return zsock_sendto_ctx(obj, buffer, count, 0, NULL, 0);
}

static void zsock_ctx_set_lock(struct net_context *ctx, struct k_mutex *lock)
{
	ctx->cond.lock = lock;
}

static int sock_ioctl_vmeth(void *obj, unsigned int request, va_list args)
{
	switch (request) {

	/* In Zephyr, fcntl() is just an alias of ioctl(). */
	case F_GETFL:
		if (sock_is_nonblock(obj)) {
		    return O_NONBLOCK;
		}

		return 0;

	case F_SETFL: {
		int flags;

		flags = va_arg(args, int);

		if (flags & O_NONBLOCK) {
			sock_set_flag(obj, SOCK_NONBLOCK, SOCK_NONBLOCK);
		} else {
			sock_set_flag(obj, SOCK_NONBLOCK, 0);
		}

		return 0;
	}

	case ZFD_IOCTL_POLL_PREPARE: {
		struct zsock_pollfd *pfd;
		struct k_poll_event **pev;
		struct k_poll_event *pev_end;

		pfd = va_arg(args, struct zsock_pollfd *);
		pev = va_arg(args, struct k_poll_event **);
		pev_end = va_arg(args, struct k_poll_event *);

		return zsock_poll_prepare_ctx(obj, pfd, pev, pev_end);
	}

	case ZFD_IOCTL_POLL_UPDATE: {
		struct zsock_pollfd *pfd;
		struct k_poll_event **pev;

		pfd = va_arg(args, struct zsock_pollfd *);
		pev = va_arg(args, struct k_poll_event **);

		return zsock_poll_update_ctx(obj, pfd, pev);
	}

	case ZFD_IOCTL_SET_LOCK: {
		struct k_mutex *lock;

		lock = va_arg(args, struct k_mutex *);

		zsock_ctx_set_lock(obj, lock);
		return 0;
	}

	case ZFD_IOCTL_FIONBIO:
		sock_set_flag(obj, SOCK_NONBLOCK, SOCK_NONBLOCK);
		return 0;

	case ZFD_IOCTL_FIONREAD: {
		int *avail = va_arg(args, int *);

		*avail = zsock_fionread_ctx(obj);
		return 0;
	}

	default:
		errno = EOPNOTSUPP;
		return -1;
	}
}

static int sock_shutdown_vmeth(void *obj, int how)
{
	return zsock_shutdown_ctx(obj, how);
}

static int sock_bind_vmeth(void *obj, const struct net_sockaddr *addr,
			   socklen_t addrlen)
{
	return zsock_bind_ctx(obj, addr, addrlen);
}

static int sock_connect_vmeth(void *obj, const struct net_sockaddr *addr,
			      socklen_t addrlen)
{
	return zsock_connect_ctx(obj, addr, addrlen);
}

static int sock_listen_vmeth(void *obj, int backlog)
{
	return zsock_listen_ctx(obj, backlog);
}

static int sock_accept_vmeth(void *obj, struct net_sockaddr *addr,
			     socklen_t *addrlen)
{
	return zsock_accept_ctx(obj, addr, addrlen);
}

static ssize_t sock_sendto_vmeth(void *obj, const void *buf, size_t len,
				 int flags, const struct net_sockaddr *dest_addr,
				 socklen_t addrlen)
{
	return zsock_sendto_ctx(obj, buf, len, flags, dest_addr, addrlen);
}

static ssize_t sock_sendmsg_vmeth(void *obj, const struct msghdr *msg,
				  int flags)
{
	return zsock_sendmsg_ctx(obj, msg, flags);
}

static ssize_t sock_recvmsg_vmeth(void *obj, struct msghdr *msg, int flags)
{
	return zsock_recvmsg_ctx(obj, msg, flags);
}

static ssize_t sock_recvfrom_vmeth(void *obj, void *buf, size_t max_len,
				   int flags, struct net_sockaddr *src_addr,
				   socklen_t *addrlen)
{
	return zsock_recvfrom_ctx(obj, buf, max_len, flags,
				  src_addr, addrlen);
}

static int sock_getsockopt_vmeth(void *obj, int level, int optname,
				 void *optval, socklen_t *optlen)
{
	return zsock_getsockopt_ctx(obj, level, optname, optval, optlen);
}

static int sock_setsockopt_vmeth(void *obj, int level, int optname,
				 const void *optval, socklen_t optlen)
{
	return zsock_setsockopt_ctx(obj, level, optname, optval, optlen);
}

static int sock_close_vmeth(void *obj)
{
	return zsock_close_ctx(obj);
}
static int sock_getpeername_vmeth(void *obj, struct net_sockaddr *addr,
				  socklen_t *addrlen)
{
	return zsock_getpeername_ctx(obj, addr, addrlen);
}

static int sock_getsockname_vmeth(void *obj, struct net_sockaddr *addr,
				  socklen_t *addrlen)
{
	return zsock_getsockname_ctx(obj, addr, addrlen);
}

const struct socket_op_vtable sock_fd_op_vtable = {
	.fd_vtable = {
		.read = sock_read_vmeth,
		.write = sock_write_vmeth,
		.close = sock_close_vmeth,
		.ioctl = sock_ioctl_vmeth,
	},
	.shutdown = sock_shutdown_vmeth,
	.bind = sock_bind_vmeth,
	.connect = sock_connect_vmeth,
	.listen = sock_listen_vmeth,
	.accept = sock_accept_vmeth,
	.sendto = sock_sendto_vmeth,
	.sendmsg = sock_sendmsg_vmeth,
	.recvmsg = sock_recvmsg_vmeth,
	.recvfrom = sock_recvfrom_vmeth,
	.getsockopt = sock_getsockopt_vmeth,
	.setsockopt = sock_setsockopt_vmeth,
	.getpeername = sock_getpeername_vmeth,
	.getsockname = sock_getsockname_vmeth,
};

#if defined(CONFIG_NET_NATIVE)
static bool inet_is_supported(int family, int type, int proto)
{
	if (family != NET_AF_INET && family != NET_AF_INET6) {
		return false;
	}

	return true;
}

NET_SOCKET_REGISTER(af_inet46, NET_SOCKET_DEFAULT_PRIO, NET_AF_UNSPEC,
		    inet_is_supported, zsock_socket_internal);
#endif /* CONFIG_NET_NATIVE */<|MERGE_RESOLUTION|>--- conflicted
+++ resolved
@@ -3765,15 +3765,7 @@
 			SET_ERRNO(-EINVAL);
 		}
 
-<<<<<<< HEAD
-		newlen = sizeof(struct sockaddr_in);
-=======
-		addr4.sin_family = NET_AF_INET;
-		addr4.sin_port = net_sin_ptr(&ctx->local)->sin_port;
-		memcpy(&addr4.sin_addr, net_sin_ptr(&ctx->local)->sin_addr,
-		       sizeof(struct net_in_addr));
 		newlen = sizeof(struct net_sockaddr_in);
->>>>>>> c5b45624
 
 		ret = net_context_get_local_addr(ctx,
 						 (struct sockaddr *)&addr4,
@@ -3783,32 +3775,18 @@
 		}
 
 		memcpy(addr, &addr4, MIN(*addrlen, newlen));
-<<<<<<< HEAD
-
-	} else if (IS_ENABLED(CONFIG_NET_IPV6) && ctx->local.family == AF_INET6) {
-		struct sockaddr_in6 addr6 = { 0 };
-=======
-	} else if (IS_ENABLED(CONFIG_NET_IPV6) &&
-		   ctx->local.family == NET_AF_INET6) {
+
+	} else if (IS_ENABLED(CONFIG_NET_IPV6) && ctx->local.family == NET_AF_INET6) {
 		struct net_sockaddr_in6 addr6 = { 0 };
->>>>>>> c5b45624
 
 		if (net_sin6_ptr(&ctx->local)->sin6_addr == NULL) {
 			SET_ERRNO(-EINVAL);
 		}
 
-<<<<<<< HEAD
-		newlen = sizeof(struct sockaddr_in6);
-=======
-		addr6.sin6_family = NET_AF_INET6;
-		addr6.sin6_port = net_sin6_ptr(&ctx->local)->sin6_port;
-		memcpy(&addr6.sin6_addr, net_sin6_ptr(&ctx->local)->sin6_addr,
-		       sizeof(struct net_in6_addr));
 		newlen = sizeof(struct net_sockaddr_in6);
->>>>>>> c5b45624
 
 		ret = net_context_get_local_addr(ctx,
-						 (struct sockaddr *)&addr6,
+						 (struct net_sockaddr*)&addr6,
 						 &newlen);
 		if (ret < 0) {
 			SET_ERRNO(-ret);
