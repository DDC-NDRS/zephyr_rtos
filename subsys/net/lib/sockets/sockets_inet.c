--- conflicted
+++ resolved
@@ -41,14 +41,10 @@
 BUILD_ASSERT(NET_IPPROTO_IP == 0, "Wildcard IPPROTO_IP must equal 0.");
 #endif
 
-<<<<<<< HEAD
-static const struct socket_op_vtable sock_fd_op_vtable;
-=======
 BUILD_ASSERT(sizeof(socklen_t) == sizeof(uint32_t),
 	     "socklen_t must be 32-bit wide");
 
-const struct socket_op_vtable sock_fd_op_vtable;
->>>>>>> 8f60b744
+static struct socket_op_vtable const sock_fd_op_vtable;
 
 static void zsock_received_cb(struct net_context *ctx,
 			      struct net_pkt *pkt,
@@ -1996,7 +1992,8 @@
 			if (IS_ENABLED(CONFIG_NET_CONTEXT_DSCP_ECN)) {
 				ret = net_context_get_option(ctx,
 							     NET_OPT_DSCP_ECN,
-							     optval, optlen);
+							     optval,
+							     optlen);
 				if (ret < 0) {
 					errno  = -ret;
 					return -1;
@@ -3166,7 +3163,7 @@
 	return zsock_getsockname_ctx(obj, addr, addrlen);
 }
 
-static const struct socket_op_vtable sock_fd_op_vtable = {
+static struct socket_op_vtable const sock_fd_op_vtable = {
 	.fd_vtable = {
 		.read = sock_read_vmeth,
 		.write = sock_write_vmeth,
