--- conflicted
+++ resolved
@@ -36,15 +36,11 @@
 #include "../../ip/tcp_internal.h"
 #include "../../ip/net_private.h"
 
-<<<<<<< HEAD
+#if defined(CONFIG_NET_SOCKETS_INET_RAW)
+BUILD_ASSERT(NET_IPPROTO_IP == 0, "Wildcard IPPROTO_IP must equal 0.");
+#endif
+
 static const struct socket_op_vtable sock_fd_op_vtable;
-=======
-#if defined(CONFIG_NET_SOCKETS_INET_RAW)
-BUILD_ASSERT(IPPROTO_IP == 0, "Wildcard IPPROTO_IP must equal 0.");
-#endif
-
-const struct socket_op_vtable sock_fd_op_vtable;
->>>>>>> acfe49d7
 
 static void zsock_received_cb(struct net_context *ctx,
 			      struct net_pkt *pkt,
@@ -326,12 +322,8 @@
 	 * bind(), but for STREAM socket, next expected operation is
 	 * listen(), which doesn't work if recv callback is set.
 	 */
-<<<<<<< HEAD
-	if (net_context_get_type(ctx) == NET_SOCK_DGRAM) {
-=======
-	if (net_context_get_type(ctx) == SOCK_DGRAM ||
-	    net_context_get_type(ctx) == SOCK_RAW) {
->>>>>>> acfe49d7
+	if ((net_context_get_type(ctx) == NET_SOCK_DGRAM) ||
+	    (net_context_get_type(ctx) == NET_SOCK_RAW)) {
 		ret = net_context_recv(ctx, zsock_received_cb, K_NO_WAIT,
 				       ctx->user_data);
 		if (ret < 0) {
@@ -358,7 +350,7 @@
 	net_context_connect_cb_t cb = NULL;
 	int ret;
 
-	if (net_context_get_type(ctx) == SOCK_RAW) {
+	if (net_context_get_type(ctx) == NET_SOCK_RAW) {
 		errno = EOPNOTSUPP;
 		return -1;
 	}
@@ -438,7 +430,7 @@
 {
 	int ret;
 
-	if (net_context_get_type(ctx) == SOCK_RAW) {
+	if (net_context_get_type(ctx) == NET_SOCK_RAW) {
 		errno = EOPNOTSUPP;
 		return -1;
 	}
@@ -465,7 +457,7 @@
 	struct net_pkt *last_pkt;
 	int fd, ret;
 
-	if (net_context_get_type(parent) == SOCK_RAW) {
+	if (net_context_get_type(parent) == NET_SOCK_RAW) {
 		errno = EOPNOTSUPP;
 		return -1;
 	}
@@ -723,15 +715,9 @@
 	return status;
 }
 
-<<<<<<< HEAD
-static int sock_get_pkt_src_addr(struct net_pkt *pkt,
-				 enum net_ip_protocol proto,
-				 struct net_sockaddr *addr,
-=======
 static int sock_get_pkt_src_addr(struct net_context *ctx,
 				 struct net_pkt *pkt,
-				 struct sockaddr *addr,
->>>>>>> acfe49d7
+				 struct net_sockaddr *addr,
 				 socklen_t addrlen)
 {
 	int ret = 0;
@@ -824,7 +810,7 @@
 		}
 
 		*port = tcp_hdr->src_port;
-	} else if (IS_ENABLED(CONFIG_NET_SOCKETS_INET_RAW) && type == SOCK_RAW) {
+	} else if (IS_ENABLED(CONFIG_NET_SOCKETS_INET_RAW) && type == NET_SOCK_RAW) {
 		*port = 0;
 	} else {
 		ret = -ENOTSUP;
@@ -1497,11 +1483,7 @@
 		return 0;
 	}
 
-<<<<<<< HEAD
-	if (sock_type == NET_SOCK_DGRAM) {
-=======
-	if (sock_type == SOCK_DGRAM || sock_type == SOCK_RAW) {
->>>>>>> acfe49d7
+	if (sock_type == NET_SOCK_DGRAM || sock_type == NET_SOCK_RAW) {
 		return zsock_recv_dgram(ctx, NULL, buf, max_len, flags, src_addr, addrlen);
 	} else if (sock_type == NET_SOCK_STREAM) {
 		return zsock_recv_stream(ctx, NULL, buf, max_len, flags);
@@ -1534,11 +1516,7 @@
 		max_len += msg->msg_iov[i].iov_len;
 	}
 
-<<<<<<< HEAD
-	if (sock_type == NET_SOCK_DGRAM) {
-=======
-	if (sock_type == SOCK_DGRAM || sock_type == SOCK_RAW) {
->>>>>>> acfe49d7
+	if (sock_type == NET_SOCK_DGRAM || sock_type == NET_SOCK_RAW) {
 		return zsock_recv_dgram(ctx, msg, NULL, max_len, flags,
 					msg->msg_name, &msg->msg_namelen);
 	} else if (sock_type == NET_SOCK_STREAM) {
@@ -2801,7 +2779,7 @@
 {
 	socklen_t newlen = 0;
 
-	if (net_context_get_type(ctx) == SOCK_RAW) {
+	if (net_context_get_type(ctx) == NET_SOCK_RAW) {
 		errno = EOPNOTSUPP;
 		return -1;
 	}
