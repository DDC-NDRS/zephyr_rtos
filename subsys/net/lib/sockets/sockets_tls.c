/*
 * Copyright (c) 2018 Intel Corporation
 * Copyright (c) 2018 Nordic Semiconductor ASA
 *
 * SPDX-License-Identifier: Apache-2.0
 */

#include <stdbool.h>
#include <zephyr/posix/fcntl.h>

#include <zephyr/logging/log.h>
LOG_MODULE_REGISTER(net_sock_tls, CONFIG_NET_SOCKETS_LOG_LEVEL);

#include <zephyr/init.h>
#include <zephyr/sys/util.h>
#include <zephyr/net/socket.h>
#include <zephyr/random/random.h>
#include <zephyr/internal/syscall_handler.h>
#include <zephyr/sys/fdtable.h>

/* TODO: Remove all direct access to private fields.
 * According with Mbed TLS migration guide:
 *
 * Direct access to fields of structures
 * (`struct` types) declared in public headers is no longer
 * supported. In Mbed TLS 3, the layout of structures is not
 * considered part of the stable API, and minor versions (3.1, 3.2,
 * etc.) may add, remove, rename, reorder or change the type of
 * structure fields.
 */
#if !defined(MBEDTLS_ALLOW_PRIVATE_ACCESS)
#define MBEDTLS_ALLOW_PRIVATE_ACCESS
#endif

#if defined(CONFIG_MBEDTLS)
#if !defined(CONFIG_MBEDTLS_CFG_FILE)
#include "mbedtls/config.h"
#else
#include CONFIG_MBEDTLS_CFG_FILE
#endif /* CONFIG_MBEDTLS_CFG_FILE */

#include <mbedtls/net_sockets.h>
#include <mbedtls/x509.h>
#include <mbedtls/x509_crt.h>
#include <mbedtls/ssl.h>
#include <mbedtls/ssl_cookie.h>
#include <mbedtls/error.h>
#include <mbedtls/platform.h>
#include <mbedtls/ssl_cache.h>
#endif /* CONFIG_MBEDTLS */

#include "sockets_internal.h"
#include "tls_internal.h"

#if defined(CONFIG_MBEDTLS_DEBUG)
#include <zephyr_mbedtls_priv.h>
#endif

#if defined(CONFIG_NET_SOCKETS_TLS_MAX_APP_PROTOCOLS)
#define ALPN_MAX_PROTOCOLS (CONFIG_NET_SOCKETS_TLS_MAX_APP_PROTOCOLS + 1)
#else
#define ALPN_MAX_PROTOCOLS 0
#endif /* CONFIG_NET_SOCKETS_TLS_MAX_APP_PROTOCOLS */

#if defined(CONFIG_NET_SOCKETS_ENABLE_DTLS)
#define DTLS_SENDMSG_BUF_SIZE (CONFIG_NET_SOCKETS_DTLS_SENDMSG_BUF_SIZE)
#else
#define DTLS_SENDMSG_BUF_SIZE 0
#endif /* CONFIG_NET_SOCKETS_ENABLE_DTLS */

static const struct socket_op_vtable tls_sock_fd_op_vtable;

#ifndef MBEDTLS_ERR_SSL_PEER_VERIFY_FAILED
#define MBEDTLS_ERR_SSL_PEER_VERIFY_FAILED MBEDTLS_ERR_SSL_UNEXPECTED_MESSAGE
#endif

/** A list of secure tags that TLS context should use. */
struct sec_tag_list {
	/** An array of secure tags referencing TLS credentials. */
	sec_tag_t sec_tags[CONFIG_NET_SOCKETS_TLS_MAX_CREDENTIALS];

	/** Number of configured secure tags. */
	int sec_tag_count;
};

/** Timer context for DTLS. */
struct dtls_timing_context {
	/** Current time, stored during timer set. */
	uint32_t snapshot;

	/** Intermediate delay value. For details, refer to mbedTLS API
	 *  documentation (mbedtls_ssl_set_timer_t).
	 */
	uint32_t int_ms;

	/** Final delay value. For details, refer to mbedTLS API documentation
	 *  (mbedtls_ssl_set_timer_t).
	 */
	uint32_t fin_ms;
};

/** TLS peer address/session ID mapping. */
struct tls_session_cache {
	/** Creation time. */
	int64_t timestamp;

	/** Peer address. */
	struct net_sockaddr peer_addr;

	/** Session buffer. */
	uint8_t *session;

	/** Session length. */
	size_t session_len;
};

#if defined(CONFIG_NET_SOCKETS_ENABLE_DTLS)
struct tls_dtls_cid {
	bool enabled;
	unsigned char cid[MAX(MBEDTLS_SSL_CID_OUT_LEN_MAX,
			      MBEDTLS_SSL_CID_IN_LEN_MAX)];
	size_t cid_len;
};
#endif

/** TLS context information. */
__net_socket struct tls_context {
	/** Underlying TCP/UDP socket. */
	int sock;

	/** Information whether TLS context is used. */
	bool is_used : 1;

	/** Information whether TLS context was initialized. */
	bool is_initialized : 1;

	/** Information whether underlying socket is listening. */
	bool is_listening : 1;

	/** Information whether TLS handshake is currently in progress. */
	bool handshake_in_progress : 1;

	/** Session ended at the TLS/DTLS level. */
	bool session_closed : 1;

	/** Socket type. */
	enum net_sock_type type;

	/** Secure protocol version running on TLS context. */
	enum net_ip_protocol_secure tls_version;

	/** Socket flags passed to a socket call. */
	int flags;

	/* Indicates whether socket is in error state at TLS/DTLS level. */
	int error;

	/** Information whether TLS handshake is complete or not. */
	struct k_sem tls_established;

	/* TLS socket mutex lock. */
	struct k_mutex *lock;

	/** TLS specific option values. */
	struct {
		/** Select which credentials to use with TLS. */
		struct sec_tag_list sec_tag_list;

		/** 0-terminated list of allowed ciphersuites (mbedTLS format).
		 */
		int ciphersuites[CONFIG_NET_SOCKETS_TLS_MAX_CIPHERSUITES + 1];

		/** Information if hostname was explicitly set on a socket. */
		bool is_hostname_set;

		/** Peer verification level. */
		int8_t verify_level;

		/** Indicating on whether DER certificates should not be copied
		 * to the heap.
		 */
		int8_t cert_nocopy;

		/** DTLS role, client by default. */
		int8_t role;

		/** NULL-terminated list of allowed application layer
		 * protocols.
		 */
		const char *alpn_list[ALPN_MAX_PROTOCOLS];

		/** Session cache enabled on a socket. */
		bool cache_enabled;

		/** Socket TX timeout */
		k_timeout_t timeout_tx;

		/** Socket RX timeout */
		k_timeout_t timeout_rx;

#if defined(CONFIG_NET_SOCKETS_ENABLE_DTLS)
		/* DTLS handshake timeout */
		uint32_t dtls_handshake_timeout_min;
		uint32_t dtls_handshake_timeout_max;

		struct tls_dtls_cid dtls_cid;

		bool dtls_handshake_on_connect;
#endif /* CONFIG_NET_SOCKETS_ENABLE_DTLS */
	} options;

#if defined(CONFIG_NET_SOCKETS_ENABLE_DTLS)
	/** Context information for DTLS timing. */
	struct dtls_timing_context dtls_timing;

	/** mbedTLS cookie context for DTLS */
	mbedtls_ssl_cookie_ctx cookie;

	/** DTLS peer address. */
	struct net_sockaddr dtls_peer_addr;

	/** DTLS peer address length. */
	socklen_t dtls_peer_addrlen;
#endif /* CONFIG_NET_SOCKETS_ENABLE_DTLS */

#if defined(CONFIG_MBEDTLS)
	/** mbedTLS context. */
	mbedtls_ssl_context ssl;

	/** mbedTLS configuration. */
	mbedtls_ssl_config config;

#if defined(MBEDTLS_X509_CRT_PARSE_C)
	/** mbedTLS structure for CA chain. */
	mbedtls_x509_crt ca_chain;

	/** mbedTLS structure for own certificate. */
	mbedtls_x509_crt own_cert;

	/** mbedTLS structure for own private key. */
	mbedtls_pk_context priv_key;
#endif /* MBEDTLS_X509_CRT_PARSE_C */

#endif /* CONFIG_MBEDTLS */
};


/* A global pool of TLS contexts. */
static struct tls_context tls_contexts[CONFIG_NET_SOCKETS_TLS_MAX_CONTEXTS];

static struct tls_session_cache client_cache[CONFIG_NET_SOCKETS_TLS_MAX_CLIENT_SESSION_COUNT];

#if defined(MBEDTLS_SSL_CACHE_C)
static mbedtls_ssl_cache_context server_cache;
#endif

/* A mutex for protecting TLS context allocation. */
static struct k_mutex context_lock;

/* Arbitrary delay value to wait if mbedTLS reports it cannot proceed for
 * reasons other than TX/RX block.
 */
#define TLS_WAIT_MS 100

static void tls_session_cache_reset(void)
{
	for (int i = 0; i < ARRAY_SIZE(client_cache); i++) {
		if (client_cache[i].session != NULL) {
			mbedtls_free(client_cache[i].session);
		}
	}

	(void)memset(client_cache, 0, sizeof(client_cache));
}

bool net_socket_is_tls(void *obj)
{
	return PART_OF_ARRAY(tls_contexts, (struct tls_context *)obj);
}

static int tls_ctr_drbg_random(void *ctx, unsigned char *buf, size_t len)
{
	ARG_UNUSED(ctx);

#if defined(CONFIG_CSPRNG_ENABLED)
	return sys_csrand_get(buf, len);
#else
	sys_rand_get(buf, len);

	return 0;
#endif
}

#if defined(CONFIG_NET_SOCKETS_ENABLE_DTLS)
/* mbedTLS-defined function for setting timer. */
static void dtls_timing_set_delay(void *data, uint32_t int_ms, uint32_t fin_ms)
{
	struct dtls_timing_context *ctx = data;

	ctx->int_ms = int_ms;
	ctx->fin_ms = fin_ms;

	if (fin_ms != 0U) {
		ctx->snapshot = k_uptime_get_32();
	}
}

/* mbedTLS-defined function for getting timer status.
 * The return values are specified by mbedTLS. The callback must return:
 *   -1 if cancelled (fin_ms == 0),
 *    0 if none of the delays have passed,
 *    1 if only the intermediate delay has passed,
 *    2 if the final delay has passed.
 */
static int dtls_timing_get_delay(void *data)
{
	struct dtls_timing_context *timing = data;
	unsigned long elapsed_ms;

	NET_ASSERT(timing);

	if (timing->fin_ms == 0U) {
		return -1;
	}

	elapsed_ms = k_uptime_get_32() - timing->snapshot;

	if (elapsed_ms >= timing->fin_ms) {
		return 2;
	}

	if (elapsed_ms >= timing->int_ms) {
		return 1;
	}

	return 0;
}

static int dtls_get_remaining_timeout(struct tls_context *ctx)
{
	struct dtls_timing_context *timing = &ctx->dtls_timing;
	uint32_t elapsed_ms;

	elapsed_ms = k_uptime_get_32() - timing->snapshot;

	if (timing->fin_ms == 0U) {
		return SYS_FOREVER_MS;
	}

	if (elapsed_ms >= timing->fin_ms) {
		return 0;
	}

	return timing->fin_ms - elapsed_ms;
}
#endif /* CONFIG_NET_SOCKETS_ENABLE_DTLS */

/* Initialize TLS internals. */
static int tls_init(void)
{

#if !defined(CONFIG_ENTROPY_HAS_DRIVER)
	NET_WARN("No entropy device on the system, "
		 "TLS communication is insecure!");
#endif

	(void)memset(tls_contexts, 0, sizeof(tls_contexts));
	(void)memset(client_cache, 0, sizeof(client_cache));

	k_mutex_init(&context_lock);

#if defined(MBEDTLS_SSL_CACHE_C)
	mbedtls_ssl_cache_init(&server_cache);
#endif

	return 0;
}

SYS_INIT(tls_init, APPLICATION, CONFIG_KERNEL_INIT_PRIORITY_DEFAULT);

static inline bool is_handshake_complete(struct tls_context *ctx)
{
	return k_sem_count_get(&ctx->tls_established) != 0;
}

/*
 * Copied from include/mbedtls/ssl_internal.h
 *
 * Maximum length we can advertise as our max content length for
 * RFC 6066 max_fragment_length extension negotiation purposes
 * (the lesser of both sizes, if they are unequal.)
 */
#define MBEDTLS_TLS_EXT_ADV_CONTENT_LEN (                            \
	(MBEDTLS_SSL_IN_CONTENT_LEN > MBEDTLS_SSL_OUT_CONTENT_LEN)   \
	? (MBEDTLS_SSL_OUT_CONTENT_LEN)				     \
	: (MBEDTLS_SSL_IN_CONTENT_LEN)				     \
	)

#if defined(CONFIG_NET_SOCKETS_TLS_SET_MAX_FRAGMENT_LENGTH) &&	\
	defined(MBEDTLS_SSL_MAX_FRAGMENT_LENGTH) &&		\
	(MBEDTLS_TLS_EXT_ADV_CONTENT_LEN < 16384)

BUILD_ASSERT(MBEDTLS_TLS_EXT_ADV_CONTENT_LEN >= 512,
	     "Too small content length!");

static inline unsigned char tls_mfl_code_from_content_len(size_t len)
{
	if (len >= 4096) {
		return MBEDTLS_SSL_MAX_FRAG_LEN_4096;
	} else if (len >= 2048) {
		return MBEDTLS_SSL_MAX_FRAG_LEN_2048;
	} else if (len >= 1024) {
		return MBEDTLS_SSL_MAX_FRAG_LEN_1024;
	} else if (len >= 512) {
		return MBEDTLS_SSL_MAX_FRAG_LEN_512;
	} else {
		return MBEDTLS_SSL_MAX_FRAG_LEN_INVALID;
	}
}

static inline void tls_set_max_frag_len(mbedtls_ssl_config *config, enum net_sock_type type)
{
	unsigned char mfl_code;
	size_t len = MBEDTLS_TLS_EXT_ADV_CONTENT_LEN;

#if defined(CONFIG_NET_SOCKETS_ENABLE_DTLS)
	if (type == NET_SOCK_DGRAM && len > CONFIG_NET_SOCKETS_DTLS_MAX_FRAGMENT_LENGTH) {
		len = CONFIG_NET_SOCKETS_DTLS_MAX_FRAGMENT_LENGTH;
	}
#endif
	mfl_code = tls_mfl_code_from_content_len(len);

	mbedtls_ssl_conf_max_frag_len(config, mfl_code);
}
#else
static inline void tls_set_max_frag_len(mbedtls_ssl_config *config, enum net_sock_type type) {}
#endif

/* Allocate TLS context. */
static struct tls_context *tls_alloc(void)
{
	int i;
	struct tls_context *tls = NULL;

	k_mutex_lock(&context_lock, K_FOREVER);

	for (i = 0; i < ARRAY_SIZE(tls_contexts); i++) {
		if (!tls_contexts[i].is_used) {
			tls = &tls_contexts[i];
			(void)memset(tls, 0, sizeof(*tls));
			tls->is_used = true;
			tls->options.verify_level = -1;
			tls->options.timeout_tx = K_FOREVER;
			tls->options.timeout_rx = K_FOREVER;
			tls->sock = -1;

			NET_DBG("Allocated TLS context, %p", tls);
			break;
		}
	}

	k_mutex_unlock(&context_lock);

	if (tls) {
		k_sem_init(&tls->tls_established, 0, 1);

		mbedtls_ssl_init(&tls->ssl);
		mbedtls_ssl_config_init(&tls->config);
#if defined(CONFIG_NET_SOCKETS_ENABLE_DTLS)
		mbedtls_ssl_cookie_init(&tls->cookie);
		tls->options.dtls_handshake_timeout_min =
			MBEDTLS_SSL_DTLS_TIMEOUT_DFL_MIN;
		tls->options.dtls_handshake_timeout_max =
			MBEDTLS_SSL_DTLS_TIMEOUT_DFL_MAX;
		tls->options.dtls_cid.cid_len = 0;
		tls->options.dtls_cid.enabled = false;
		tls->options.dtls_handshake_on_connect = true;
#endif
#if defined(MBEDTLS_X509_CRT_PARSE_C)
		mbedtls_x509_crt_init(&tls->ca_chain);
		mbedtls_x509_crt_init(&tls->own_cert);
		mbedtls_pk_init(&tls->priv_key);
#endif

#if defined(CONFIG_MBEDTLS_DEBUG)
		mbedtls_ssl_conf_dbg(&tls->config, zephyr_mbedtls_debug, NULL);
#endif
	} else {
		NET_WARN("Failed to allocate TLS context");
	}

	return tls;
}

/* Allocate new TLS context and copy the content from the source context. */
static struct tls_context *tls_clone(struct tls_context *source_tls)
{
	struct tls_context *target_tls;

	target_tls = tls_alloc();
	if (!target_tls) {
		return NULL;
	}

	target_tls->tls_version = source_tls->tls_version;
	target_tls->type = source_tls->type;

	memcpy(&target_tls->options, &source_tls->options,
	       sizeof(target_tls->options));

#if defined(MBEDTLS_X509_CRT_PARSE_C)
	if (target_tls->options.is_hostname_set) {
		mbedtls_ssl_set_hostname(&target_tls->ssl,
					 source_tls->ssl.hostname);
	}
#endif

	return target_tls;
}

/* Release TLS context. */
static int tls_release(struct tls_context *tls)
{
	if (!PART_OF_ARRAY(tls_contexts, tls)) {
		NET_ERR("Invalid TLS context");
		return -EBADF;
	}

	if (!tls->is_used) {
		NET_ERR("Deallocating unused TLS context");
		return -EBADF;
	}

#if defined(CONFIG_NET_SOCKETS_ENABLE_DTLS)
	mbedtls_ssl_cookie_free(&tls->cookie);
#endif
	mbedtls_ssl_config_free(&tls->config);
	mbedtls_ssl_free(&tls->ssl);
#if defined(MBEDTLS_X509_CRT_PARSE_C)
	mbedtls_x509_crt_free(&tls->ca_chain);
	mbedtls_x509_crt_free(&tls->own_cert);
	mbedtls_pk_free(&tls->priv_key);
#endif

	tls->is_used = false;

	return 0;
}

static bool peer_addr_cmp(const struct net_sockaddr *addr,
			  const struct net_sockaddr *peer_addr)
{
	if (addr->sa_family != peer_addr->sa_family) {
		return false;
	}

	if (IS_ENABLED(CONFIG_NET_IPV6) && peer_addr->sa_family == NET_AF_INET6) {
		struct net_sockaddr_in6 *addr1 = net_sin6(peer_addr);
		struct net_sockaddr_in6 *addr2 = net_sin6(addr);

		return (addr1->sin6_port == addr2->sin6_port) &&
			net_ipv6_addr_cmp(&addr1->sin6_addr, &addr2->sin6_addr);
	} else if (IS_ENABLED(CONFIG_NET_IPV4) && peer_addr->sa_family == NET_AF_INET) {
		struct net_sockaddr_in *addr1 = net_sin(peer_addr);
		struct net_sockaddr_in *addr2 = net_sin(addr);

		return (addr1->sin_port == addr2->sin_port) &&
			net_ipv4_addr_cmp(&addr1->sin_addr, &addr2->sin_addr);
	}

	return false;
}

static int tls_session_save(const struct net_sockaddr *peer_addr,
			    mbedtls_ssl_session *session)
{
	struct tls_session_cache *entry = NULL;
	size_t session_len;
	int ret;

	for (int i = 0; i < ARRAY_SIZE(client_cache); i++) {
		if (client_cache[i].session == NULL) {
			/* New entry. */
			if (entry == NULL || entry->session != NULL) {
				entry = &client_cache[i];
			}
		} else {
			if (peer_addr_cmp(&client_cache[i].peer_addr, peer_addr)) {
				/* Reuse old entry for given address. */
				entry = &client_cache[i];
				break;
			}

			/* Remember the oldest entry and reuse if needed. */
			if (entry == NULL ||
			    (entry->session != NULL &&
			     entry->timestamp < client_cache[i].timestamp)) {
				entry = &client_cache[i];
			}
		}
	}

	/* Allocate session and save */

	if (entry->session != NULL) {
		mbedtls_free(entry->session);
		entry->session = NULL;
	}

	(void)mbedtls_ssl_session_save(session, NULL, 0, &session_len);

	entry->session = mbedtls_calloc(1, session_len);
	if (entry->session == NULL) {
		NET_ERR("Failed to allocate session buffer.");
		return -ENOMEM;
	}

	ret = mbedtls_ssl_session_save(session, entry->session, session_len,
				       &session_len);
	if (ret < 0) {
		NET_ERR("Failed to serialize session, err: -0x%x.", -ret);
		mbedtls_free(entry->session);
		entry->session = NULL;
		return -ENOMEM;
	}

	entry->session_len = session_len;
	entry->timestamp = k_uptime_get();
	memcpy(&entry->peer_addr, peer_addr, sizeof(*peer_addr));

	return 0;
}

static int tls_session_get(const struct net_sockaddr *peer_addr,
			   mbedtls_ssl_session *session)
{
	struct tls_session_cache *entry = NULL;
	int ret;

	for (int i = 0; i < ARRAY_SIZE(client_cache); i++) {
		if (client_cache[i].session != NULL &&
		    peer_addr_cmp(&client_cache[i].peer_addr, peer_addr)) {
			entry = &client_cache[i];
			break;
		}
	}

	if (entry == NULL) {
		return -ENOENT;
	}

	ret = mbedtls_ssl_session_load(session, entry->session,
				       entry->session_len);
	if (ret < 0) {
		/* Discard corrupted session data. */
		mbedtls_free(entry->session);
		entry->session = NULL;
		NET_ERR("Failed to load TLS session %d", ret);
		return -EIO;
	}

	return 0;
}

static void tls_session_store(struct tls_context *context,
			      const struct net_sockaddr *addr,
			      socklen_t addrlen)
{
	mbedtls_ssl_session session;
	struct net_sockaddr peer_addr = { 0 };
	int ret;

	if (!context->options.cache_enabled) {
		return;
	}

	memcpy(&peer_addr, addr, addrlen);
	mbedtls_ssl_session_init(&session);

	ret = mbedtls_ssl_get_session(&context->ssl, &session);
	if (ret < 0) {
		NET_ERR("Failed to obtain session for %p", context);
		goto exit;
	}

	ret = tls_session_save(&peer_addr, &session);
	if (ret < 0) {
		NET_ERR("Failed to save session for %p", context);
	}

exit:
	mbedtls_ssl_session_free(&session);
}

static void tls_session_restore(struct tls_context *context,
				const struct net_sockaddr *addr,
				socklen_t addrlen)
{
	mbedtls_ssl_session session;
	struct net_sockaddr peer_addr = { 0 };
	int ret;

	if (!context->options.cache_enabled) {
		return;
	}

	memcpy(&peer_addr, addr, addrlen);
	mbedtls_ssl_session_init(&session);

	ret = tls_session_get(&peer_addr, &session);
	if (ret < 0) {
		NET_DBG("Session not found for %p", context);
		goto exit;
	}

	ret = mbedtls_ssl_set_session(&context->ssl, &session);
	if (ret < 0) {
		NET_ERR("Failed to set session for %p", context);
	}

exit:
	mbedtls_ssl_session_free(&session);
}

static void tls_session_purge(void)
{
	tls_session_cache_reset();

#if defined(MBEDTLS_SSL_CACHE_C)
	mbedtls_ssl_cache_free(&server_cache);
	mbedtls_ssl_cache_init(&server_cache);
#endif
}

static inline int time_left(uint32_t start, uint32_t timeout)
{
	uint32_t elapsed = k_uptime_get_32() - start;

	return timeout - elapsed;
}

static int wait(int sock, int timeout, int event)
{
	struct zsock_pollfd fds = {
		.fd = sock,
		.events = event,
	};
	int ret;

	ret = zsock_poll(&fds, 1, timeout);
	if (ret < 0) {
		return ret;
	}

	if (ret == 1) {
		if (fds.revents & ZSOCK_POLLNVAL) {
			return -EBADF;
		}

		if (fds.revents & ZSOCK_POLLERR) {
			int optval;
			socklen_t optlen = sizeof(optval);

			if (zsock_getsockopt(fds.fd, NET_SOL_SOCKET, NET_SO_ERROR,
					     &optval, &optlen) == 0) {
				NET_ERR("TLS underlying socket poll error %d",
					-optval);
				return -optval;
			}

			return -EIO;
		}
	}

	return 0;
}

static int wait_for_reason(int sock, int timeout, int reason)
{
	if (reason == MBEDTLS_ERR_SSL_WANT_READ) {
		return wait(sock, timeout, ZSOCK_POLLIN);
	}

	if (reason == MBEDTLS_ERR_SSL_WANT_WRITE) {
		return wait(sock, timeout, ZSOCK_POLLOUT);
	}

	/* Any other reason - no way to monitor, just wait for some time. */
	k_msleep(TLS_WAIT_MS);

	return 0;
}

static bool is_blocking(int sock, int flags)
{
	int sock_flags = zsock_fcntl(sock, F_GETFL, 0);

	if (sock_flags == -1) {
		return false;
	}

	return !((flags & ZSOCK_MSG_DONTWAIT) || (sock_flags & O_NONBLOCK));
}

static int timeout_to_ms(k_timeout_t *timeout)
{
	if (K_TIMEOUT_EQ(*timeout, K_NO_WAIT)) {
		return 0;
	} else if (K_TIMEOUT_EQ(*timeout, K_FOREVER)) {
		return SYS_FOREVER_MS;
	} else {
		return k_ticks_to_ms_floor32(timeout->ticks);
	}
}

static void ctx_set_lock(struct tls_context *ctx, struct k_mutex *lock)
{
	ctx->lock = lock;
}

#if defined(CONFIG_NET_SOCKETS_ENABLE_DTLS)
static bool dtls_is_peer_addr_valid(struct tls_context *context,
				    const struct net_sockaddr *peer_addr,
				    socklen_t addrlen)
{
	if (context->dtls_peer_addrlen != addrlen) {
		return false;
	}

	return peer_addr_cmp(&context->dtls_peer_addr, peer_addr);
}

static void dtls_peer_address_set(struct tls_context *context,
				  const struct net_sockaddr *peer_addr,
				  socklen_t addrlen)
{
	if (addrlen <= sizeof(context->dtls_peer_addr)) {
		memcpy(&context->dtls_peer_addr, peer_addr, addrlen);
		context->dtls_peer_addrlen = addrlen;
	}
}

static void dtls_peer_address_get(struct tls_context *context,
				  struct net_sockaddr *peer_addr,
				  socklen_t *addrlen)
{
	socklen_t len = MIN(context->dtls_peer_addrlen, *addrlen);

	memcpy(peer_addr, &context->dtls_peer_addr, len);
	*addrlen = len;
}

static int dtls_tx(void *ctx, const unsigned char *buf, size_t len)
{
	struct tls_context *tls_ctx = ctx;
	ssize_t sent;

	sent = zsock_sendto(tls_ctx->sock, buf, len, ZSOCK_MSG_DONTWAIT,
			    &tls_ctx->dtls_peer_addr,
			    tls_ctx->dtls_peer_addrlen);
	if (sent < 0) {
		if (errno == EAGAIN) {
			return MBEDTLS_ERR_SSL_WANT_WRITE;
		}

		return MBEDTLS_ERR_NET_SEND_FAILED;
	}

	return sent;
}

static int dtls_rx(void *ctx, unsigned char *buf, size_t len)
{
	struct tls_context *tls_ctx = ctx;
	socklen_t addrlen = sizeof(struct net_sockaddr);
	struct net_sockaddr addr;
	int err;
	ssize_t received;

	received = zsock_recvfrom(tls_ctx->sock, buf, len,
				  ZSOCK_MSG_DONTWAIT, &addr, &addrlen);
	if (received < 0) {
		if (errno == EAGAIN) {
			return MBEDTLS_ERR_SSL_WANT_READ;
		}

		return MBEDTLS_ERR_NET_RECV_FAILED;
	}

	if (tls_ctx->dtls_peer_addrlen == 0) {
		/* Only allow to store peer address for DTLS servers. */
		if (tls_ctx->options.role == MBEDTLS_SSL_IS_SERVER) {
			dtls_peer_address_set(tls_ctx, &addr, addrlen);

			err = mbedtls_ssl_set_client_transport_id(
				&tls_ctx->ssl,
				(const unsigned char *)&addr, addrlen);
			if (err < 0) {
				return err;
			}
		} else {
			/* For clients it's incorrect to receive when
			 * no peer has been set up.
			 */
			return MBEDTLS_ERR_SSL_PEER_VERIFY_FAILED;
		}
	} else if (!dtls_is_peer_addr_valid(tls_ctx, &addr, addrlen)) {
		return MBEDTLS_ERR_SSL_WANT_READ;
	}

	return received;
}
#endif /* CONFIG_NET_SOCKETS_ENABLE_DTLS */

static int tls_tx(void *ctx, const unsigned char *buf, size_t len)
{
	struct tls_context *tls_ctx = ctx;
	ssize_t sent;

	sent = zsock_sendto(tls_ctx->sock, buf, len,
			    ZSOCK_MSG_DONTWAIT, NULL, 0);
	if (sent < 0) {
		if (errno == EAGAIN) {
			return MBEDTLS_ERR_SSL_WANT_WRITE;
		}

		return MBEDTLS_ERR_NET_SEND_FAILED;
	}

	return sent;
}

static int tls_rx(void *ctx, unsigned char *buf, size_t len)
{
	struct tls_context *tls_ctx = ctx;
	ssize_t received;

	received = zsock_recvfrom(tls_ctx->sock, buf, len,
				  ZSOCK_MSG_DONTWAIT, NULL, 0);
	if (received < 0) {
		if (errno == EAGAIN) {
			return MBEDTLS_ERR_SSL_WANT_READ;
		}

		return MBEDTLS_ERR_NET_RECV_FAILED;
	}

	return received;
}

#if defined(MBEDTLS_X509_CRT_PARSE_C)
static bool crt_is_pem(const unsigned char *buf, size_t buflen)
{
	return (buflen != 0 && buf[buflen - 1] == '\0' &&
		strstr((const char *)buf, "-----BEGIN CERTIFICATE-----") != NULL);
}
#endif

static int tls_add_ca_certificate(struct tls_context *tls,
				  struct tls_credential *ca_cert)
{
#if defined(MBEDTLS_X509_CRT_PARSE_C)
	int err;

	if (tls->options.cert_nocopy == TLS_CERT_NOCOPY_NONE ||
	    crt_is_pem(ca_cert->buf, ca_cert->len)) {
		err = mbedtls_x509_crt_parse(&tls->ca_chain, ca_cert->buf,
					     ca_cert->len);
	} else {
		err = mbedtls_x509_crt_parse_der_nocopy(&tls->ca_chain,
							ca_cert->buf,
							ca_cert->len);
	}

	if (err != 0) {
		NET_ERR("Failed to parse CA certificate, err: -0x%x", -err);
		return -EINVAL;
	}

	return 0;
#endif /* MBEDTLS_X509_CRT_PARSE_C */

	return -ENOTSUP;
}

static void tls_set_ca_chain(struct tls_context *tls)
{
#if defined(MBEDTLS_X509_CRT_PARSE_C)
	mbedtls_ssl_conf_ca_chain(&tls->config, &tls->ca_chain, NULL);
	mbedtls_ssl_conf_cert_profile(&tls->config,
				      &mbedtls_x509_crt_profile_default);
#endif /* MBEDTLS_X509_CRT_PARSE_C */
}

static int tls_add_own_cert(struct tls_context *tls,
			    struct tls_credential *own_cert)
{
#if defined(MBEDTLS_X509_CRT_PARSE_C)
	int err;

	if (tls->options.cert_nocopy == TLS_CERT_NOCOPY_NONE ||
	    crt_is_pem(own_cert->buf, own_cert->len)) {
		err = mbedtls_x509_crt_parse(&tls->own_cert,
					     own_cert->buf, own_cert->len);
	} else {
		err = mbedtls_x509_crt_parse_der_nocopy(&tls->own_cert,
							own_cert->buf,
							own_cert->len);
	}

	if (err != 0) {
		return -EINVAL;
	}

	return 0;
#endif /* MBEDTLS_X509_CRT_PARSE_C */

	return -ENOTSUP;
}

static int tls_set_own_cert(struct tls_context *tls)
{
#if defined(MBEDTLS_X509_CRT_PARSE_C)
	int err = mbedtls_ssl_conf_own_cert(&tls->config, &tls->own_cert,
					    &tls->priv_key);
	if (err != 0) {
		err = -ENOMEM;
	}

	return err;
#endif /* MBEDTLS_X509_CRT_PARSE_C */

	return -ENOTSUP;
}

static int tls_set_private_key(struct tls_context *tls,
			       struct tls_credential *priv_key)
{
#if defined(MBEDTLS_X509_CRT_PARSE_C)
	int err;

	err = mbedtls_pk_parse_key(&tls->priv_key, priv_key->buf,
				   priv_key->len, NULL, 0,
				   tls_ctr_drbg_random, NULL);
	if (err != 0) {
		return -EINVAL;
	}

	return 0;
#endif /* MBEDTLS_X509_CRT_PARSE_C */

	return -ENOTSUP;
}

static int tls_set_psk(struct tls_context *tls,
		       struct tls_credential *psk,
		       struct tls_credential *psk_id)
{
#if defined(MBEDTLS_SSL_HANDSHAKE_WITH_PSK_ENABLED)
	int err = mbedtls_ssl_conf_psk(&tls->config,
				       psk->buf, psk->len,
				       (const unsigned char *)psk_id->buf,
				       psk_id->len);
	if (err != 0) {
		return -EINVAL;
	}

	return 0;
#endif

	return -ENOTSUP;
}

static int tls_set_credential(struct tls_context *tls,
			      struct tls_credential *cred)
{
	switch (cred->type) {
	case TLS_CREDENTIAL_CA_CERTIFICATE:
		return tls_add_ca_certificate(tls, cred);

	case TLS_CREDENTIAL_SERVER_CERTIFICATE:
		return tls_add_own_cert(tls, cred);

	case TLS_CREDENTIAL_PRIVATE_KEY:
		return tls_set_private_key(tls, cred);
	break;

	case TLS_CREDENTIAL_PSK:
	{
		struct tls_credential *psk_id =
			credential_get(cred->tag, TLS_CREDENTIAL_PSK_ID);
		if (!psk_id) {
			return -ENOENT;
		}

		return tls_set_psk(tls, cred, psk_id);
	}

	case TLS_CREDENTIAL_PSK_ID:
		/* Ignore PSK ID - it will be used together
		 * with PSK
		 */
		break;

	default:
		return -EINVAL;
	}

	return 0;
}

static int tls_mbedtls_set_credentials(struct tls_context *tls)
{
	struct tls_credential *cred;
	sec_tag_t tag;
	int i, err = 0;
	bool tag_found, ca_cert_present = false, own_cert_present = false;

	credentials_lock();

	for (i = 0; i < tls->options.sec_tag_list.sec_tag_count; i++) {
		tag = tls->options.sec_tag_list.sec_tags[i];
		cred = NULL;
		tag_found = false;

		while ((cred = credential_next_get(tag, cred)) != NULL) {
			tag_found = true;

			err = tls_set_credential(tls, cred);
			if (err != 0) {
				goto exit;
			}

			if (cred->type == TLS_CREDENTIAL_CA_CERTIFICATE) {
				ca_cert_present = true;
			} else if (cred->type == TLS_CREDENTIAL_SERVER_CERTIFICATE) {
				own_cert_present = true;
			}
		}

		if (!tag_found) {
			err = -ENOENT;
			goto exit;
		}
	}

exit:
	credentials_unlock();

	if (err == 0) {
		if (ca_cert_present) {
			tls_set_ca_chain(tls);
		}
		if (own_cert_present) {
			err = tls_set_own_cert(tls);
		}
	}

	return err;
}

static int tls_mbedtls_reset(struct tls_context *context)
{
	int ret;

	ret = mbedtls_ssl_session_reset(&context->ssl);
	if (ret != 0) {
		return ret;
	}

	k_sem_reset(&context->tls_established);

#if defined(CONFIG_NET_SOCKETS_ENABLE_DTLS)
	/* Server role: reset the address so that a new
	 *              client can connect w/o a need to reopen a socket
	 * Client role: keep peer addr so socket can continue to be used
	 *              even on handshake timeout
	 */
	if (context->options.role == MBEDTLS_SSL_IS_SERVER) {
		(void)memset(&context->dtls_peer_addr, 0,
			     sizeof(context->dtls_peer_addr));
		context->dtls_peer_addrlen = 0;
	}
#endif

	return 0;
}

static int tls_mbedtls_handshake(struct tls_context *context,
				 k_timeout_t timeout)
{
	k_timepoint_t end;
	int ret;

	context->handshake_in_progress = true;

	end = sys_timepoint_calc(timeout);

	while ((ret = mbedtls_ssl_handshake(&context->ssl)) != 0) {
		if (ret == MBEDTLS_ERR_SSL_WANT_READ ||
		    ret == MBEDTLS_ERR_SSL_WANT_WRITE ||
		    ret == MBEDTLS_ERR_SSL_ASYNC_IN_PROGRESS ||
		    ret == MBEDTLS_ERR_SSL_CRYPTO_IN_PROGRESS) {
			int timeout_ms;

			/* Blocking timeout. */
			timeout = sys_timepoint_timeout(end);
			if (K_TIMEOUT_EQ(timeout, K_NO_WAIT)) {
				ret = -EAGAIN;
				break;
			}

			/* Block. */
			timeout_ms = timeout_to_ms(&timeout);

#if defined(CONFIG_NET_SOCKETS_ENABLE_DTLS)
			if (context->type == NET_SOCK_DGRAM) {
				int timeout_dtls =
					dtls_get_remaining_timeout(context);

				if (timeout_dtls != SYS_FOREVER_MS) {
					if (timeout_ms == SYS_FOREVER_MS) {
						timeout_ms = timeout_dtls;
					} else {
						timeout_ms = MIN(timeout_dtls,
								 timeout_ms);
					}
				}
			}
#endif /* CONFIG_NET_SOCKETS_ENABLE_DTLS */

			ret = wait_for_reason(context->sock, timeout_ms, ret);
			if (ret != 0) {
				break;
			}

			continue;
		} else if (ret == MBEDTLS_ERR_SSL_HELLO_VERIFY_REQUIRED) {
			ret = tls_mbedtls_reset(context);
			if (ret == 0) {
				if (!K_TIMEOUT_EQ(timeout, K_NO_WAIT)) {
					continue;
				}

				ret = -EAGAIN;
				break;
			}
		} else if (ret == MBEDTLS_ERR_SSL_TIMEOUT) {
			/* MbedTLS API documentation requires session to
			 * be reset in this case
			 */
			ret = tls_mbedtls_reset(context);
			if (ret == 0) {
				NET_ERR("TLS handshake timeout");
				context->error = ETIMEDOUT;
				ret = -ETIMEDOUT;
				break;
			}
		} else {
			/* MbedTLS API documentation requires session to
			 * be reset in other error cases
			 */
			NET_ERR("TLS handshake error: -0x%x", -ret);
			ret = tls_mbedtls_reset(context);
			if (ret == 0) {
				context->error = ECONNABORTED;
				ret = -ECONNABORTED;
				break;
			}
		}

		/* Avoid constant loop if tls_mbedtls_reset fails */
		NET_ERR("TLS reset error: -0x%x", -ret);
		context->error = ECONNABORTED;
		ret = -ECONNABORTED;
		break;
	}

	if (ret == 0) {
		k_sem_give(&context->tls_established);
	}

	context->handshake_in_progress = false;

	return ret;
}

static int tls_mbedtls_init(struct tls_context *context, bool is_server)
{
	int role, type, ret;

	role = is_server ? MBEDTLS_SSL_IS_SERVER : MBEDTLS_SSL_IS_CLIENT;

	type = (context->type == NET_SOCK_STREAM) ?
		MBEDTLS_SSL_TRANSPORT_STREAM :
		MBEDTLS_SSL_TRANSPORT_DATAGRAM;

	if (type == MBEDTLS_SSL_TRANSPORT_STREAM) {
		mbedtls_ssl_set_bio(&context->ssl, context,
				    tls_tx, tls_rx, NULL);
	} else {
#if defined(CONFIG_NET_SOCKETS_ENABLE_DTLS)
		mbedtls_ssl_set_bio(&context->ssl, context,
				    dtls_tx, dtls_rx, NULL);
#else
		return -ENOTSUP;
#endif /* CONFIG_NET_SOCKETS_ENABLE_DTLS */
	}

	ret = mbedtls_ssl_config_defaults(&context->config, role, type,
					  MBEDTLS_SSL_PRESET_DEFAULT);
	if (ret != 0) {
		/* According to mbedTLS API documentation,
		 * mbedtls_ssl_config_defaults can fail due to memory
		 * allocation failure
		 */
		return -ENOMEM;
	}
	tls_set_max_frag_len(&context->config, context->type);

#if defined(MBEDTLS_SSL_RENEGOTIATION)
	mbedtls_ssl_conf_legacy_renegotiation(&context->config,
					   MBEDTLS_SSL_LEGACY_BREAK_HANDSHAKE);
	mbedtls_ssl_conf_renegotiation(&context->config,
				       MBEDTLS_SSL_RENEGOTIATION_ENABLED);
#endif

#if defined(CONFIG_NET_SOCKETS_ENABLE_DTLS)
	if (type == MBEDTLS_SSL_TRANSPORT_DATAGRAM) {
		/* DTLS requires timer callbacks to operate */
		mbedtls_ssl_set_timer_cb(&context->ssl,
					 &context->dtls_timing,
					 dtls_timing_set_delay,
					 dtls_timing_get_delay);
		mbedtls_ssl_conf_handshake_timeout(&context->config,
				context->options.dtls_handshake_timeout_min,
				context->options.dtls_handshake_timeout_max);

#if defined(CONFIG_MBEDTLS_SSL_DTLS_CONNECTION_ID)
		if (context->options.dtls_cid.enabled) {
			ret = mbedtls_ssl_conf_cid(
					&context->config,
					context->options.dtls_cid.cid_len,
					MBEDTLS_SSL_UNEXPECTED_CID_IGNORE);
			if (ret != 0) {
				return -EINVAL;
			}
		}
#endif /* CONFIG_MBEDTLS_SSL_DTLS_CONNECTION_ID */

		/* Configure cookie for DTLS server */
		if (role == MBEDTLS_SSL_IS_SERVER) {
			ret = mbedtls_ssl_cookie_setup(&context->cookie,
						       tls_ctr_drbg_random,
						       NULL);
			if (ret != 0) {
				return -ENOMEM;
			}

			mbedtls_ssl_conf_dtls_cookies(&context->config,
						      mbedtls_ssl_cookie_write,
						      mbedtls_ssl_cookie_check,
						      &context->cookie);

			mbedtls_ssl_conf_read_timeout(
					&context->config,
					CONFIG_NET_SOCKETS_DTLS_TIMEOUT);
		}
	}
#endif /* CONFIG_NET_SOCKETS_ENABLE_DTLS */

#if defined(MBEDTLS_X509_CRT_PARSE_C)
	/* For TLS clients, set hostname to empty string to enforce it's
	 * verification - only if hostname option was not set. Otherwise
	 * depend on user configuration.
	 */
	if (!is_server && !context->options.is_hostname_set) {
		mbedtls_ssl_set_hostname(&context->ssl, "");
	}
#endif

	/* If verification level was specified explicitly, set it. Otherwise,
	 * use mbedTLS default values (required for client, none for server)
	 */
	if (context->options.verify_level != -1) {
		mbedtls_ssl_conf_authmode(&context->config,
					  context->options.verify_level);
	}

	mbedtls_ssl_conf_rng(&context->config,
			     tls_ctr_drbg_random,
			     NULL);

	ret = tls_mbedtls_set_credentials(context);
	if (ret != 0) {
		return ret;
	}

	if (context->options.ciphersuites[0] != 0) {
		/* Specific ciphersuites configured, so use them */
		NET_DBG("Using user-specified ciphersuites");
		mbedtls_ssl_conf_ciphersuites(&context->config,
					      context->options.ciphersuites);
	}

#if defined(CONFIG_MBEDTLS_SSL_ALPN)
	if (ALPN_MAX_PROTOCOLS && context->options.alpn_list[0] != NULL) {
		ret = mbedtls_ssl_conf_alpn_protocols(&context->config,
				context->options.alpn_list);
		if (ret != 0) {
			return -EINVAL;
		}
	}
#endif /* CONFIG_MBEDTLS_SSL_ALPN */

#if defined(MBEDTLS_SSL_CACHE_C)
	if (is_server && context->options.cache_enabled) {
		mbedtls_ssl_conf_session_cache(&context->config, &server_cache,
					       mbedtls_ssl_cache_get,
					       mbedtls_ssl_cache_set);
	}
#endif

#if defined(MBEDTLS_SSL_EARLY_DATA)
	mbedtls_ssl_conf_early_data(&context->config, MBEDTLS_SSL_EARLY_DATA_ENABLED);
#endif

	ret = mbedtls_ssl_setup(&context->ssl,
				&context->config);
	if (ret != 0) {
		/* According to mbedTLS API documentation,
		 * mbedtls_ssl_setup can fail due to memory allocation failure
		 */
		return -ENOMEM;
	}

#if defined(CONFIG_NET_SOCKETS_ENABLE_DTLS) && defined(CONFIG_MBEDTLS_SSL_DTLS_CONNECTION_ID)
	if (type == MBEDTLS_SSL_TRANSPORT_DATAGRAM) {
		if (context->options.dtls_cid.enabled) {
			ret = mbedtls_ssl_set_cid(&context->ssl, MBEDTLS_SSL_CID_ENABLED,
						  context->options.dtls_cid.cid,
						  context->options.dtls_cid.cid_len);
			if (ret != 0) {
				return -EINVAL;
			}
		}
	}
#endif /* CONFIG_NET_SOCKETS_ENABLE_DTLS && CONFIG_MBEDTLS_SSL_DTLS_CONNECTION_ID */

	context->is_initialized = true;

	return 0;
}

static int tls_opt_sec_tag_list_set(struct tls_context *context,
				    const void *optval, socklen_t optlen)
{
	int sec_tag_cnt;

	if (!optval) {
		return -EINVAL;
	}

	if (optlen % sizeof(sec_tag_t) != 0) {
		return -EINVAL;
	}

	sec_tag_cnt = optlen / sizeof(sec_tag_t);
	if (sec_tag_cnt >
		ARRAY_SIZE(context->options.sec_tag_list.sec_tags)) {
		return -EINVAL;
	}

	memcpy(context->options.sec_tag_list.sec_tags, optval, optlen);
	context->options.sec_tag_list.sec_tag_count = sec_tag_cnt;

	return 0;
}

static int sock_opt_protocol_get(struct tls_context *context,
				 void *optval, socklen_t *optlen)
{
	int protocol = (int)context->tls_version;

	if (*optlen != sizeof(protocol)) {
		return -EINVAL;
	}

	*(int *)optval = protocol;

	return 0;
}

static int tls_opt_sec_tag_list_get(struct tls_context *context,
				    void *optval, socklen_t *optlen)
{
	int len;

	if (*optlen % sizeof(sec_tag_t) != 0 || *optlen == 0) {
		return -EINVAL;
	}

	len = MIN(context->options.sec_tag_list.sec_tag_count *
		  sizeof(sec_tag_t), *optlen);

	memcpy(optval, context->options.sec_tag_list.sec_tags, len);
	*optlen = len;

	return 0;
}

static int tls_opt_hostname_set(struct tls_context *context,
				const void *optval, socklen_t optlen)
{
	ARG_UNUSED(optlen);

#if defined(MBEDTLS_X509_CRT_PARSE_C)
	if (mbedtls_ssl_set_hostname(&context->ssl, optval) != 0) {
		return -EINVAL;
	}
#else
	return -ENOPROTOOPT;
#endif

	context->options.is_hostname_set = true;

	return 0;
}

static int tls_opt_ciphersuite_list_set(struct tls_context *context,
					const void *optval, socklen_t optlen)
{
	int cipher_cnt;

	if (!optval) {
		return -EINVAL;
	}

	if (optlen % sizeof(int) != 0) {
		return -EINVAL;
	}

	cipher_cnt = optlen / sizeof(int);

	/* + 1 for 0-termination. */
	if (cipher_cnt + 1 > ARRAY_SIZE(context->options.ciphersuites)) {
		return -EINVAL;
	}

	memcpy(context->options.ciphersuites, optval, optlen);
	context->options.ciphersuites[cipher_cnt] = 0;

	mbedtls_ssl_conf_ciphersuites(&context->config,
				      context->options.ciphersuites);
	return 0;
}

static int tls_opt_ciphersuite_list_get(struct tls_context *context,
					void *optval, socklen_t *optlen)
{
	const int *selected_ciphers;
	int cipher_cnt, i = 0;
	int *ciphers = optval;

	if (*optlen % sizeof(int) != 0 || *optlen == 0) {
		return -EINVAL;
	}

	if (context->options.ciphersuites[0] == 0) {
		/* No specific ciphersuites configured, return all available. */
		selected_ciphers = mbedtls_ssl_list_ciphersuites();
	} else {
		selected_ciphers = context->options.ciphersuites;
	}

	cipher_cnt = *optlen / sizeof(int);
	while (selected_ciphers[i] != 0) {
		ciphers[i] = selected_ciphers[i];

		if (++i == cipher_cnt) {
			break;
		}
	}

	*optlen = i * sizeof(int);

	return 0;
}

static int tls_opt_ciphersuite_used_get(struct tls_context *context,
					void *optval, socklen_t *optlen)
{
	const char *ciph;

	if (*optlen != sizeof(int)) {
		return -EINVAL;
	}

	ciph = mbedtls_ssl_get_ciphersuite(&context->ssl);
	if (ciph == NULL) {
		return -ENOTCONN;
	}

	*(int *)optval = mbedtls_ssl_get_ciphersuite_id(ciph);

	return 0;
}

static int tls_opt_alpn_list_set(struct tls_context *context,
				 const void *optval, socklen_t optlen)
{
	int alpn_cnt;

	if (!ALPN_MAX_PROTOCOLS) {
		return -EINVAL;
	}

	if (!optval) {
		return -EINVAL;
	}

	if (optlen % sizeof(const char *) != 0) {
		return -EINVAL;
	}

	alpn_cnt = optlen / sizeof(const char *);
	/* + 1 for NULL-termination. */
	if (alpn_cnt + 1 > ARRAY_SIZE(context->options.alpn_list)) {
		return -EINVAL;
	}

	memcpy(context->options.alpn_list, optval, optlen);
	context->options.alpn_list[alpn_cnt] = NULL;

	return 0;
}

#if defined(CONFIG_NET_SOCKETS_ENABLE_DTLS)
static int tls_opt_dtls_handshake_timeout_get(struct tls_context *context,
					      void *optval, socklen_t *optlen,
					      bool is_max)
{
	uint32_t *val = (uint32_t *)optval;

	if (sizeof(uint32_t) != *optlen) {
		return -EINVAL;
	}

	if (is_max) {
		*val = context->options.dtls_handshake_timeout_max;
	} else {
		*val = context->options.dtls_handshake_timeout_min;
	}

	return 0;
}

static int tls_opt_dtls_handshake_timeout_set(struct tls_context *context,
					      const void *optval,
					      socklen_t optlen, bool is_max)
{
	uint32_t *val = (uint32_t *)optval;

	if (!optval) {
		return -EINVAL;
	}

	if (sizeof(uint32_t) != optlen) {
		return -EINVAL;
	}

	/* If mbedTLS context not inited, it will
	 * use these values upon init.
	 */
	if (is_max) {
		context->options.dtls_handshake_timeout_max = *val;
	} else {
		context->options.dtls_handshake_timeout_min = *val;
	}

	/* If mbedTLS context already inited, we need to
	 * update mbedTLS config for it to take effect
	 */
	mbedtls_ssl_conf_handshake_timeout(&context->config,
			context->options.dtls_handshake_timeout_min,
			context->options.dtls_handshake_timeout_max);

	return 0;
}

static int tls_opt_dtls_connection_id_set(struct tls_context *context,
					  const void *optval, socklen_t optlen)
{
#if defined(CONFIG_MBEDTLS_SSL_DTLS_CONNECTION_ID)
	int value;

	if (optlen > 0 && optval == NULL) {
		return -EINVAL;
	}

	if (optlen != sizeof(int)) {
		return -EINVAL;
	}

	value = *((int *)optval);

	switch (value) {
	case TLS_DTLS_CID_DISABLED:
		context->options.dtls_cid.enabled = false;
		context->options.dtls_cid.cid_len = 0;
		break;
	case TLS_DTLS_CID_SUPPORTED:
		context->options.dtls_cid.enabled = true;
		context->options.dtls_cid.cid_len = 0;
		break;
	case TLS_DTLS_CID_ENABLED:
		context->options.dtls_cid.enabled = true;
		if (context->options.dtls_cid.cid_len == 0) {
			/* generate random self cid */
#if defined(CONFIG_CSPRNG_ENABLED)
			sys_csrand_get(context->options.dtls_cid.cid,
				       MBEDTLS_SSL_CID_OUT_LEN_MAX);
#else
			sys_rand_get(context->options.dtls_cid.cid,
				     MBEDTLS_SSL_CID_OUT_LEN_MAX);
#endif
			context->options.dtls_cid.cid_len = MBEDTLS_SSL_CID_OUT_LEN_MAX;
		}
		break;
	default:
		return -EINVAL;
	}

	return 0;
#else
	return -ENOPROTOOPT;
#endif /* CONFIG_MBEDTLS_SSL_DTLS_CONNECTION_ID */
}

static int tls_opt_dtls_connection_id_value_set(struct tls_context *context,
						const void *optval,
						socklen_t optlen)
{
#if defined(CONFIG_MBEDTLS_SSL_DTLS_CONNECTION_ID)
	if (optlen > 0 && optval == NULL) {
		return -EINVAL;
	}

	if (optlen > MBEDTLS_SSL_CID_IN_LEN_MAX) {
		return -EINVAL;
	}

	context->options.dtls_cid.cid_len = optlen;
	memcpy(context->options.dtls_cid.cid, optval, optlen);

	return 0;
#else
	return -ENOPROTOOPT;
#endif /* CONFIG_MBEDTLS_SSL_DTLS_CONNECTION_ID */
}

static int tls_opt_dtls_connection_id_value_get(struct tls_context *context,
						void *optval, socklen_t *optlen)
{
#if defined(CONFIG_MBEDTLS_SSL_DTLS_CONNECTION_ID)

	if (*optlen < context->options.dtls_cid.cid_len) {
		return -EINVAL;
	}

	*optlen = context->options.dtls_cid.cid_len;
	memcpy(optval, context->options.dtls_cid.cid, *optlen);

	return 0;
#else
	return -ENOPROTOOPT;
#endif
}

static int tls_opt_dtls_peer_connection_id_value_get(struct tls_context *context,
						     void *optval,
						     socklen_t *optlen)
{
#if defined(CONFIG_MBEDTLS_SSL_DTLS_CONNECTION_ID)
	int enabled = false;
	int ret;

	if (!context->is_initialized) {
		return -ENOTCONN;
	}

	ret = mbedtls_ssl_get_peer_cid(&context->ssl, &enabled, optval, optlen);
	if (!enabled) {
		*optlen = 0;
	}
	return ret;
#else
	return -ENOPROTOOPT;
#endif
}

static int tls_opt_dtls_connection_id_status_get(struct tls_context *context,
					  void *optval, socklen_t *optlen)
{
#if defined(CONFIG_MBEDTLS_SSL_DTLS_CONNECTION_ID)
	struct tls_dtls_cid cid;
	int ret;
	int val;
	int enabled;
	bool have_self_cid;
	bool have_peer_cid;

	if (sizeof(int) != *optlen) {
		return -EINVAL;
	}

	if (!context->is_initialized) {
		return -ENOTCONN;
	}

	ret = mbedtls_ssl_get_peer_cid(&context->ssl, &enabled,
				       cid.cid,
				       &cid.cid_len);
	if (ret) {
		/* Handshake is not complete */
		return -EAGAIN;
	}

	cid.enabled = (enabled == MBEDTLS_SSL_CID_ENABLED);
	have_self_cid = (context->options.dtls_cid.cid_len != 0);
	have_peer_cid = (cid.cid_len != 0);

	if (!context->options.dtls_cid.enabled) {
		val = TLS_DTLS_CID_STATUS_DISABLED;
	} else if (have_self_cid && have_peer_cid) {
		val = TLS_DTLS_CID_STATUS_BIDIRECTIONAL;
	} else if (have_self_cid) {
		val = TLS_DTLS_CID_STATUS_DOWNLINK;
	} else if (have_peer_cid) {
		val = TLS_DTLS_CID_STATUS_UPLINK;
	} else {
		val = TLS_DTLS_CID_STATUS_DISABLED;
	}

	*((int *)optval) = val;
	return 0;
#else
	return -ENOPROTOOPT;
#endif
}

static int tls_opt_dtls_handshake_on_connect_set(struct tls_context *context,
						 const void *optval,
						 socklen_t optlen)
{
	int *val = (int *)optval;

	if (!optval) {
		return -EINVAL;
	}

	if (sizeof(int) != optlen) {
		return -EINVAL;
	}

	context->options.dtls_handshake_on_connect = (bool)*val;

	return 0;
}

static int tls_opt_dtls_handshake_on_connect_get(struct tls_context *context,
						 void *optval,
						 socklen_t *optlen)
{
	if (*optlen != sizeof(int)) {
		return -EINVAL;
	}

	*(int *)optval = context->options.dtls_handshake_on_connect;

	return 0;
}
#endif /* CONFIG_NET_SOCKETS_ENABLE_DTLS */

static int tls_opt_alpn_list_get(struct tls_context *context,
				 void *optval, socklen_t *optlen)
{
	const char **alpn_list = context->options.alpn_list;
	int alpn_cnt, i = 0;
	const char **ret_list = optval;

	if (!ALPN_MAX_PROTOCOLS) {
		return -EINVAL;
	}

	if (*optlen % sizeof(const char *) != 0 || *optlen == 0) {
		return -EINVAL;
	}

	alpn_cnt = *optlen / sizeof(const char *);
	while (alpn_list[i] != NULL) {
		ret_list[i] = alpn_list[i];

		if (++i == alpn_cnt) {
			break;
		}
	}

	*optlen = i * sizeof(const char *);

	return 0;
}

static int tls_opt_session_cache_set(struct tls_context *context,
				     const void *optval, socklen_t optlen)
{
	int *val = (int *)optval;

	if (!optval) {
		return -EINVAL;
	}

	if (sizeof(int) != optlen) {
		return -EINVAL;
	}

	context->options.cache_enabled = (*val == TLS_SESSION_CACHE_ENABLED);

	return 0;
}

static int tls_opt_session_cache_get(struct tls_context *context,
				     void *optval, socklen_t *optlen)
{
	int cache_enabled = context->options.cache_enabled ?
			    TLS_SESSION_CACHE_ENABLED :
			    TLS_SESSION_CACHE_DISABLED;

	if (*optlen != sizeof(cache_enabled)) {
		return -EINVAL;
	}

	*(int *)optval = cache_enabled;

	return 0;
}

static int tls_opt_session_cache_purge_set(struct tls_context *context,
					   const void *optval, socklen_t optlen)
{
	ARG_UNUSED(context);
	ARG_UNUSED(optval);
	ARG_UNUSED(optlen);

	tls_session_purge();

	return 0;
}

static int tls_opt_peer_verify_set(struct tls_context *context,
				   const void *optval, socklen_t optlen)
{
	int *peer_verify;

	if (!optval) {
		return -EINVAL;
	}

	if (optlen != sizeof(int)) {
		return -EINVAL;
	}

	peer_verify = (int *)optval;

	if (*peer_verify != MBEDTLS_SSL_VERIFY_NONE &&
	    *peer_verify != MBEDTLS_SSL_VERIFY_OPTIONAL &&
	    *peer_verify != MBEDTLS_SSL_VERIFY_REQUIRED) {
		return -EINVAL;
	}

	context->options.verify_level = *peer_verify;

	return 0;
}

static int tls_opt_cert_nocopy_set(struct tls_context *context,
				   const void *optval, socklen_t optlen)
{
	int *cert_nocopy;

	if (!optval) {
		return -EINVAL;
	}

	if (optlen != sizeof(int)) {
		return -EINVAL;
	}

	cert_nocopy = (int *)optval;

	if (*cert_nocopy != TLS_CERT_NOCOPY_NONE &&
	    *cert_nocopy != TLS_CERT_NOCOPY_OPTIONAL) {
		return -EINVAL;
	}

	context->options.cert_nocopy = *cert_nocopy;

	return 0;
}

static int tls_opt_dtls_role_set(struct tls_context *context,
				 const void *optval, socklen_t optlen)
{
	int *role;

	if (!optval) {
		return -EINVAL;
	}

	if (optlen != sizeof(int)) {
		return -EINVAL;
	}

	role = (int *)optval;
	if (*role != MBEDTLS_SSL_IS_CLIENT &&
	    *role != MBEDTLS_SSL_IS_SERVER) {
		return -EINVAL;
	}

	context->options.role = *role;

	return 0;
}

static int protocol_check(int family, int type, int *proto)
{
	if (family != NET_AF_INET && family != NET_AF_INET6) {
		return -EAFNOSUPPORT;
	}

<<<<<<< HEAD
	if (*proto >= IPPROTO_TLS_1_0 && *proto <= IPPROTO_TLS_1_3) {
		if (type != SOCK_STREAM) {
=======
	if (*proto >= NET_IPPROTO_TLS_1_0 && *proto <= NET_IPPROTO_TLS_1_2) {
		if (type != NET_SOCK_STREAM) {
>>>>>>> c5030661
			return -EPROTOTYPE;
		}

		*proto = NET_IPPROTO_TCP;
	} else if (*proto >= NET_IPPROTO_DTLS_1_0 && *proto <= NET_IPPROTO_DTLS_1_2) {
		if (!IS_ENABLED(CONFIG_NET_SOCKETS_ENABLE_DTLS)) {
			return -EPROTONOSUPPORT;
		}

		if (type != NET_SOCK_DGRAM) {
			return -EPROTOTYPE;
		}

		*proto = NET_IPPROTO_UDP;
	} else {
		return -EPROTONOSUPPORT;
	}

	return 0;
}

static int ztls_socket(int family, int type, int proto)
{
	enum net_ip_protocol_secure tls_proto = proto;
	int fd = zvfs_reserve_fd();
	int sock = -1;
	int ret;
	struct tls_context *ctx;

	if (fd < 0) {
		return -1;
	}

	ret = protocol_check(family, type, &proto);
	if (ret < 0) {
		errno = -ret;
		goto free_fd;
	}

	ctx = tls_alloc();
	if (ctx == NULL) {
		errno = ENOMEM;
		goto free_fd;
	}

	sock = zsock_socket(family, type, proto);
	if (sock < 0) {
		goto release_tls;
	}

	ctx->tls_version = tls_proto;
	ctx->type = (proto == NET_IPPROTO_TCP) ? NET_SOCK_STREAM : NET_SOCK_DGRAM;
	ctx->sock = sock;

	zvfs_finalize_typed_fd(fd, ctx, (const struct fd_op_vtable *)&tls_sock_fd_op_vtable,
			    ZVFS_MODE_IFSOCK);

	return fd;

release_tls:
	(void)tls_release(ctx);

free_fd:
	zvfs_free_fd(fd);

	return -1;
}

int ztls_close_ctx(struct tls_context *ctx)
{
	int ret, err = 0;

	/* Try to send close notification. */
	ctx->flags = 0;

	(void)mbedtls_ssl_close_notify(&ctx->ssl);

	err = tls_release(ctx);
	ret = zsock_close(ctx->sock);

	/* In case close fails, we propagate errno value set by close.
	 * In case close succeeds, but tls_release fails, set errno
	 * according to tls_release return value.
	 */
	if (ret == 0 && err < 0) {
		errno = -err;
		ret = -1;
	}

	return ret;
}

int ztls_connect_ctx(struct tls_context *ctx, const struct net_sockaddr *addr,
		     socklen_t addrlen)
{
	int ret;
	int sock_flags;

	sock_flags = zsock_fcntl(ctx->sock, F_GETFL, 0);
	if (sock_flags < 0) {
		return -EIO;
	}

	if (sock_flags & O_NONBLOCK) {
		(void)zsock_fcntl(ctx->sock, F_SETFL,
				  sock_flags & ~O_NONBLOCK);
	}

	ret = zsock_connect(ctx->sock, addr, addrlen);
	if (ret < 0) {
		return ret;
	}

	if (sock_flags & O_NONBLOCK) {
		(void)zsock_fcntl(ctx->sock, F_SETFL, sock_flags);
	}

#if defined(CONFIG_NET_SOCKETS_ENABLE_DTLS)
	if (ctx->type == NET_SOCK_DGRAM) {
		dtls_peer_address_set(ctx, addr, addrlen);
	}
#endif

	if (ctx->type == NET_SOCK_STREAM
#if defined(CONFIG_NET_SOCKETS_ENABLE_DTLS)
	    || (ctx->type == NET_SOCK_DGRAM && ctx->options.dtls_handshake_on_connect)
#endif
	    ) {
		ret = tls_mbedtls_init(ctx, false);
		if (ret < 0) {
			goto error;
		}

		/* Do not use any socket flags during the handshake. */
		ctx->flags = 0;

		tls_session_restore(ctx, addr, addrlen);

		/* TODO For simplicity, TLS handshake blocks the socket
		 * even for non-blocking socket.
		 */
		ret = tls_mbedtls_handshake(ctx, K_FOREVER);
		if (ret < 0) {
			goto error;
		}

		tls_session_store(ctx, addr, addrlen);
	}

	return 0;

error:
	errno = -ret;
	return -1;
}

int ztls_accept_ctx(struct tls_context *parent, struct net_sockaddr *addr,
		    socklen_t *addrlen)
{
	struct tls_context *child = NULL;
	int ret, err, fd, sock;

	fd = zvfs_reserve_fd();
	if (fd < 0) {
		return -1;
	}


	k_mutex_unlock(parent->lock);
	sock = zsock_accept(parent->sock, addr, addrlen);
	k_mutex_lock(parent->lock, K_FOREVER);
	if (sock < 0) {
		ret = -errno;
		goto error;
	}

	child = tls_clone(parent);
	if (child == NULL) {
		ret = -ENOMEM;
		goto error;
	}

	zvfs_finalize_typed_fd(fd, child, (const struct fd_op_vtable *)&tls_sock_fd_op_vtable,
			    ZVFS_MODE_IFSOCK);

	child->sock = sock;

	ret = tls_mbedtls_init(child, true);
	if (ret < 0) {
		goto error;
	}

	/* Do not use any socket flags during the handshake. */
	child->flags = 0;

	/* TODO For simplicity, TLS handshake blocks the socket even for
	 * non-blocking socket.
	 */
	ret = tls_mbedtls_handshake(child, K_FOREVER);
	if (ret < 0) {
		goto error;
	}

	return fd;

error:
	if (child != NULL) {
		err = tls_release(child);
		__ASSERT(err == 0, "TLS context release failed");
	}

	if (sock >= 0) {
		err = zsock_close(sock);
		__ASSERT(err == 0, "Child socket close failed");
	}

	zvfs_free_fd(fd);

	errno = -ret;
	return -1;
}

static ssize_t send_tls(struct tls_context *ctx, const void *buf,
			size_t len, int flags)
{
	const bool is_block = is_blocking(ctx->sock, flags);
	k_timeout_t timeout;
	k_timepoint_t end;
	int ret;

	if (ctx->error != 0) {
		errno = ctx->error;
		return -1;
	}

	if (ctx->session_closed) {
		errno = ECONNABORTED;
		return -1;
	}

	if (!is_block) {
		timeout = K_NO_WAIT;
	} else {
		timeout = ctx->options.timeout_tx;
	}

	end = sys_timepoint_calc(timeout);

	do {
		ret = mbedtls_ssl_write(&ctx->ssl, buf, len);
		if (ret >= 0) {
			return ret;
		}

		if (ret == MBEDTLS_ERR_SSL_WANT_READ ||
		    ret == MBEDTLS_ERR_SSL_WANT_WRITE ||
		    ret == MBEDTLS_ERR_SSL_ASYNC_IN_PROGRESS ||
		    ret ==  MBEDTLS_ERR_SSL_CRYPTO_IN_PROGRESS) {
			int timeout_ms;

			if (!is_block) {
				errno = EAGAIN;
				break;
			}

			/* Blocking timeout. */
			timeout = sys_timepoint_timeout(end);
			if (K_TIMEOUT_EQ(timeout, K_NO_WAIT)) {
				errno = EAGAIN;
				break;
			}

			/* Block. */
			timeout_ms = timeout_to_ms(&timeout);
			ret = wait_for_reason(ctx->sock, timeout_ms, ret);
			if (ret != 0) {
				errno = -ret;
				break;
			}
		} else {
			NET_ERR("TLS send error: -%x", -ret);

			/* MbedTLS API documentation requires session to
			 * be reset in other error cases
			 */
			ret = tls_mbedtls_reset(ctx);
			if (ret != 0) {
				ctx->error = ENOMEM;
				errno = ENOMEM;
			} else {
				ctx->error = ECONNABORTED;
				errno = ECONNABORTED;
			}

			break;
		}
	} while (true);

	return -1;
}

#if defined(CONFIG_NET_SOCKETS_ENABLE_DTLS)
static ssize_t sendto_dtls_client(struct tls_context *ctx, const void *buf,
				  size_t len, int flags,
				  const struct net_sockaddr *dest_addr,
				  socklen_t addrlen)
{
	int ret;

	if (!dest_addr) {
		/* No address provided, check if we have stored one,
		 * otherwise return error.
		 */
		if (ctx->dtls_peer_addrlen == 0) {
			ret = -EDESTADDRREQ;
			goto error;
		}
	} else if (ctx->dtls_peer_addrlen == 0) {
		/* Address provided and no peer address stored. */
		dtls_peer_address_set(ctx, dest_addr, addrlen);
	} else if (!dtls_is_peer_addr_valid(ctx, dest_addr, addrlen) != 0) {
		/* Address provided but it does not match stored one */
		ret = -EISCONN;
		goto error;
	}

	if (!ctx->is_initialized) {
		ret = tls_mbedtls_init(ctx, false);
		if (ret < 0) {
			goto error;
		}
	}

	if (!is_handshake_complete(ctx)) {
		tls_session_restore(ctx, &ctx->dtls_peer_addr,
				    ctx->dtls_peer_addrlen);

		/* TODO For simplicity, TLS handshake blocks the socket even for
		 * non-blocking socket.
		 */
		ret = tls_mbedtls_handshake(ctx, K_FOREVER);
		if (ret < 0) {
			goto error;
		}

		/* Client socket ready to use again. */
		ctx->error = 0;

		tls_session_store(ctx, &ctx->dtls_peer_addr,
				  ctx->dtls_peer_addrlen);
	}

	return send_tls(ctx, buf, len, flags);

error:
	errno = -ret;
	return -1;
}

static ssize_t sendto_dtls_server(struct tls_context *ctx, const void *buf,
				  size_t len, int flags,
				  const struct net_sockaddr *dest_addr,
				  socklen_t addrlen)
{
	/* For DTLS server, require to have established DTLS connection
	 * in order to send data.
	 */
	if (!is_handshake_complete(ctx)) {
		errno = ENOTCONN;
		return -1;
	}

	/* Verify we are sending to a peer that we have connection with. */
	if (dest_addr &&
	    !dtls_is_peer_addr_valid(ctx, dest_addr, addrlen) != 0) {
		errno = EISCONN;
		return -1;
	}

	return send_tls(ctx, buf, len, flags);
}
#endif /* CONFIG_NET_SOCKETS_ENABLE_DTLS */

ssize_t ztls_sendto_ctx(struct tls_context *ctx, const void *buf, size_t len,
			int flags, const struct net_sockaddr *dest_addr,
			socklen_t addrlen)
{
	ctx->flags = flags;

	/* TLS */
	if (ctx->type == NET_SOCK_STREAM) {
		return send_tls(ctx, buf, len, flags);
	}

#if defined(CONFIG_NET_SOCKETS_ENABLE_DTLS)
	/* DTLS */
	if (ctx->options.role == MBEDTLS_SSL_IS_SERVER) {
		return sendto_dtls_server(ctx, buf, len, flags,
					  dest_addr, addrlen);
	}

	return sendto_dtls_client(ctx, buf, len, flags, dest_addr, addrlen);
#else
	errno = ENOTSUP;
	return -1;
#endif /* CONFIG_NET_SOCKETS_ENABLE_DTLS */
}

static ssize_t dtls_sendmsg_merge_and_send(struct tls_context *ctx,
					   const struct msghdr *msg,
					   int flags)
{
	static K_MUTEX_DEFINE(sendmsg_lock);
	static uint8_t sendmsg_buf[DTLS_SENDMSG_BUF_SIZE];
	ssize_t len = 0;

	k_mutex_lock(&sendmsg_lock, K_FOREVER);

	for (int i = 0; i < msg->msg_iovlen; i++) {
		struct iovec *vec = msg->msg_iov + i;

		if (vec->iov_len > 0) {
			if (len + vec->iov_len > sizeof(sendmsg_buf)) {
				k_mutex_unlock(&sendmsg_lock);
				errno = EMSGSIZE;
				return -1;
			}

			memcpy(sendmsg_buf + len, vec->iov_base, vec->iov_len);
			len += vec->iov_len;
		}
	}

	if (len > 0) {
		len = ztls_sendto_ctx(ctx, sendmsg_buf, len, flags,
				      msg->msg_name, msg->msg_namelen);
	}

	k_mutex_unlock(&sendmsg_lock);

	return len;
}

static ssize_t tls_sendmsg_loop_and_send(struct tls_context *ctx,
					 const struct msghdr *msg,
					 int flags)
{
	ssize_t len = 0;
	ssize_t ret;

	for (int i = 0; i < msg->msg_iovlen; i++) {
		struct iovec *vec = msg->msg_iov + i;
		size_t sent = 0;

		if (vec->iov_len == 0) {
			continue;
		}

		while (sent < vec->iov_len) {
			uint8_t *ptr = (uint8_t *)vec->iov_base + sent;

			ret = ztls_sendto_ctx(ctx, ptr, vec->iov_len - sent,
					      flags, msg->msg_name,
					      msg->msg_namelen);
			if (ret < 0) {
				return ret;
			}
			sent += ret;
		}
		len += sent;
	}

	return len;
}

ssize_t ztls_sendmsg_ctx(struct tls_context *ctx, const struct msghdr *msg,
			 int flags)
{
	if (msg == NULL) {
		errno = EINVAL;
		return -1;
	}

	if (IS_ENABLED(CONFIG_NET_SOCKETS_ENABLE_DTLS) &&
	    ctx->type == NET_SOCK_DGRAM) {
		if (DTLS_SENDMSG_BUF_SIZE > 0) {
			/* With one buffer only, there's no need to use
			 * intermediate buffer.
			 */
			if (msghdr_non_empty_iov_count(msg) == 1) {
				goto send_loop;
			}

			return dtls_sendmsg_merge_and_send(ctx, msg, flags);
		}

		/*
		 * Current mbedTLS API (i.e. mbedtls_ssl_write()) allows only to send a single
		 * contiguous buffer. This means that gather write using sendmsg() can only be
		 * handled correctly if there is a single non-empty buffer in msg->msg_iov.
		 */
		if (msghdr_non_empty_iov_count(msg) > 1) {
			errno = EMSGSIZE;
			return -1;
		}
	}

send_loop:
	return tls_sendmsg_loop_and_send(ctx, msg, flags);
}

static ssize_t recv_tls(struct tls_context *ctx, void *buf,
			size_t max_len, int flags)
{
	size_t recv_len = 0;
	const bool waitall = flags & ZSOCK_MSG_WAITALL;
	const bool is_block = is_blocking(ctx->sock, flags);
	k_timeout_t timeout;
	k_timepoint_t end;
	int ret;

	if (ctx->error != 0) {
		errno = ctx->error;
		return -1;
	}

	if (ctx->session_closed) {
		return 0;
	}

	if (!is_block) {
		timeout = K_NO_WAIT;
	} else {
		timeout = ctx->options.timeout_rx;
	}

	end = sys_timepoint_calc(timeout);

	do {
		size_t read_len = max_len - recv_len;

		ret = mbedtls_ssl_read(&ctx->ssl, (uint8_t *)buf + recv_len,
				       read_len);
		if (ret < 0) {
			if (ret == MBEDTLS_ERR_SSL_PEER_CLOSE_NOTIFY) {
				/* Peer notified that it's closing the
				 * connection.
				 */
				ctx->session_closed = true;
				break;
			}

			if (ret == MBEDTLS_ERR_SSL_CLIENT_RECONNECT) {
				/* Client reconnect on the same socket is not
				 * supported. See mbedtls_ssl_read API
				 * documentation.
				 */
				ctx->session_closed = true;
				break;
			}

			if (ret == MBEDTLS_ERR_SSL_WANT_READ ||
			    ret == MBEDTLS_ERR_SSL_WANT_WRITE ||
			    ret == MBEDTLS_ERR_SSL_ASYNC_IN_PROGRESS ||
			    ret == MBEDTLS_ERR_SSL_CRYPTO_IN_PROGRESS ||
			    ret == MBEDTLS_ERR_SSL_RECEIVED_NEW_SESSION_TICKET) {
				int timeout_ms;

				if (!is_block) {
					ret = -EAGAIN;
					goto err;
				}

				/* Blocking timeout. */
				timeout = sys_timepoint_timeout(end);
				if (K_TIMEOUT_EQ(timeout, K_NO_WAIT)) {
					ret = -EAGAIN;
					goto err;
				}

				timeout_ms = timeout_to_ms(&timeout);

				/* Block. */
				k_mutex_unlock(ctx->lock);
				ret = wait_for_reason(ctx->sock, timeout_ms, ret);
				k_mutex_lock(ctx->lock, K_FOREVER);

				if (ret == 0) {
					/* Retry. */
					continue;
				}
			} else {
				NET_ERR("TLS recv error: -%x", -ret);
				ret = -EIO;
			}

err:
			errno = -ret;
			return -1;
		}

		if (ret == 0) {
			break;
		}

		recv_len += ret;
	} while ((recv_len == 0) || (waitall && (recv_len < max_len)));

	return recv_len;
}

#if defined(CONFIG_NET_SOCKETS_ENABLE_DTLS)
static ssize_t recvfrom_dtls_common(struct tls_context *ctx, void *buf,
				    size_t max_len, int flags,
				    struct net_sockaddr *src_addr,
				    socklen_t *addrlen)
{
	int ret;
	bool is_block = is_blocking(ctx->sock, flags);
	k_timeout_t timeout;
	k_timepoint_t end;

	if (ctx->error != 0) {
		errno = ctx->error;
		return -1;
	}

	if (!is_block) {
		timeout = K_NO_WAIT;
	} else {
		timeout = ctx->options.timeout_rx;
	}

	end = sys_timepoint_calc(timeout);

	do {
		size_t remaining;

		ret = mbedtls_ssl_read(&ctx->ssl, buf, max_len);
		if (ret < 0) {
			if (ret == MBEDTLS_ERR_SSL_WANT_READ ||
			    ret == MBEDTLS_ERR_SSL_WANT_WRITE ||
			    ret == MBEDTLS_ERR_SSL_ASYNC_IN_PROGRESS ||
			    ret ==  MBEDTLS_ERR_SSL_CRYPTO_IN_PROGRESS) {
				int timeout_dtls, timeout_sock, timeout_ms;

				if (!is_block) {
					return ret;
				}

				/* Blocking timeout. */
				timeout = sys_timepoint_timeout(end);
				if (K_TIMEOUT_EQ(timeout, K_NO_WAIT)) {
					return ret;
				}

				timeout_dtls = dtls_get_remaining_timeout(ctx);
				timeout_sock = timeout_to_ms(&timeout);
				if (timeout_dtls == SYS_FOREVER_MS ||
				    timeout_sock == SYS_FOREVER_MS) {
					timeout_ms = MAX(timeout_dtls, timeout_sock);
				} else {
					timeout_ms = MIN(timeout_dtls, timeout_sock);
				}

				/* Block. */
				k_mutex_unlock(ctx->lock);
				ret = wait_for_reason(ctx->sock, timeout_ms, ret);
				k_mutex_lock(ctx->lock, K_FOREVER);

				if (ret == 0) {
					/* Retry. */
					continue;
				} else {
					return MBEDTLS_ERR_SSL_INTERNAL_ERROR;
				}
			} else {
				return ret;
			}
		}

		if (src_addr && addrlen) {
			dtls_peer_address_get(ctx, src_addr, addrlen);
		}

		/* mbedtls_ssl_get_bytes_avail() indicate the data length
		 * remaining in the current datagram.
		 */
		remaining = mbedtls_ssl_get_bytes_avail(&ctx->ssl);

		/* No more data in the datagram, or dummy read. */
		if ((remaining == 0) || (max_len == 0)) {
			return ret;
		}

		if (flags & ZSOCK_MSG_TRUNC) {
			ret += remaining;
		}

		for (int i = 0; i < remaining; i++) {
			uint8_t byte;
			int err;

			err = mbedtls_ssl_read(&ctx->ssl, &byte, sizeof(byte));
			if (err <= 0) {
				NET_ERR("Error while flushing the rest of the"
					" datagram, err %d", err);
				ret = MBEDTLS_ERR_SSL_INTERNAL_ERROR;
				break;
			}
		}

		break;
	} while (true);


	return ret;
}

static ssize_t recvfrom_dtls_client(struct tls_context *ctx, void *buf,
				    size_t max_len, int flags,
				    struct net_sockaddr *src_addr,
				    socklen_t *addrlen)
{
	int ret;

	if (!is_handshake_complete(ctx)) {
		ret = -ENOTCONN;
		goto error;
	}

	ret = recvfrom_dtls_common(ctx, buf, max_len, flags, src_addr, addrlen);
	if (ret >= 0) {
		return ret;
	}

	switch (ret) {
	case MBEDTLS_ERR_SSL_PEER_CLOSE_NOTIFY:
		/* Peer notified that it's closing the connection. */
		ret = tls_mbedtls_reset(ctx);
		if (ret == 0) {
			ctx->error = ENOTCONN;
			ret = -ENOTCONN;
		} else {
			ctx->error = ENOMEM;
			ret = -ENOMEM;
		}
		break;

	case MBEDTLS_ERR_SSL_TIMEOUT:
		(void)mbedtls_ssl_close_notify(&ctx->ssl);
		ctx->error = ETIMEDOUT;
		ret = -ETIMEDOUT;
		break;

	case MBEDTLS_ERR_SSL_WANT_READ:
	case MBEDTLS_ERR_SSL_WANT_WRITE:
	case MBEDTLS_ERR_SSL_ASYNC_IN_PROGRESS:
	case MBEDTLS_ERR_SSL_CRYPTO_IN_PROGRESS:
		ret = -EAGAIN;
		break;

	default:
		NET_ERR("DTLS client recv error: -%x", -ret);

		/* MbedTLS API documentation requires session to
		 * be reset in other error cases
		 */
		ret = tls_mbedtls_reset(ctx);
		if (ret != 0) {
			ctx->error = ENOMEM;
			errno = ENOMEM;
		} else {
			ctx->error = ECONNABORTED;
			ret = -ECONNABORTED;
		}

		break;
	}

error:
	errno = -ret;
	return -1;
}

static ssize_t recvfrom_dtls_server(struct tls_context *ctx, void *buf,
				    size_t max_len, int flags,
				    struct net_sockaddr *src_addr,
				    socklen_t *addrlen)
{
	int ret;
	bool repeat;
	k_timeout_t timeout;

	if (!ctx->is_initialized) {
		ret = tls_mbedtls_init(ctx, true);
		if (ret < 0) {
			goto error;
		}
	}

	if (is_blocking(ctx->sock, flags)) {
		timeout = ctx->options.timeout_rx;
	} else {
		timeout = K_NO_WAIT;
	}

	/* Loop to enable DTLS reconnection for servers without closing
	 * a socket.
	 */
	do {
		repeat = false;

		if (!is_handshake_complete(ctx)) {
			ret = tls_mbedtls_handshake(ctx, timeout);
			if (ret < 0) {
				/* In case of EAGAIN, just exit. */
				if (ret == -EAGAIN) {
					break;
				}

				ret = tls_mbedtls_reset(ctx);
				if (ret == 0) {
					repeat = true;
				} else {
					ret = -ENOMEM;
				}

				continue;
			}

			/* Server socket ready to use again. */
			ctx->error = 0;
		}

		ret = recvfrom_dtls_common(ctx, buf, max_len, flags,
					   src_addr, addrlen);
		if (ret >= 0) {
			return ret;
		}

		switch (ret) {
		case MBEDTLS_ERR_SSL_TIMEOUT:
			(void)mbedtls_ssl_close_notify(&ctx->ssl);
			__fallthrough;
			/* fallthrough */

		case MBEDTLS_ERR_SSL_PEER_CLOSE_NOTIFY:
		case MBEDTLS_ERR_SSL_CLIENT_RECONNECT:
			ret = tls_mbedtls_reset(ctx);
			if (ret == 0) {
				repeat = true;
			} else {
				ctx->error = ENOMEM;
				ret = -ENOMEM;
			}
			break;

		case MBEDTLS_ERR_SSL_WANT_READ:
		case MBEDTLS_ERR_SSL_WANT_WRITE:
		case MBEDTLS_ERR_SSL_ASYNC_IN_PROGRESS:
		case MBEDTLS_ERR_SSL_CRYPTO_IN_PROGRESS:
			ret = -EAGAIN;
			break;

		default:
			NET_ERR("DTLS server recv error: -%x", -ret);

			ret = tls_mbedtls_reset(ctx);
			if (ret != 0) {
				ctx->error = ENOMEM;
				errno = ENOMEM;
			} else {
				ctx->error = ECONNABORTED;
				ret = -ECONNABORTED;
			}

			break;
		}
	} while (repeat);

error:
	errno = -ret;
	return -1;
}
#endif /* CONFIG_NET_SOCKETS_ENABLE_DTLS */

ssize_t ztls_recvfrom_ctx(struct tls_context *ctx, void *buf, size_t max_len,
			  int flags, struct net_sockaddr *src_addr,
			  socklen_t *addrlen)
{
	if (flags & ZSOCK_MSG_PEEK) {
		/* TODO mbedTLS does not support 'peeking' This could be
		 * bypassed by having intermediate buffer for peeking
		 */
		errno = ENOTSUP;
		return -1;
	}

	ctx->flags = flags;

	/* TLS */
	if (ctx->type == NET_SOCK_STREAM) {
		return recv_tls(ctx, buf, max_len, flags);
	}

#if defined(CONFIG_NET_SOCKETS_ENABLE_DTLS)
	/* DTLS */
	if (ctx->options.role == MBEDTLS_SSL_IS_SERVER) {
		return recvfrom_dtls_server(ctx, buf, max_len, flags,
					    src_addr, addrlen);
	}

	return recvfrom_dtls_client(ctx, buf, max_len, flags,
				    src_addr, addrlen);
#else
	errno = ENOTSUP;
	return -1;
#endif /* CONFIG_NET_SOCKETS_ENABLE_DTLS */
}

static int ztls_poll_prepare_pollin(struct tls_context *ctx)
{
	/* If there already is mbedTLS data to read, there is no
	 * need to set the k_poll_event object. Return EALREADY
	 * so we won't block in the k_poll.
	 */
	if (!ctx->is_listening) {
		if (mbedtls_ssl_get_bytes_avail(&ctx->ssl) > 0) {
			return -EALREADY;
		}
	}

	return 0;
}

static int ztls_poll_prepare_ctx(struct tls_context *ctx,
				 struct zsock_pollfd *pfd,
				 struct k_poll_event **pev,
				 struct k_poll_event *pev_end)
{
	const struct fd_op_vtable *vtable;
	struct k_mutex *lock;
	void *obj;
	int ret;
	short events = pfd->events;

	/* DTLS client should wait for the handshake to complete before
	 * it actually starts to poll for data.
	 */
	if ((pfd->events & ZSOCK_POLLIN) && (ctx->type == NET_SOCK_DGRAM) &&
	    (ctx->options.role == MBEDTLS_SSL_IS_CLIENT) &&
	    !is_handshake_complete(ctx)) {
		(*pev)->obj = &ctx->tls_established;
		(*pev)->type = K_POLL_TYPE_SEM_AVAILABLE;
		(*pev)->mode = K_POLL_MODE_NOTIFY_ONLY;
		(*pev)->state = K_POLL_STATE_NOT_READY;
		(*pev)++;

		/* Since k_poll_event is configured by the TLS layer in this
		 * case, do not forward ZSOCK_POLLIN to the underlying socket.
		 */
		pfd->events &= ~ZSOCK_POLLIN;
	}

	obj = zvfs_get_fd_obj_and_vtable(ctx->sock, &vtable, &lock);
	if (obj == NULL) {
		ret = -EBADF;
		goto exit;
	}

	(void)k_mutex_lock(lock, K_FOREVER);

	ret = zvfs_fdtable_call_ioctl(vtable, obj, ZFD_IOCTL_POLL_PREPARE,
				   pfd, pev, pev_end);
	if (ret != 0) {
		goto exit;
	}

	if (pfd->events & ZSOCK_POLLIN) {
		ret = ztls_poll_prepare_pollin(ctx);
	}

exit:
	/* Restore original events. */
	pfd->events = events;

	k_mutex_unlock(lock);

	return ret;
}

#include <zephyr/net/net_core.h>

static int ztls_socket_data_check(struct tls_context *ctx)
{
	int ret;

	if (ctx->type == NET_SOCK_STREAM) {
		if (!ctx->is_initialized) {
			return -ENOTCONN;
		}
	}
#if defined(CONFIG_NET_SOCKETS_ENABLE_DTLS)
	else {
		if (!ctx->is_initialized) {
			bool is_server = ctx->options.role == MBEDTLS_SSL_IS_SERVER;

			ret = tls_mbedtls_init(ctx, is_server);
			if (ret < 0) {
				return -ENOMEM;
			}
		}

		if (!is_handshake_complete(ctx)) {
			ret = tls_mbedtls_handshake(ctx, K_NO_WAIT);
			if (ret < 0) {
				if (ret == -EAGAIN) {
					return 0;
				}

				ret = tls_mbedtls_reset(ctx);
				if (ret != 0) {
					return -ENOMEM;
				}

				return 0;
			}

			/* Socket ready to use again. */
			ctx->error = 0;

			return 0;
		}
	}
#endif /* CONFIG_NET_SOCKETS_ENABLE_DTLS */

	ctx->flags = ZSOCK_MSG_DONTWAIT;

	ret = mbedtls_ssl_read(&ctx->ssl, NULL, 0);
	if (ret < 0) {
		if (ret == MBEDTLS_ERR_SSL_PEER_CLOSE_NOTIFY) {
			/* Don't reset the context for STREAM socket - the
			 * application needs to reopen the socket anyway, and
			 * resetting the context would result in an error instead
			 * of 0 in a consecutive recv() call.
			 */
			if (ctx->type == NET_SOCK_DGRAM) {
				ret = tls_mbedtls_reset(ctx);
				if (ret != 0) {
					return -ENOMEM;
				}
			} else {
				ctx->session_closed = true;
			}

			return -ENOTCONN;
		}

		if (ret == MBEDTLS_ERR_SSL_WANT_READ ||
		    ret == MBEDTLS_ERR_SSL_WANT_WRITE) {
			return 0;
		}

		NET_ERR("TLS data check error: -%x", -ret);

		/* MbedTLS API documentation requires session to
		 * be reset in other error cases
		 */
		if (tls_mbedtls_reset(ctx) != 0) {
			return -ENOMEM;
		}

#if defined(CONFIG_NET_SOCKETS_ENABLE_DTLS)
		if (ret == MBEDTLS_ERR_SSL_TIMEOUT && ctx->type == NET_SOCK_DGRAM) {
			/* DTLS timeout interpreted as closing of connection. */
			return -ENOTCONN;
		}
#endif
		return -ECONNABORTED;
	}

	return mbedtls_ssl_get_bytes_avail(&ctx->ssl);
}

static int ztls_poll_update_pollin(int fd, struct tls_context *ctx,
				   struct zsock_pollfd *pfd)
{
	int ret;

	if (!ctx->is_listening) {
		/* Already had TLS data to read on socket. */
		if (mbedtls_ssl_get_bytes_avail(&ctx->ssl) > 0) {
			pfd->revents |= ZSOCK_POLLIN;
			goto next;
		}
	}

	if (ctx->type == NET_SOCK_STREAM) {
		if (!(pfd->revents & ZSOCK_POLLIN)) {
			/* No new data on a socket. */
			goto next;
		}

		if (ctx->is_listening) {
			goto next;
		}
	}
#if defined(CONFIG_NET_SOCKETS_ENABLE_DTLS)
	else {
		/* Perform data check without incoming data for completed DTLS connections.
		 * This allows the connections to timeout with CONFIG_NET_SOCKETS_DTLS_TIMEOUT.
		 */
		if (!is_handshake_complete(ctx) && !(pfd->revents & ZSOCK_POLLIN)) {
			goto next;
		}
	}
#endif
	ret = ztls_socket_data_check(ctx);
	if (ret == -ENOTCONN || (pfd->revents & ZSOCK_POLLHUP)) {
		/* Datagram does not return 0 on consecutive recv, but an error
		 * code, hence clear POLLIN.
		 */
		if (ctx->type == NET_SOCK_DGRAM) {
			pfd->revents &= ~ZSOCK_POLLIN;
		}
		pfd->revents |= ZSOCK_POLLHUP;
		goto next;
	} else if (ret < 0) {
		ctx->error = -ret;
		pfd->revents |= ZSOCK_POLLERR;
		goto next;
	} else if (ret == 0) {
		goto again;
	}

next:
	return 0;

again:
	/* Received encrypted data, but still not enough
	 * to decrypt it and return data through socket,
	 * ask for retry if no other events are set.
	 */
	pfd->revents &= ~ZSOCK_POLLIN;

	return -EAGAIN;
}

static int ztls_poll_update_ctx(struct tls_context *ctx,
				struct zsock_pollfd *pfd,
				struct k_poll_event **pev)
{
	const struct fd_op_vtable *vtable;
	struct k_mutex *lock;
	void *obj;
	int ret;
	short events = pfd->events;

	obj = zvfs_get_fd_obj_and_vtable(ctx->sock, &vtable, &lock);
	if (obj == NULL) {
		return -EBADF;
	}

	(void)k_mutex_lock(lock, K_FOREVER);

	/* Check if the socket was waiting for the handshake to complete. */
	if ((pfd->events & ZSOCK_POLLIN) &&
	    ((*pev)->obj == &ctx->tls_established)) {
		/* In case handshake is complete, reconfigure the k_poll_event
		 * to monitor the underlying socket now.
		 */
		if ((*pev)->state != K_POLL_STATE_NOT_READY) {
			ret = zvfs_fdtable_call_ioctl(vtable, obj,
						   ZFD_IOCTL_POLL_PREPARE,
						   pfd, pev, *pev + 1);
			if (ret != 0 && ret != -EALREADY) {
				goto out;
			}

			/* Return -EAGAIN to signal to poll() that it should
			 * make another iteration with the event reconfigured
			 * above (if needed).
			 */
			ret = -EAGAIN;
			goto out;
		}

		/* Handshake still not ready - skip ZSOCK_POLLIN verification
		 * for the underlying socket.
		 */
		(*pev)++;
		pfd->events &= ~ZSOCK_POLLIN;
	}

	ret = zvfs_fdtable_call_ioctl(vtable, obj, ZFD_IOCTL_POLL_UPDATE,
				   pfd, pev);
	if (ret != 0) {
		goto exit;
	}

	if (pfd->events & ZSOCK_POLLIN) {
		ret = ztls_poll_update_pollin(pfd->fd, ctx, pfd);
		if (ret == -EAGAIN && pfd->revents == 0) {
			(*pev - 1)->state = K_POLL_STATE_NOT_READY;
			goto exit;
		} else {
			ret = 0;
		}
	}
exit:
	/* Restore original events. */
	pfd->events = events;

out:
	k_mutex_unlock(lock);

	return ret;
}

/* Return true if needed to retry rightoff or false otherwise. */
static bool poll_offload_dtls_client_retry(struct tls_context *ctx,
					   struct zsock_pollfd *pfd)
{
	/* DTLS client should wait for the handshake to complete before it
	 * reports that data is ready.
	 */
	if ((ctx->type != NET_SOCK_DGRAM) ||
	    (ctx->options.role != MBEDTLS_SSL_IS_CLIENT)) {
		return false;
	}

	if (ctx->handshake_in_progress) {
		/* Add some sleep to allow lower priority threads to proceed
		 * with handshake.
		 */
		k_msleep(10);

		pfd->revents &= ~ZSOCK_POLLIN;
		return true;
	} else if (!is_handshake_complete(ctx)) {
		uint8_t byte;
		int ret;

		/* Handshake didn't start yet - just drop the incoming data -
		 * it's the client who should initiate the handshake.
		 */
		ret = zsock_recv(ctx->sock, &byte, sizeof(byte),
				 ZSOCK_MSG_DONTWAIT);
		if (ret < 0) {
			pfd->revents |= ZSOCK_POLLERR;
		}

		pfd->revents &= ~ZSOCK_POLLIN;
		return true;
	}

	/* Handshake complete, just proceed. */
	return false;
}

static int ztls_poll_offload(struct zsock_pollfd *fds, int nfds, int timeout)
{
	int fd_backup[CONFIG_NET_SOCKETS_POLL_MAX];
	const struct fd_op_vtable *vtable;
	void *ctx;
	int ret = 0;
	int result;
	int i;
	bool retry;
	int remaining;
	uint32_t entry = k_uptime_get_32();

	/* Overwrite TLS file descriptors with underlying ones. */
	for (i = 0; i < nfds; i++) {
		fd_backup[i] = fds[i].fd;

		ctx = zvfs_get_fd_obj(fds[i].fd,
				   (const struct fd_op_vtable *)
						     &tls_sock_fd_op_vtable,
				   0);
		if (ctx == NULL) {
			continue;
		}

		if (fds[i].events & ZSOCK_POLLIN) {
			ret = ztls_poll_prepare_pollin(ctx);
			/* In case data is already available in mbedtls,
			 * do not wait in poll.
			 */
			if (ret == -EALREADY) {
				timeout = 0;
			}
		}

		fds[i].fd = ((struct tls_context *)ctx)->sock;
	}

	/* Get offloaded sockets vtable. */
	ctx = zvfs_get_fd_obj_and_vtable(fds[0].fd,
				      (const struct fd_op_vtable **)&vtable,
				      NULL);
	if (ctx == NULL) {
		errno = EINVAL;
		goto exit;
	}

	remaining = timeout;

	do {
		for (i = 0; i < nfds; i++) {
			fds[i].revents = 0;
		}

		ret = zvfs_fdtable_call_ioctl(vtable, ctx, ZFD_IOCTL_POLL_OFFLOAD,
					   fds, nfds, remaining);
		if (ret < 0) {
			goto exit;
		}

		retry = false;
		ret = 0;

		for (i = 0; i < nfds; i++) {
			ctx = zvfs_get_fd_obj(fd_backup[i],
					   (const struct fd_op_vtable *)
							&tls_sock_fd_op_vtable,
					   0);
			if (ctx != NULL) {
				if (fds[i].events & ZSOCK_POLLIN) {
					if (poll_offload_dtls_client_retry(
							ctx, &fds[i])) {
						retry = true;
						continue;
					}

					result = ztls_poll_update_pollin(
						    fd_backup[i], ctx, &fds[i]);
					if (result == -EAGAIN) {
						retry = true;
					}
				}
			}

			if (fds[i].revents != 0) {
				ret++;
			}
		}

		if (retry) {
			if (ret > 0 || timeout == 0) {
				goto exit;
			}

			if (timeout > 0) {
				remaining = time_left(entry, timeout);
				if (remaining <= 0) {
					goto exit;
				}
			}
		}
	} while (retry);

exit:
	/* Restore original fds. */
	for (i = 0; i < nfds; i++) {
		fds[i].fd = fd_backup[i];
	}

	return ret;
}

int ztls_getsockopt_ctx(struct tls_context *ctx, int level, int optname,
			void *optval, socklen_t *optlen)
{
	int err;

	if (!optval || !optlen) {
		errno = EINVAL;
		return -1;
	}

	if ((level == NET_SOL_SOCKET) &&
	    (optname == NET_SO_PROTOCOL)) {
		/* Protocol type is overridden during socket creation. Its
		 * value is restored here to return current value.
		 */
		err = sock_opt_protocol_get(ctx, optval, optlen);
		if (err < 0) {
			errno = -err;
			return -1;
		}
		return err;
	}

	/* In case error was set on a socket at the TLS layer (for example due
	 * to receiving TLS alert), handle SO_ERROR here, and report that error.
	 * Otherwise, forward the SO_ERROR option request to the underlying
	 * TCP/UDP socket to handle.
	 */
	if ((level == NET_SOL_SOCKET) &&
	    (optname == NET_SO_ERROR) &&
	    (ctx->error != 0)) {
		if (*optlen != sizeof(int)) {
			errno = EINVAL;
			return -1;
		}

		*(int *)optval = ctx->error;

		return 0;
	}

	if (level != SOL_TLS) {
		return zsock_getsockopt(ctx->sock, level, optname,
					optval, optlen);
	}

	switch (optname) {
	case TLS_SEC_TAG_LIST:
		err =  tls_opt_sec_tag_list_get(ctx, optval, optlen);
		break;

	case TLS_CIPHERSUITE_LIST:
		err = tls_opt_ciphersuite_list_get(ctx, optval, optlen);
		break;

	case TLS_CIPHERSUITE_USED:
		err = tls_opt_ciphersuite_used_get(ctx, optval, optlen);
		break;

	case TLS_ALPN_LIST:
		err = tls_opt_alpn_list_get(ctx, optval, optlen);
		break;

	case TLS_SESSION_CACHE:
		err = tls_opt_session_cache_get(ctx, optval, optlen);
		break;

#if defined(CONFIG_NET_SOCKETS_ENABLE_DTLS)
	case TLS_DTLS_HANDSHAKE_TIMEOUT_MIN:
		err = tls_opt_dtls_handshake_timeout_get(ctx, optval,
							 optlen, false);
		break;

	case TLS_DTLS_HANDSHAKE_TIMEOUT_MAX:
		err = tls_opt_dtls_handshake_timeout_get(ctx, optval,
							 optlen, true);
		break;

	case TLS_DTLS_CID_STATUS:
		err = tls_opt_dtls_connection_id_status_get(ctx, optval,
							    optlen);
		break;

	case TLS_DTLS_CID_VALUE:
		err = tls_opt_dtls_connection_id_value_get(ctx, optval, optlen);
		break;

	case TLS_DTLS_PEER_CID_VALUE:
		err = tls_opt_dtls_peer_connection_id_value_get(ctx, optval,
								optlen);
		break;

	case TLS_DTLS_HANDSHAKE_ON_CONNECT:
		err = tls_opt_dtls_handshake_on_connect_get(ctx, optval, optlen);
		break;
#endif /* CONFIG_NET_SOCKETS_ENABLE_DTLS */

	default:
		/* Unknown or write-only option. */
		err = -ENOPROTOOPT;
		break;
	}

	if (err < 0) {
		errno = -err;
		return -1;
	}

	return 0;
}

static int set_timeout_opt(k_timeout_t *timeout, const void *optval,
			   socklen_t optlen)
{
	const struct zsock_timeval *tval = optval;

	if (optlen != sizeof(struct zsock_timeval)) {
		return -EINVAL;
	}

	if (tval->tv_sec == 0 && tval->tv_usec == 0) {
		*timeout = K_FOREVER;
	} else {
		*timeout = K_USEC(tval->tv_sec * 1000000ULL + tval->tv_usec);
	}

	return 0;
}

int ztls_setsockopt_ctx(struct tls_context *ctx, int level, int optname,
			const void *optval, socklen_t optlen)
{
	int err;

	/* Underlying socket is used in non-blocking mode, hence implement
	 * timeout at the TLS socket level.
	 */
	if ((level == NET_SOL_SOCKET) && (optname == NET_SO_SNDTIMEO)) {
		err = set_timeout_opt(&ctx->options.timeout_tx, optval, optlen);
		goto out;
	}

	if ((level == NET_SOL_SOCKET) && (optname == NET_SO_RCVTIMEO)) {
		err = set_timeout_opt(&ctx->options.timeout_rx, optval, optlen);
		goto out;
	}

	if (level != SOL_TLS) {
		return zsock_setsockopt(ctx->sock, level, optname,
					optval, optlen);
	}

	switch (optname) {
	case TLS_SEC_TAG_LIST:
		err =  tls_opt_sec_tag_list_set(ctx, optval, optlen);
		break;

	case TLS_HOSTNAME:
		err = tls_opt_hostname_set(ctx, optval, optlen);
		break;

	case TLS_CIPHERSUITE_LIST:
		err = tls_opt_ciphersuite_list_set(ctx, optval, optlen);
		break;

	case TLS_PEER_VERIFY:
		err = tls_opt_peer_verify_set(ctx, optval, optlen);
		break;

	case TLS_CERT_NOCOPY:
		err = tls_opt_cert_nocopy_set(ctx, optval, optlen);
		break;

	case TLS_DTLS_ROLE:
		err = tls_opt_dtls_role_set(ctx, optval, optlen);
		break;

	case TLS_ALPN_LIST:
		err = tls_opt_alpn_list_set(ctx, optval, optlen);
		break;

	case TLS_SESSION_CACHE:
		err = tls_opt_session_cache_set(ctx, optval, optlen);
		break;

	case TLS_SESSION_CACHE_PURGE:
		err = tls_opt_session_cache_purge_set(ctx, optval, optlen);
		break;

#if defined(CONFIG_NET_SOCKETS_ENABLE_DTLS)
	case TLS_DTLS_HANDSHAKE_TIMEOUT_MIN:
		err = tls_opt_dtls_handshake_timeout_set(ctx, optval,
							 optlen, false);
		break;

	case TLS_DTLS_HANDSHAKE_TIMEOUT_MAX:
		err = tls_opt_dtls_handshake_timeout_set(ctx, optval,
							 optlen, true);
		break;

	case TLS_DTLS_CID:
		err = tls_opt_dtls_connection_id_set(ctx, optval, optlen);
		break;

	case TLS_DTLS_CID_VALUE:
		err = tls_opt_dtls_connection_id_value_set(ctx, optval, optlen);
		break;

	case TLS_DTLS_HANDSHAKE_ON_CONNECT:
		err = tls_opt_dtls_handshake_on_connect_set(ctx, optval, optlen);
		break;

#endif /* CONFIG_NET_SOCKETS_ENABLE_DTLS */

	case TLS_NATIVE:
		/* Option handled at the socket dispatcher level. */
		err = 0;
		break;

	default:
		/* Unknown or read-only option. */
		err = -ENOPROTOOPT;
		break;
	}

out:
	if (err < 0) {
		errno = -err;
		return -1;
	}

	return 0;
}

#if defined(CONFIG_NET_TEST)
mbedtls_ssl_context *ztls_get_mbedtls_ssl_context(int fd)
{
	struct tls_context *ctx;

	ctx = zvfs_get_fd_obj(fd, (const struct fd_op_vtable *)
					&tls_sock_fd_op_vtable, EBADF);
	if (ctx == NULL) {
		return NULL;
	}

	return &ctx->ssl;
}
#endif /* CONFIG_NET_TEST */

static ssize_t tls_sock_read_vmeth(void *obj, void *buffer, size_t count)
{
	return ztls_recvfrom_ctx(obj, buffer, count, 0, NULL, 0);
}

static ssize_t tls_sock_write_vmeth(void *obj, const void *buffer,
				    size_t count)
{
	return ztls_sendto_ctx(obj, buffer, count, 0, NULL, 0);
}

static int tls_sock_ioctl_vmeth(void *obj, unsigned int request, va_list args)
{
	struct tls_context *ctx = obj;

	switch (request) {
	/* fcntl() commands */
	case F_GETFL:
	case F_SETFL: {
		const struct fd_op_vtable *vtable;
		struct k_mutex *lock;
		void *fd_obj;
		int ret;

		fd_obj = zvfs_get_fd_obj_and_vtable(ctx->sock,
				(const struct fd_op_vtable **)&vtable, &lock);
		if (fd_obj == NULL) {
			errno = EBADF;
			return -1;
		}

		(void)k_mutex_lock(lock, K_FOREVER);

		/* Pass the call to the core socket implementation. */
		ret = vtable->ioctl(fd_obj, request, args);

		k_mutex_unlock(lock);

		return ret;
	}

	case ZFD_IOCTL_SET_LOCK: {
		struct k_mutex *lock;

		lock = va_arg(args, struct k_mutex *);

		ctx_set_lock(obj, lock);

		return 0;
	}

	case ZFD_IOCTL_POLL_PREPARE: {
		struct zsock_pollfd *pfd;
		struct k_poll_event **pev;
		struct k_poll_event *pev_end;

		pfd = va_arg(args, struct zsock_pollfd *);
		pev = va_arg(args, struct k_poll_event **);
		pev_end = va_arg(args, struct k_poll_event *);

		return ztls_poll_prepare_ctx(obj, pfd, pev, pev_end);
	}

	case ZFD_IOCTL_POLL_UPDATE: {
		struct zsock_pollfd *pfd;
		struct k_poll_event **pev;

		pfd = va_arg(args, struct zsock_pollfd *);
		pev = va_arg(args, struct k_poll_event **);

		return ztls_poll_update_ctx(obj, pfd, pev);
	}

	case ZFD_IOCTL_POLL_OFFLOAD: {
		struct zsock_pollfd *fds;
		int nfds;
		int timeout;

		fds = va_arg(args, struct zsock_pollfd *);
		nfds = va_arg(args, int);
		timeout = va_arg(args, int);

		return ztls_poll_offload(fds, nfds, timeout);
	}

	default:
		errno = EOPNOTSUPP;
		return -1;
	}
}

static int tls_sock_shutdown_vmeth(void *obj, int how)
{
	struct tls_context *ctx = obj;

	return zsock_shutdown(ctx->sock, how);
}

static int tls_sock_bind_vmeth(void *obj, const struct net_sockaddr *addr,
			       socklen_t addrlen)
{
	struct tls_context *ctx = obj;

	return zsock_bind(ctx->sock, addr, addrlen);
}

static int tls_sock_connect_vmeth(void *obj, const struct net_sockaddr *addr,
				  socklen_t addrlen)
{
	return ztls_connect_ctx(obj, addr, addrlen);
}

static int tls_sock_listen_vmeth(void *obj, int backlog)
{
	struct tls_context *ctx = obj;

	ctx->is_listening = true;

	return zsock_listen(ctx->sock, backlog);
}

static int tls_sock_accept_vmeth(void *obj, struct net_sockaddr *addr,
				 socklen_t *addrlen)
{
	return ztls_accept_ctx(obj, addr, addrlen);
}

static ssize_t tls_sock_sendto_vmeth(void *obj, const void *buf, size_t len,
				     int flags,
				     const struct net_sockaddr *dest_addr,
				     socklen_t addrlen)
{
	return ztls_sendto_ctx(obj, buf, len, flags, dest_addr, addrlen);
}

static ssize_t tls_sock_sendmsg_vmeth(void *obj, const struct msghdr *msg,
				      int flags)
{
	return ztls_sendmsg_ctx(obj, msg, flags);
}

static ssize_t tls_sock_recvfrom_vmeth(void *obj, void *buf, size_t max_len,
				       int flags, struct net_sockaddr *src_addr,
				       socklen_t *addrlen)
{
	return ztls_recvfrom_ctx(obj, buf, max_len, flags,
				 src_addr, addrlen);
}

static int tls_sock_getsockopt_vmeth(void *obj, int level, int optname,
				     void *optval, socklen_t *optlen)
{
	return ztls_getsockopt_ctx(obj, level, optname, optval, optlen);
}

static int tls_sock_setsockopt_vmeth(void *obj, int level, int optname,
				     const void *optval, socklen_t optlen)
{
	return ztls_setsockopt_ctx(obj, level, optname, optval, optlen);
}

static int tls_sock_close_vmeth(void *obj)
{
	return ztls_close_ctx(obj);
}

static int tls_sock_getpeername_vmeth(void *obj, struct net_sockaddr *addr,
				      socklen_t *addrlen)
{
	struct tls_context *ctx = obj;

	return zsock_getpeername(ctx->sock, addr, addrlen);
}

static int tls_sock_getsockname_vmeth(void *obj, struct net_sockaddr *addr,
				      socklen_t *addrlen)
{
	struct tls_context *ctx = obj;

	return zsock_getsockname(ctx->sock, addr, addrlen);
}

static const struct socket_op_vtable tls_sock_fd_op_vtable = {
	.fd_vtable = {
		.read = tls_sock_read_vmeth,
		.write = tls_sock_write_vmeth,
		.close = tls_sock_close_vmeth,
		.ioctl = tls_sock_ioctl_vmeth,
	},
	.shutdown = tls_sock_shutdown_vmeth,
	.bind = tls_sock_bind_vmeth,
	.connect = tls_sock_connect_vmeth,
	.listen = tls_sock_listen_vmeth,
	.accept = tls_sock_accept_vmeth,
	.sendto = tls_sock_sendto_vmeth,
	.sendmsg = tls_sock_sendmsg_vmeth,
	.recvfrom = tls_sock_recvfrom_vmeth,
	.getsockopt = tls_sock_getsockopt_vmeth,
	.setsockopt = tls_sock_setsockopt_vmeth,
	.getpeername = tls_sock_getpeername_vmeth,
	.getsockname = tls_sock_getsockname_vmeth,
};

static bool tls_is_supported(int family, int type, int proto)
{
	if (protocol_check(family, type, &proto) == 0) {
		return true;
	}

	return false;
}

/* Since both, TLS sockets and regular ones fall under the same address family,
 * it's required to process TLS first in order to capture socket calls which
 * create sockets for secure protocols. Every other call for AF_INET/AF_INET6
 * will be forwarded to regular socket implementation.
 */
BUILD_ASSERT(CONFIG_NET_SOCKETS_TLS_PRIORITY < CONFIG_NET_SOCKETS_PRIORITY_DEFAULT,
	     "CONFIG_NET_SOCKETS_TLS_PRIORITY have to be smaller than CONFIG_NET_SOCKETS_PRIORITY_DEFAULT");

NET_SOCKET_REGISTER(tls, CONFIG_NET_SOCKETS_TLS_PRIORITY, NET_AF_UNSPEC,
		    tls_is_supported, ztls_socket);<|MERGE_RESOLUTION|>--- conflicted
+++ resolved
@@ -2038,13 +2038,8 @@
 		return -EAFNOSUPPORT;
 	}
 
-<<<<<<< HEAD
-	if (*proto >= IPPROTO_TLS_1_0 && *proto <= IPPROTO_TLS_1_3) {
-		if (type != SOCK_STREAM) {
-=======
-	if (*proto >= NET_IPPROTO_TLS_1_0 && *proto <= NET_IPPROTO_TLS_1_2) {
+	if (*proto >= NET_IPPROTO_TLS_1_0 && *proto <= NET_IPPROTO_TLS_1_3) {
 		if (type != NET_SOCK_STREAM) {
->>>>>>> c5030661
 			return -EPROTOTYPE;
 		}
 
