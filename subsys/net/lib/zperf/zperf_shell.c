/*
 * Copyright (c) 2016 Intel Corporation
 *
 * SPDX-License-Identifier: Apache-2.0
 */

#include <zephyr/logging/log.h>
LOG_MODULE_DECLARE(net_zperf, CONFIG_NET_ZPERF_LOG_LEVEL);

#include <ctype.h>
#include <stdio.h>
#include <stdlib.h>
#include <strings.h>

#include <zephyr/kernel.h>
#include <zephyr/shell/shell.h>

#include <zephyr/net/net_ip.h>
#include <zephyr/net/net_core.h>
#include <zephyr/net/socket.h>
#include <zephyr/net/zperf.h>
#include <zephyr/sys/util_macro.h>

#include "zperf_internal.h"
#include "zperf_session.h"

/* Get some useful debug routings from net_private.h, requires
 * that NET_LOG_ENABLED is set.
 */
#define NET_LOG_ENABLED 1
#include "net_private.h"

#include "ipv6.h" /* to get infinite lifetime */


static const char *CONFIG =
		"unified"
#if defined(CONFIG_WIFI)
		" wifi"
#endif
#if defined(CONFIG_NET_L2_ETHERNET)
		" ethernet"
#endif
#if defined(CONFIG_NET_IPV4)
		" ipv4"
#endif
#if defined(CONFIG_NET_IPV6)
		" ipv6"
#endif
		"";

static struct net_sockaddr_in6 in6_addr_my = {
	.sin6_family = NET_AF_INET6,
	.sin6_port = htons(MY_SRC_PORT),
};

static struct net_sockaddr_in6 in6_addr_dst = {
	.sin6_family = NET_AF_INET6,
	.sin6_port = htons(DEF_PORT),
};

static struct net_sockaddr_in in4_addr_dst = {
	.sin_family = NET_AF_INET,
	.sin_port = htons(DEF_PORT),
};

static struct net_sockaddr_in in4_addr_my = {
	.sin_family = NET_AF_INET,
	.sin_port = htons(MY_SRC_PORT),
};

static struct net_in6_addr shell_ipv6;

static struct net_in_addr shell_ipv4;

#define DEVICE_NAME "zperf shell"

const uint32_t TIME_US[] = { 60 * 1000 * 1000, 1000 * 1000, 1000, 0 };
const char *TIME_US_UNIT[] = { "m", "s", "ms", "us" };
const uint32_t KBPS[] = { 1000, 0 };
const char *KBPS_UNIT[] = { "Mbps", "Kbps" };
const uint32_t K[] = { 1000 * 1000, 1000, 0 };
const char *K_UNIT[] = { "M", "K", "" };

static void print_number(const struct shell *sh, uint32_t value,
			 const uint32_t *divisor_arr, const char **units)
{
	const char **unit;
	const uint32_t *divisor;
	uint32_t dec, radix;

	unit = units;
	divisor = divisor_arr;

	while (value < *divisor) {
		divisor++;
		unit++;
	}

	if (*divisor != 0U) {
		radix = value / *divisor;
		dec = (value % *divisor) * 100U / *divisor;
		shell_fprintf(sh, SHELL_NORMAL, "%u.%s%u %s", radix,
			      (dec < 10) ? "0" : "", dec, *unit);
	} else {
		shell_fprintf(sh, SHELL_NORMAL, "%u %s", value, *unit);
	}
}

static void print_number_64(const struct shell *sh, uint64_t value,
			 const uint32_t *divisor_arr, const char **units)
{
	const char **unit;
	const uint32_t *divisor;
	uint32_t dec;
	uint64_t radix;

	unit = units;
	divisor = divisor_arr;

	while (value < *divisor) {
		divisor++;
		unit++;
	}

	if (*divisor != 0U) {
		radix = value / *divisor;
		dec = (value % *divisor) * 100U / *divisor;
		shell_fprintf(sh, SHELL_NORMAL, "%llu.%s%u %s", radix,
			      (dec < 10) ? "0" : "", dec, *unit);
	} else {
		shell_fprintf(sh, SHELL_NORMAL, "%llu %s", value, *unit);
	}
}

static long parse_number(const char *string, const uint32_t *divisor_arr,
			 const char **units)
{
	const char **unit;
	const uint32_t *divisor;
	char *suffix;
	long dec;
	int cmp;

	dec = strtoul(string, &suffix, 10);
	unit = units;
	divisor = divisor_arr;

	do {
		cmp = strncasecmp(suffix, *unit++, 1);
	} while (cmp != 0 && *++divisor != 0U);

	return (*divisor == 0U) ? dec : dec * *divisor;
}

static int parse_ipv6_addr(const struct shell *sh, char *host, char *port,
			   struct net_sockaddr_in6 *addr)
{
	int ret;

	if (!host) {
		return -EINVAL;
	}

	ret = net_addr_pton(NET_AF_INET6, host, &addr->sin6_addr);
	if (ret < 0) {
		return -EDESTADDRREQ;
	}

	addr->sin6_port = htons(strtoul(port, NULL, 10));
	if (!addr->sin6_port) {
		shell_fprintf(sh, SHELL_WARNING,
			      "Invalid port %s\n", port);
		return -EINVAL;
	}

	return 0;
}

static int parse_ipv4_addr(const struct shell *sh, char *host, char *port,
			   struct net_sockaddr_in *addr)
{
	int ret;

	if (!host) {
		return -EINVAL;
	}

	ret = net_addr_pton(NET_AF_INET, host, &addr->sin_addr);
	if (ret < 0) {
		return -EDESTADDRREQ;
	}

	addr->sin_port = htons(strtoul(port, NULL, 10));
	if (!addr->sin_port) {
		shell_fprintf(sh, SHELL_WARNING,
			      "Invalid port %s\n", port);
		return -EINVAL;
	}

	return 0;
}

#ifdef CONFIG_NET_ZPERF_SERVER

static int zperf_bind_host(const struct shell *sh,
			   size_t argc, char *argv[],
			   struct zperf_download_params *param)
{
	int ret;

	/* Parse options */
	if (argc >= 2) {
		param->port = strtoul(argv[1], NULL, 10);
	} else {
		param->port = DEF_PORT;
	}

	if (argc >= 3) {
		char *addr_str = argv[2];
		struct net_sockaddr addr;

		memset(&addr, 0, sizeof(addr));

		ret = net_ipaddr_parse(addr_str, strlen(addr_str), &addr);
		if (ret < 0) {
			shell_fprintf(sh, SHELL_WARNING,
				      "Cannot parse address \"%s\"\n",
				      addr_str);
			return ret;
		}

		memcpy(&param->addr, &addr, sizeof(struct net_sockaddr));
	}

	return 0;
}

#endif

static int cmd_setip(const struct shell *sh, size_t argc, char *argv[])
{
	int start = 0;

	if (IS_ENABLED(CONFIG_NET_IPV6) && !IS_ENABLED(CONFIG_NET_IPV4)) {
		if (argc != 3) {
			shell_help(sh);
			return -ENOEXEC;
		}

		if (zperf_get_ipv6_addr(argv[start + 1], argv[start + 2],
					&shell_ipv6) < 0) {
			shell_fprintf(sh, SHELL_WARNING,
				      "Unable to set %s address (%s disabled)\n", "IPv6", "IPv4");
			return 0;
		}

		shell_fprintf(sh, SHELL_NORMAL,
			      "Setting IP address %s\n",
			      net_sprint_ipv6_addr(&shell_ipv6));
	}

	if (IS_ENABLED(CONFIG_NET_IPV4) && !IS_ENABLED(CONFIG_NET_IPV6)) {
		if (argc != 2) {
			shell_help(sh);
			return -ENOEXEC;
		}

		if (zperf_get_ipv4_addr(argv[start + 1], &shell_ipv4) < 0) {
			shell_fprintf(sh, SHELL_WARNING,
				      "Unable to set %s address (%s disabled)\n", "IPv4", "IPv6");
			return -ENOEXEC;
		}

		shell_fprintf(sh, SHELL_NORMAL,
			      "Setting IP address %s\n",
			      net_sprint_ipv4_addr(&shell_ipv4));
	}

	if (IS_ENABLED(CONFIG_NET_IPV6) && IS_ENABLED(CONFIG_NET_IPV4)) {
		if (net_addr_pton(NET_AF_INET6, argv[start + 1], &shell_ipv6) < 0) {
			if (argc != 2) {
				shell_help(sh);
				return -ENOEXEC;
			}

			if (zperf_get_ipv4_addr(argv[start + 1],
						&shell_ipv4) < 0) {
				shell_fprintf(sh, SHELL_WARNING,
					      "Unable to set %s address\n", "IPv4");
				return -ENOEXEC;
			}

			shell_fprintf(sh, SHELL_NORMAL,
				      "Setting IP address %s\n",
				      net_sprint_ipv4_addr(&shell_ipv4));
		} else {
			if (argc != 3) {
				shell_help(sh);
				return -ENOEXEC;
			}

			if (zperf_get_ipv6_addr(argv[start + 1],
						argv[start + 2], &shell_ipv6) < 0) {
				shell_fprintf(sh, SHELL_WARNING,
					      "Unable to set %s address\n", "IPv6");
				return -ENOEXEC;
			}

			shell_fprintf(sh, SHELL_NORMAL,
				      "Setting IP address %s\n",
				      net_sprint_ipv6_addr(&shell_ipv6));
		}
	}

	return 0;
}

#ifdef CONFIG_NET_ZPERF_SERVER

static void udp_session_cb(enum zperf_status status,
			   struct zperf_results *result,
			   void *user_data)
{
	const struct shell *sh = user_data;

	switch (status) {
	case ZPERF_SESSION_STARTED:
		shell_fprintf(sh, SHELL_NORMAL, "New session started.\n");
		break;

	case ZPERF_SESSION_FINISHED: {
		uint32_t rate_in_kbps;

		/* Compute baud rate */
		if (result->time_in_us != 0U) {
			rate_in_kbps = (uint32_t)
				((result->total_len * 8ULL * USEC_PER_SEC) /
				 (result->time_in_us * 1000ULL));
		} else {
			rate_in_kbps = 0U;
		}

		shell_fprintf(sh, SHELL_NORMAL, "End of session!\n");

		shell_fprintf(sh, SHELL_NORMAL, " duration:\t\t");
		print_number_64(sh, result->time_in_us, TIME_US, TIME_US_UNIT);
		shell_fprintf(sh, SHELL_NORMAL, "\n");

		shell_fprintf(sh, SHELL_NORMAL, " received packets:\t%u\n",
			      result->nb_packets_rcvd);
		shell_fprintf(sh, SHELL_NORMAL, " nb packets lost:\t%u\n",
			      result->nb_packets_lost);
		shell_fprintf(sh, SHELL_NORMAL, " nb packets outorder:\t%u\n",
			      result->nb_packets_outorder);

		shell_fprintf(sh, SHELL_NORMAL, " jitter:\t\t\t");
		print_number(sh, result->jitter_in_us, TIME_US, TIME_US_UNIT);
		shell_fprintf(sh, SHELL_NORMAL, "\n");

		shell_fprintf(sh, SHELL_NORMAL, " rate:\t\t\t");
		print_number(sh, rate_in_kbps, KBPS, KBPS_UNIT);
		shell_fprintf(sh, SHELL_NORMAL, "\n");

		break;
	}

	case ZPERF_SESSION_ERROR:
		shell_fprintf(sh, SHELL_ERROR, "UDP session error.\n");
		break;

	default:
		break;
	}
}

/*
 * parse download options with '-'
 * return < 0 if parse error
 * return 0 if no '-' options
 * return > 0 num of argc we parsed
 * and following parse starts from this num
 */
static int shell_cmd_download(const struct shell *sh, size_t argc,
			      char *argv[],
			      struct zperf_download_params *param)
{
	int opt_cnt = 0;
	size_t i;

	for (i = 1; i < argc; ++i) {
		if (*argv[i] != '-') {
			break;
		}

		switch (argv[i][1]) {
		case 'I':
			/*
			 * IFNAMSIZ by default CONFIG_NET_INTERFACE_NAME_LEN
			 * is at least 1 so no overflow risk here
			 */
			i++;
			if (i >= argc) {
				shell_fprintf(sh, SHELL_WARNING,
					      "-I <interface name>\n");
				return -ENOEXEC;
			}
			(void)memset(param->if_name, 0x0, IFNAMSIZ);
			strncpy(param->if_name, argv[i], IFNAMSIZ - 1);

			opt_cnt += 2;
			break;

		default:
			shell_fprintf(sh, SHELL_WARNING,
				      "Unrecognized argument: %s\n", argv[i]);
			return -ENOEXEC;
		}
	}

	return opt_cnt;
}

static int cmd_udp_download_stop(const struct shell *sh, size_t argc,
				 char *argv[])
{
	int ret;

	ret = zperf_udp_download_stop();
	if (ret < 0) {
		shell_fprintf(sh, SHELL_WARNING, "UDP server not running!\n");
		return -ENOEXEC;
	}

	shell_fprintf(sh, SHELL_NORMAL, "UDP server stopped\n");

	return 0;
}

static int cmd_udp_download(const struct shell *sh, size_t argc,
			    char *argv[])
{
	if (IS_ENABLED(CONFIG_NET_UDP)) {
		struct zperf_download_params param = { 0 };
		int ret;
		int start;

		start = shell_cmd_download(sh, argc, argv, &param);
		if (start < 0) {
			shell_fprintf(sh, SHELL_WARNING,
				      "Unable to parse option.\n");
			return -ENOEXEC;
		}

		ret = zperf_bind_host(sh, argc - start, &argv[start], &param);
		if (ret < 0) {
			shell_fprintf(sh, SHELL_WARNING,
				      "Unable to bind host.\n");
			shell_help(sh);
			return -ENOEXEC;
		}

		ret = zperf_udp_download(&param, udp_session_cb, (void *)sh);
		if (ret == -EALREADY) {
			shell_fprintf(sh, SHELL_WARNING,
				      "UDP server already started!\n");
			return -ENOEXEC;
		} else if (ret < 0) {
			shell_fprintf(sh, SHELL_ERROR,
				      "Failed to start UDP server!\n");
			return -ENOEXEC;
		}

		k_yield();

		shell_fprintf(sh, SHELL_NORMAL,
			      "UDP server started on port %u\n", param.port);

		return 0;
	} else {
		return -ENOTSUP;
	}
}

#endif

static void shell_udp_upload_print_stats(const struct shell *sh,
					 struct zperf_results *results,
					 bool is_async)
{
	if (IS_ENABLED(CONFIG_NET_UDP)) {
		uint64_t rate_in_kbps, client_rate_in_kbps;

		shell_fprintf(sh, SHELL_NORMAL, "-\nUpload completed!\n");

		if (results->time_in_us != 0U) {
			rate_in_kbps = (uint32_t)
				((results->total_len * 8 * USEC_PER_SEC) /
				 (results->time_in_us * 1000U));
		} else {
			rate_in_kbps = 0U;
		}

		if (results->client_time_in_us != 0U) {
			client_rate_in_kbps = (uint32_t)
				(((uint64_t)results->nb_packets_sent *
				  (uint64_t)results->packet_size * (uint64_t)8 *
				  (uint64_t)USEC_PER_SEC) /
				 (results->client_time_in_us * 1000U));
		} else {
			client_rate_in_kbps = 0U;
		}

		if (!rate_in_kbps) {
			shell_fprintf(sh, SHELL_ERROR,
				      "LAST PACKET NOT RECEIVED!!!\n");
		}

		shell_fprintf(sh, SHELL_NORMAL,
			      "Statistics:\t\tserver\t(client)\n");
		shell_fprintf(sh, SHELL_NORMAL, "Duration:\t\t");
		print_number_64(sh, results->time_in_us, TIME_US,
			     TIME_US_UNIT);
		shell_fprintf(sh, SHELL_NORMAL, "\t(");
		print_number_64(sh, results->client_time_in_us, TIME_US,
			     TIME_US_UNIT);
		shell_fprintf(sh, SHELL_NORMAL, ")\n");

		shell_fprintf(sh, SHELL_NORMAL, "Num packets:\t\t%u\t(%u)\n",
			      results->nb_packets_rcvd,
			      results->nb_packets_sent);

		shell_fprintf(sh, SHELL_NORMAL,
			      "Num packets out order:\t%u\n",
			      results->nb_packets_outorder);
		shell_fprintf(sh, SHELL_NORMAL, "Num packets lost:\t%u\n",
			      results->nb_packets_lost);

		shell_fprintf(sh, SHELL_NORMAL, "Jitter:\t\t\t");
		print_number(sh, results->jitter_in_us, TIME_US,
			     TIME_US_UNIT);
		shell_fprintf(sh, SHELL_NORMAL, "\n");

		shell_fprintf(sh, SHELL_NORMAL, "Rate:\t\t\t");
		print_number(sh, rate_in_kbps, KBPS, KBPS_UNIT);
		shell_fprintf(sh, SHELL_NORMAL, "\t(");
		print_number(sh, client_rate_in_kbps, KBPS, KBPS_UNIT);
		shell_fprintf(sh, SHELL_NORMAL, ")\n");

#ifdef CONFIG_ZPERF_SESSION_PER_THREAD
		if (is_async) {
			struct session *ses = CONTAINER_OF(results,
							   struct session,
							   result);

#ifdef CONFIG_NET_CONTEXT_PRIORITY
			shell_fprintf(sh, SHELL_NORMAL,
				      "Packet priority:\t%d\n",
				      ses->async_upload_ctx.param.options.priority);
#endif /* CONFIG_NET_CONTEXT_PRIORITY */

			shell_fprintf(sh, SHELL_NORMAL,
				      "Thread priority:\t%d\n",
				      ses->async_upload_ctx.param.options.thread_priority);
			shell_fprintf(sh, SHELL_NORMAL,
				      "Protocol:\t\t%s\n",
				      ses->proto == SESSION_UDP ? "UDP" : "TCP");
			shell_fprintf(sh, SHELL_NORMAL,
				      "Session id:\t\t%d\n", ses->id);
		}
#endif /* CONFIG_ZPERF_SESSION_PER_THREAD */
	}
}

static void shell_tcp_upload_print_stats(const struct shell *sh,
					 struct zperf_results *results,
					 bool is_async)
{
	if (IS_ENABLED(CONFIG_NET_TCP)) {
		uint64_t client_rate_in_kbps;

		shell_fprintf(sh, SHELL_NORMAL, "-\nUpload completed!\n");

		if (results->client_time_in_us != 0U) {
			client_rate_in_kbps = (uint32_t)
				(((uint64_t)results->nb_packets_sent *
				  (uint64_t)results->packet_size * (uint64_t)8 *
				  (uint64_t)USEC_PER_SEC) /
				 (results->client_time_in_us * 1000U));
		} else {
			client_rate_in_kbps = 0U;
		}

		shell_fprintf(sh, SHELL_NORMAL, "Duration:\t\t");
		print_number_64(sh, results->client_time_in_us,
			     TIME_US, TIME_US_UNIT);
		shell_fprintf(sh, SHELL_NORMAL, "\n");
		shell_fprintf(sh, SHELL_NORMAL, "Num packets:\t\t%u\n",
			      results->nb_packets_sent);
		shell_fprintf(sh, SHELL_NORMAL,
			      "Num errors:\t\t%u (retry or fail)\n",
			      results->nb_packets_errors);
		shell_fprintf(sh, SHELL_NORMAL, "Rate:\t\t\t");
		print_number(sh, client_rate_in_kbps, KBPS, KBPS_UNIT);
		shell_fprintf(sh, SHELL_NORMAL, "\n");

#ifdef CONFIG_ZPERF_SESSION_PER_THREAD
		if (is_async) {
			struct session *ses = CONTAINER_OF(results,
							   struct session,
							   result);

#ifdef CONFIG_NET_CONTEXT_PRIORITY
			shell_fprintf(sh, SHELL_NORMAL,
				      "Packet priority:\t%d\n",
				      ses->async_upload_ctx.param.options.priority);
#endif /* CONFIG_NET_CONTEXT_PRIORITY */

			shell_fprintf(sh, SHELL_NORMAL,
				      "Thread priority:\t%d\n",
				      ses->async_upload_ctx.param.options.thread_priority);
			shell_fprintf(sh, SHELL_NORMAL,
				      "Protocol:\t\t%s\n",
				      ses->proto == SESSION_UDP ? "UDP" : "TCP");
			shell_fprintf(sh, SHELL_NORMAL,
				      "Session id:\t\t%d\n", ses->id);
		}
#endif /* CONFIG_ZPERF_SESSION_PER_THREAD */
	}
}

static void shell_tcp_upload_print_periodic(const struct shell *sh,
					    struct zperf_results *results)
{
	if (IS_ENABLED(CONFIG_NET_TCP)) {
		uint64_t client_rate_in_kbps;

		if (results->client_time_in_us != 0U) {
			client_rate_in_kbps = (uint32_t)
				(((uint64_t)results->nb_packets_sent *
				  (uint64_t)results->packet_size * (uint64_t)8 *
				  (uint64_t)USEC_PER_SEC) /
				 (results->client_time_in_us * 1000U));
		} else {
			client_rate_in_kbps = 0U;
		}

		shell_fprintf(sh, SHELL_NORMAL, "Duration: ");
		print_number_64(sh, results->client_time_in_us,
			     TIME_US, TIME_US_UNIT);
		shell_fprintf(sh, SHELL_NORMAL, " | ");
		shell_fprintf(sh, SHELL_NORMAL, "Packets: %6u | ",
			      results->nb_packets_sent);
		shell_fprintf(sh, SHELL_NORMAL,
			      "Errors: %6u | ",
			      results->nb_packets_errors);
		shell_fprintf(sh, SHELL_NORMAL, "Rate: ");
		print_number(sh, client_rate_in_kbps, KBPS, KBPS_UNIT);
		shell_fprintf(sh, SHELL_NORMAL, "\n");
	}
}

static void udp_upload_cb(enum zperf_status status,
			  struct zperf_results *result,
			  void *user_data)
{
	const struct shell *sh = user_data;

#ifdef CONFIG_ZPERF_SESSION_PER_THREAD
	struct session *ses = CONTAINER_OF(result, struct session, result);
#endif /* CONFIG_ZPERF_SESSION_PER_THREAD */

	switch (status) {
	case ZPERF_SESSION_STARTED:
		break;

	case ZPERF_SESSION_FINISHED: {
		shell_udp_upload_print_stats(sh, result, true);

#ifdef CONFIG_ZPERF_SESSION_PER_THREAD
		ses->in_progress = false;
		ses->state = STATE_COMPLETED;
#endif /* CONFIG_ZPERF_SESSION_PER_THREAD */

		break;
	}

	case ZPERF_SESSION_ERROR:
		shell_fprintf(sh, SHELL_ERROR, "UDP upload failed\n");

#ifdef CONFIG_ZPERF_SESSION_PER_THREAD
		ses->in_progress = false;
#endif /* CONFIG_ZPERF_SESSION_PER_THREAD */

		break;

	default:
		break;
	}
}

static void tcp_upload_cb(enum zperf_status status,
			  struct zperf_results *result,
			  void *user_data)
{
	const struct shell *sh = user_data;

#ifdef CONFIG_ZPERF_SESSION_PER_THREAD
	struct session *ses = CONTAINER_OF(result, struct session, result);
#endif /* CONFIG_ZPERF_SESSION_PER_THREAD */

	switch (status) {
	case ZPERF_SESSION_STARTED:
		break;

	case ZPERF_SESSION_PERIODIC_RESULT:
		shell_tcp_upload_print_periodic(sh, result);
		break;

	case ZPERF_SESSION_FINISHED: {
		shell_tcp_upload_print_stats(sh, result, true);

#ifdef CONFIG_ZPERF_SESSION_PER_THREAD
		ses->in_progress = false;
		ses->state = STATE_COMPLETED;
#endif /* CONFIG_ZPERF_SESSION_PER_THREAD */

		break;
	}

	case ZPERF_SESSION_ERROR:
		shell_fprintf(sh, SHELL_ERROR, "TCP upload failed\n");

#ifdef CONFIG_ZPERF_SESSION_PER_THREAD
		ses->in_progress = false;
#endif /* CONFIG_ZPERF_SESSION_PER_THREAD */

		break;
	}
}

static int ping_handler(struct net_icmp_ctx *ctx,
			struct net_pkt *pkt,
			struct net_icmp_ip_hdr *ip_hdr,
			struct net_icmp_hdr *icmp_hdr,
			void *user_data)
{
	struct k_sem *sem_wait = user_data;

	ARG_UNUSED(ctx);
	ARG_UNUSED(pkt);
	ARG_UNUSED(ip_hdr);
	ARG_UNUSED(icmp_hdr);

	k_sem_give(sem_wait);

	return 0;
}

static void send_ping(const struct shell *sh,
		      struct net_in6_addr *addr,
		      int timeout_ms)
{
	static struct k_sem sem_wait;
	struct net_sockaddr_in6 dest_addr = { 0 };
	struct net_icmp_ctx ctx;
	int ret;

	ret = net_icmp_init_ctx(&ctx, NET_ICMPV6_ECHO_REPLY, 0, ping_handler);
	if (ret < 0) {
		shell_fprintf(sh, SHELL_WARNING, "Cannot send ping (%d)\n", ret);
		return;
	}

	dest_addr.sin6_family = NET_AF_INET6;
	net_ipv6_addr_copy_raw((uint8_t*)&dest_addr.sin6_addr, (uint8_t*)addr);

	k_sem_init(&sem_wait, 0, 1);

	(void)net_icmp_send_echo_request(&ctx,
					 net_if_get_default(),
					 (struct net_sockaddr *)&dest_addr,
					 NULL, &sem_wait);

	ret = k_sem_take(&sem_wait, K_MSEC(timeout_ms));
	if (ret == -EAGAIN) {
		shell_fprintf(sh, SHELL_WARNING, "ping %s timeout\n",
			      net_sprint_ipv6_addr(addr));
	}

	(void)net_icmp_cleanup_ctx(&ctx);
}

static int execute_upload(const struct shell *sh,
			  const struct zperf_upload_params *param,
			  bool is_udp, bool async)
{
	struct zperf_results results = { 0 };
	int ret;

	shell_fprintf(sh, SHELL_NORMAL, "Duration:\t");
	print_number_64(sh, (uint64_t)param->duration_ms * USEC_PER_MSEC, TIME_US,
		     TIME_US_UNIT);
	shell_fprintf(sh, SHELL_NORMAL, "\n");
	shell_fprintf(sh, SHELL_NORMAL, "Packet size:\t%u bytes\n",
		      param->packet_size);
	shell_fprintf(sh, SHELL_NORMAL, "Rate:\t\t%u kbps\n",
		      param->rate_kbps);

	if (IS_ENABLED(CONFIG_ZPERF_SESSION_PER_THREAD) &&
	    COND_CODE_1(CONFIG_ZPERF_SESSION_PER_THREAD,
			(param->options.wait_for_start), (0))) {
		shell_fprintf(sh, SHELL_NORMAL, "Waiting \"zperf jobs start\" command.\n");
	} else {
		shell_fprintf(sh, SHELL_NORMAL, "Starting...\n");
	}

	if (IS_ENABLED(CONFIG_NET_IPV6) && param->peer_addr.sa_family == NET_AF_INET6) {
		struct net_sockaddr_in6 *ipv6 =
				(struct net_sockaddr_in6 *)&param->peer_addr;
		/* For IPv6, we should make sure that neighbor discovery
		 * has been done for the peer. So send ping here, wait
		 * some time and start the test after that.
		 */
		send_ping(sh, &ipv6->sin6_addr, MSEC_PER_SEC);
	}

	if (is_udp && IS_ENABLED(CONFIG_NET_UDP)) {
		uint32_t packet_duration =
			zperf_packet_duration(param->packet_size, param->rate_kbps);

		shell_fprintf(sh, SHELL_NORMAL, "Rate:\t\t");
		print_number(sh, param->rate_kbps, KBPS, KBPS_UNIT);
		shell_fprintf(sh, SHELL_NORMAL, "\n");

		if (packet_duration > 1000U) {
			shell_fprintf(sh, SHELL_NORMAL, "Packet duration %u ms\n",
				      (unsigned int)(packet_duration / 1000U));
		} else {
			shell_fprintf(sh, SHELL_NORMAL, "Packet duration %u us\n",
				      (unsigned int)packet_duration);
		}

		if (async) {
			ret = zperf_udp_upload_async(param, udp_upload_cb,
						     (void *)sh);
			if (ret < 0) {
				shell_fprintf(sh, SHELL_ERROR,
					"Failed to start UDP async upload (%d)\n", ret);
				return ret;
			}
		} else {
			ret = zperf_udp_upload(param, &results);
			if (ret < 0) {
				shell_fprintf(sh, SHELL_ERROR,
					"UDP upload failed (%d)\n", ret);
				return ret;
			}

			shell_udp_upload_print_stats(sh, &results, false);
		}
	} else {
		if (is_udp && !IS_ENABLED(CONFIG_NET_UDP)) {
			shell_fprintf(sh, SHELL_WARNING,
				      "UDP not supported\n");
		}
	}

	if (!is_udp && IS_ENABLED(CONFIG_NET_TCP)) {
		if (async) {
			ret = zperf_tcp_upload_async(param, tcp_upload_cb,
						     (void *)sh);
			if (ret < 0) {
				shell_fprintf(sh, SHELL_ERROR,
					"Failed to start TCP async upload (%d)\n", ret);
				return ret;
			}
		} else {
			ret = zperf_tcp_upload(param, &results);
			if (ret < 0) {
				shell_fprintf(sh, SHELL_ERROR,
					"TCP upload failed (%d)\n", ret);
				return ret;
			}

			shell_tcp_upload_print_stats(sh, &results, false);
		}
	} else {
		if (!is_udp && !IS_ENABLED(CONFIG_NET_TCP)) {
			shell_fprintf(sh, SHELL_WARNING,
				      "TCP not supported\n");
		}
	}

	return 0;
}

static int parse_arg(size_t *i, size_t argc, char *argv[])
{
	int res = -1;
	const char *str = argv[*i] + 2;
	char *endptr;

	if (*str == 0) {
		if (*i + 1 >= argc) {
			return -1;
		}

		*i += 1;
		str = argv[*i];
	}

	errno = 0;
	if (strncmp(str, "0x", 2) == 0) {
		res = strtol(str, &endptr, 16);
	} else {
		res = strtol(str, &endptr, 10);
	}

	if (errno || (endptr == str)) {
		return -1;
	}

	return res;
}

#ifdef CONFIG_ZPERF_SESSION_PER_THREAD
static bool check_priority(const struct shell *sh, int priority)
{
	if (!((priority >= -CONFIG_NUM_COOP_PRIORITIES && priority <= -1) ||
	      (priority >= 0 && priority <= (CONFIG_NUM_PREEMPT_PRIORITIES - 1)))) {
		shell_fprintf(sh, SHELL_WARNING,
			      "Invalid priority: %d\n"
			      "Valid values are [%d, %d] for co-operative "
			      "and [%d, %d] for pre-emptive threads\n",
			      priority,
			      -CONFIG_NUM_COOP_PRIORITIES, -1,
			      0, CONFIG_NUM_PREEMPT_PRIORITIES - 1);
		return false;
	}

	return true;
}
#endif /* CONFIG_ZPERF_SESSION_PER_THREAD */

static int shell_cmd_upload(const struct shell *sh, size_t argc,
			     char *argv[], enum net_ip_protocol proto)
{
	struct zperf_upload_params param = { 0 };
	struct net_sockaddr_in6 ipv6 = { .sin6_family = NET_AF_INET6 };
	struct net_sockaddr_in ipv4 = { .sin_family = NET_AF_INET };
	char *port_str;
	bool async = false;
	bool is_udp;
	int start = 0;
	size_t opt_cnt = 0;
	int ret;
	int seconds;

	param.unix_offset_us = k_uptime_get() * USEC_PER_MSEC;
	param.options.priority = -1;
	is_udp = proto == NET_IPPROTO_UDP;

	/* Parse options */
	for (size_t i = 1; i < argc; ++i) {
		if (*argv[i] != '-') {
			break;
		}

		switch (argv[i][1]) {
		case 'S': {
			int tos = parse_arg(&i, argc, argv);

			if (tos < 0 || tos > UINT8_MAX) {
				shell_fprintf(sh, SHELL_WARNING,
					      "Parse error: %s\n", argv[i]);
				return -ENOEXEC;
			}

			param.options.tos = tos;
			opt_cnt += 2;
			break;
		}

		case 'a':
			async = true;
			opt_cnt += 1;
			break;

		case 'n':
			if (is_udp) {
				shell_fprintf(sh, SHELL_WARNING,
					      "UDP does not support -n option\n");
				return -ENOEXEC;
			}
			param.options.tcp_nodelay = 1;
			opt_cnt += 1;
			break;

#ifdef CONFIG_ZPERF_SESSION_PER_THREAD
		case 't':
			param.options.thread_priority = parse_arg(&i, argc, argv);
			if (!check_priority(sh, param.options.thread_priority)) {
				shell_fprintf(sh, SHELL_WARNING,
					      "Parse error: %s\n", argv[i]);
				return -ENOEXEC;
			}
			opt_cnt += 2;
			async = true;
			break;

		case 'w':
			param.options.wait_for_start = true;
			opt_cnt += 1;
			break;
#endif /* CONFIG_ZPERF_SESSION_PER_THREAD */

#ifdef CONFIG_NET_CONTEXT_PRIORITY
		case 'p':
			param.options.priority = parse_arg(&i, argc, argv);
			if (param.options.priority < 0 ||
			    param.options.priority > UINT8_MAX) {
				shell_fprintf(sh, SHELL_WARNING,
					      "Parse error: %s\n", argv[i]);
				return -ENOEXEC;
			}
			opt_cnt += 2;
			break;
#endif /* CONFIG_NET_CONTEXT_PRIORITY */

		case 'I':
			i++;
			if (i >= argc) {
				shell_fprintf(sh, SHELL_WARNING,
					      "-I <interface name>\n");
				return -ENOEXEC;
			}
			(void)memset(param.if_name, 0x0, IFNAMSIZ);
			strncpy(param.if_name, argv[i], IFNAMSIZ - 1);

			opt_cnt += 2;
			break;

		case 'i':
			seconds = parse_arg(&i, argc, argv);

			if (is_udp) {
				shell_fprintf(sh, SHELL_WARNING,
					      "UDP does not support -i option\n");
				return -ENOEXEC;
			}
			if (seconds < 0 || seconds > UINT16_MAX) {
				shell_fprintf(sh, SHELL_WARNING,
					      "Parse error: %s\n", argv[i]);
				return -ENOEXEC;
			}

			param.options.report_interval_ms = seconds * MSEC_PER_SEC;
			opt_cnt += 2;
			break;

		default:
			shell_fprintf(sh, SHELL_WARNING,
				      "Unrecognized argument: %s\n", argv[i]);
			return -ENOEXEC;
		}
	}

	start += opt_cnt;
	argc -= opt_cnt;

	if (argc < 2) {
		shell_fprintf(sh, SHELL_WARNING,
			      "Not enough parameters.\n");

		if (is_udp) {
			if (IS_ENABLED(CONFIG_NET_UDP)) {
				shell_help(sh);
				return -ENOEXEC;
			}
		} else {
			if (IS_ENABLED(CONFIG_NET_TCP)) {
				shell_help(sh);
				return -ENOEXEC;
			}
		}

		return -ENOEXEC;
	}

	if (argc > 2) {
		port_str = argv[start + 2];
		shell_fprintf(sh, SHELL_NORMAL,
			      "Remote port is %s\n", port_str);
	} else {
		port_str = DEF_PORT_STR;
	}

	if (IS_ENABLED(CONFIG_NET_IPV6) && !IS_ENABLED(CONFIG_NET_IPV4)) {
		ret = parse_ipv6_addr(sh, argv[start + 1], port_str, &ipv6);
		if (ret == -EDESTADDRREQ) {
			shell_fprintf(sh, SHELL_WARNING,
				"Invalid IPv6 address %s\n", argv[start + 1]);
		}
		if (ret < 0) {
			shell_fprintf(sh, SHELL_WARNING,
				      "Please specify the IP address of the "
				      "remote server.\n");
			return -ENOEXEC;
		}

		shell_fprintf(sh, SHELL_NORMAL, "Connecting to %s\n",
			      net_sprint_ipv6_addr(&ipv6.sin6_addr));

		memcpy(&param.peer_addr, &ipv6, sizeof(ipv6));
	}

	if (IS_ENABLED(CONFIG_NET_IPV4) && !IS_ENABLED(CONFIG_NET_IPV6)) {
		ret = parse_ipv4_addr(sh, argv[start + 1], port_str, &ipv4);
		if (ret == -EDESTADDRREQ) {
			shell_fprintf(sh, SHELL_WARNING,
				"Invalid IPv4 address %s\n", argv[start + 1]);
		}
		if (ret < 0) {
			shell_fprintf(sh, SHELL_WARNING,
				      "Please specify the IP address of the "
				      "remote server.\n");
			return -ENOEXEC;
		}

		shell_fprintf(sh, SHELL_NORMAL, "Connecting to %s\n",
			      net_sprint_ipv4_addr(&ipv4.sin_addr));

		memcpy(&param.peer_addr, &ipv4, sizeof(ipv4));
	}

	if (IS_ENABLED(CONFIG_NET_IPV6) && IS_ENABLED(CONFIG_NET_IPV4)) {
		ret = parse_ipv6_addr(sh, argv[start + 1], port_str, &ipv6);
		if (ret < 0) {
			ret = parse_ipv4_addr(sh, argv[start + 1], port_str, &ipv4);
			if (ret == -EDESTADDRREQ) {
				shell_fprintf(sh, SHELL_WARNING,
					"Invalid IP address %s\n", argv[start + 1]);
			}
			if (ret < 0) {
				shell_fprintf(sh, SHELL_WARNING,
					      "Please specify the IP address "
					      "of the remote server.\n");
				return -ENOEXEC;
			}

			shell_fprintf(sh, SHELL_NORMAL,
				      "Connecting to %s\n",
				      net_sprint_ipv4_addr(&ipv4.sin_addr));

			memcpy(&param.peer_addr, &ipv4, sizeof(ipv4));
		} else {
			shell_fprintf(sh, SHELL_NORMAL,
				      "Connecting to %s\n",
				      net_sprint_ipv6_addr(&ipv6.sin6_addr));

			memcpy(&param.peer_addr, &ipv6, sizeof(ipv6));
		}
	}

	if (argc > 3) {
		param.duration_ms = MSEC_PER_SEC * strtoul(argv[start + 3],
							   NULL, 10);
	} else {
		param.duration_ms = MSEC_PER_SEC * DEF_DURATION_SECONDS;
	}

	if (argc > 4) {
		param.packet_size = parse_number(argv[start + 4], K, K_UNIT);
	} else {
		param.packet_size = DEF_PACKET_SIZE;
	}

	if (argc > 5) {
		param.rate_kbps =
			(parse_number(argv[start + 5], K, K_UNIT) + 999) / 1000;
		if (!is_udp) {
			shell_fprintf(sh, SHELL_WARNING,
				    "TCP upload will ignore <baud rate> argument\n");
		}
	} else {
		param.rate_kbps = DEF_RATE_KBPS;
	}

	return execute_upload(sh, &param, is_udp, async);
}

static int cmd_tcp_upload(const struct shell *sh, size_t argc, char *argv[])
{
	return shell_cmd_upload(sh, argc, argv, NET_IPPROTO_TCP);
}

static int cmd_udp_upload(const struct shell *sh, size_t argc, char *argv[])
{
	return shell_cmd_upload(sh, argc, argv, NET_IPPROTO_UDP);
}

static int shell_cmd_upload2(const struct shell *sh, size_t argc,
			     char *argv[], enum net_ip_protocol proto)
{
	struct zperf_upload_params param = { 0 };
	sa_family_t family;
	uint8_t is_udp;
	bool async = false;
	int start = 0;
	size_t opt_cnt = 0;
	int seconds;

<<<<<<< HEAD
	is_udp = proto == NET_IPPROTO_UDP;
=======
	param.unix_offset_us = k_uptime_get() * USEC_PER_MSEC;
	is_udp = proto == IPPROTO_UDP;
>>>>>>> 515c9813

	/* Parse options */
	for (size_t i = 1; i < argc; ++i) {
		if (*argv[i] != '-') {
			break;
		}

		switch (argv[i][1]) {
		case 'S': {
			int tos = parse_arg(&i, argc, argv);

			if (tos < 0 || tos > UINT8_MAX) {
				shell_fprintf(sh, SHELL_WARNING,
					      "Parse error: %s\n", argv[i]);
				return -ENOEXEC;
			}

			param.options.tos = tos;
			opt_cnt += 2;
			break;
		}

		case 'a':
			async = true;
			opt_cnt += 1;
			break;

		case 'n':
			if (is_udp) {
				shell_fprintf(sh, SHELL_WARNING,
					      "UDP does not support -n option\n");
				return -ENOEXEC;
			}
			param.options.tcp_nodelay = 1;
			opt_cnt += 1;
			break;

#ifdef CONFIG_ZPERF_SESSION_PER_THREAD
		case 't':
			param.options.thread_priority = parse_arg(&i, argc, argv);
			if (!check_priority(sh, param.options.thread_priority)) {
				shell_fprintf(sh, SHELL_WARNING,
					      "Parse error: %s\n", argv[i]);
				return -ENOEXEC;
			}
			opt_cnt += 2;
			async = true;
			break;

		case 'w':
			param.options.wait_for_start = true;
			opt_cnt += 1;
			break;
#endif /* CONFIG_ZPERF_SESSION_PER_THREAD */

#ifdef CONFIG_NET_CONTEXT_PRIORITY
		case 'p':
			param.options.priority = parse_arg(&i, argc, argv);
			if (param.options.priority == -1 ||
			    param.options.priority > UINT8_MAX) {
				shell_fprintf(sh, SHELL_WARNING,
					      "Parse error: %s\n", argv[i]);
				return -ENOEXEC;
			}
			opt_cnt += 2;
			break;
#endif /* CONFIG_NET_CONTEXT_PRIORITY */

		case 'I':
			i++;
			if (i >= argc) {
				shell_fprintf(sh, SHELL_WARNING,
					      "-I <interface name>\n");
				return -ENOEXEC;
			}
			(void)memset(param.if_name, 0x0, IFNAMSIZ);
			strncpy(param.if_name, argv[i], IFNAMSIZ - 1);

			opt_cnt += 2;
			break;

		case 'i':
			seconds = parse_arg(&i, argc, argv);

			if (is_udp) {
				shell_fprintf(sh, SHELL_WARNING,
					      "UDP does not support -i option\n");
				return -ENOEXEC;
			}
			if (seconds < 0 || seconds > UINT16_MAX) {
				shell_fprintf(sh, SHELL_WARNING,
					      "Parse error: %s\n", argv[i]);
				return -ENOEXEC;
			}

			param.options.report_interval_ms = seconds * MSEC_PER_SEC;
			opt_cnt += 2;
			break;

		default:
			shell_fprintf(sh, SHELL_WARNING,
				      "Unrecognized argument: %s\n", argv[i]);
			return -ENOEXEC;
		}
	}

	start += opt_cnt;
	argc -= opt_cnt;

	if (argc < 2) {
		shell_fprintf(sh, SHELL_WARNING,
			      "Not enough parameters.\n");

		if (is_udp) {
			if (IS_ENABLED(CONFIG_NET_UDP)) {
				shell_help(sh);
				return -ENOEXEC;
			}
		} else {
			if (IS_ENABLED(CONFIG_NET_TCP)) {
				shell_help(sh);
				return -ENOEXEC;
			}
		}

		return -ENOEXEC;
	}

	family = !strcmp(argv[start + 1], "v4") ? AF_INET : AF_INET6;

	if (family == NET_AF_INET6) {
		if (net_ipv6_is_addr_unspecified(&in6_addr_dst.sin6_addr)) {
			shell_fprintf(sh, SHELL_WARNING,
				      "Invalid destination IPv6 address.\n");
			return -ENOEXEC;
		}

		shell_fprintf(sh, SHELL_NORMAL,
			      "Connecting to %s\n",
			      net_sprint_ipv6_addr(&in6_addr_dst.sin6_addr));

		memcpy(&param.peer_addr, &in6_addr_dst, sizeof(in6_addr_dst));
	} else {
		if (net_ipv4_is_addr_unspecified(&in4_addr_dst.sin_addr)) {
			shell_fprintf(sh, SHELL_WARNING,
				      "Invalid destination IPv4 address.\n");
			return -ENOEXEC;
		}

		shell_fprintf(sh, SHELL_NORMAL,
			      "Connecting to %s\n",
			      net_sprint_ipv4_addr(&in4_addr_dst.sin_addr));

		memcpy(&param.peer_addr, &in4_addr_dst, sizeof(in4_addr_dst));
	}

	if (argc > 2) {
		param.duration_ms = MSEC_PER_SEC * strtoul(argv[start + 2],
							   NULL, 10);
	} else {
		param.duration_ms = MSEC_PER_SEC * DEF_DURATION_SECONDS;
	}

	if (argc > 3) {
		param.packet_size = parse_number(argv[start + 3], K, K_UNIT);
	} else {
		param.packet_size = DEF_PACKET_SIZE;
	}

	if (argc > 4) {
		param.rate_kbps =
			(parse_number(argv[start + 4], K, K_UNIT) + 999) / 1000;
		if (!is_udp) {
			shell_fprintf(sh, SHELL_WARNING,
				    "TCP upload will ignore <baud rate> argument\n");
		}
	} else {
		param.rate_kbps = DEF_RATE_KBPS;
	}

	return execute_upload(sh, &param, is_udp, async);
}

static int cmd_tcp_upload2(const struct shell *sh, size_t argc,
			   char *argv[])
{
	return shell_cmd_upload2(sh, argc, argv, NET_IPPROTO_TCP);
}

static int cmd_udp_upload2(const struct shell *sh, size_t argc,
			   char *argv[])
{
	return shell_cmd_upload2(sh, argc, argv, NET_IPPROTO_UDP);
}

static int cmd_tcp(const struct shell *sh, size_t argc, char *argv[])
{
	if (IS_ENABLED(CONFIG_NET_TCP)) {
		shell_help(sh);
		return -ENOEXEC;
	}

	shell_fprintf(sh, SHELL_INFO, "TCP support is not enabled. "
		      "Set CONFIG_NET_TCP=y in your config file.\n");

	return -ENOTSUP;
}

static int cmd_udp(const struct shell *sh, size_t argc, char *argv[])
{
	if (IS_ENABLED(CONFIG_NET_UDP)) {
		shell_help(sh);
		return -ENOEXEC;
	}

	shell_fprintf(sh, SHELL_INFO, "UDP support is not enabled. "
		      "Set CONFIG_NET_UDP=y in your config file.\n");

	return -ENOTSUP;
}

static int cmd_connectap(const struct shell *sh, size_t argc, char *argv[])
{
	shell_fprintf(sh, SHELL_INFO,
		      "Zephyr has not been built with %s support.\n", "Wi-Fi");

	return 0;
}

#ifdef CONFIG_NET_ZPERF_SERVER

static void tcp_session_cb(enum zperf_status status,
			   struct zperf_results *result,
			   void *user_data)
{
	const struct shell *sh = user_data;

	switch (status) {
	case ZPERF_SESSION_STARTED:
		shell_fprintf(sh, SHELL_NORMAL, "New TCP session started.\n");
		break;

	case ZPERF_SESSION_FINISHED: {
		uint32_t rate_in_kbps;

		/* Compute baud rate */
		if (result->time_in_us != 0U) {
			rate_in_kbps = (uint32_t)
				((result->total_len * 8ULL * USEC_PER_SEC) /
				 (result->time_in_us * 1000ULL));
		} else {
			rate_in_kbps = 0U;
		}

		shell_fprintf(sh, SHELL_NORMAL, "TCP session ended\n");

		shell_fprintf(sh, SHELL_NORMAL, " Duration:\t\t");
		print_number_64(sh, result->time_in_us, TIME_US, TIME_US_UNIT);
		shell_fprintf(sh, SHELL_NORMAL, "\n");

		shell_fprintf(sh, SHELL_NORMAL, " rate:\t\t\t");
		print_number(sh, rate_in_kbps, KBPS, KBPS_UNIT);
		shell_fprintf(sh, SHELL_NORMAL, "\n");

		break;
	}

	case ZPERF_SESSION_ERROR:
		shell_fprintf(sh, SHELL_ERROR, "TCP session error.\n");
		break;

	default:
		break;
	}
}

static int cmd_tcp_download_stop(const struct shell *sh, size_t argc,
				 char *argv[])
{
	int ret;

	ret = zperf_tcp_download_stop();
	if (ret < 0) {
		shell_fprintf(sh, SHELL_WARNING, "TCP server not running!\n");
		return -ENOEXEC;
	}

	shell_fprintf(sh, SHELL_NORMAL, "TCP server stopped\n");

	return 0;
}

static int cmd_tcp_download(const struct shell *sh, size_t argc,
			    char *argv[])
{
	if (IS_ENABLED(CONFIG_NET_TCP)) {
		struct zperf_download_params param = { 0 };
		int ret;
		int start;

		start = shell_cmd_download(sh, argc, argv, &param);
		if (start < 0) {
			shell_fprintf(sh, SHELL_WARNING,
				      "Unable to parse option.\n");
			return -ENOEXEC;
		}

		ret = zperf_bind_host(sh, argc - start, &argv[start], &param);
		if (ret < 0) {
			shell_fprintf(sh, SHELL_WARNING,
				      "Unable to bind host.\n");
			shell_help(sh);
			return -ENOEXEC;
		}

		ret = zperf_tcp_download(&param, tcp_session_cb, (void *)sh);
		if (ret == -EALREADY) {
			shell_fprintf(sh, SHELL_WARNING,
				      "TCP server already started!\n");
			return -ENOEXEC;
		} else if (ret < 0) {
			shell_fprintf(sh, SHELL_ERROR,
				      "Failed to start TCP server!\n");
			return -ENOEXEC;
		}

		shell_fprintf(sh, SHELL_NORMAL,
			      "TCP server started on port %u\n", param.port);

		return 0;
	} else {
		return -ENOTSUP;
	}
}

#endif

static int cmd_version(const struct shell *sh, size_t argc, char *argv[])
{
	shell_fprintf(sh, SHELL_NORMAL, "Version: %s\nConfig: %s\n",
		      ZPERF_VERSION, CONFIG);

	return 0;
}

#ifdef CONFIG_ZPERF_SESSION_PER_THREAD
struct zperf_shell_user_data {
	const struct shell *sh;
	void *user_data;
	int in_progress_count;
	int finalized_count;
	bool active;
};

static void session_cb(struct session *ses,
		       enum session_proto proto,
		       void *user_data)
{
	struct zperf_shell_user_data *data = user_data;
	const struct shell *sh = data->sh;
	bool active = data->active;

	if (ses->state == STATE_NULL) {
		return;
	}

	if (active) {
		if (ses->in_progress) {
			uint32_t remaining;

			if (ses->state != STATE_STARTING && ses->state != STATE_ONGOING) {
				return;
			}

			if (ses->proto != proto) {
				return;
			}

			if (data->in_progress_count == 0) {
				shell_fprintf(sh, SHELL_NORMAL,
					      "           Thread    Remaining\n"
					      "Id  Proto  Priority  time (sec)\n");
			}

			remaining = (uint32_t)
				(((uint64_t)ses->async_upload_ctx.param.duration_ms -
				  (k_uptime_get() -
				   k_ticks_to_ms_ceil64(ses->start_time))) / MSEC_PER_SEC);

			shell_fprintf(sh, SHELL_NORMAL,
				      "[%d] %s    %d\t\t%d\n",
				      ses->id, ses->proto == SESSION_UDP ? "UDP" : "TCP",
				      ses->async_upload_ctx.param.options.thread_priority,
				      remaining);

			data->in_progress_count++;
		}

		return;
	}

	if (!ses->in_progress) {
		if (ses->state != STATE_COMPLETED) {
			return;
		}

		if (ses->proto != proto) {
			return;
		}

		if (data->finalized_count == 0) {
			shell_fprintf(sh, SHELL_NORMAL,
				"            Thread\n"
				"Id  Proto  Priority  \tDuration\tRate\n");
		}

		shell_fprintf(sh, SHELL_NORMAL,
			      "[%d] %s    %d\t\t",
			      ses->id, ses->proto == SESSION_UDP ? "UDP" : "TCP",
			      ses->async_upload_ctx.param.options.thread_priority);
		print_number_64(sh,
				(uint64_t)ses->async_upload_ctx.param.duration_ms * USEC_PER_MSEC,
				TIME_US, TIME_US_UNIT);
		shell_fprintf(sh, SHELL_NORMAL, "\t\t%u kbps\n",
			      ses->async_upload_ctx.param.rate_kbps);

		data->finalized_count++;
	}
}

static void session_all_cb(struct session *ses,
			   enum session_proto proto,
			   void *user_data)
{
	struct zperf_shell_user_data *data = user_data;
	const struct shell *sh = data->sh;

	if (ses->state == STATE_NULL) {
		return;
	}

	if (!ses->in_progress) {
		if (ses->state != STATE_COMPLETED) {
			return;
		}

		if (ses->proto != proto) {
			return;
		}

		if (proto == SESSION_UDP) {
			shell_udp_upload_print_stats(sh, &ses->result, true);
		} else {
			shell_tcp_upload_print_stats(sh, &ses->result, true);
		}

		data->finalized_count++;
	}
}

static void session_clear_cb(struct session *ses,
			     enum session_proto proto,
			     void *user_data)
{
	struct zperf_shell_user_data *data = user_data;

	if (ses->state == STATE_NULL) {
		return;
	}

	if (!ses->in_progress) {
		if (ses->state == STATE_COMPLETED) {
			ses->state = STATE_NULL;
			data->finalized_count++;
		}
	} else {
		if (ses->state == STATE_STARTING || ses->state == STATE_ONGOING) {
			data->in_progress_count++;
		}
	}
}
#endif /* CONFIG_ZPERF_SESSION_PER_THREAD */

static int cmd_jobs(const struct shell *sh, size_t argc, char *argv[])
{
#ifdef CONFIG_ZPERF_SESSION_PER_THREAD
	struct zperf_shell_user_data user_data;

	user_data.sh = sh;
	user_data.in_progress_count = 0;
	user_data.finalized_count = 0;
	user_data.active = true;

	zperf_session_foreach(SESSION_UDP, session_cb, &user_data);
	zperf_session_foreach(SESSION_TCP, session_cb, &user_data);

	if (user_data.in_progress_count == 0) {
		shell_fprintf(sh, SHELL_NORMAL,
			      "No active upload sessions\n");
	}

	shell_fprintf(sh, SHELL_NORMAL, "\n");

	user_data.active = false;

	zperf_session_foreach(SESSION_UDP, session_cb, &user_data);
	zperf_session_foreach(SESSION_TCP, session_cb, &user_data);

	if (user_data.finalized_count == 0 && user_data.in_progress_count > 0) {
		shell_fprintf(sh, SHELL_NORMAL,
			      "Active sessions have not yet finished\n");
	} else if (user_data.finalized_count == 0) {
		shell_fprintf(sh, SHELL_NORMAL,
			      "No finished sessions found\n");
	} else {
		shell_fprintf(sh, SHELL_NORMAL,
			      "Total %d sessions done\n",
			      user_data.finalized_count);
	}
#else
	shell_fprintf(sh, SHELL_INFO,
		      "Zephyr has not been built with %s support.\n",
		      "CONFIG_ZPERF_SESSION_PER_THREAD");
#endif
	return 0;
}

static int cmd_jobs_all(const struct shell *sh, size_t argc, char *argv[])
{
#ifdef CONFIG_ZPERF_SESSION_PER_THREAD
	struct zperf_shell_user_data user_data;

	user_data.sh = sh;
	user_data.in_progress_count = 0;
	user_data.finalized_count = 0;
	user_data.active = false;

	zperf_session_foreach(SESSION_UDP, session_all_cb, &user_data);
	zperf_session_foreach(SESSION_TCP, session_all_cb, &user_data);

	if (user_data.finalized_count == 0 && user_data.in_progress_count > 0) {
		shell_fprintf(sh, SHELL_NORMAL,
			      "Active sessions have not yet finished\n");
	} else if (user_data.finalized_count == 0) {
		shell_fprintf(sh, SHELL_NORMAL,
			      "No finished sessions found\n");
	} else {
		shell_fprintf(sh, SHELL_NORMAL,
			      "Total %d sessions done\n",
			      user_data.finalized_count);
	}
#else
	shell_fprintf(sh, SHELL_INFO,
		      "Zephyr has not been built with %s support.\n",
		      "CONFIG_ZPERF_SESSION_PER_THREAD");
#endif
	return 0;
}

static int cmd_jobs_clear(const struct shell *sh, size_t argc, char *argv[])
{
#ifdef CONFIG_ZPERF_SESSION_PER_THREAD
	struct zperf_shell_user_data user_data;

	user_data.sh = sh;
	user_data.in_progress_count = 0;
	user_data.finalized_count = 0;
	user_data.active = false;

	zperf_session_foreach(SESSION_UDP, session_clear_cb, &user_data);
	zperf_session_foreach(SESSION_TCP, session_clear_cb, &user_data);

	if (user_data.finalized_count == 0 && user_data.in_progress_count > 0) {
		shell_fprintf(sh, SHELL_NORMAL,
			      "Active sessions have not yet finished, not clearing\n");
	} else if (user_data.finalized_count == 0) {
		shell_fprintf(sh, SHELL_NORMAL, "All sessions already cleared\n");
	} else {
		shell_fprintf(sh, SHELL_NORMAL,
			      "Cleared data from %d sessions\n",
			      user_data.finalized_count);
	}
#else
	shell_fprintf(sh, SHELL_INFO,
		      "Zephyr has not been built with %s support.\n",
		      "CONFIG_ZPERF_SESSION_PER_THREAD");
#endif
	return 0;
}

static int cmd_jobs_start(const struct shell *sh, size_t argc, char *argv[])
{
#ifdef CONFIG_ZPERF_SESSION_PER_THREAD
	ARG_UNUSED(argc);
	ARG_UNUSED(argv);
	ARG_UNUSED(sh);

	start_jobs();
#else
	shell_fprintf(sh, SHELL_INFO,
		      "Zephyr has not been built with %s support.\n",
		      "CONFIG_ZPERF_SESSION_PER_THREAD");
#endif
	return 0;
}

void zperf_shell_init(void)
{
	int ret;

	if (IS_ENABLED(MY_IP6ADDR_SET) && MY_IP6ADDR) {
		ret = net_addr_pton(NET_AF_INET6, MY_IP6ADDR,
				    &in6_addr_my.sin6_addr);
		if (ret < 0) {
			NET_WARN("Unable to set %s address\n", "IPv6");
		} else {
			NET_INFO("Setting IP address %s",
				 net_sprint_ipv6_addr(&in6_addr_my.sin6_addr));
		}

		ret = net_addr_pton(NET_AF_INET6, DST_IP6ADDR,
				    &in6_addr_dst.sin6_addr);
		if (ret < 0) {
			NET_WARN("Unable to set destination %s address %s",
				 "IPv6",
				 DST_IP6ADDR ? DST_IP6ADDR
					     : "(not set)");
		} else {
			NET_INFO("Setting destination IP address %s",
				 net_sprint_ipv6_addr(&in6_addr_dst.sin6_addr));
		}
	}

	if (IS_ENABLED(MY_IP4ADDR_SET) && MY_IP4ADDR) {
		ret = net_addr_pton(NET_AF_INET, MY_IP4ADDR,
				    &in4_addr_my.sin_addr);
		if (ret < 0) {
			NET_WARN("Unable to set %s address\n", "IPv4");
		} else {
			NET_INFO("Setting IP address %s",
				 net_sprint_ipv4_addr(&in4_addr_my.sin_addr));
		}

		ret = net_addr_pton(NET_AF_INET, DST_IP4ADDR,
				    &in4_addr_dst.sin_addr);
		if (ret < 0) {
			NET_WARN("Unable to set destination %s address %s",
				 "IPv4",
				  DST_IP4ADDR ? DST_IP4ADDR
					      : "(not set)");
		} else {
			NET_INFO("Setting destination IP address %s",
				 net_sprint_ipv4_addr(&in4_addr_dst.sin_addr));
		}
	}
}

#ifdef CONFIG_NET_ZPERF_SERVER

SHELL_STATIC_SUBCMD_SET_CREATE(zperf_cmd_tcp_download,
	SHELL_CMD(stop, NULL, "Stop TCP server\n", cmd_tcp_download_stop),
	SHELL_SUBCMD_SET_END
);

#endif

SHELL_STATIC_SUBCMD_SET_CREATE(zperf_cmd_tcp,
	SHELL_CMD(upload, NULL,
		  "[<options>] <dest ip> <dest port> <duration> <packet size>[K]\n"
		  "<options>     command options (optional): [-S tos -a]\n"
		  "<dest ip>     IP destination\n"
		  "<dest port>   port destination\n"
		  "<duration>    of the test in seconds "
							"(default " DEF_DURATION_SECONDS_STR ")\n"
		  "<packet size> in byte or kilobyte "
							"(with suffix K) "
							"(default " DEF_PACKET_SIZE_STR ")\n"
		  "Available options:\n"
		  "-S tos: Specify IPv4/6 type of service\n"
		  "-a: Asynchronous call (shell will not block for the upload)\n"
		  "-i sec: Periodic reporting interval in seconds (async only)\n"
		  "-n: Disable Nagle's algorithm\n"
#ifdef CONFIG_ZPERF_SESSION_PER_THREAD
		  "-t: Specify custom thread priority\n"
		  "-w: Wait for start signal before starting the tests\n"
#endif /* CONFIG_ZPERF_SESSION_PER_THREAD */
#ifdef CONFIG_NET_CONTEXT_PRIORITY
		  "-p: Specify custom packet priority\n"
#endif /* CONFIG_NET_CONTEXT_PRIORITY */
		  "Example: tcp upload 192.0.2.2 1111 1 1K\n"
		  "Example: tcp upload 2001:db8::2\n",
		  cmd_tcp_upload),
	SHELL_CMD(upload2, NULL,
		  "[<options>] v6|v4 <duration> <packet size>[K]\n"
		  "<options>     command options (optional): [-S tos -a]\n"
		  "<v6|v4>:      Use either IPv6 or IPv4\n"
		  "<duration>    of the test in seconds "
							"(default " DEF_DURATION_SECONDS_STR ")\n"
		  "<packet size> in byte or kilobyte "
							"(with suffix K) "
							"(default " DEF_PACKET_SIZE_STR ")\n"
		  "Available options:\n"
		  "-S tos: Specify IPv4/6 type of service\n"
		  "-a: Asynchronous call (shell will not block for the upload)\n"
		  "-i sec: Periodic reporting interval in seconds (async only)\n"
		  "-n: Disable Nagle's algorithm\n"
#ifdef CONFIG_ZPERF_SESSION_PER_THREAD
		  "-t: Specify custom thread priority\n"
		  "-w: Wait for start signal before starting the tests\n"
#endif /* CONFIG_ZPERF_SESSION_PER_THREAD */
#ifdef CONFIG_NET_CONTEXT_PRIORITY
		  "-p: Specify custom packet priority\n"
#endif /* CONFIG_NET_CONTEXT_PRIORITY */
		  "Example: tcp upload2 v6 1 1K\n"
		  "Example: tcp upload2 v4\n"
#if defined(CONFIG_NET_IPV6) && defined(MY_IP6ADDR_SET)
		  "Default IPv6 address is " MY_IP6ADDR
		  ", destination [" DST_IP6ADDR "]:" DEF_PORT_STR "\n"
#endif
#if defined(CONFIG_NET_IPV4) && defined(MY_IP4ADDR_SET)
		  "Default IPv4 address is " MY_IP4ADDR
		  ", destination " DST_IP4ADDR ":" DEF_PORT_STR "\n"
#endif
		  ,
		  cmd_tcp_upload2),
#ifdef CONFIG_NET_ZPERF_SERVER
	SHELL_CMD(download, &zperf_cmd_tcp_download,
		  "[<port>]:  Server port to listen on/connect to\n"
		  "[<host>]:  Bind to <host>, an interface address\n"
		  "Example: tcp download 5001 192.168.0.1\n",
		  cmd_tcp_download),
#endif
	SHELL_SUBCMD_SET_END
);

#ifdef CONFIG_NET_ZPERF_SERVER
SHELL_STATIC_SUBCMD_SET_CREATE(zperf_cmd_udp_download,
	SHELL_CMD(stop, NULL, "Stop UDP server\n", cmd_udp_download_stop),
	SHELL_SUBCMD_SET_END
);
#endif

SHELL_STATIC_SUBCMD_SET_CREATE(zperf_cmd_udp,
	SHELL_CMD(upload, NULL,
		  "[<options>] <dest ip> [<dest port> <duration> <packet size>[K] "
							"<baud rate>[K|M]]\n"
		  "<options>     command options (optional): [-S tos -a]\n"
		  "<dest ip>     IP destination\n"
		  "<dest port>   port destination\n"
		  "<duration>    of the test in seconds "
							"(default " DEF_DURATION_SECONDS_STR ")\n"
		  "<packet size> in byte or kilobyte "
							"(with suffix K) "
							"(default " DEF_PACKET_SIZE_STR ")\n"
		  "<baud rate>   in kilobyte or megabyte "
							"(default " DEF_RATE_KBPS_STR "K)\n"
		  "Available options:\n"
		  "-S tos: Specify IPv4/6 type of service\n"
		  "-a: Asynchronous call (shell will not block for the upload)\n"
#ifdef CONFIG_ZPERF_SESSION_PER_THREAD
		  "-t: Specify custom thread priority\n"
		  "-w: Wait for start signal before starting the tests\n"
#endif /* CONFIG_ZPERF_SESSION_PER_THREAD */
#ifdef CONFIG_NET_CONTEXT_PRIORITY
		  "-p: Specify custom packet priority\n"
#endif /* CONFIG_NET_CONTEXT_PRIORITY */
		  "-I: Specify host interface name\n"
		  "Example: udp upload 192.0.2.2 1111 1 1K 1M\n"
		  "Example: udp upload 2001:db8::2\n",
		  cmd_udp_upload),
	SHELL_CMD(upload2, NULL,
		  "[<options>] v6|v4 [<duration> <packet size>[K] <baud rate>[K|M]]\n"
		  "<options>     command options (optional): [-S tos -a]\n"
		  "<v6|v4>:      Use either IPv6 or IPv4\n"
		  "<duration>    of the test in seconds "
							"(default " DEF_DURATION_SECONDS_STR ")\n"
		  "<packet size> in byte or kilobyte "
							"(with suffix K) "
							"(default " DEF_PACKET_SIZE_STR ")\n"
		  "<baud rate>   in kilobyte or megabyte "
							"(default " DEF_RATE_KBPS_STR "K)\n"
		  "Available options:\n"
		  "-S tos: Specify IPv4/6 type of service\n"
		  "-a: Asynchronous call (shell will not block for the upload)\n"
#ifdef CONFIG_ZPERF_SESSION_PER_THREAD
		  "-t: Specify custom thread priority\n"
		  "-w: Wait for start signal before starting the tests\n"
#endif /* CONFIG_ZPERF_SESSION_PER_THREAD */
#ifdef CONFIG_NET_CONTEXT_PRIORITY
		  "-p: Specify custom packet priority\n"
#endif /* CONFIG_NET_CONTEXT_PRIORITY */
		  "-I: Specify host interface name\n"
		  "Example: udp upload2 v4 1 1K 1M\n"
		  "Example: udp upload2 v6\n"
#if defined(CONFIG_NET_IPV6) && defined(MY_IP6ADDR_SET)
		  "Default IPv6 address is " MY_IP6ADDR
		  ", destination [" DST_IP6ADDR "]:" DEF_PORT_STR "\n"
#endif
#if defined(CONFIG_NET_IPV4) && defined(MY_IP4ADDR_SET)
		  "Default IPv4 address is " MY_IP4ADDR
		  ", destination " DST_IP4ADDR ":" DEF_PORT_STR "\n"
#endif
		  ,
		  cmd_udp_upload2),
#ifdef CONFIG_NET_ZPERF_SERVER
	SHELL_CMD(download, &zperf_cmd_udp_download,
		  "[<options>] command options (optional): [-I eth0]\n"
		  "[<port>]:  Server port to listen on/connect to\n"
		  "[<host>]:  Bind to <host>, an interface address\n"
		  "Available options:\n"
		  "-I <interface name>: Specify host interface name\n"
		  "Example: udp download 5001 192.168.0.1\n",
		  cmd_udp_download),
#endif
	SHELL_SUBCMD_SET_END
);

SHELL_STATIC_SUBCMD_SET_CREATE(zperf_cmd_jobs,
	SHELL_CMD(all, NULL, "Show all statistics", cmd_jobs_all),
	SHELL_CMD(clear, NULL, "Clear all statistics", cmd_jobs_clear),
	SHELL_CMD(start, NULL, "Start waiting jobs", cmd_jobs_start),
);

SHELL_STATIC_SUBCMD_SET_CREATE(zperf_commands,
	SHELL_CMD(connectap, NULL,
		  "Connect to AP",
		  cmd_connectap),
	SHELL_CMD(jobs, &zperf_cmd_jobs,
		  "Show currently active tests",
		  cmd_jobs),
	SHELL_CMD(setip, NULL,
		  "Set IP address\n"
		  "<my ip> <prefix len>\n"
		  "Example setip 2001:db8::2 64\n"
		  "Example setip 192.0.2.2\n",
		  cmd_setip),
	SHELL_CMD(tcp, &zperf_cmd_tcp,
		  "Upload/Download TCP data",
		  cmd_tcp),
	SHELL_CMD(udp, &zperf_cmd_udp,
		  "Upload/Download UDP data",
		  cmd_udp),
	SHELL_CMD(version, NULL,
		  "Zperf version",
		  cmd_version),
	SHELL_SUBCMD_SET_END
);

SHELL_CMD_REGISTER(zperf, &zperf_commands, "Zperf commands", NULL);<|MERGE_RESOLUTION|>--- conflicted
+++ resolved
@@ -1211,12 +1211,8 @@
 	size_t opt_cnt = 0;
 	int seconds;
 
-<<<<<<< HEAD
+	param.unix_offset_us = k_uptime_get() * USEC_PER_MSEC;
 	is_udp = proto == NET_IPPROTO_UDP;
-=======
-	param.unix_offset_us = k_uptime_get() * USEC_PER_MSEC;
-	is_udp = proto == IPPROTO_UDP;
->>>>>>> 515c9813
 
 	/* Parse options */
 	for (size_t i = 1; i < argc; ++i) {
