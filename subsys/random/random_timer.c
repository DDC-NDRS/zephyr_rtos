/*
 * Copyright (c) 2013-2015 Wind River Systems, Inc.
 *
 * SPDX-License-Identifier: Apache-2.0
 */

/**
 * @file
 * @brief Non-random number generator based on system timer
 *
 * This module provides a non-random implementation of sys_rand32_get(), which
 * is not meant to be used in a final product as a truly random number
 * generator. It was provided to allow testing on a platform that does not (yet)
 * provide a random number generator.
 */

#include <zephyr/random/random.h>
#include <zephyr/drivers/timer/system_timer.h>
#include <zephyr/kernel.h>
#include <zephyr/spinlock.h>
#include <string.h>

<<<<<<< HEAD
#if (defined(__GNUC__) || defined(_MSC_VER)) /* #CUSTOM@NDRS */

=======
>>>>>>> 6b0e259d
static struct k_spinlock rand32_lock;

/**
 * @brief Get a 32 bit random number
 *
 * This pseudo-random number generator returns values that are based off the
 * target's clock counter, which means that successive calls will return
 * different values.
 *
 * @return a 32-bit number
 */
static inline uint32_t rand32_get(void)
{
	/* initial seed value */
	static uint64_t state = (uint64_t)CONFIG_TIMER_RANDOM_INITIAL_STATE;
	k_spinlock_key_t key = k_spin_lock(&rand32_lock);

	state = state + k_cycle_get_32();
	state = state * 2862933555777941757ULL + 3037000493ULL;
	uint32_t val = (uint32_t)(state >> 32);

	k_spin_unlock(&rand32_lock, key);
	return val;
}

/**
 * @brief Fill destination buffer with random numbers
 *
 * The pseudo-random number generator returns values that are based off the
 * target's clock counter, which means that successive calls will return
 * different values.
 *
 * @param dst destination buffer to fill
 * @param outlen size of destination buffer to fill
 */
void z_impl_sys_rand_get(void *dst, size_t outlen)
{
	uint8_t *udst = dst;
	uint32_t blocksize;
	uint32_t ret;

	while (outlen > 0) {
		ret = rand32_get();
		blocksize = MIN(outlen, sizeof(ret));
		(void)memcpy((void *)udst, &ret, blocksize);
		udst += blocksize;
		outlen -= blocksize;
	}
}<|MERGE_RESOLUTION|>--- conflicted
+++ resolved
@@ -20,11 +20,6 @@
 #include <zephyr/spinlock.h>
 #include <string.h>
 
-<<<<<<< HEAD
-#if (defined(__GNUC__) || defined(_MSC_VER)) /* #CUSTOM@NDRS */
-
-=======
->>>>>>> 6b0e259d
 static struct k_spinlock rand32_lock;
 
 /**
