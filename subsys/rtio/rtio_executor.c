/*
 * Copyright (c) 2022 Intel Corporation.
 *
 * SPDX-License-Identifier: Apache-2.0
 */

#include <zephyr/rtio/rtio.h>
#include <zephyr/kernel.h>

#include <zephyr/logging/log.h>
LOG_MODULE_REGISTER(rtio_executor, CONFIG_RTIO_LOG_LEVEL);

/**
 * @brief Executor handled submissions
 */
static void rtio_executor_op(struct rtio_iodev_sqe* iodev_sqe) {
    const struct rtio_sqe* sqe = &iodev_sqe->sqe;

    switch (sqe->op) {
        case RTIO_OP_CALLBACK :
            sqe->callback.callback(iodev_sqe->r, sqe, sqe->callback.arg0);
            rtio_iodev_sqe_ok(iodev_sqe, 0);
            break;
        default :
            rtio_iodev_sqe_err(iodev_sqe, -EINVAL);
    }
}

/**
 * @brief Submit to an iodev a submission to work on
 *
 * Should be called by the executor when it wishes to submit work
 * to an iodev.
 *
 * @param iodev_sqe Submission to work on
 */
static inline void rtio_iodev_submit(struct rtio_iodev_sqe* iodev_sqe) {
    if (FIELD_GET(RTIO_SQE_CANCELED, iodev_sqe->sqe.flags)) {
        rtio_iodev_sqe_err(iodev_sqe, -ECANCELED);
        return;
    }

    /* No iodev means its an executor specific operation */
    if (iodev_sqe->sqe.iodev == NULL) {
        rtio_executor_op(iodev_sqe);
        return;
    }

    iodev_sqe->sqe.iodev->api->submit(iodev_sqe);
}

/**
 * @brief Submit operations in the queue to iodevs
 *
 * @param r RTIO context
 *
 * @retval 0 Always succeeds
 */
<<<<<<< HEAD
void rtio_executor_submit(struct rtio* r) {
    const uint16_t cancel_no_response = (RTIO_SQE_CANCELED | RTIO_SQE_NO_RESPONSE);
    struct mpsc_node* node = mpsc_pop(&r->sq);

    while (node != NULL) {
        struct rtio_iodev_sqe* iodev_sqe = CONTAINER_OF(node, struct rtio_iodev_sqe, q);

        /* If this submission was cancelled before submit, then generate no response */
        if (iodev_sqe->sqe.flags & RTIO_SQE_CANCELED) {
            iodev_sqe->sqe.flags |= cancel_no_response;
        }
        iodev_sqe->r = r;

        struct rtio_iodev_sqe *curr = iodev_sqe, *next;

        /* Link up transaction or queue list if needed */
        while (curr->sqe.flags & (RTIO_SQE_TRANSACTION | RTIO_SQE_CHAINED)) {
            #ifdef CONFIG_ASSERT
            bool transaction = iodev_sqe->sqe.flags & RTIO_SQE_TRANSACTION;
            bool chained     = iodev_sqe->sqe.flags & RTIO_SQE_CHAINED;

            __ASSERT(transaction != chained,
                     "Expected chained or transaction flag, not both");
            #endif
            node = mpsc_pop(&iodev_sqe->r->sq);
            next = CONTAINER_OF(node, struct rtio_iodev_sqe, q);

            /* If the current submission was cancelled before submit,
             * then cancel the next one and generate no response
             */
            if (curr->sqe.flags & RTIO_SQE_CANCELED) {
                next->sqe.flags |= cancel_no_response;
            }
            curr->next = next;
            curr       = next;
            curr->r    = r;

            __ASSERT(curr != NULL,
                     "Expected a valid sqe following transaction or chain flag");
        }

        curr->next = NULL;
        curr->r    = r;

        rtio_iodev_submit(iodev_sqe);

        node = mpsc_pop(&r->sq);
    }
=======
void rtio_executor_submit(struct rtio *r)
{
	const uint16_t cancel_no_response = (RTIO_SQE_CANCELED | RTIO_SQE_NO_RESPONSE);
	struct mpsc_node *node = mpsc_pop(&r->sq);

	while (node != NULL) {
		struct rtio_iodev_sqe *iodev_sqe = CONTAINER_OF(node, struct rtio_iodev_sqe, q);

		/* If this submission was cancelled before submit, then generate no response */
		if (iodev_sqe->sqe.flags  & RTIO_SQE_CANCELED) {
			iodev_sqe->sqe.flags |= cancel_no_response;
		}
		iodev_sqe->r = r;

		struct rtio_iodev_sqe *curr = iodev_sqe, *next;

		/* Link up transaction or queue list if needed */
		while (curr->sqe.flags & (RTIO_SQE_TRANSACTION | RTIO_SQE_CHAINED)) {
#ifdef CONFIG_ASSERT
			bool transaction = iodev_sqe->sqe.flags & RTIO_SQE_TRANSACTION;
			bool chained = iodev_sqe->sqe.flags & RTIO_SQE_CHAINED;

			__ASSERT(transaction != chained,
				    "Expected chained or transaction flag, not both");
#endif
			node = mpsc_pop(&iodev_sqe->r->sq);

			__ASSERT(node != NULL,
				    "Expected a valid submission in the queue while in a transaction or chain");

			next = CONTAINER_OF(node, struct rtio_iodev_sqe, q);

			/* If the current submission was cancelled before submit,
			 * then cancel the next one and generate no response
			 */
			if (curr->sqe.flags  & RTIO_SQE_CANCELED) {
				next->sqe.flags |= cancel_no_response;
			}
			curr->next = next;
			curr = next;
			curr->r = r;

			__ASSERT(
				curr != NULL,
				"Expected a valid sqe following transaction or chain flag");
		}

		curr->next = NULL;
		curr->r = r;

		rtio_iodev_submit(iodev_sqe);

		node = mpsc_pop(&r->sq);
	}
>>>>>>> 218de8dc
}

/**
 * @brief Handle common logic when :c:macro:`RTIO_SQE_MULTISHOT` is set
 *
 * @param[in] r RTIO context
 * @param[in] curr Current IODev SQE that's being marked for finished.
 * @param[in] is_canceled Whether or not the SQE is canceled
 */
static inline void rtio_executor_handle_multishot(struct rtio* r, struct rtio_iodev_sqe* curr,
                                                  bool is_canceled) {
    /* Reset the mempool if needed */
    if ((curr->sqe.op == RTIO_OP_RX) && FIELD_GET(RTIO_SQE_MEMPOOL_BUFFER, curr->sqe.flags)) {
        if (is_canceled) {
            /* Free the memory first since no CQE will be generated */
            LOG_DBG("Releasing memory @%p size=%u", (void*)curr->sqe.rx.buf,
                    curr->sqe.rx.buf_len);
            rtio_release_buffer(r, curr->sqe.rx.buf, curr->sqe.rx.buf_len);
        }

        /* Reset the buffer info so the next request can get a new one */
        curr->sqe.rx.buf     = NULL;
        curr->sqe.rx.buf_len = 0;
    }

    if (!is_canceled) {
        /* Request was not canceled, put the SQE back in the queue */
        mpsc_push(&r->sq, &curr->q);
        rtio_executor_submit(r);
    }
}

static inline void rtio_executor_done(struct rtio_iodev_sqe* iodev_sqe, int result, bool is_ok) {
    bool const is_multishot = (FIELD_GET(RTIO_SQE_MULTISHOT, iodev_sqe->sqe.flags) == 1);
    bool const is_canceled  = (FIELD_GET(RTIO_SQE_CANCELED , iodev_sqe->sqe.flags) == 1);
    struct rtio* r = iodev_sqe->r;
    struct rtio_iodev_sqe* curr = iodev_sqe;
    struct rtio_iodev_sqe* next;
    void* userdata;
    uint32_t sqe_flags;
    uint32_t cqe_flags;

    do {
        userdata  = curr->sqe.userdata;
        sqe_flags = curr->sqe.flags;
        cqe_flags = rtio_cqe_compute_flags(iodev_sqe);

        next = rtio_iodev_sqe_next(curr);
        if (is_multishot) {
            rtio_executor_handle_multishot(r, curr, is_canceled);
        }

        if (!is_multishot || is_canceled) {
            /* SQE is no longer needed, release it */
            rtio_sqe_pool_free(r->sqe_pool, curr);
        }

        if (!is_canceled && (FIELD_GET(RTIO_SQE_NO_RESPONSE, sqe_flags) == 0)) {
            /* Request was not canceled, generate a CQE */
            rtio_cqe_submit(r, result, userdata, cqe_flags);
        }

        curr = next;
        if (!is_ok) {
            /* This is an error path, so cancel any chained SQEs */
            result = -ECANCELED;
        }
    } while (sqe_flags & RTIO_SQE_TRANSACTION);

    /* curr should now be the last sqe in the transaction if that is what completed */
    if (sqe_flags & RTIO_SQE_CHAINED) {
        rtio_iodev_submit(curr);
    }
}

/**
 * @brief Callback from an iodev describing success
 */
void rtio_executor_ok(struct rtio_iodev_sqe* iodev_sqe, int result) {
    rtio_executor_done(iodev_sqe, result, true);
}

/**
 * @brief Callback from an iodev describing error
 *
 * Some assumptions are made and should have been validated on rtio_submit
 * - a sqe marked as chained or transaction has a next sqe
 * - a sqe is marked either chained or transaction but not both
 */
void rtio_executor_err(struct rtio_iodev_sqe* iodev_sqe, int result) {
    rtio_executor_done(iodev_sqe, result, false);
}<|MERGE_RESOLUTION|>--- conflicted
+++ resolved
@@ -56,7 +56,6 @@
  *
  * @retval 0 Always succeeds
  */
-<<<<<<< HEAD
 void rtio_executor_submit(struct rtio* r) {
     const uint16_t cancel_no_response = (RTIO_SQE_CANCELED | RTIO_SQE_NO_RESPONSE);
     struct mpsc_node* node = mpsc_pop(&r->sq);
@@ -82,6 +81,10 @@
                      "Expected chained or transaction flag, not both");
             #endif
             node = mpsc_pop(&iodev_sqe->r->sq);
+
+            __ASSERT(node != NULL,
+                     "Expected a valid submission in the queue while in a transaction or chain");
+
             next = CONTAINER_OF(node, struct rtio_iodev_sqe, q);
 
             /* If the current submission was cancelled before submit,
@@ -105,62 +108,6 @@
 
         node = mpsc_pop(&r->sq);
     }
-=======
-void rtio_executor_submit(struct rtio *r)
-{
-	const uint16_t cancel_no_response = (RTIO_SQE_CANCELED | RTIO_SQE_NO_RESPONSE);
-	struct mpsc_node *node = mpsc_pop(&r->sq);
-
-	while (node != NULL) {
-		struct rtio_iodev_sqe *iodev_sqe = CONTAINER_OF(node, struct rtio_iodev_sqe, q);
-
-		/* If this submission was cancelled before submit, then generate no response */
-		if (iodev_sqe->sqe.flags  & RTIO_SQE_CANCELED) {
-			iodev_sqe->sqe.flags |= cancel_no_response;
-		}
-		iodev_sqe->r = r;
-
-		struct rtio_iodev_sqe *curr = iodev_sqe, *next;
-
-		/* Link up transaction or queue list if needed */
-		while (curr->sqe.flags & (RTIO_SQE_TRANSACTION | RTIO_SQE_CHAINED)) {
-#ifdef CONFIG_ASSERT
-			bool transaction = iodev_sqe->sqe.flags & RTIO_SQE_TRANSACTION;
-			bool chained = iodev_sqe->sqe.flags & RTIO_SQE_CHAINED;
-
-			__ASSERT(transaction != chained,
-				    "Expected chained or transaction flag, not both");
-#endif
-			node = mpsc_pop(&iodev_sqe->r->sq);
-
-			__ASSERT(node != NULL,
-				    "Expected a valid submission in the queue while in a transaction or chain");
-
-			next = CONTAINER_OF(node, struct rtio_iodev_sqe, q);
-
-			/* If the current submission was cancelled before submit,
-			 * then cancel the next one and generate no response
-			 */
-			if (curr->sqe.flags  & RTIO_SQE_CANCELED) {
-				next->sqe.flags |= cancel_no_response;
-			}
-			curr->next = next;
-			curr = next;
-			curr->r = r;
-
-			__ASSERT(
-				curr != NULL,
-				"Expected a valid sqe following transaction or chain flag");
-		}
-
-		curr->next = NULL;
-		curr->r = r;
-
-		rtio_iodev_submit(iodev_sqe);
-
-		node = mpsc_pop(&r->sq);
-	}
->>>>>>> 218de8dc
 }
 
 /**
