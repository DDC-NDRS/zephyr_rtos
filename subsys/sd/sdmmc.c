/*
 * Copyright 2022 NXP
 *
 * SPDX-License-Identifier: Apache-2.0
 */

#include <zephyr/kernel.h>
#include <zephyr/drivers/sdhc.h>
#include <zephyr/sd/sd.h>
#include <zephyr/sd/sdmmc.h>
#include <zephyr/sd/sd_spec.h>
#include <zephyr/logging/log.h>
#include <zephyr/sys/byteorder.h>
#include <zephyr/drivers/disk.h>

#include "sd_utils.h"
#include "sd_ops.h"

LOG_MODULE_DECLARE(sd, CONFIG_SD_LOG_LEVEL);

static inline uint8_t sdmmc_decode_scr(struct sd_scr* scr, uint32_t const raw_scr[]) {
    uint32_t version;
    uint32_t tmp_scr0;

    tmp_scr0   = raw_scr[0U];
    scr->flags = 0U;
    scr->scr_structure = (uint8_t)((tmp_scr0 & 0xF0000000U) >> 28U);
    scr->sd_spec       = (uint8_t)((tmp_scr0 & 0x0F000000U) >> 24U);
    if ((tmp_scr0 & 0x800000U) != 0U) {
        scr->flags |= SD_SCR_DATA_STATUS_AFTER_ERASE;
    }

    scr->sd_sec   = (uint8_t)((tmp_scr0 & 0x700000U) >> 20U);
    scr->sd_width = (uint8_t)((tmp_scr0 & 0x0F0000U) >> 16U);
    if ((tmp_scr0 & 0x8000U) != 0U) {
        scr->flags |= SD_SCR_SPEC3;
    }

    scr->sd_ext_sec  = (uint8_t)((tmp_scr0 & 0x7800U) >> 10U);
    scr->cmd_support = (uint8_t)(tmp_scr0 & 0x3U);
    scr->rsvd        = raw_scr[1U];

    /* Get specification version. */
    switch (scr->sd_spec) {
        case 0U :
            version = SD_SPEC_VER1_0;
            break;

        case 1U :
            version = SD_SPEC_VER1_1;
            break;

        case 2U :
            version = SD_SPEC_VER2_0;
            if (scr->flags & SD_SCR_SPEC3) {
                version = SD_SPEC_VER3_0;
            }
            break;

        default :
            version = 0;
            break;
    }

    return (version);
}

/* Helper to send SD app command */
static int sdmmc_app_command(struct sd_card* card, int relative_card_address) {
    return card_app_command(card, relative_card_address);
}

/* Reads OCR from SPI mode card using CMD58 */
static int sdmmc_spi_send_ocr(struct sd_card* card, uint32_t arg) {
    struct sdhc_command cmd;
    int ret;

    cmd.opcode        = SD_SPI_READ_OCR;
    cmd.arg           = arg;
    cmd.response_type = SD_SPI_RSP_TYPE_R3;
    cmd.timeout_ms    = CONFIG_SD_CMD_TIMEOUT;
    cmd.retries       = CONFIG_SD_CMD_RETRIES;

    ret = sdhc_request(card->sdhc, &cmd, NULL);
    if (ret) {
        LOG_DBG("CMD58 failed: %d", ret);
        return (ret);
    }

    card->ocr = cmd.response[1];
    if (card->ocr == 0) {
        LOG_DBG("No OCR detected");
        return (-ENOTSUP);
    }

    return (ret);
}

/* Sends OCR to card using ACMD41 */
static int sdmmc_send_ocr(struct sd_card* card, int ocr) {
    struct sdhc_command cmd;
    int ret;
    int retries;

    cmd.opcode        = SD_APP_SEND_OP_COND;
    cmd.arg           = ocr;
    cmd.response_type = (SD_RSP_TYPE_R3 | SD_SPI_RSP_TYPE_R1);
    cmd.timeout_ms    = CONFIG_SD_CMD_TIMEOUT;
    cmd.retries       = CONFIG_SD_CMD_RETRIES;

    /* Send initialization ACMD41 */
    for (retries = 0; retries < CONFIG_SD_OCR_RETRY_COUNT; retries++) {
        ret = sdmmc_app_command(card, 0U);
        if (ret == SD_RETRY) {
            /* Retry */
            continue;
        }
        else if (ret) {
            return (ret);
        }

        ret = sdhc_request(card->sdhc, &cmd, NULL);
        if (ret) {
            /* OCR failed */
            return (ret);
        }

        if (ocr == 0) {
            /* Just probing, don't wait for card to exit busy state */
            return (0);
        }

        /*
         * Check to see if card is busy with power up. PWR_BUSY
         * flag will be cleared when card finishes power up sequence
         */
        if (card->host_props.is_spi) {
            if (!(cmd.response[0] & SD_SPI_R1IDLE_STATE)) {
                break;
            }
        }
        else {
            if ((cmd.response[0U] & SD_OCR_PWR_BUSY_FLAG)) {
                break;
            }
        }

        sd_delay(10);
    }

    if (retries >= CONFIG_SD_OCR_RETRY_COUNT) {
        /* OCR timed out */
        LOG_ERR("Card never left busy state");
        return -ETIMEDOUT;
    }

    LOG_DBG("SDMMC responded to ACMD41 after %d attempts", retries);
    if (!card->host_props.is_spi) {
        /* Save OCR */
        card->ocr = cmd.response[0U];
    }

    return (0);
}

/* Reads SD configuration register */
static int sdmmc_read_scr(struct sd_card* card) {
    struct sdhc_command cmd;
    struct sdhc_data data;
    /* Place SCR struct on stack to reduce flash usage */
    struct sd_scr card_scr;
    int ret;
    /* DMA onto stack is unsafe, so we use an internal card buffer */
    uint32_t* scr = (uint32_t*)card->card_buffer;
    uint32_t  raw_scr[2];

    ret = sdmmc_app_command(card, card->relative_addr);
    if (ret) {
        LOG_DBG("SD app command failed for SD SCR");
        return (ret);
    }

    cmd.opcode        = SD_APP_SEND_SCR;
    cmd.arg           = 0;
    cmd.response_type = (SD_RSP_TYPE_R1 | SD_SPI_RSP_TYPE_R1);
    cmd.timeout_ms    = CONFIG_SD_CMD_TIMEOUT;
    cmd.retries       = CONFIG_SD_CMD_RETRIES;

    data.block_addr = 0U;
    data.block_size = 8U;
    data.blocks     = 1U;
    data.data       = scr;
    data.timeout_ms = CONFIG_SD_DATA_TIMEOUT;

    ret = sdhc_request(card->sdhc, &cmd, &data);
    if (ret) {
        LOG_DBG("ACMD51 failed: %d", ret);
        return (ret);
    }
    /* Decode SCR */
    raw_scr[0] = sys_be32_to_cpu(scr[0]);
    raw_scr[1] = sys_be32_to_cpu(scr[1]);
    card->sd_version = sdmmc_decode_scr(&card_scr, raw_scr);
    LOG_DBG("SD reports specification version %d", card->sd_version);

    /* Check card supported bus width */
    if (card_scr.sd_width & 0x04U) {
        card->flags |= SD_4BITS_WIDTH;
    }

    /* Check if card supports speed class command (CMD20) */
    if (card_scr.cmd_support & 0x01U) {
        card->flags |= SD_SPEED_CLASS_CONTROL_FLAG;
    }

    /* Check for set block count (CMD 23) support */
    if (card_scr.cmd_support & 0x02U) {
        card->flags |= SD_CMD23_FLAG;
    }

    return (0);
}

/* Sets block length of SD card */
static int sdmmc_set_blocklen(struct sd_card* card, uint32_t block_len) {
    struct sdhc_command cmd;

    cmd.opcode        = SD_SET_BLOCK_SIZE;
    cmd.arg           = block_len;
    cmd.response_type = (SD_RSP_TYPE_R1 | SD_SPI_RSP_TYPE_R1);
    cmd.timeout_ms    = CONFIG_SD_CMD_TIMEOUT;
    cmd.retries       = CONFIG_SD_CMD_RETRIES;

    return sdhc_request(card->sdhc, &cmd, NULL);
}

/*
 * Sets bus width of host and card, following section 3.4 of
 * SD host controller specification
 */
static int sdmmc_set_bus_width(struct sd_card* card, enum sdhc_bus_width width) {
    struct sdhc_command cmd;
    int ret;

    /*
     * The specification strictly requires card interrupts to be masked, but
     * Linux does not do so, so we won't either.
     */
    /* Send ACMD6 to change bus width */
    ret = sdmmc_app_command(card, card->relative_addr);
    if (ret) {
        LOG_DBG("SD app command failed for ACMD6");
        return (ret);
    }

    cmd.opcode        = SD_APP_SET_BUS_WIDTH;
    cmd.response_type = SD_RSP_TYPE_R1;
    cmd.timeout_ms    = CONFIG_SD_CMD_TIMEOUT;
    cmd.retries       = CONFIG_SD_CMD_RETRIES;

    switch (width) {
        case SDHC_BUS_WIDTH1BIT :
            cmd.arg = 0U;
            break;

        case SDHC_BUS_WIDTH4BIT :
            cmd.arg = 2U;
            break;

        default :
            return (-ENOTSUP);
    }

    /* Send app command */
    ret = sdhc_request(card->sdhc, &cmd, NULL);
    if (ret) {
        LOG_DBG("Error on ACMD6: %d", ret);
        return (ret);
    }

    ret = sd_check_response(&cmd);
    if (ret) {
        LOG_DBG("ACMD6 reports error, response 0x%x", cmd.response[0U]);
        return (ret);
    }

    /* Card now has changed bus width. Change host bus width */
    card->bus_io.bus_width = width;
    ret = sdhc_set_io(card->sdhc, &card->bus_io);
    if (ret) {
        LOG_DBG("Could not change host bus width");
    }

    return (ret);
}

/*
 * Sends SD switch function CMD6.
 * See table 4-32 in SD physical specification for argument details.
 * When setting a function, we should set the 4 bit block of the command
 * argument corresponding to that function to "value", and all other 4 bit
 * blocks should be left as 0xF (no effect on current function)
 */
static int sdmmc_switch(struct sd_card* card, enum sd_switch_arg mode, enum sd_group_num group,
                        uint8_t value, uint8_t* response) {
    struct sdhc_command cmd;
    struct sdhc_data    data;

    cmd.opcode = SD_SWITCH;
    cmd.arg    = ((mode & 0x1) << 31) | 0x00FFFFFF;
    cmd.arg &= ~(0xFU << (group * 4));
    cmd.arg |= (value & 0xF) << (group * 4);
    cmd.response_type = (SD_RSP_TYPE_R1 | SD_SPI_RSP_TYPE_R1);
    cmd.timeout_ms    = CONFIG_SD_CMD_TIMEOUT;
    cmd.retries       = CONFIG_SD_CMD_RETRIES;

    data.block_addr = 0U;
    data.block_size = 64U;
    data.blocks     = 1;
    data.data       = response;
    data.timeout_ms = CONFIG_SD_DATA_TIMEOUT;

    return sdhc_request(card->sdhc, &cmd, &data);
}

static int sdmmc_read_switch(struct sd_card* card) {
    uint8_t* status;
    int ret;

    if (card->sd_version < SD_SPEC_VER1_1) {
        /* Switch not supported */
        LOG_INF("SD spec 1.01 does not support CMD6");
        return (0);
    }

    /* Use card internal buffer to read 64 byte switch data */
    status = card->card_buffer;

    /*
     * Setting switch to zero will read card's support values,
     * otherwise known as SD "check function"
     */
    ret = sdmmc_switch(card, SD_SWITCH_CHECK, 0, 0, status);
    if (ret) {
        LOG_DBG("CMD6 failed %d", ret);
        return (ret);
    }

    /*
     * See table 4-11 and 4.3.10.4 of physical layer specification for
     * bit definitions. Note that response is big endian, so index 13 will
     * read bits 400-408.
     * Bit n being set in support bit field indicates support for function
     * number n on the card. (So 0x3 indicates support for functions 0 and 1)
     */
    /* Determine HS speed support, if any */
    if (status[13] & HIGH_SPEED_BUS_SPEED) {
        card->switch_caps.hs_max_dtr = HS_MAX_DTR;
    }
    else {
        card->switch_caps.hs_max_dtr = HS_UNSUPPORTED;
    }

    /* Determine UHS speed support, if any */
    if (status[13] & UHS_SDR104_BUS_SPEED) {
        card->switch_caps.uhs_max_dtr = UHS_SDR104_MAX_DTR;
    }
    else if (status[13] & UHS_DDR50_BUS_SPEED) {
        card->switch_caps.uhs_max_dtr = UHS_DDR50_MAX_DTR;
    }
    else if (status[13] & UHS_SDR50_BUS_SPEED) {
        card->switch_caps.uhs_max_dtr = UHS_SDR50_MAX_DTR;
    }
    else if (status[13] & UHS_SDR25_BUS_SPEED) {
        card->switch_caps.uhs_max_dtr = UHS_SDR25_MAX_DTR;
    }
    else if (status[13] & UHS_SDR12_BUS_SPEED) {
        card->switch_caps.uhs_max_dtr = UHS_SDR12_MAX_DTR;
    }
    else {
        card->switch_caps.uhs_max_dtr = UHS_UNSUPPORTED;
    }

    if (card->sd_version >= SD_SPEC_VER3_0) {
        card->switch_caps.bus_speed        = status[13];
        card->switch_caps.sd_drv_type      = status[9];
        card->switch_caps.sd_current_limit = status[7];
    }

    return (0);
}

<<<<<<< HEAD
static inline void sdmmc_select_bus_speed(struct sd_card* card) {
    /*
     * Note that function support is defined using bitfields, but function
     * selection is defined using values 0x0-0xF.
     */
    if ((card->flags & SD_1800MV_FLAG) && sdmmc_host_uhs(&card->host_props) &&
        !(card->host_props.is_spi) && IS_ENABLED(CONFIG_SD_UHS_PROTOCOL)) {
        /* Select UHS mode timing */
        if (card->host_props.host_caps.sdr104_support &&
            (card->switch_caps.bus_speed & UHS_SDR104_BUS_SPEED)) {
            card->card_speed = SD_TIMING_SDR104;
        }
        else if (card->host_props.host_caps.ddr50_support &&
                 (card->switch_caps.bus_speed & UHS_DDR50_BUS_SPEED)) {
            card->card_speed = SD_TIMING_DDR50;
        }
        else if (card->host_props.host_caps.sdr50_support &&
                 (card->switch_caps.bus_speed & UHS_SDR50_BUS_SPEED)) {
            card->card_speed = SD_TIMING_SDR50;
        }
        else if (card->switch_caps.bus_speed & UHS_SDR12_BUS_SPEED) {
            card->card_speed = SD_TIMING_SDR25;
        }
        else {
            card->card_speed = SD_TIMING_SDR12;
        }
    }
    else {
        /* Select HS mode timing */
        if (card->host_props.host_caps.high_spd_support &&
            (card->switch_caps.bus_speed & HIGH_SPEED_BUS_SPEED)) {
            card->card_speed = SD_TIMING_HIGH_SPEED;
        }
        else {
            card->card_speed = SD_TIMING_DEFAULT;
        }
    }
=======
static inline void sdmmc_select_bus_speed(struct sd_card *card)
{
	/*
	 * Note that function support is defined using bitfields, but function
	 * selection is defined using values 0x0-0xF.
	 */
	if (IS_ENABLED(CONFIG_SD_UHS_PROTOCOL) && (card->flags & SD_1800MV_FLAG) &&
	    sdmmc_host_uhs(&card->host_props) && !(card->host_props.is_spi)) {
		/* Select UHS mode timing */
		if (card->host_props.host_caps.sdr104_support &&
		    (card->switch_caps.bus_speed & UHS_SDR104_BUS_SPEED)) {
			card->card_speed = SD_TIMING_SDR104;
		} else if (card->host_props.host_caps.ddr50_support &&
			   (card->switch_caps.bus_speed & UHS_DDR50_BUS_SPEED)) {
			card->card_speed = SD_TIMING_DDR50;
		} else if (card->host_props.host_caps.sdr50_support &&
			   (card->switch_caps.bus_speed & UHS_SDR50_BUS_SPEED)) {
			card->card_speed = SD_TIMING_SDR50;
		} else if (card->switch_caps.bus_speed & UHS_SDR12_BUS_SPEED) {
			card->card_speed = SD_TIMING_SDR25;
		} else {
			card->card_speed = SD_TIMING_SDR12;
		}
	} else {
		/* Select HS mode timing */
		if (card->host_props.host_caps.high_spd_support &&
		    (card->switch_caps.bus_speed & HIGH_SPEED_BUS_SPEED)) {
			card->card_speed = SD_TIMING_HIGH_SPEED;
		} else {
			card->card_speed = SD_TIMING_DEFAULT;
		}
	}
>>>>>>> 62212512
}

/* Selects driver type for SD card */
static int sdmmc_select_driver_type(struct sd_card* card) {
    int ret = 0;
    uint8_t* status = card->card_buffer;

    /*
     * We will only attempt to use driver type C over the default of type B,
     * since it should result in lower current consumption if supported.
     */
    if (card->host_props.host_caps.drv_type_c_support &&
        (card->switch_caps.sd_drv_type & SD_DRIVER_TYPE_C)) {
        card->bus_io.driver_type = SD_DRIVER_TYPE_C;

        /* Change drive strength */
        ret = sdmmc_switch(card, SD_SWITCH_SET, SD_GRP_DRIVER_STRENGTH_MODE,
                           (find_msb_set(SD_DRIVER_TYPE_C) - 1), status);
    }

    return (ret);
}

/* Sets current limit for SD card */
static int sdmmc_set_current_limit(struct sd_card* card) {
    int ret;
    int max_current;
    uint8_t* status = card->card_buffer;

    if ((card->card_speed != SD_TIMING_SDR50 ) &&
        (card->card_speed != SD_TIMING_SDR104) &&
        (card->card_speed != SD_TIMING_DDR50 )) {
        return (0); /* Cannot set current limit */
    }
    else if ((card->host_props.max_current_180 >= 800) &&
             (card->switch_caps.sd_current_limit & SD_MAX_CURRENT_800MA)) {
        max_current = SD_SET_CURRENT_800MA;
    }
    else if ((card->host_props.max_current_180 >= 600) &&
             (card->switch_caps.sd_current_limit & SD_MAX_CURRENT_600MA)) {
        max_current = SD_SET_CURRENT_600MA;
    }
    else if ((card->host_props.max_current_180 >= 400) &&
             (card->switch_caps.sd_current_limit & SD_MAX_CURRENT_400MA)) {
        max_current = SD_SET_CURRENT_400MA;
    }
    else if ((card->host_props.max_current_180 >= 200) &&
             (card->switch_caps.sd_current_limit & SD_MAX_CURRENT_200MA)) {
        max_current = SD_SET_CURRENT_200MA;
    }
    else {
        max_current = -1;
    }

    if (max_current != -1) {
        LOG_DBG("Changing SD current limit: %d", max_current);
        /* Switch SD current */
        ret = sdmmc_switch(card, SD_SWITCH_SET, SD_GRP_CURRENT_LIMIT_MODE, max_current,
                           status);
        if (ret) {
            LOG_DBG("Failed to set SD current limit");
            return (ret);
        }

        if (((status[15] >> 4) & 0x0F) != max_current) {
            /* Status response indicates card did not select request limit */
            LOG_WRN("Card did not accept current limit");
        }
    }

    return (0);
}

/* Applies selected card bus speed to card and host */
<<<<<<< HEAD
static int sdmmc_set_bus_speed(struct sd_card* card) {
    int ret;
    uint8_t* status = card->card_buffer;
    enum sdhc_timing_mode timing;
    uint32_t card_clock;

    /* Set card clock and host timing. Since the card's maximum clock
     * was calculated within sdmmc_read_switch(), we can safely use the
     * minimum between that clock and the host's highest clock supported.
     */
    if ((card->flags & SD_1800MV_FLAG) && sdmmc_host_uhs(&card->host_props) &&
        !(card->host_props.is_spi) && IS_ENABLED(CONFIG_SD_UHS_PROTOCOL)) {
        /* UHS mode */
        card_clock = MIN(card->host_props.f_max, card->switch_caps.uhs_max_dtr);
        switch (card->card_speed) {
            case SD_TIMING_SDR104 :
                timing = SDHC_TIMING_SDR104;
                break;

            case SD_TIMING_DDR50 :
                timing = SDHC_TIMING_DDR50;
                break;

            case SD_TIMING_SDR50 :
                timing = SDHC_TIMING_SDR50;
                break;

            case SD_TIMING_SDR25 :
                timing = SDHC_TIMING_SDR25;
                break;

            case SD_TIMING_SDR12 :
                timing = SDHC_TIMING_SDR12;
                break;

            default :
                /* No need to change bus speed */
                return (0);
        }
    }
    else {
        /* High speed/default mode */
        card_clock = MIN(card->host_props.f_max, card->switch_caps.hs_max_dtr);
        switch (card->card_speed) {
            case SD_TIMING_HIGH_SPEED :
                timing = SDHC_TIMING_HS;
                break;

            case SD_TIMING_DEFAULT :
                timing = SDHC_TIMING_LEGACY;
                break;

            default :
                /* No need to change bus speed */
                return 0;
        }
    }

    /* Switch bus speed */
    ret = sdmmc_switch(card, SD_SWITCH_SET, SD_GRP_TIMING_MODE, card->card_speed, status);
    if (ret) {
        LOG_DBG("Failed to switch SD card speed");
        return (ret);
    }

    if ((status[16] & 0xF) != card->card_speed) {
        LOG_WRN("Card did not accept new speed");
    }
    else {
        /* Change host bus speed */
        card->bus_io.timing = timing;
        card->bus_io.clock  = card_clock;
        LOG_DBG("Setting bus clock to: %d", card->bus_io.clock);
        ret = sdhc_set_io(card->sdhc, &card->bus_io);
        if (ret) {
            LOG_ERR("Failed to change host bus speed");
            return (ret);
        }
    }

    return (0);
=======
static int sdmmc_set_bus_speed(struct sd_card *card)
{
	int ret;
	uint8_t *status = card->card_buffer;
	enum sdhc_timing_mode timing;
	uint32_t card_clock;

	/* Set card clock and host timing. Since the card's maximum clock
	 * was calculated within sdmmc_read_switch(), we can safely use the
	 * minimum between that clock and the host's highest clock supported.
	 */
	if (IS_ENABLED(CONFIG_SD_UHS_PROTOCOL) && (card->flags & SD_1800MV_FLAG) &&
	    sdmmc_host_uhs(&card->host_props) && !(card->host_props.is_spi)) {
		/* UHS mode */
		card_clock = MIN(card->host_props.f_max, card->switch_caps.uhs_max_dtr);
		switch (card->card_speed) {
		case SD_TIMING_SDR104:
			timing = SDHC_TIMING_SDR104;
			break;
		case SD_TIMING_DDR50:
			timing = SDHC_TIMING_DDR50;
			break;
		case SD_TIMING_SDR50:
			timing = SDHC_TIMING_SDR50;
			break;
		case SD_TIMING_SDR25:
			timing = SDHC_TIMING_SDR25;
			break;
		case SD_TIMING_SDR12:
			timing = SDHC_TIMING_SDR12;
			break;
		default:
			/* No need to change bus speed */
			return 0;
		}
	} else {
		/* High speed/default mode */
		card_clock = MIN(card->host_props.f_max, card->switch_caps.hs_max_dtr);
		switch (card->card_speed) {
		case SD_TIMING_HIGH_SPEED:
			timing = SDHC_TIMING_HS;
			break;
		case SD_TIMING_DEFAULT:
			timing = SDHC_TIMING_LEGACY;
			break;
		default:
			/* No need to change bus speed */
			return 0;
		}
	}

	/* Switch bus speed */
	ret = sdmmc_switch(card, SD_SWITCH_SET, SD_GRP_TIMING_MODE, card->card_speed, status);
	if (ret) {
		LOG_DBG("Failed to switch SD card speed");
		return ret;
	}
	if ((status[16] & 0xF) != card->card_speed) {
		LOG_WRN("Card did not accept new speed");
	} else {
		/* Change host bus speed */
		card->bus_io.timing = timing;
		card->bus_io.clock = card_clock;
		LOG_DBG("Setting bus clock to: %d", card->bus_io.clock);
		ret = sdhc_set_io(card->sdhc, &card->bus_io);
		if (ret) {
			LOG_ERR("Failed to change host bus speed");
			return ret;
		}
	}
	return 0;
>>>>>>> 62212512
}

/*
 * Init UHS capable SD card. Follows figure 3-16 in physical layer specification.
 */
static int sdmmc_init_uhs(struct sd_card* card) {
    int ret;

    /* Raise bus width to 4 bits */
    ret = sdmmc_set_bus_width(card, SDHC_BUS_WIDTH4BIT);
    if (ret) {
        LOG_ERR("Failed to change card bus width to 4 bits");
        return (ret);
    }

    /* Select bus speed for card depending on host and card capability*/
    sdmmc_select_bus_speed(card);

    /* Now, set the driver strength for the card */
    ret = sdmmc_select_driver_type(card);
    if (ret) {
        LOG_DBG("Failed to select new driver type");
        return (ret);
    }

    ret = sdmmc_set_current_limit(card);
    if (ret) {
        LOG_DBG("Failed to set card current limit");
        return (ret);
    }

    /* Apply the bus speed selected earlier */
    ret = sdmmc_set_bus_speed(card);
    if (ret) {
        LOG_DBG("Failed to set card bus speed");
        return (ret);
    }

    if ((card->card_speed == SD_TIMING_SDR50 ) ||
        (card->card_speed == SD_TIMING_SDR104) ||
        (card->card_speed == SD_TIMING_DDR50 )) {
        /* SDR104, SDR50, and DDR50 mode need tuning */
        ret = sdhc_execute_tuning(card->sdhc);
        if (ret) {
            LOG_ERR("SD tuning failed: %d", ret);
        }
    }

    return (ret);
}

/* Performs initialization for SD high speed cards */
static int sdmmc_init_hs(struct sd_card* card) {
    int ret;

    if ((!card->host_props.host_caps.high_spd_support) ||
        (card->sd_version < SD_SPEC_VER1_1)            ||
        (card->switch_caps.hs_max_dtr == HS_UNSUPPORTED)) {
        /* No high speed support. Leave card untouched */
        return (0);
    }

    /* Select bus speed for card depending on host and card capability*/
    sdmmc_select_bus_speed(card);
    /* Apply selected bus speed */

    ret = sdmmc_set_bus_speed(card);
    if (ret) {
        LOG_ERR("Failed to switch card to HS mode");
        return (ret);
    }

    if (card->flags & SD_4BITS_WIDTH) {
        /* Raise bus width to 4 bits */
        ret = sdmmc_set_bus_width(card, SDHC_BUS_WIDTH4BIT);
        if (ret) {
            LOG_ERR("Failed to change card bus width to 4 bits");
            return (ret);
        }
    }

    return (0);
}

/*
 * Initializes SDMMC card. Note that the common SD function has already
 * sent CMD0 and CMD8 to the card at function entry.
 */
<<<<<<< HEAD
int sdmmc_card_init(struct sd_card* card) {
    int ret;
    uint32_t ocr_arg = 0U;

    /* First send a probing OCR */
    if (card->host_props.is_spi && IS_ENABLED(CONFIG_SDHC_SUPPORTS_SPI_MODE)) {
        /* Probe SPI card with CMD58*/
        ret = sdmmc_spi_send_ocr(card, ocr_arg);
    }
    else if (IS_ENABLED(CONFIG_SDHC_SUPPORTS_NATIVE_MODE)) {
        /* Probe Native card with ACMD41 */
        ret = sdmmc_send_ocr(card, ocr_arg);                    /* SD_INIT_SEQ30 */
    }
    else {
        return (-ENOTSUP);
    }

    if (ret) {
        return (ret);
    }

    /* Card responded to ACMD41, type is SDMMC */
    card->type = CARD_SDMMC;

    if (card->flags & SD_SDHC_FLAG) {
        if (IS_ENABLED(CONFIG_SDHC_SUPPORTS_NATIVE_MODE)) {
            /* High capacity card. See if host supports 1.8V */
            if (card->host_props.host_caps.vol_180_support) {
                ocr_arg |= SD_OCR_SWITCH_18_REQ_FLAG;
            }
        }

        /* Set host high capacity support flag */
        ocr_arg |= SD_OCR_HOST_CAP_FLAG;
    }

    if (IS_ENABLED(CONFIG_SDHC_SUPPORTS_NATIVE_MODE)) {
        /* Set voltage window */
        if (card->host_props.host_caps.vol_300_support) {
            ocr_arg |= SD_OCR_VDD29_30FLAG;
        }

        ocr_arg |= (SD_OCR_VDD32_33FLAG | SD_OCR_VDD33_34FLAG);
    }

    /* Momentary delay before initialization OCR. Some cards will
     * never leave busy state if init OCR is sent too soon after
     * probing OCR
     */
    k_busy_wait(100);

    /* Send SD OCR to card to initialize it */
    ret = sdmmc_send_ocr(card, ocr_arg);
    if (ret) {
        LOG_ERR("Failed to query card OCR");
        return (ret);
    }

    if (card->host_props.is_spi && IS_ENABLED(CONFIG_SDHC_SUPPORTS_SPI_MODE)) {
        /* Send second CMD58 to get CCS bit */
        ret = sdmmc_spi_send_ocr(card, ocr_arg);
        if (ret) {
            return (ret);
        }
    }

    /* Check SD high capacity and 1.8V support flags */
    if (card->ocr & SD_OCR_CARD_CAP_FLAG) {
        card->flags |= SD_HIGH_CAPACITY_FLAG;
    }

    if (card->ocr & SD_OCR_SWITCH_18_ACCEPT_FLAG) {
        LOG_DBG("Card supports 1.8V signaling");
        card->flags |= SD_1800MV_FLAG;
    }

    /* Check OCR voltage window */
    if (card->ocr & SD_OCR_VDD29_30FLAG) {
        card->flags |= SD_3000MV_FLAG;
    }

    /*
     * If card is high capacity (SDXC or SDHC), and supports 1.8V signaling,
     * switch to new signal voltage using "signal voltage switch procedure"
     * described in SD specification
     */
    if ((card->flags & SD_1800MV_FLAG) && (card->host_props.host_caps.vol_180_support) &&
        (!card->host_props.is_spi) && IS_ENABLED(CONFIG_SD_UHS_PROTOCOL)) {
        ret = sdmmc_switch_voltage(card);
        if (ret) {
            /* Disable host support for 1.8 V */
            card->host_props.host_caps.vol_180_support = false;
            /*
             * The host or SD card may have already switched to
             * 1.8V. Return SD_RESTART to indicate
             * negotiation should be restarted.
             */
            card->status = CARD_ERROR;

            return (SD_RESTART);
        }
    }

    /* Read the card's CID (card identification register) */
    ret = card_read_cid(card);                                  /* SD_INIT_SEQ31 */
    if (ret) {
        return (ret);
    }

    if (!card->host_props.is_spi && IS_ENABLED(CONFIG_SDHC_SUPPORTS_NATIVE_MODE)) {
        /*
         * Request new relative card address. This moves the card from
         * identification mode to data transfer mode
         */
        ret = sdmmc_request_rca(card);
        if (ret) {
            return (ret);
        }
    }

    /* Card has entered data transfer mode. Get card specific data register */
    ret = sdmmc_read_csd(card);
    if (ret) {
        return (ret);
    }

    if (!card->host_props.is_spi && IS_ENABLED(CONFIG_SDHC_SUPPORTS_NATIVE_MODE)) {
        /* Move the card to transfer state (with CMD7) to run remaining commands */
        ret = sdmmc_select_card(card);
        if (ret) {
            return (ret);
        }
    }

    /*
     * With card in data transfer state, we can set SD clock to maximum
     * frequency for non high speed mode (25Mhz)
     */
    if (card->host_props.f_max < SD_CLOCK_25MHZ) {
        LOG_INF("Maximum SD clock is under 25MHz, using clock of %dHz",
                card->host_props.f_max);
        card->bus_io.clock = card->host_props.f_max;
    }
    else {
        card->bus_io.clock = SD_CLOCK_25MHZ;
    }

    ret = sdhc_set_io(card->sdhc, &card->bus_io);
    if (ret) {
        LOG_ERR("Failed to raise bus frequency to 25MHz");
        return (ret);
    }

    /* Read SD SCR (SD configuration register),
     * to get supported bus width
     */
    ret = sdmmc_read_scr(card);
    if (ret) {
        return (ret);
    }

    /* Read switch capabilities to determine what speeds card supports */
    if (!card->host_props.is_spi && IS_ENABLED(CONFIG_SDHC_SUPPORTS_NATIVE_MODE)) {
        ret = sdmmc_read_switch(card);                          /* SD_INIT_SEQ32 */
        if (ret) {
            LOG_ERR("Failed to read card functions");
            return (ret);
        }
    }

    if ((card->flags & SD_1800MV_FLAG) && sdmmc_host_uhs(&card->host_props) &&
        !(card->host_props.is_spi) && IS_ENABLED(CONFIG_SD_UHS_PROTOCOL)) {
        ret = sdmmc_init_uhs(card);
        if (ret) {
            LOG_ERR("UHS card init failed");
        }
    }
    else {
        if ((card->flags & SD_HIGH_CAPACITY_FLAG) == 0) {
            /* Standard capacity SDSC card. set block length to 512 */
            ret = sdmmc_set_blocklen(card, SDMMC_DEFAULT_BLOCK_SIZE);
            if (ret) {
                LOG_ERR("Could not set SD blocklen to 512");
                return (ret);
            }

            card->block_size = 512U;
        }

        /* Card is not UHS. Try to use high speed mode */
        ret = sdmmc_init_hs(card);
        if (ret) {
            LOG_ERR("HS card init failed");
        }
    }

    return (ret);
=======
int sdmmc_card_init(struct sd_card *card)
{
	int ret;
	uint32_t ocr_arg = 0U;

	/* First send a probing OCR */
	if (IS_ENABLED(CONFIG_SDHC_SUPPORTS_SPI_MODE) && card->host_props.is_spi) {
		/* Probe SPI card with CMD58*/
		ret = sdmmc_spi_send_ocr(card, ocr_arg);
	} else if (IS_ENABLED(CONFIG_SDHC_SUPPORTS_NATIVE_MODE)) {
		/* Probe Native card with ACMD41 */
		ret = sdmmc_send_ocr(card, ocr_arg);
	} else {
		return -ENOTSUP;
	}
	if (ret) {
		return ret;
	}
	/* Card responded to ACMD41, type is SDMMC */
	card->type = CARD_SDMMC;

	if (card->flags & SD_SDHC_FLAG) {
		if (IS_ENABLED(CONFIG_SDHC_SUPPORTS_NATIVE_MODE)) {
			/* High capacity card. See if host supports 1.8V */
			if (card->host_props.host_caps.vol_180_support) {
				ocr_arg |= SD_OCR_SWITCH_18_REQ_FLAG;
			}
		}
		/* Set host high capacity support flag */
		ocr_arg |= SD_OCR_HOST_CAP_FLAG;
	}
	if (IS_ENABLED(CONFIG_SDHC_SUPPORTS_NATIVE_MODE)) {
		/* Set voltage window */
		if (card->host_props.host_caps.vol_300_support) {
			ocr_arg |= SD_OCR_VDD29_30FLAG;
		}
		ocr_arg |= (SD_OCR_VDD32_33FLAG | SD_OCR_VDD33_34FLAG);
	}
	/* Momentary delay before initialization OCR. Some cards will
	 * never leave busy state if init OCR is sent too soon after
	 * probing OCR
	 */
	k_busy_wait(100);
	/* Send SD OCR to card to initialize it */
	ret = sdmmc_send_ocr(card, ocr_arg);
	if (ret) {
		LOG_ERR("Failed to query card OCR");
		return ret;
	}
	if (IS_ENABLED(CONFIG_SDHC_SUPPORTS_SPI_MODE) && card->host_props.is_spi) {
		/* Send second CMD58 to get CCS bit */
		ret = sdmmc_spi_send_ocr(card, ocr_arg);
		if (ret) {
			return ret;
		}
	}
	/* Check SD high capacity and 1.8V support flags */
	if (card->ocr & SD_OCR_CARD_CAP_FLAG) {
		card->flags |= SD_HIGH_CAPACITY_FLAG;
	}
	if (card->ocr & SD_OCR_SWITCH_18_ACCEPT_FLAG) {
		LOG_DBG("Card supports 1.8V signaling");
		card->flags |= SD_1800MV_FLAG;
	}
	/* Check OCR voltage window */
	if (card->ocr & SD_OCR_VDD29_30FLAG) {
		card->flags |= SD_3000MV_FLAG;
	}
	/*
	 * If card is high capacity (SDXC or SDHC), and supports 1.8V signaling,
	 * switch to new signal voltage using "signal voltage switch procedure"
	 * described in SD specification
	 */
	if (IS_ENABLED(CONFIG_SD_UHS_PROTOCOL) && (card->flags & SD_1800MV_FLAG) &&
	    (card->host_props.host_caps.vol_180_support) && (!card->host_props.is_spi)) {
		ret = sdmmc_switch_voltage(card);
		if (ret) {
			/* Disable host support for 1.8 V */
			card->host_props.host_caps.vol_180_support = false;
			/*
			 * The host or SD card may have already switched to
			 * 1.8V. Return SD_RESTART to indicate
			 * negotiation should be restarted.
			 */
			card->status = CARD_ERROR;
			return SD_RESTART;
		}
	}
	/* Read the card's CID (card identification register) */
	ret = card_read_cid(card);
	if (ret) {
		return ret;
	}
	if (IS_ENABLED(CONFIG_SDHC_SUPPORTS_NATIVE_MODE) && !card->host_props.is_spi) {
		/*
		 * Request new relative card address. This moves the card from
		 * identification mode to data transfer mode
		 */
		ret = sdmmc_request_rca(card);
		if (ret) {
			return ret;
		}
	}
	/* Card has entered data transfer mode. Get card specific data register */
	ret = sdmmc_read_csd(card);
	if (ret) {
		return ret;
	}
	if (IS_ENABLED(CONFIG_SDHC_SUPPORTS_NATIVE_MODE) && !card->host_props.is_spi) {
		/* Move the card to transfer state (with CMD7) to run remaining commands */
		ret = sdmmc_select_card(card);
		if (ret) {
			return ret;
		}
	}
	/*
	 * With card in data transfer state, we can set SD clock to maximum
	 * frequency for non high speed mode (25Mhz)
	 */
	if (card->host_props.f_max < SD_CLOCK_25MHZ) {
		LOG_INF("Maximum SD clock is under 25MHz, using clock of %dHz",
			card->host_props.f_max);
		card->bus_io.clock = card->host_props.f_max;
	} else {
		card->bus_io.clock = SD_CLOCK_25MHZ;
	}
	ret = sdhc_set_io(card->sdhc, &card->bus_io);
	if (ret) {
		LOG_ERR("Failed to raise bus frequency to 25MHz");
		return ret;
	}
	/* Read SD SCR (SD configuration register),
	 * to get supported bus width
	 */
	ret = sdmmc_read_scr(card);
	if (ret) {
		return ret;
	}
	/* Read switch capabilities to determine what speeds card supports */
	if (IS_ENABLED(CONFIG_SDHC_SUPPORTS_NATIVE_MODE) && !card->host_props.is_spi) {
		ret = sdmmc_read_switch(card);
		if (ret) {
			LOG_ERR("Failed to read card functions");
			return ret;
		}
	}
	if (IS_ENABLED(CONFIG_SD_UHS_PROTOCOL) && (card->flags & SD_1800MV_FLAG) &&
	    sdmmc_host_uhs(&card->host_props) && !(card->host_props.is_spi)) {
		ret = sdmmc_init_uhs(card);
		if (ret) {
			LOG_ERR("UHS card init failed");
		}
	} else {
		if ((card->flags & SD_HIGH_CAPACITY_FLAG) == 0) {
			/* Standard capacity SDSC card. set block length to 512 */
			ret = sdmmc_set_blocklen(card, SDMMC_DEFAULT_BLOCK_SIZE);
			if (ret) {
				LOG_ERR("Could not set SD blocklen to 512");
				return ret;
			}
			card->block_size = 512;
		}
		/* Card is not UHS. Try to use high speed mode */
		ret = sdmmc_init_hs(card);
		if (ret) {
			LOG_ERR("HS card init failed");
		}
	}
	return ret;
>>>>>>> 62212512
}

int sdmmc_ioctl(struct sd_card* card, uint8_t cmd, void* buf) {
    return card_ioctl(card, cmd, buf);
}

int sdmmc_read_blocks(struct sd_card* card, uint8_t* rbuf, uint32_t start_block,
                      uint32_t num_blocks) {
    return card_read_blocks(card, rbuf, start_block, num_blocks);
}

int sdmmc_write_blocks(struct sd_card* card, uint8_t const* wbuf, uint32_t start_block,
                       uint32_t num_blocks) {
    return card_write_blocks(card, wbuf, start_block, num_blocks);
}<|MERGE_RESOLUTION|>--- conflicted
+++ resolved
@@ -390,14 +390,13 @@
     return (0);
 }
 
-<<<<<<< HEAD
 static inline void sdmmc_select_bus_speed(struct sd_card* card) {
     /*
      * Note that function support is defined using bitfields, but function
      * selection is defined using values 0x0-0xF.
      */
-    if ((card->flags & SD_1800MV_FLAG) && sdmmc_host_uhs(&card->host_props) &&
-        !(card->host_props.is_spi) && IS_ENABLED(CONFIG_SD_UHS_PROTOCOL)) {
+    if (IS_ENABLED(CONFIG_SD_UHS_PROTOCOL) && (card->flags & SD_1800MV_FLAG) &&
+        sdmmc_host_uhs(&card->host_props) && !(card->host_props.is_spi)) {
         /* Select UHS mode timing */
         if (card->host_props.host_caps.sdr104_support &&
             (card->switch_caps.bus_speed & UHS_SDR104_BUS_SPEED)) {
@@ -428,40 +427,6 @@
             card->card_speed = SD_TIMING_DEFAULT;
         }
     }
-=======
-static inline void sdmmc_select_bus_speed(struct sd_card *card)
-{
-	/*
-	 * Note that function support is defined using bitfields, but function
-	 * selection is defined using values 0x0-0xF.
-	 */
-	if (IS_ENABLED(CONFIG_SD_UHS_PROTOCOL) && (card->flags & SD_1800MV_FLAG) &&
-	    sdmmc_host_uhs(&card->host_props) && !(card->host_props.is_spi)) {
-		/* Select UHS mode timing */
-		if (card->host_props.host_caps.sdr104_support &&
-		    (card->switch_caps.bus_speed & UHS_SDR104_BUS_SPEED)) {
-			card->card_speed = SD_TIMING_SDR104;
-		} else if (card->host_props.host_caps.ddr50_support &&
-			   (card->switch_caps.bus_speed & UHS_DDR50_BUS_SPEED)) {
-			card->card_speed = SD_TIMING_DDR50;
-		} else if (card->host_props.host_caps.sdr50_support &&
-			   (card->switch_caps.bus_speed & UHS_SDR50_BUS_SPEED)) {
-			card->card_speed = SD_TIMING_SDR50;
-		} else if (card->switch_caps.bus_speed & UHS_SDR12_BUS_SPEED) {
-			card->card_speed = SD_TIMING_SDR25;
-		} else {
-			card->card_speed = SD_TIMING_SDR12;
-		}
-	} else {
-		/* Select HS mode timing */
-		if (card->host_props.host_caps.high_spd_support &&
-		    (card->switch_caps.bus_speed & HIGH_SPEED_BUS_SPEED)) {
-			card->card_speed = SD_TIMING_HIGH_SPEED;
-		} else {
-			card->card_speed = SD_TIMING_DEFAULT;
-		}
-	}
->>>>>>> 62212512
 }
 
 /* Selects driver type for SD card */
@@ -536,7 +501,6 @@
 }
 
 /* Applies selected card bus speed to card and host */
-<<<<<<< HEAD
 static int sdmmc_set_bus_speed(struct sd_card* card) {
     int ret;
     uint8_t* status = card->card_buffer;
@@ -547,8 +511,8 @@
      * was calculated within sdmmc_read_switch(), we can safely use the
      * minimum between that clock and the host's highest clock supported.
      */
-    if ((card->flags & SD_1800MV_FLAG) && sdmmc_host_uhs(&card->host_props) &&
-        !(card->host_props.is_spi) && IS_ENABLED(CONFIG_SD_UHS_PROTOCOL)) {
+    if (IS_ENABLED(CONFIG_SD_UHS_PROTOCOL) && (card->flags & SD_1800MV_FLAG) &&
+        sdmmc_host_uhs(&card->host_props) && !(card->host_props.is_spi)) {
         /* UHS mode */
         card_clock = MIN(card->host_props.f_max, card->switch_caps.uhs_max_dtr);
         switch (card->card_speed) {
@@ -618,79 +582,6 @@
     }
 
     return (0);
-=======
-static int sdmmc_set_bus_speed(struct sd_card *card)
-{
-	int ret;
-	uint8_t *status = card->card_buffer;
-	enum sdhc_timing_mode timing;
-	uint32_t card_clock;
-
-	/* Set card clock and host timing. Since the card's maximum clock
-	 * was calculated within sdmmc_read_switch(), we can safely use the
-	 * minimum between that clock and the host's highest clock supported.
-	 */
-	if (IS_ENABLED(CONFIG_SD_UHS_PROTOCOL) && (card->flags & SD_1800MV_FLAG) &&
-	    sdmmc_host_uhs(&card->host_props) && !(card->host_props.is_spi)) {
-		/* UHS mode */
-		card_clock = MIN(card->host_props.f_max, card->switch_caps.uhs_max_dtr);
-		switch (card->card_speed) {
-		case SD_TIMING_SDR104:
-			timing = SDHC_TIMING_SDR104;
-			break;
-		case SD_TIMING_DDR50:
-			timing = SDHC_TIMING_DDR50;
-			break;
-		case SD_TIMING_SDR50:
-			timing = SDHC_TIMING_SDR50;
-			break;
-		case SD_TIMING_SDR25:
-			timing = SDHC_TIMING_SDR25;
-			break;
-		case SD_TIMING_SDR12:
-			timing = SDHC_TIMING_SDR12;
-			break;
-		default:
-			/* No need to change bus speed */
-			return 0;
-		}
-	} else {
-		/* High speed/default mode */
-		card_clock = MIN(card->host_props.f_max, card->switch_caps.hs_max_dtr);
-		switch (card->card_speed) {
-		case SD_TIMING_HIGH_SPEED:
-			timing = SDHC_TIMING_HS;
-			break;
-		case SD_TIMING_DEFAULT:
-			timing = SDHC_TIMING_LEGACY;
-			break;
-		default:
-			/* No need to change bus speed */
-			return 0;
-		}
-	}
-
-	/* Switch bus speed */
-	ret = sdmmc_switch(card, SD_SWITCH_SET, SD_GRP_TIMING_MODE, card->card_speed, status);
-	if (ret) {
-		LOG_DBG("Failed to switch SD card speed");
-		return ret;
-	}
-	if ((status[16] & 0xF) != card->card_speed) {
-		LOG_WRN("Card did not accept new speed");
-	} else {
-		/* Change host bus speed */
-		card->bus_io.timing = timing;
-		card->bus_io.clock = card_clock;
-		LOG_DBG("Setting bus clock to: %d", card->bus_io.clock);
-		ret = sdhc_set_io(card->sdhc, &card->bus_io);
-		if (ret) {
-			LOG_ERR("Failed to change host bus speed");
-			return ret;
-		}
-	}
-	return 0;
->>>>>>> 62212512
 }
 
 /*
@@ -779,13 +670,12 @@
  * Initializes SDMMC card. Note that the common SD function has already
  * sent CMD0 and CMD8 to the card at function entry.
  */
-<<<<<<< HEAD
 int sdmmc_card_init(struct sd_card* card) {
     int ret;
     uint32_t ocr_arg = 0U;
 
     /* First send a probing OCR */
-    if (card->host_props.is_spi && IS_ENABLED(CONFIG_SDHC_SUPPORTS_SPI_MODE)) {
+    if (IS_ENABLED(CONFIG_SDHC_SUPPORTS_SPI_MODE) && card->host_props.is_spi) {
         /* Probe SPI card with CMD58*/
         ret = sdmmc_spi_send_ocr(card, ocr_arg);
     }
@@ -838,7 +728,7 @@
         return (ret);
     }
 
-    if (card->host_props.is_spi && IS_ENABLED(CONFIG_SDHC_SUPPORTS_SPI_MODE)) {
+    if (IS_ENABLED(CONFIG_SDHC_SUPPORTS_SPI_MODE) && card->host_props.is_spi) {
         /* Send second CMD58 to get CCS bit */
         ret = sdmmc_spi_send_ocr(card, ocr_arg);
         if (ret) {
@@ -866,8 +756,8 @@
      * switch to new signal voltage using "signal voltage switch procedure"
      * described in SD specification
      */
-    if ((card->flags & SD_1800MV_FLAG) && (card->host_props.host_caps.vol_180_support) &&
-        (!card->host_props.is_spi) && IS_ENABLED(CONFIG_SD_UHS_PROTOCOL)) {
+    if (IS_ENABLED(CONFIG_SD_UHS_PROTOCOL) && (card->flags & SD_1800MV_FLAG) &&
+        (card->host_props.host_caps.vol_180_support) && (!card->host_props.is_spi)) {
         ret = sdmmc_switch_voltage(card);
         if (ret) {
             /* Disable host support for 1.8 V */
@@ -889,7 +779,7 @@
         return (ret);
     }
 
-    if (!card->host_props.is_spi && IS_ENABLED(CONFIG_SDHC_SUPPORTS_NATIVE_MODE)) {
+    if (IS_ENABLED(CONFIG_SDHC_SUPPORTS_NATIVE_MODE) && !card->host_props.is_spi) {
         /*
          * Request new relative card address. This moves the card from
          * identification mode to data transfer mode
@@ -906,7 +796,7 @@
         return (ret);
     }
 
-    if (!card->host_props.is_spi && IS_ENABLED(CONFIG_SDHC_SUPPORTS_NATIVE_MODE)) {
+    if (IS_ENABLED(CONFIG_SDHC_SUPPORTS_NATIVE_MODE) && !card->host_props.is_spi) {
         /* Move the card to transfer state (with CMD7) to run remaining commands */
         ret = sdmmc_select_card(card);
         if (ret) {
@@ -942,7 +832,7 @@
     }
 
     /* Read switch capabilities to determine what speeds card supports */
-    if (!card->host_props.is_spi && IS_ENABLED(CONFIG_SDHC_SUPPORTS_NATIVE_MODE)) {
+    if (IS_ENABLED(CONFIG_SDHC_SUPPORTS_NATIVE_MODE) && !card->host_props.is_spi) {
         ret = sdmmc_read_switch(card);                          /* SD_INIT_SEQ32 */
         if (ret) {
             LOG_ERR("Failed to read card functions");
@@ -950,8 +840,8 @@
         }
     }
 
-    if ((card->flags & SD_1800MV_FLAG) && sdmmc_host_uhs(&card->host_props) &&
-        !(card->host_props.is_spi) && IS_ENABLED(CONFIG_SD_UHS_PROTOCOL)) {
+    if (IS_ENABLED(CONFIG_SD_UHS_PROTOCOL) && (card->flags & SD_1800MV_FLAG) &&
+        sdmmc_host_uhs(&card->host_props) && !(card->host_props.is_spi)) {
         ret = sdmmc_init_uhs(card);
         if (ret) {
             LOG_ERR("UHS card init failed");
@@ -977,177 +867,6 @@
     }
 
     return (ret);
-=======
-int sdmmc_card_init(struct sd_card *card)
-{
-	int ret;
-	uint32_t ocr_arg = 0U;
-
-	/* First send a probing OCR */
-	if (IS_ENABLED(CONFIG_SDHC_SUPPORTS_SPI_MODE) && card->host_props.is_spi) {
-		/* Probe SPI card with CMD58*/
-		ret = sdmmc_spi_send_ocr(card, ocr_arg);
-	} else if (IS_ENABLED(CONFIG_SDHC_SUPPORTS_NATIVE_MODE)) {
-		/* Probe Native card with ACMD41 */
-		ret = sdmmc_send_ocr(card, ocr_arg);
-	} else {
-		return -ENOTSUP;
-	}
-	if (ret) {
-		return ret;
-	}
-	/* Card responded to ACMD41, type is SDMMC */
-	card->type = CARD_SDMMC;
-
-	if (card->flags & SD_SDHC_FLAG) {
-		if (IS_ENABLED(CONFIG_SDHC_SUPPORTS_NATIVE_MODE)) {
-			/* High capacity card. See if host supports 1.8V */
-			if (card->host_props.host_caps.vol_180_support) {
-				ocr_arg |= SD_OCR_SWITCH_18_REQ_FLAG;
-			}
-		}
-		/* Set host high capacity support flag */
-		ocr_arg |= SD_OCR_HOST_CAP_FLAG;
-	}
-	if (IS_ENABLED(CONFIG_SDHC_SUPPORTS_NATIVE_MODE)) {
-		/* Set voltage window */
-		if (card->host_props.host_caps.vol_300_support) {
-			ocr_arg |= SD_OCR_VDD29_30FLAG;
-		}
-		ocr_arg |= (SD_OCR_VDD32_33FLAG | SD_OCR_VDD33_34FLAG);
-	}
-	/* Momentary delay before initialization OCR. Some cards will
-	 * never leave busy state if init OCR is sent too soon after
-	 * probing OCR
-	 */
-	k_busy_wait(100);
-	/* Send SD OCR to card to initialize it */
-	ret = sdmmc_send_ocr(card, ocr_arg);
-	if (ret) {
-		LOG_ERR("Failed to query card OCR");
-		return ret;
-	}
-	if (IS_ENABLED(CONFIG_SDHC_SUPPORTS_SPI_MODE) && card->host_props.is_spi) {
-		/* Send second CMD58 to get CCS bit */
-		ret = sdmmc_spi_send_ocr(card, ocr_arg);
-		if (ret) {
-			return ret;
-		}
-	}
-	/* Check SD high capacity and 1.8V support flags */
-	if (card->ocr & SD_OCR_CARD_CAP_FLAG) {
-		card->flags |= SD_HIGH_CAPACITY_FLAG;
-	}
-	if (card->ocr & SD_OCR_SWITCH_18_ACCEPT_FLAG) {
-		LOG_DBG("Card supports 1.8V signaling");
-		card->flags |= SD_1800MV_FLAG;
-	}
-	/* Check OCR voltage window */
-	if (card->ocr & SD_OCR_VDD29_30FLAG) {
-		card->flags |= SD_3000MV_FLAG;
-	}
-	/*
-	 * If card is high capacity (SDXC or SDHC), and supports 1.8V signaling,
-	 * switch to new signal voltage using "signal voltage switch procedure"
-	 * described in SD specification
-	 */
-	if (IS_ENABLED(CONFIG_SD_UHS_PROTOCOL) && (card->flags & SD_1800MV_FLAG) &&
-	    (card->host_props.host_caps.vol_180_support) && (!card->host_props.is_spi)) {
-		ret = sdmmc_switch_voltage(card);
-		if (ret) {
-			/* Disable host support for 1.8 V */
-			card->host_props.host_caps.vol_180_support = false;
-			/*
-			 * The host or SD card may have already switched to
-			 * 1.8V. Return SD_RESTART to indicate
-			 * negotiation should be restarted.
-			 */
-			card->status = CARD_ERROR;
-			return SD_RESTART;
-		}
-	}
-	/* Read the card's CID (card identification register) */
-	ret = card_read_cid(card);
-	if (ret) {
-		return ret;
-	}
-	if (IS_ENABLED(CONFIG_SDHC_SUPPORTS_NATIVE_MODE) && !card->host_props.is_spi) {
-		/*
-		 * Request new relative card address. This moves the card from
-		 * identification mode to data transfer mode
-		 */
-		ret = sdmmc_request_rca(card);
-		if (ret) {
-			return ret;
-		}
-	}
-	/* Card has entered data transfer mode. Get card specific data register */
-	ret = sdmmc_read_csd(card);
-	if (ret) {
-		return ret;
-	}
-	if (IS_ENABLED(CONFIG_SDHC_SUPPORTS_NATIVE_MODE) && !card->host_props.is_spi) {
-		/* Move the card to transfer state (with CMD7) to run remaining commands */
-		ret = sdmmc_select_card(card);
-		if (ret) {
-			return ret;
-		}
-	}
-	/*
-	 * With card in data transfer state, we can set SD clock to maximum
-	 * frequency for non high speed mode (25Mhz)
-	 */
-	if (card->host_props.f_max < SD_CLOCK_25MHZ) {
-		LOG_INF("Maximum SD clock is under 25MHz, using clock of %dHz",
-			card->host_props.f_max);
-		card->bus_io.clock = card->host_props.f_max;
-	} else {
-		card->bus_io.clock = SD_CLOCK_25MHZ;
-	}
-	ret = sdhc_set_io(card->sdhc, &card->bus_io);
-	if (ret) {
-		LOG_ERR("Failed to raise bus frequency to 25MHz");
-		return ret;
-	}
-	/* Read SD SCR (SD configuration register),
-	 * to get supported bus width
-	 */
-	ret = sdmmc_read_scr(card);
-	if (ret) {
-		return ret;
-	}
-	/* Read switch capabilities to determine what speeds card supports */
-	if (IS_ENABLED(CONFIG_SDHC_SUPPORTS_NATIVE_MODE) && !card->host_props.is_spi) {
-		ret = sdmmc_read_switch(card);
-		if (ret) {
-			LOG_ERR("Failed to read card functions");
-			return ret;
-		}
-	}
-	if (IS_ENABLED(CONFIG_SD_UHS_PROTOCOL) && (card->flags & SD_1800MV_FLAG) &&
-	    sdmmc_host_uhs(&card->host_props) && !(card->host_props.is_spi)) {
-		ret = sdmmc_init_uhs(card);
-		if (ret) {
-			LOG_ERR("UHS card init failed");
-		}
-	} else {
-		if ((card->flags & SD_HIGH_CAPACITY_FLAG) == 0) {
-			/* Standard capacity SDSC card. set block length to 512 */
-			ret = sdmmc_set_blocklen(card, SDMMC_DEFAULT_BLOCK_SIZE);
-			if (ret) {
-				LOG_ERR("Could not set SD blocklen to 512");
-				return ret;
-			}
-			card->block_size = 512;
-		}
-		/* Card is not UHS. Try to use high speed mode */
-		ret = sdmmc_init_hs(card);
-		if (ret) {
-			LOG_ERR("HS card init failed");
-		}
-	}
-	return ret;
->>>>>>> 62212512
 }
 
 int sdmmc_ioctl(struct sd_card* card, uint8_t cmd, void* buf) {
