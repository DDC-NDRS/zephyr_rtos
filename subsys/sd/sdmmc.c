/*
 * Copyright 2022 NXP
 *
 * SPDX-License-Identifier: Apache-2.0
 */

#include <zephyr/kernel.h>
#include <zephyr/drivers/sdhc.h>
#include <zephyr/sd/sd.h>
#include <zephyr/sd/sdmmc.h>
#include <zephyr/sd/sd_spec.h>
#include <zephyr/logging/log.h>
#include <zephyr/sys/byteorder.h>
#include <zephyr/drivers/disk.h>

#include "sd_utils.h"
#include "sd_ops.h"

LOG_MODULE_DECLARE(sd, CONFIG_SD_LOG_LEVEL);

static inline uint8_t sdmmc_decode_scr(struct sd_scr* scr, uint32_t const raw_scr[]) {
    uint32_t version;
    uint32_t tmp_scr0;

    tmp_scr0   = raw_scr[0U];
    scr->flags = 0U;
    scr->scr_structure = (uint8_t)((tmp_scr0 & 0xF0000000U) >> 28U);
    scr->sd_spec       = (uint8_t)((tmp_scr0 & 0x0F000000U) >> 24U);
    if ((tmp_scr0 & 0x800000U) != 0U) {
        scr->flags |= SD_SCR_DATA_STATUS_AFTER_ERASE;
    }

    scr->sd_sec   = (uint8_t)((tmp_scr0 & 0x700000U) >> 20U);
    scr->sd_width = (uint8_t)((tmp_scr0 & 0x0F0000U) >> 16U);
    if ((tmp_scr0 & 0x8000U) != 0U) {
        scr->flags |= SD_SCR_SPEC3;
    }

    scr->sd_ext_sec  = (uint8_t)((tmp_scr0 & 0x7800U) >> 10U);
    scr->cmd_support = (uint8_t)(tmp_scr0 & 0x3U);
    scr->rsvd        = raw_scr[1U];

    /* Get specification version. */
    switch (scr->sd_spec) {
        case 0U :
            version = SD_SPEC_VER1_0;
            break;

        case 1U :
            version = SD_SPEC_VER1_1;
            break;

        case 2U :
            version = SD_SPEC_VER2_0;
            if (scr->flags & SD_SCR_SPEC3) {
                version = SD_SPEC_VER3_0;
            }
            break;

        default :
            version = 0;
            break;
    }

    return (version);
}

/* Helper to send SD app command */
static int sdmmc_app_command(struct sd_card* card, int relative_card_address) {
    return card_app_command(card, relative_card_address);
}

/* Reads OCR from SPI mode card using CMD58 */
static int sdmmc_spi_send_ocr(struct sd_card* card, uint32_t arg) {
    struct sdhc_command cmd;
    int ret;

    cmd.opcode        = SD_SPI_READ_OCR;
    cmd.arg           = arg;
    cmd.response_type = SD_SPI_RSP_TYPE_R3;
    cmd.timeout_ms    = CONFIG_SD_CMD_TIMEOUT;
    cmd.retries       = CONFIG_SD_CMD_RETRIES;

    ret = sdhc_request(card->sdhc, &cmd, NULL);
    if (ret) {
        LOG_DBG("CMD58 failed: %d", ret);
        return (ret);
    }

    card->ocr = cmd.response[1];
    if (card->ocr == 0) {
        LOG_DBG("No OCR detected");
        return (-ENOTSUP);
    }

    return (ret);
}

/* Sends OCR to card using ACMD41 */
static int sdmmc_send_ocr(struct sd_card* card, int ocr) {
    struct sdhc_command cmd;
    int ret;
    int retries;

    cmd.opcode        = SD_APP_SEND_OP_COND;
    cmd.arg           = ocr;
    cmd.response_type = (SD_RSP_TYPE_R3 | SD_SPI_RSP_TYPE_R1);
    cmd.timeout_ms    = CONFIG_SD_CMD_TIMEOUT;
    cmd.retries       = CONFIG_SD_CMD_RETRIES;

    /* Send initialization ACMD41 */
    for (retries = 0; retries < CONFIG_SD_OCR_RETRY_COUNT; retries++) {
        ret = sdmmc_app_command(card, 0U);
        if (ret == SD_RETRY) {
            /* Retry */
            continue;
        }
        else if (ret) {
            return (ret);
        }

        ret = sdhc_request(card->sdhc, &cmd, NULL);
        if (ret) {
            /* OCR failed */
            return (ret);
        }

        if (ocr == 0) {
            /* Just probing, don't wait for card to exit busy state */
            return (0);
        }

        /*
         * Check to see if card is busy with power up. PWR_BUSY
         * flag will be cleared when card finishes power up sequence
         */
        if (card->host_props.is_spi) {
            if (!(cmd.response[0] & SD_SPI_R1IDLE_STATE)) {
                break;
            }
        }
        else {
            if ((cmd.response[0U] & SD_OCR_PWR_BUSY_FLAG)) {
                break;
            }
        }

        sd_delay(10);
    }

    if (retries >= CONFIG_SD_OCR_RETRY_COUNT) {
        /* OCR timed out */
        LOG_ERR("Card never left busy state");
        return -ETIMEDOUT;
    }

    LOG_DBG("SDMMC responded to ACMD41 after %d attempts", retries);
    if (!card->host_props.is_spi) {
        /* Save OCR */
        card->ocr = cmd.response[0U];
    }

    return (0);
}

/* Reads SD configuration register */
static int sdmmc_read_scr(struct sd_card* card) {
    struct sdhc_command cmd;
    struct sdhc_data data;
    /* Place SCR struct on stack to reduce flash usage */
    struct sd_scr card_scr;
    int ret;
    /* DMA onto stack is unsafe, so we use an internal card buffer */
    uint32_t* scr = (uint32_t*)card->card_buffer;
    uint32_t  raw_scr[2];

    ret = sdmmc_app_command(card, card->relative_addr);
    if (ret) {
        LOG_DBG("SD app command failed for SD SCR");
        return (ret);
    }

    cmd.opcode        = SD_APP_SEND_SCR;
    cmd.arg           = 0;
    cmd.response_type = (SD_RSP_TYPE_R1 | SD_SPI_RSP_TYPE_R1);
    cmd.timeout_ms    = CONFIG_SD_CMD_TIMEOUT;
    cmd.retries       = CONFIG_SD_CMD_RETRIES;

    data.block_addr = 0U;
    data.block_size = 8U;
    data.blocks     = 1U;
    data.data       = scr;
    data.timeout_ms = CONFIG_SD_DATA_TIMEOUT;

    ret = sdhc_request(card->sdhc, &cmd, &data);
    if (ret) {
        LOG_DBG("ACMD51 failed: %d", ret);
        return (ret);
    }
    /* Decode SCR */
    raw_scr[0] = sys_be32_to_cpu(scr[0]);
    raw_scr[1] = sys_be32_to_cpu(scr[1]);
    card->sd_version = sdmmc_decode_scr(&card_scr, raw_scr);
    LOG_DBG("SD reports specification version %d", card->sd_version);

    /* Check card supported bus width */
    if (card_scr.sd_width & 0x04U) {
        card->flags |= SD_4BITS_WIDTH;
    }

    /* Check if card supports speed class command (CMD20) */
    if (card_scr.cmd_support & 0x01U) {
        card->flags |= SD_SPEED_CLASS_CONTROL_FLAG;
    }

    /* Check for set block count (CMD 23) support */
    if (card_scr.cmd_support & 0x02U) {
        card->flags |= SD_CMD23_FLAG;
    }

    return (0);
}

/* Sets block length of SD card */
static int sdmmc_set_blocklen(struct sd_card* card, uint32_t block_len) {
    struct sdhc_command cmd;

    cmd.opcode        = SD_SET_BLOCK_SIZE;
    cmd.arg           = block_len;
    cmd.response_type = (SD_RSP_TYPE_R1 | SD_SPI_RSP_TYPE_R1);
    cmd.timeout_ms    = CONFIG_SD_CMD_TIMEOUT;
    cmd.retries       = CONFIG_SD_CMD_RETRIES;

    return sdhc_request(card->sdhc, &cmd, NULL);
}

/*
 * Sets bus width of host and card, following section 3.4 of
 * SD host controller specification
 */
static int sdmmc_set_bus_width(struct sd_card* card, enum sdhc_bus_width width) {
    struct sdhc_command cmd;
    int ret;

    /*
     * The specification strictly requires card interrupts to be masked, but
     * Linux does not do so, so we won't either.
     */
    /* Send ACMD6 to change bus width */
    ret = sdmmc_app_command(card, card->relative_addr);
    if (ret) {
        LOG_DBG("SD app command failed for ACMD6");
        return (ret);
    }

    cmd.opcode        = SD_APP_SET_BUS_WIDTH;
    cmd.response_type = SD_RSP_TYPE_R1;
    cmd.timeout_ms    = CONFIG_SD_CMD_TIMEOUT;
    cmd.retries       = CONFIG_SD_CMD_RETRIES;

    switch (width) {
        case SDHC_BUS_WIDTH1BIT :
            cmd.arg = 0U;
            break;

        case SDHC_BUS_WIDTH4BIT :
            cmd.arg = 2U;
            break;

        default :
            return (-ENOTSUP);
    }

    /* Send app command */
    ret = sdhc_request(card->sdhc, &cmd, NULL);
    if (ret) {
        LOG_DBG("Error on ACMD6: %d", ret);
        return (ret);
    }

    ret = sd_check_response(&cmd);
    if (ret) {
        LOG_DBG("ACMD6 reports error, response 0x%x", cmd.response[0U]);
        return (ret);
    }

    /* Card now has changed bus width. Change host bus width */
    card->bus_io.bus_width = width;
    ret = sdhc_set_io(card->sdhc, &card->bus_io);
    if (ret) {
        LOG_DBG("Could not change host bus width");
    }

    return (ret);
}

/*
 * Sends SD switch function CMD6.
 * See table 4-32 in SD physical specification for argument details.
 * When setting a function, we should set the 4 bit block of the command
 * argument corresponding to that function to "value", and all other 4 bit
 * blocks should be left as 0xF (no effect on current function)
 */
static int sdmmc_switch(struct sd_card* card, enum sd_switch_arg mode, enum sd_group_num group,
                        uint8_t value, uint8_t* response) {
    struct sdhc_command cmd;
    struct sdhc_data    data;

    cmd.opcode = SD_SWITCH;
    cmd.arg    = ((mode & 0x1) << 31) | 0x00FFFFFF;
    cmd.arg &= ~(0xFU << (group * 4));
    cmd.arg |= (value & 0xF) << (group * 4);
    cmd.response_type = (SD_RSP_TYPE_R1 | SD_SPI_RSP_TYPE_R1);
    cmd.timeout_ms    = CONFIG_SD_CMD_TIMEOUT;
    cmd.retries       = CONFIG_SD_CMD_RETRIES;

    data.block_addr = 0U;
    data.block_size = 64U;
    data.blocks     = 1;
    data.data       = response;
    data.timeout_ms = CONFIG_SD_DATA_TIMEOUT;

    return sdhc_request(card->sdhc, &cmd, &data);
}

static int sdmmc_read_switch(struct sd_card* card) {
    uint8_t* status;
    int ret;

    if (card->sd_version < SD_SPEC_VER1_1) {
        /* Switch not supported */
        LOG_INF("SD spec 1.01 does not support CMD6");
        return (0);
    }

    /* Use card internal buffer to read 64 byte switch data */
    status = card->card_buffer;

    /*
     * Setting switch to zero will read card's support values,
     * otherwise known as SD "check function"
     */
    ret = sdmmc_switch(card, SD_SWITCH_CHECK, 0, 0, status);
    if (ret) {
        LOG_DBG("CMD6 failed %d", ret);
        return (ret);
    }

    /*
     * See table 4-11 and 4.3.10.4 of physical layer specification for
     * bit definitions. Note that response is big endian, so index 13 will
     * read bits 400-408.
     * Bit n being set in support bit field indicates support for function
     * number n on the card. (So 0x3 indicates support for functions 0 and 1)
     */
    /* Determine HS speed support, if any */
    if (status[13] & HIGH_SPEED_BUS_SPEED) {
        card->switch_caps.hs_max_dtr = HS_MAX_DTR;
    }
    else {
        card->switch_caps.hs_max_dtr = HS_UNSUPPORTED;
    }

    /* Determine UHS speed support, if any */
    if (status[13] & UHS_SDR104_BUS_SPEED) {
        card->switch_caps.uhs_max_dtr = UHS_SDR104_MAX_DTR;
    }
    else if (status[13] & UHS_DDR50_BUS_SPEED) {
        card->switch_caps.uhs_max_dtr = UHS_DDR50_MAX_DTR;
    }
    else if (status[13] & UHS_SDR50_BUS_SPEED) {
        card->switch_caps.uhs_max_dtr = UHS_SDR50_MAX_DTR;
    }
    else if (status[13] & UHS_SDR25_BUS_SPEED) {
        card->switch_caps.uhs_max_dtr = UHS_SDR25_MAX_DTR;
    }
    else if (status[13] & UHS_SDR12_BUS_SPEED) {
        card->switch_caps.uhs_max_dtr = UHS_SDR12_MAX_DTR;
    }
    else {
        card->switch_caps.uhs_max_dtr = UHS_UNSUPPORTED;
    }

    if (card->sd_version >= SD_SPEC_VER3_0) {
        card->switch_caps.bus_speed        = status[13];
        card->switch_caps.sd_drv_type      = status[9];
        card->switch_caps.sd_current_limit = status[7];
    }

    return (0);
}

static inline void sdmmc_select_bus_speed(struct sd_card* card) {
    /*
     * Note that function support is defined using bitfields, but function
     * selection is defined using values 0x0-0xF.
     */
    if (IS_ENABLED(CONFIG_SD_UHS_PROTOCOL) && (card->flags & SD_1800MV_FLAG) &&
        sdmmc_host_uhs(&card->host_props) && !(card->host_props.is_spi)) {
        /* Select UHS mode timing */
        if (card->host_props.host_caps.sdr104_support &&
            (card->switch_caps.bus_speed & UHS_SDR104_BUS_SPEED)) {
            card->card_speed = SD_TIMING_SDR104;
        }
        else if (card->host_props.host_caps.ddr50_support &&
                 (card->switch_caps.bus_speed & UHS_DDR50_BUS_SPEED)) {
            card->card_speed = SD_TIMING_DDR50;
        }
        else if (card->host_props.host_caps.sdr50_support &&
                 (card->switch_caps.bus_speed & UHS_SDR50_BUS_SPEED)) {
            card->card_speed = SD_TIMING_SDR50;
        }
        else if (card->switch_caps.bus_speed & UHS_SDR12_BUS_SPEED) {
            card->card_speed = SD_TIMING_SDR25;
        }
        else {
            card->card_speed = SD_TIMING_SDR12;
        }
    }
    else {
        /* Select HS mode timing */
        if (card->host_props.host_caps.high_spd_support &&
            (card->switch_caps.bus_speed & HIGH_SPEED_BUS_SPEED)) {
            card->card_speed = SD_TIMING_HIGH_SPEED;
        }
        else {
            card->card_speed = SD_TIMING_DEFAULT;
        }
    }
}

/* Selects driver type for SD card */
static int sdmmc_select_driver_type(struct sd_card* card) {
    int ret = 0;
    uint8_t* status = card->card_buffer;

    /*
     * We will only attempt to use driver type C over the default of type B,
     * since it should result in lower current consumption if supported.
     */
    if (card->host_props.host_caps.drv_type_c_support &&
        (card->switch_caps.sd_drv_type & SD_DRIVER_TYPE_C)) {
        card->bus_io.driver_type = SD_DRIVER_TYPE_C;

        /* Change drive strength */
        ret = sdmmc_switch(card, SD_SWITCH_SET, SD_GRP_DRIVER_STRENGTH_MODE,
                           (find_msb_set(SD_DRIVER_TYPE_C) - 1), status);
    }

    return (ret);
}

/* Sets current limit for SD card */
static int sdmmc_set_current_limit(struct sd_card* card) {
    int ret;
    int max_current;
    uint8_t* status = card->card_buffer;

    if ((card->card_speed != SD_TIMING_SDR50 ) &&
        (card->card_speed != SD_TIMING_SDR104) &&
        (card->card_speed != SD_TIMING_DDR50 )) {
        return (0); /* Cannot set current limit */
    }
    else if ((card->host_props.max_current_180 >= 800) &&
             (card->switch_caps.sd_current_limit & SD_MAX_CURRENT_800MA)) {
        max_current = SD_SET_CURRENT_800MA;
    }
    else if ((card->host_props.max_current_180 >= 600) &&
             (card->switch_caps.sd_current_limit & SD_MAX_CURRENT_600MA)) {
        max_current = SD_SET_CURRENT_600MA;
    }
    else if ((card->host_props.max_current_180 >= 400) &&
             (card->switch_caps.sd_current_limit & SD_MAX_CURRENT_400MA)) {
        max_current = SD_SET_CURRENT_400MA;
    }
    else if ((card->host_props.max_current_180 >= 200) &&
             (card->switch_caps.sd_current_limit & SD_MAX_CURRENT_200MA)) {
        max_current = SD_SET_CURRENT_200MA;
    }
    else {
        max_current = -1;
    }

    if (max_current != -1) {
        LOG_DBG("Changing SD current limit: %d", max_current);
        /* Switch SD current */
        ret = sdmmc_switch(card, SD_SWITCH_SET, SD_GRP_CURRENT_LIMIT_MODE, max_current,
                           status);
        if (ret) {
            LOG_DBG("Failed to set SD current limit");
            return (ret);
        }

        if (((status[15] >> 4) & 0x0F) != max_current) {
            /* Status response indicates card did not select request limit */
            LOG_WRN("Card did not accept current limit");
        }
    }

    return (0);
}

/* Applies selected card bus speed to card and host */
static int sdmmc_set_bus_speed(struct sd_card* card) {
    int ret;
    uint8_t* status = card->card_buffer;
    enum sdhc_timing_mode timing;
    uint32_t card_clock;

    /* Set card clock and host timing. Since the card's maximum clock
     * was calculated within sdmmc_read_switch(), we can safely use the
     * minimum between that clock and the host's highest clock supported.
     */
    if (IS_ENABLED(CONFIG_SD_UHS_PROTOCOL) && (card->flags & SD_1800MV_FLAG) &&
        sdmmc_host_uhs(&card->host_props) && !(card->host_props.is_spi)) {
        /* UHS mode */
        card_clock = MIN(card->host_props.f_max, card->switch_caps.uhs_max_dtr);
        switch (card->card_speed) {
            case SD_TIMING_SDR104 :
                timing = SDHC_TIMING_SDR104;
                break;

            case SD_TIMING_DDR50 :
                timing = SDHC_TIMING_DDR50;
                break;

            case SD_TIMING_SDR50 :
                timing = SDHC_TIMING_SDR50;
                break;

            case SD_TIMING_SDR25 :
                timing = SDHC_TIMING_SDR25;
                break;

            case SD_TIMING_SDR12 :
                timing = SDHC_TIMING_SDR12;
                break;

            default :
                /* No need to change bus speed */
                return (0);
        }
    }
    else {
        /* High speed/default mode */
        card_clock = MIN(card->host_props.f_max, card->switch_caps.hs_max_dtr);
        switch (card->card_speed) {
            case SD_TIMING_HIGH_SPEED :
                timing = SDHC_TIMING_HS;
                break;

            case SD_TIMING_DEFAULT :
                timing = SDHC_TIMING_LEGACY;
                break;

            default :
                /* No need to change bus speed */
                return 0;
        }
    }

    /* Switch bus speed */
    ret = sdmmc_switch(card, SD_SWITCH_SET, SD_GRP_TIMING_MODE, card->card_speed, status);
    if (ret) {
        LOG_DBG("Failed to switch SD card speed");
        return (ret);
    }

    if ((status[16] & 0xF) != card->card_speed) {
        LOG_WRN("Card did not accept new speed");
    }
    else {
        /* Change host bus speed */
        card->bus_io.timing = timing;
        card->bus_io.clock  = card_clock;
        LOG_DBG("Setting bus clock to: %d", card->bus_io.clock);
        ret = sdhc_set_io(card->sdhc, &card->bus_io);
        if (ret) {
            LOG_ERR("Failed to change host bus speed");
            return (ret);
        }
    }

    return (0);
}

/*
 * Init UHS capable SD card. Follows figure 3-16 in physical layer specification.
 */
static int sdmmc_init_uhs(struct sd_card* card) {
    int ret;

    /* Raise bus width to 4 bits */
    ret = sdmmc_set_bus_width(card, SDHC_BUS_WIDTH4BIT);
    if (ret) {
        LOG_ERR("Failed to change card bus width to 4 bits");
        return (ret);
    }

    /* Select bus speed for card depending on host and card capability*/
    sdmmc_select_bus_speed(card);

    /* Now, set the driver strength for the card */
    ret = sdmmc_select_driver_type(card);
    if (ret) {
        LOG_DBG("Failed to select new driver type");
        return (ret);
    }

    ret = sdmmc_set_current_limit(card);
    if (ret) {
        LOG_DBG("Failed to set card current limit");
        return (ret);
    }

    /* Apply the bus speed selected earlier */
    ret = sdmmc_set_bus_speed(card);
    if (ret) {
        LOG_DBG("Failed to set card bus speed");
        return (ret);
    }

    if ((card->card_speed == SD_TIMING_SDR50 ) ||
        (card->card_speed == SD_TIMING_SDR104) ||
        (card->card_speed == SD_TIMING_DDR50 )) {
        /* SDR104, SDR50, and DDR50 mode need tuning */
        ret = sdhc_execute_tuning(card->sdhc);
        if (ret) {
            LOG_ERR("SD tuning failed: %d", ret);
        }
    }

    return (ret);
}

/* Performs initialization for SD high speed cards */
static int sdmmc_init_hs(struct sd_card* card) {
    int ret;

    if ((!card->host_props.host_caps.high_spd_support) ||
        (card->sd_version < SD_SPEC_VER1_1)            ||
        (card->switch_caps.hs_max_dtr == HS_UNSUPPORTED)) {
        /* No high speed support. Leave card untouched */
        return (0);
    }

    /* Select bus speed for card depending on host and card capability*/
    sdmmc_select_bus_speed(card);
    /* Apply selected bus speed */

    ret = sdmmc_set_bus_speed(card);
    if (ret) {
        LOG_ERR("Failed to switch card to HS mode");
        return (ret);
    }

    if (card->host_props.host_caps.bus_4_bit_support && (card->flags & SD_4BITS_WIDTH)) {
        /* Raise bus width to 4 bits */
        ret = sdmmc_set_bus_width(card, SDHC_BUS_WIDTH4BIT);
        if (ret) {
            LOG_ERR("Failed to change card bus width to 4 bits");
            return (ret);
        }
    }

    return (0);
}

/*
 * Initializes SDMMC card. Note that the common SD function has already
 * sent CMD0 and CMD8 to the card at function entry.
 */
int sdmmc_card_init(struct sd_card* card) {
    int ret;
    uint32_t ocr_arg = 0U;

    /* First send a probing OCR */
    if (IS_ENABLED(CONFIG_SDHC_SUPPORTS_SPI_MODE) && card->host_props.is_spi) {
        /* Probe SPI card with CMD58*/
        ret = sdmmc_spi_send_ocr(card, ocr_arg);
    }
    else if (IS_ENABLED(CONFIG_SDHC_SUPPORTS_NATIVE_MODE)) {
        /* Probe Native card with ACMD41 */
        ret = sdmmc_send_ocr(card, ocr_arg);                    /* SD_INIT_SEQ30 */
    }
    else {
        return (-ENOTSUP);
    }

    if (ret) {
        return (ret);
    }

    /* Card responded to ACMD41, type is SDMMC */
    card->type = CARD_SDMMC;

    if (card->flags & SD_SDHC_FLAG) {
        if (IS_ENABLED(CONFIG_SDHC_SUPPORTS_NATIVE_MODE)) {
            /* High capacity card. See if host supports 1.8V */
            if (card->host_props.host_caps.vol_180_support) {
                ocr_arg |= SD_OCR_SWITCH_18_REQ_FLAG;
            }
        }

        /* Set host high capacity support flag */
        ocr_arg |= SD_OCR_HOST_CAP_FLAG;
    }

    if (IS_ENABLED(CONFIG_SDHC_SUPPORTS_NATIVE_MODE)) {
        /* Set voltage window */
        if (card->host_props.host_caps.vol_300_support) {
            ocr_arg |= SD_OCR_VDD29_30FLAG;
        }

        ocr_arg |= (SD_OCR_VDD32_33FLAG | SD_OCR_VDD33_34FLAG);
    }

    /* Momentary delay before initialization OCR. Some cards will
     * never leave busy state if init OCR is sent too soon after
     * probing OCR
     */
    k_busy_wait(100);

    /* Send SD OCR to card to initialize it */
    ret = sdmmc_send_ocr(card, ocr_arg);
    if (ret) {
        LOG_ERR("Failed to query card OCR");
        return (ret);
    }

    if (IS_ENABLED(CONFIG_SDHC_SUPPORTS_SPI_MODE) && card->host_props.is_spi) {
        /* Send second CMD58 to get CCS bit */
        ret = sdmmc_spi_send_ocr(card, ocr_arg);
        if (ret) {
            return (ret);
        }
    }

    /* Check SD high capacity and 1.8V support flags */
    if (card->ocr & SD_OCR_CARD_CAP_FLAG) {
        card->flags |= SD_HIGH_CAPACITY_FLAG;
    }

    if (card->ocr & SD_OCR_SWITCH_18_ACCEPT_FLAG) {
        LOG_DBG("Card supports 1.8V signaling");
        card->flags |= SD_1800MV_FLAG;
    }

    /* Check OCR voltage window */
    if (card->ocr & SD_OCR_VDD29_30FLAG) {
        card->flags |= SD_3000MV_FLAG;
    }

    /*
     * If card is high capacity (SDXC or SDHC), and supports 1.8V signaling,
     * switch to new signal voltage using "signal voltage switch procedure"
     * described in SD specification
     */
    if (IS_ENABLED(CONFIG_SD_UHS_PROTOCOL) && (card->flags & SD_1800MV_FLAG) &&
        (card->host_props.host_caps.vol_180_support) && (!card->host_props.is_spi)) {
        ret = sdmmc_switch_voltage(card);
        if (ret) {
            /* Disable host support for 1.8 V */
            card->host_props.host_caps.vol_180_support = false;
            /*
             * The host or SD card may have already switched to
             * 1.8V. Return SD_RESTART to indicate
             * negotiation should be restarted.
             */
            card->status = CARD_ERROR;

            return (SD_RESTART);
        }
    }

    /* Read the card's CID (card identification register) */
    ret = card_read_cid(card);                                  /* SD_INIT_SEQ31 */
    if (ret) {
        return (ret);
    }

    if (IS_ENABLED(CONFIG_SDHC_SUPPORTS_NATIVE_MODE) && !card->host_props.is_spi) {
        /*
         * Request new relative card address. This moves the card from
         * identification mode to data transfer mode
         */
        ret = sdmmc_request_rca(card);
        if (ret) {
            return (ret);
        }
    }

    /* Card has entered data transfer mode. Get card specific data register */
    ret = sdmmc_read_csd(card);
    if (ret) {
        return (ret);
    }

    if (IS_ENABLED(CONFIG_SDHC_SUPPORTS_NATIVE_MODE) && !card->host_props.is_spi) {
        /* Move the card to transfer state (with CMD7) to run remaining commands */
        ret = sdmmc_select_card(card);
        if (ret) {
            return (ret);
        }
    }

    /*
     * With card in data transfer state, we can set SD clock to maximum
     * frequency for non high speed mode (25Mhz)
     */
    if (card->host_props.f_max < SD_CLOCK_25MHZ) {
        LOG_INF("Maximum SD clock is under 25MHz, using clock of %dHz",
                card->host_props.f_max);
        card->bus_io.clock = card->host_props.f_max;
    }
    else {
        card->bus_io.clock = SD_CLOCK_25MHZ;
    }

    ret = sdhc_set_io(card->sdhc, &card->bus_io);
    if (ret) {
        LOG_ERR("Failed to raise bus frequency to 25MHz");
        return (ret);
    }

    /* Read SD SCR (SD configuration register),
     * to get supported bus width
     */
    ret = sdmmc_read_scr(card);
    if (ret) {
        return (ret);
    }

    /* Read switch capabilities to determine what speeds card supports */
    if (IS_ENABLED(CONFIG_SDHC_SUPPORTS_NATIVE_MODE) && !card->host_props.is_spi) {
        ret = sdmmc_read_switch(card);                          /* SD_INIT_SEQ32 */
        if (ret) {
            LOG_ERR("Failed to read card functions");
            return (ret);
        }
    }

    if (IS_ENABLED(CONFIG_SD_UHS_PROTOCOL) && (card->flags & SD_1800MV_FLAG) &&
        sdmmc_host_uhs(&card->host_props) && !(card->host_props.is_spi)) {
        ret = sdmmc_init_uhs(card);
        if (ret) {
            LOG_ERR("UHS card init failed");
        }
    }
    else {
        if ((card->flags & SD_HIGH_CAPACITY_FLAG) == 0) {
            /* Standard capacity SDSC card. set block length to 512 */
            ret = sdmmc_set_blocklen(card, SDMMC_DEFAULT_BLOCK_SIZE);
            if (ret) {
                LOG_ERR("Could not set SD blocklen to 512");
                return (ret);
            }

            card->block_size = 512U;
        }

        /* Card is not UHS. Try to use high speed mode */
        ret = sdmmc_init_hs(card);
        if (ret) {
            LOG_ERR("HS card init failed");
        }
    }

    return (ret);
}

int sdmmc_ioctl(struct sd_card* card, uint8_t cmd, void* buf) {
    return card_ioctl(card, cmd, buf);
}

int sdmmc_read_blocks(struct sd_card* card, uint8_t* rbuf, uint32_t start_block,
                      uint32_t num_blocks) {
    return card_read_blocks(card, rbuf, start_block, num_blocks);
}

<<<<<<< HEAD
int sdmmc_write_blocks(struct sd_card* card, uint8_t const* wbuf, uint32_t start_block,
                       uint32_t num_blocks) {
    return card_write_blocks(card, wbuf, start_block, num_blocks);
=======
int sdmmc_write_blocks(struct sd_card *card, const uint8_t *wbuf, uint32_t start_block,
		       uint32_t num_blocks)
{
	return card_write_blocks(card, wbuf, start_block, num_blocks);
}

int sdmmc_erase_blocks(struct sd_card *card, uint32_t start_block,
		       uint32_t num_blocks)
{
	return card_erase_blocks(card, start_block, num_blocks);
>>>>>>> 965e921a
}<|MERGE_RESOLUTION|>--- conflicted
+++ resolved
@@ -878,20 +878,13 @@
     return card_read_blocks(card, rbuf, start_block, num_blocks);
 }
 
-<<<<<<< HEAD
 int sdmmc_write_blocks(struct sd_card* card, uint8_t const* wbuf, uint32_t start_block,
                        uint32_t num_blocks) {
     return card_write_blocks(card, wbuf, start_block, num_blocks);
-=======
-int sdmmc_write_blocks(struct sd_card *card, const uint8_t *wbuf, uint32_t start_block,
-		       uint32_t num_blocks)
-{
-	return card_write_blocks(card, wbuf, start_block, num_blocks);
 }
 
 int sdmmc_erase_blocks(struct sd_card *card, uint32_t start_block,
 		       uint32_t num_blocks)
 {
 	return card_erase_blocks(card, start_block, num_blocks);
->>>>>>> 965e921a
 }