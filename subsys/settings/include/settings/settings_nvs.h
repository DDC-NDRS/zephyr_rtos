--- conflicted
+++ resolved
@@ -16,8 +16,8 @@
 #endif
 
 /* In the NVS backend, each setting is stored in two NVS entries:
- *	1. setting's name
- *	2. setting's value
+ *  1. setting's name
+ *  2. setting's value
  *
  * The NVS entry ID for the setting's value is determined implicitly based on
  * the ID of the NVS entry for the setting's name, once that is found. The
@@ -39,12 +39,6 @@
     uint16_t last_name_id;
     const struct device* flash_dev;
 
-<<<<<<< HEAD
-	uint16_t cache_next;
-	uint16_t cache_total;
-	bool loaded;
-#endif
-=======
     #if CONFIG_SETTINGS_NVS_NAME_CACHE
     struct {
         uint16_t name_hash;
@@ -52,8 +46,9 @@
     } cache[CONFIG_SETTINGS_NVS_NAME_CACHE_SIZE];
 
     uint16_t cache_next;
+    uint16_t cache_total;
+    bool loaded;
     #endif
->>>>>>> a254499d
 };
 
 /* register nvs to be a source of settings */
