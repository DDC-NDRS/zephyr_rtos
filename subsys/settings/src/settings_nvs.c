--- conflicted
+++ resolved
@@ -125,7 +125,7 @@
     ssize_t rc2;
     uint16_t name_id;
 
-    name_id = cf->last_name_id + 1;
+    name_id = (cf->last_name_id + 1);
     while (1) {
         name_id--;
         if (name_id == NVS_NAMECNT_ID) {
@@ -194,138 +194,6 @@
     return (ret);
 }
 
-<<<<<<< HEAD
-static int settings_nvs_save(struct settings_store *cs, const char *name,
-			     const char *value, size_t val_len)
-{
-	struct settings_nvs *cf = CONTAINER_OF(cs, struct settings_nvs, cf_store);
-	char rdname[SETTINGS_MAX_NAME_LEN + SETTINGS_EXTRA_LEN + 1];
-	uint16_t name_id, write_name_id;
-	bool delete, write_name;
-	int rc = 0;
-
-	if (!name) {
-		return -EINVAL;
-	}
-
-	/* Find out if we are doing a delete */
-	delete = ((value == NULL) || (val_len == 0));
-
-#if CONFIG_SETTINGS_NVS_NAME_CACHE
-	bool name_in_cache = false;
-
-	name_id = settings_nvs_cache_match(cf, name, rdname, sizeof(rdname));
-	if (name_id != NVS_NAMECNT_ID) {
-		write_name_id = name_id;
-		write_name = false;
-		name_in_cache = true;
-		goto found;
-	}
-#endif
-
-	name_id = cf->last_name_id + 1;
-	write_name_id = cf->last_name_id + 1;
-	write_name = true;
-
-	while (1) {
-		name_id--;
-		if (name_id == NVS_NAMECNT_ID) {
-			break;
-		}
-
-		rc = nvs_read(&cf->cf_nvs, name_id, &rdname, sizeof(rdname));
-
-		if (rc < 0) {
-			/* Error or entry not found */
-			if (rc == -ENOENT) {
-				write_name_id = name_id;
-			}
-			continue;
-		}
-
-		rdname[rc] = '\0';
-
-		if (strcmp(name, rdname)) {
-			continue;
-		}
-
-		if (!delete) {
-			write_name_id = name_id;
-			write_name = false;
-		}
-
-		goto found;
-	}
-
-found:
-	if (delete) {
-		if (name_id == NVS_NAMECNT_ID) {
-			return 0;
-		}
-
-		rc = nvs_delete(&cf->cf_nvs, name_id);
-		if (rc >= 0) {
-			rc = nvs_delete(&cf->cf_nvs, name_id +
-					NVS_NAME_ID_OFFSET);
-		}
-
-		if (rc < 0) {
-			return rc;
-		}
-
-		if (name_id == cf->last_name_id) {
-			cf->last_name_id--;
-			rc = nvs_write(&cf->cf_nvs, NVS_NAMECNT_ID,
-				       &cf->last_name_id, sizeof(uint16_t));
-			if (rc < 0) {
-				/* Error: can't to store
-				 * the largest name ID in use.
-				 */
-				return rc;
-			}
-		}
-
-		return 0;
-	}
-
-	/* No free IDs left. */
-	if (write_name_id == NVS_NAMECNT_ID + NVS_NAME_ID_OFFSET) {
-		return -ENOMEM;
-	}
-
-	/* update the last_name_id and write to flash if required*/
-	if (write_name_id > cf->last_name_id) {
-		cf->last_name_id = write_name_id;
-		rc = nvs_write(&cf->cf_nvs, NVS_NAMECNT_ID, &cf->last_name_id,
-			       sizeof(uint16_t));
-		if (rc < 0) {
-			return rc;
-		}
-	}
-
-	/* write the value */
-	rc = nvs_write(&cf->cf_nvs, write_name_id + NVS_NAME_ID_OFFSET,
-		       value, val_len);
-	if (rc < 0) {
-		return rc;
-	}
-
-	/* write the name if required */
-	if (write_name) {
-		rc = nvs_write(&cf->cf_nvs, write_name_id, name, strlen(name));
-		if (rc < 0) {
-			return rc;
-		}
-	}
-
-#if CONFIG_SETTINGS_NVS_NAME_CACHE
-	if (!name_in_cache) {
-		settings_nvs_cache_add(cf, name, write_name_id);
-	}
-#endif
-
-	return 0;
-=======
 static int settings_nvs_save(struct settings_store* cs, char const* name,
                              char const* value, size_t val_len) {
     struct settings_nvs* cf = CONTAINER_OF(cs, struct settings_nvs, cf_store);
@@ -344,10 +212,13 @@
     delete = ((value == NULL) || (val_len == 0));
 
     #if CONFIG_SETTINGS_NVS_NAME_CACHE
+    bool name_in_cache = false;
+
     name_id = settings_nvs_cache_match(cf, name, rdname, sizeof(rdname));
     if (name_id != NVS_NAMECNT_ID) {
         write_name_id = name_id;
-        write_name    = false;
+        write_name = false;
+        name_in_cache = true;
         goto found;
     }
     #endif
@@ -378,9 +249,6 @@
         }
 
         if (!delete) {
-            #if CONFIG_SETTINGS_NVS_NAME_CACHE
-            settings_nvs_cache_add(cf, name, name_id);
-            #endif
             write_name_id = name_id;
             write_name    = false;
         }
@@ -449,8 +317,13 @@
         }
     }
 
+    #if CONFIG_SETTINGS_NVS_NAME_CACHE
+    if (!name_in_cache) {
+        settings_nvs_cache_add(cf, name, write_name_id);
+    }
+    #endif
+
     return (0);
->>>>>>> e45169af
 }
 
 /* Initialize the nvs backend. */
