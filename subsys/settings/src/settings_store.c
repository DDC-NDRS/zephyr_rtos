--- conflicted
+++ resolved
@@ -21,14 +21,9 @@
 LOG_MODULE_DECLARE(settings, CONFIG_SETTINGS_LOG_LEVEL);
 
 sys_slist_t settings_load_srcs;
-<<<<<<< HEAD
 struct settings_store* settings_save_dst;
-extern struct k_mutex settings_lock;
-extern struct settings_handler_static _settings_handler_static_list_start[];    /* #CUSTOM@NDRS */
-extern struct settings_handler_static _settings_handler_static_list_end[];      /* #CUSTOM@NDRS */
-=======
-struct settings_store *settings_save_dst;
->>>>>>> f66460be
+extern struct settings_handler_static _settings_handler_static_list_start[]; /* #CUSTOM@NDRS */
+extern struct settings_handler_static _settings_handler_static_list_end[];   /* #CUSTOM@NDRS */
 
 void settings_src_register(struct settings_store* cs) {
     sys_slist_append(&settings_load_srcs, &cs->cs_next);
@@ -42,7 +37,6 @@
     return settings_load_subtree(NULL);
 }
 
-<<<<<<< HEAD
 int settings_load_subtree(char const* subtree) {
     struct settings_store* cs;
     int rc;
@@ -56,14 +50,14 @@
      *    apply config
      *    commit all
      */
-    k_mutex_lock(&settings_lock, K_FOREVER);
+    settings_lock_take();
     SYS_SLIST_FOR_EACH_CONTAINER_WITH_TYPE(&settings_load_srcs,
                                            struct settings_store,
                                            cs, cs_next) {
         cs->cs_itf->csi_load(cs, &arg);
     }
     rc = settings_commit_subtree(subtree);
-    k_mutex_unlock(&settings_lock);
+    settings_lock_release();
 
     return (rc);
 }
@@ -84,180 +78,130 @@
      *    apply config
      *    commit all
      */
-    k_mutex_lock(&settings_lock, K_FOREVER);
+    settings_lock_take();
     SYS_SLIST_FOR_EACH_CONTAINER_WITH_TYPE(&settings_load_srcs,
                                            struct settings_store,
                                            cs, cs_next) {
         cs->cs_itf->csi_load(cs, &arg);
     }
-    k_mutex_unlock(&settings_lock);
+    settings_lock_release();
 
     return (0);
-=======
-int settings_load_subtree(const char *subtree)
-{
-	struct settings_store *cs;
-	int rc;
-	const struct settings_load_arg arg = {
-		.subtree = subtree
-	};
-
-	/*
-	 * for every config store
-	 *    load config
-	 *    apply config
-	 *    commit all
-	 */
-	settings_lock_take();
-	SYS_SLIST_FOR_EACH_CONTAINER(&settings_load_srcs, cs, cs_next) {
-		cs->cs_itf->csi_load(cs, &arg);
-	}
-	rc = settings_commit_subtree(subtree);
-	settings_lock_release();
-	return rc;
-}
-
-int settings_load_subtree_direct(
-	const char             *subtree,
-	settings_load_direct_cb cb,
-	void                   *param)
-{
-	struct settings_store *cs;
-
-	const struct settings_load_arg arg = {
-		.subtree = subtree,
-		.cb = cb,
-		.param = param
-	};
-	/*
-	 * for every config store
-	 *    load config
-	 *    apply config
-	 *    commit all
-	 */
-	settings_lock_take();
-	SYS_SLIST_FOR_EACH_CONTAINER(&settings_load_srcs, cs, cs_next) {
-		cs->cs_itf->csi_load(cs, &arg);
-	}
-	settings_lock_release();
-	return 0;
->>>>>>> f66460be
 }
 
 struct default_param {
-	void *buf;
-	size_t buf_len;
-	size_t *val_len;
+    void* buf;
+    size_t buf_len;
+    size_t* val_len;
 };
 
 /* Default callback to set a Key/Value pair */
-static int settings_set_default_cb(const char *name, size_t len, settings_read_cb read_cb,
-				   void *cb_arg, void *param)
-{
-	int rc = 0;
-	const char *next;
-	size_t name_len;
-	struct default_param *dest = (struct default_param *)param;
-
-	name_len = settings_name_next(name, &next);
-	if (name_len == 0) {
-		rc = read_cb(cb_arg, dest->buf, MIN(dest->buf_len, len));
-		*dest->val_len = len;
-	}
-
-	return rc;
+static int settings_set_default_cb(char const* name, size_t len, settings_read_cb read_cb,
+                                   void* cb_arg, void* param) {
+    int rc = 0;
+    char const* next;
+    size_t name_len;
+    struct default_param* dest = (struct default_param*)param;
+
+    name_len = settings_name_next(name, &next);
+    if (name_len == 0) {
+        rc = read_cb(cb_arg, dest->buf, MIN(dest->buf_len, len));
+        *dest->val_len = len;
+    }
+
+    return (rc);
 }
 
 /* Default callback to get the value's length of the Key defined by name.
  * Returns the value's length in the provided `param` pointer
  */
-static int settings_get_val_len_default_cb(const char *name, size_t len,
-					   settings_read_cb read_cb __maybe_unused,
-					   void *cb_arg __maybe_unused, void *param)
-{
-	const char *next;
-	size_t name_len;
-	size_t *val_len = (size_t *)param;
-
-	name_len = settings_name_next(name, &next);
-	if (name_len == 0) {
-		*val_len = len;
-	}
-
-	return 0;
+static int settings_get_val_len_default_cb(char const* name, size_t len,
+                                           settings_read_cb read_cb __maybe_unused,
+                                           void* cb_arg __maybe_unused, void* param) {
+    char const* next;
+    size_t name_len;
+    size_t* val_len = (size_t*)param;
+
+    name_len = settings_name_next(name, &next);
+    if (name_len == 0) {
+        *val_len = len;
+    }
+
+    return (0);
 }
 
 /* Gets the value's size if the Key defined by name is in the persistent storage,
  * Returns 0 if the Key doesn't exist.
  */
-ssize_t settings_get_val_len(const char *name)
-{
-	struct settings_store *cs;
-	int rc = 0;
-	size_t val_len = 0;
-
-	/*
-	 * for every config store that supports this function
-	 * get the value's length.
-	 */
-	settings_lock_take();
-	SYS_SLIST_FOR_EACH_CONTAINER(&settings_load_srcs, cs, cs_next) {
-		if (cs->cs_itf->csi_get_val_len) {
-			val_len = cs->cs_itf->csi_get_val_len(cs, name);
-		} else {
-			const struct settings_load_arg arg = {
-				.subtree = name,
-				.cb = &settings_get_val_len_default_cb,
-				.param = &val_len
-			};
-			rc = cs->cs_itf->csi_load(cs, &arg);
-		}
-	}
-	settings_lock_release();
-
-	if (rc >= 0) {
-		return val_len;
-	}
-
-	return rc;
+ssize_t settings_get_val_len(char const* name) {
+    struct settings_store* cs;
+    int rc = 0;
+    size_t val_len = 0;
+
+    /*
+     * for every config store that supports this function
+     * get the value's length.
+     */
+    settings_lock_take();
+    SYS_SLIST_FOR_EACH_CONTAINER(&settings_load_srcs, cs, cs_next) {
+        if (cs->cs_itf->csi_get_val_len) {
+            val_len = cs->cs_itf->csi_get_val_len(cs, name);
+        }
+        else {
+            const struct settings_load_arg arg = {
+                .subtree = name,
+                .cb = &settings_get_val_len_default_cb,
+                .param = &val_len
+            };
+            rc = cs->cs_itf->csi_load(cs, &arg);
+        }
+    }
+    settings_lock_release();
+
+    if (rc >= 0) {
+        return (val_len);
+    }
+
+    return (rc);
 }
 
 /* Load a single key/value from persistent storage */
-ssize_t settings_load_one(const char *name, void *buf, size_t buf_len)
-{
-	struct settings_store *cs;
-	size_t val_len = 0;
-	int rc = 0;
-
-	/*
-	 * For every config store that defines csi_load_one() function use it.
-	 * Otherwise, use the csi_load() function to load the key/value pair
-	 */
-	settings_lock_take();
-	SYS_SLIST_FOR_EACH_CONTAINER(&settings_load_srcs, cs, cs_next) {
-		if (cs->cs_itf->csi_load_one) {
-			rc = cs->cs_itf->csi_load_one(cs, name, (char *)buf, buf_len);
-			val_len = (rc >= 0) ? rc : 0;
-		} else {
-			struct default_param param = {
-				.buf = buf,
-				.buf_len = buf_len,
-				.val_len = &val_len
-			};
-			const struct settings_load_arg arg = {
-				.subtree = name,
-				.cb = &settings_set_default_cb,
-				.param = &param
-			};
-			rc = cs->cs_itf->csi_load(cs, &arg);
-		}
-	}
-	settings_lock_release();
-
-	if (rc >= 0) {
-		return val_len;
-	}
-	return rc;
+ssize_t settings_load_one(char const* name, void* buf, size_t buf_len) {
+    struct settings_store* cs;
+    size_t val_len = 0;
+    int rc = 0;
+
+    /*
+     * For every config store that defines csi_load_one() function use it.
+     * Otherwise, use the csi_load() function to load the key/value pair
+     */
+    settings_lock_take();
+    SYS_SLIST_FOR_EACH_CONTAINER(&settings_load_srcs, cs, cs_next) {
+        if (cs->cs_itf->csi_load_one) {
+            rc = cs->cs_itf->csi_load_one(cs, name, (char*)buf, buf_len);
+            val_len = (rc >= 0) ? rc : 0;
+        }
+        else {
+            struct default_param param = {
+                .buf = buf,
+                .buf_len = buf_len,
+                .val_len = &val_len
+            };
+            const struct settings_load_arg arg = {
+                .subtree = name,
+                .cb = &settings_set_default_cb,
+                .param = &param
+            };
+            rc = cs->cs_itf->csi_load(cs, &arg);
+        }
+    }
+    settings_lock_release();
+
+    if (rc >= 0) {
+        return val_len;
+    }
+
+    return (rc);
 }
 
 /*
@@ -272,19 +216,11 @@
         return (-ENOENT);
     }
 
-<<<<<<< HEAD
-    k_mutex_lock(&settings_lock, K_FOREVER);
-=======
-	settings_lock_take();
->>>>>>> f66460be
+    settings_lock_take();
 
     rc = cs->cs_itf->csi_save(cs, name, (char*)value, val_len);
 
-<<<<<<< HEAD
-    k_mutex_unlock(&settings_lock);
-=======
-	settings_lock_release();
->>>>>>> f66460be
+    settings_lock_release();
 
     return (rc);
 }
