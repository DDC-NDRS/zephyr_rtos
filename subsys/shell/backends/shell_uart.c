--- conflicted
+++ resolved
@@ -165,38 +165,8 @@
     uart_irq_tx_enable(sh_uart->common.dev);
 }
 
-<<<<<<< HEAD
-static void uart_tx_handle(const struct device *dev, struct shell_uart_int_driven *sh_uart)
-{
-	uint32_t len;
-	const uint8_t *data;
-
-	if (!uart_dtr_check(dev)) {
-		/* Wait for DTR signal before sending anything to output. */
-		uart_irq_tx_disable(dev);
-		k_timer_start(&sh_uart->dtr_timer, K_MSEC(100), K_MSEC(100));
-		return;
-	}
-
-	len = ring_buf_get_claim(&sh_uart->tx_ringbuf, (uint8_t **)&data,
-				 sh_uart->tx_ringbuf.size);
-	if (len) {
-		int err;
-
-		len = uart_fifo_fill(dev, data, len);
-		err = ring_buf_get_finish(&sh_uart->tx_ringbuf, len);
-		__ASSERT_NO_MSG(err == 0);
-		ARG_UNUSED(err);
-	} else {
-		uart_irq_tx_disable(dev);
-		sh_uart->tx_busy = 0;
-	}
-
-	sh_uart->common.handler(SHELL_TRANSPORT_EVT_TX_RDY, sh_uart->common.context);
-=======
 static void uart_tx_handle(const struct device* dev, struct shell_uart_int_driven* sh_uart) {
-    uint32_t avail;
-    uint32_t written;
+    uint32_t len;
     const uint8_t* data;
 
     if (!uart_dtr_check(dev)) {
@@ -206,29 +176,22 @@
         return;
     }
 
-    do {
-        avail = ring_buf_get_claim(&sh_uart->tx_ringbuf, (uint8_t**)&data,
-                                   sh_uart->tx_ringbuf.size);
-        if (avail) {
-            int err;
-
-            written = uart_fifo_fill(dev, data, avail);
-            err = ring_buf_get_finish(&sh_uart->tx_ringbuf, written);
-            __ASSERT_NO_MSG(err == 0);
-            ARG_UNUSED(err);
-        }
-        else {
-            written = 0;
-        }
-    } while (avail && written);
-
-    if (avail == 0) {
+    len = ring_buf_get_claim(&sh_uart->tx_ringbuf, (uint8_t**)&data,
+                             sh_uart->tx_ringbuf.size);
+    if (len) {
+        int err;
+
+        len = uart_fifo_fill(dev, data, len);
+        err = ring_buf_get_finish(&sh_uart->tx_ringbuf, len);
+        __ASSERT_NO_MSG(err == 0);
+        ARG_UNUSED(err);
+    }
+    else {
         uart_irq_tx_disable(dev);
         sh_uart->tx_busy = 0;
     }
 
     sh_uart->common.handler(SHELL_TRANSPORT_EVT_TX_RDY, sh_uart->common.context);
->>>>>>> aae25861
 }
 
 static void uart_callback(const struct device* dev, void* user_data) {
