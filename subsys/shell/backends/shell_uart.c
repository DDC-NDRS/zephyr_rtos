/*
 * Copyright (c) 2018 Nordic Semiconductor ASA
 *
 * SPDX-License-Identifier: Apache-2.0
 */

#include <zephyr/sys/ring_buffer.h>
#include <zephyr/sys/atomic.h>
#include <zephyr/mgmt/mcumgr/transport/smp_shell.h>
#include <zephyr/shell/shell_uart.h>
#include <zephyr/drivers/uart.h>
#include <zephyr/drivers/serial/uart_async_rx.h>
#include <zephyr/init.h>
#include <zephyr/logging/log.h>
#include <zephyr/net_buf.h>
#include <zephyr/pm/device_runtime.h>

#define LOG_MODULE_NAME shell_uart
LOG_MODULE_REGISTER(shell_uart);

#ifdef CONFIG_SHELL_BACKEND_SERIAL_RX_POLL_PERIOD
#define RX_POLL_PERIOD K_MSEC(CONFIG_SHELL_BACKEND_SERIAL_RX_POLL_PERIOD)
#else
#define RX_POLL_PERIOD K_NO_WAIT
#endif

#ifdef CONFIG_MCUMGR_TRANSPORT_SHELL
NET_BUF_POOL_DEFINE(smp_shell_rx_pool, CONFIG_MCUMGR_TRANSPORT_SHELL_RX_BUF_COUNT,
                    SMP_SHELL_RX_BUF_SIZE, 0, NULL);
#endif /* CONFIG_MCUMGR_TRANSPORT_SHELL */

static void async_callback(const struct device* dev, struct uart_event* evt, void* user_data) {
    struct shell_uart_async* sh_uart = (struct shell_uart_async*)user_data;

    switch (evt->type) {
        case UART_TX_DONE :
            k_sem_give(&sh_uart->tx_sem);
            break;

        case UART_RX_RDY :
            uart_async_rx_on_rdy(&sh_uart->async_rx, evt->data.rx.buf, evt->data.rx.len);
            sh_uart->common.handler(SHELL_TRANSPORT_EVT_RX_RDY, sh_uart->common.context);
            break;

        case UART_RX_BUF_REQUEST : {
            uint8_t* buf = uart_async_rx_buf_req(&sh_uart->async_rx);
            size_t   len = uart_async_rx_get_buf_len(&sh_uart->async_rx);

            if (buf) {
                int err = uart_rx_buf_rsp(dev, buf, len);

                if (err < 0) {
                    uart_async_rx_on_buf_rel(&sh_uart->async_rx, buf);
                }
            }
            else {
                atomic_inc(&sh_uart->pending_rx_req);
            }
            break;
        }

        case UART_RX_BUF_RELEASED :
            uart_async_rx_on_buf_rel(&sh_uart->async_rx, evt->data.rx_buf.buf);
            break;

        case UART_RX_DISABLED :
            break;

        default :
            break;
    };
}

static void uart_rx_handle(const struct device* dev, struct shell_uart_int_driven* sh_uart) {
    uint8_t* data;
    uint32_t len;
    uint32_t rd_len;
    bool new_data;
    #ifdef CONFIG_MCUMGR_TRANSPORT_SHELL
    struct smp_shell_data* const smp = &sh_uart->common.smp;
    #endif

    new_data = false;
    do {
        len = ring_buf_put_claim(&sh_uart->rx_ringbuf, &data,
                                 sh_uart->rx_ringbuf.size);

        if (len > 0) {
            rd_len = uart_fifo_read(dev, data, len);

            /* If there is any new data to be either taken into
             * ring buffer or consumed by the SMP, signal the
             * shell_thread.
             */
            if (rd_len > 0) {
                new_data = true;
            }
            #ifdef CONFIG_MCUMGR_TRANSPORT_SHELL
            /* Divert bytes from shell handling if it is
             * part of an mcumgr frame.
             */
            size_t i = smp_shell_rx_bytes(smp, data, rd_len);

            rd_len -= i;

            if (rd_len) {
                for (uint32_t j = 0; j < rd_len; j++) {
                    data[j] = data[i + j];
                }
            }
            #endif /* CONFIG_MCUMGR_TRANSPORT_SHELL */
            int err = ring_buf_put_finish(&sh_uart->rx_ringbuf, rd_len);
            (void)err;
            __ASSERT_NO_MSG(err == 0);
        }
        else {
            uint8_t dummy;

            /* No space in the ring buffer - consume byte. */
            LOG_WRN("RX ring buffer full.");

            rd_len = uart_fifo_read(dev, &dummy, 1);
            #ifdef CONFIG_MCUMGR_TRANSPORT_SHELL
            /* If successful in getting byte from the fifo, try
             * feeding it to SMP as a part of mcumgr frame.
             */
            if ((rd_len != 0) && (smp_shell_rx_bytes(smp, &dummy, 1) == 1)) {
                new_data = true;
            }
            #endif /* CONFIG_MCUMGR_TRANSPORT_SHELL */
        }
    } while (rd_len && (rd_len == len));

    if (new_data) {
        sh_uart->common.handler(SHELL_TRANSPORT_EVT_RX_RDY, sh_uart->common.context);
    }
}

static bool uart_dtr_check(const struct device* dev) {
    BUILD_ASSERT(!IS_ENABLED(CONFIG_SHELL_BACKEND_SERIAL_CHECK_DTR) ||
                 IS_ENABLED(CONFIG_UART_LINE_CTRL),
                 "DTR check requires CONFIG_UART_LINE_CTRL");

    if (IS_ENABLED(CONFIG_SHELL_BACKEND_SERIAL_CHECK_DTR)) {
        int dtr;
        int err;

        err = uart_line_ctrl_get(dev, UART_LINE_CTRL_DTR, &dtr);
        if ((err == -ENOSYS) || (err == -ENOTSUP)) {
            return (true);
        }

        return (dtr);
    }

    return (true);
}

static void dtr_timer_handler(struct k_timer* timer) {
    struct shell_uart_int_driven* sh_uart = k_timer_user_data_get(timer);

    if (!uart_dtr_check(sh_uart->common.dev)) {
        return;
    }

    /* DTR is active, stop timer and start TX */
    k_timer_stop(timer);
    uart_irq_tx_enable(sh_uart->common.dev);
}

static void uart_tx_handle(const struct device* dev, struct shell_uart_int_driven* sh_uart) {
    uint32_t len;
    const uint8_t* data;

    if (!uart_dtr_check(dev)) {
        /* Wait for DTR signal before sending anything to output. */
        uart_irq_tx_disable(dev);
        k_timer_start(&sh_uart->dtr_timer, K_MSEC(100), K_MSEC(100));
        return;
    }

    len = ring_buf_get_claim(&sh_uart->tx_ringbuf, (uint8_t**)&data,
                             sh_uart->tx_ringbuf.size);
    if (len) {
        int err;

        len = uart_fifo_fill(dev, data, len);
        err = ring_buf_get_finish(&sh_uart->tx_ringbuf, len);
        __ASSERT_NO_MSG(err == 0);
        ARG_UNUSED(err);
    }
    else {
        uart_irq_tx_disable(dev);
        sh_uart->tx_busy = 0;
    }

    sh_uart->common.handler(SHELL_TRANSPORT_EVT_TX_RDY, sh_uart->common.context);
}

static void uart_callback(const struct device* dev, void* user_data) {
    struct shell_uart_int_driven* sh_uart = (struct shell_uart_int_driven*)user_data;

    uart_irq_update(dev);

    if (uart_irq_rx_ready(dev)) {
        uart_rx_handle(dev, sh_uart);
    }

    if (uart_irq_tx_ready(dev)) {
        uart_tx_handle(dev, sh_uart);
    }
}

static void irq_init(struct shell_uart_int_driven* sh_uart) {
    const struct device* dev = sh_uart->common.dev;

    ring_buf_init(&sh_uart->rx_ringbuf, CONFIG_SHELL_BACKEND_SERIAL_RX_RING_BUFFER_SIZE,
                  sh_uart->rx_buf);
    ring_buf_init(&sh_uart->tx_ringbuf, CONFIG_SHELL_BACKEND_SERIAL_TX_RING_BUFFER_SIZE,
                  sh_uart->tx_buf);
    sh_uart->tx_busy = 0;
    uart_irq_callback_user_data_set(dev, uart_callback, (void *)sh_uart);
    uart_irq_rx_enable(dev);

    if (IS_ENABLED(CONFIG_SHELL_BACKEND_SERIAL_CHECK_DTR)) {
        k_timer_init(&sh_uart->dtr_timer, dtr_timer_handler, NULL);
        k_timer_user_data_set(&sh_uart->dtr_timer, (void*)sh_uart);
    }
}

static int rx_enable(const struct device* dev, uint8_t* buf, size_t len) {
    return uart_rx_enable(dev, buf, len, 10000);
}

static void async_init(struct shell_uart_async* sh_uart) {
    const struct device* dev = sh_uart->common.dev;
    struct uart_async_rx* async_rx = &sh_uart->async_rx;
    int err;

    sh_uart->async_rx_config = (struct uart_async_rx_config){
        .buffer = sh_uart->rx_data,
        .length = ASYNC_RX_BUF_SIZE,
        .buf_cnt = CONFIG_SHELL_BACKEND_SERIAL_ASYNC_RX_BUFFER_COUNT,
    };

    k_sem_init(&sh_uart->tx_sem, 0, 1);

    err = uart_async_rx_init(async_rx, &sh_uart->async_rx_config);
    (void) err;
    __ASSERT_NO_MSG(err == 0);

    uint8_t* buf = uart_async_rx_buf_req(async_rx);

    err = uart_callback_set(dev, async_callback, (void*)sh_uart);
    (void)err;
    __ASSERT_NO_MSG(err == 0);

    err = rx_enable(dev, buf, uart_async_rx_get_buf_len(async_rx));
    (void)err;
    __ASSERT_NO_MSG(err == 0);
}

<<<<<<< HEAD
static void polling_rx_timeout_handler(struct k_timer* timer) {
    uint8_t c;
    struct shell_uart_polling* sh_uart;

    sh_uart = k_timer_user_data_get(timer);
    while (uart_poll_in(sh_uart->common.dev, &c) == 0) {
        if (ring_buf_put(&sh_uart->rx_ringbuf, &c, 1) == 0U) {
            /* ring buffer full. */
            LOG_WRN("RX ring buffer full.");
        }
        sh_uart->common.handler(SHELL_TRANSPORT_EVT_RX_RDY, sh_uart->common.context);
    }
=======
static void polling_rx_timeout_handler(struct k_timer *timer)
{
	uint8_t c;
	struct shell_uart_polling *sh_uart = k_timer_user_data_get(timer);

	while ((ring_buf_space_get(&sh_uart->rx_ringbuf) > 0) &&
	       (uart_poll_in(sh_uart->common.dev, &c) == 0)) {
		ring_buf_put(&sh_uart->rx_ringbuf, &c, 1);
		sh_uart->common.handler(SHELL_TRANSPORT_EVT_RX_RDY, sh_uart->common.context);
	}
>>>>>>> 15716542
}

static void polling_init(struct shell_uart_polling* sh_uart) {
    k_timer_init(&sh_uart->rx_timer, polling_rx_timeout_handler, NULL);
    k_timer_user_data_set(&sh_uart->rx_timer, (void*)sh_uart);
    k_timer_start(&sh_uart->rx_timer, RX_POLL_PERIOD, RX_POLL_PERIOD);

    ring_buf_init(&sh_uart->rx_ringbuf, CONFIG_SHELL_BACKEND_SERIAL_RX_RING_BUFFER_SIZE,
                  sh_uart->rx_buf);
}

static int init(const struct shell_transport* transport,
                void const* config,
                shell_transport_handler_t evt_handler,
                void* context) {
    struct shell_uart_common* common = (struct shell_uart_common*)transport->ctx;
    int ret;

    common->dev     = (const struct device*)config;
    common->handler = evt_handler;
    common->context = context;

    #ifdef CONFIG_MCUMGR_TRANSPORT_SHELL
    common->smp.buf_pool = &smp_shell_rx_pool;
    k_fifo_init(&common->smp.buf_ready);
    #endif

    ret = pm_device_runtime_get(common->dev);
    if (ret < 0) {
        return (ret);
    }

    if (IS_ENABLED(CONFIG_SHELL_BACKEND_SERIAL_API_ASYNC)) {
        async_init((struct shell_uart_async*)transport->ctx);
    }
    else if (IS_ENABLED(CONFIG_SHELL_BACKEND_SERIAL_API_INTERRUPT_DRIVEN)) {
        irq_init((struct shell_uart_int_driven*)transport->ctx);
    }
    else {
        polling_init((struct shell_uart_polling*)transport->ctx);
    }

    return (0);
}

static void irq_uninit(struct shell_uart_int_driven* sh_uart) {
    const struct device* dev = sh_uart->common.dev;

    k_timer_stop(&sh_uart->dtr_timer);
    uart_irq_tx_disable(dev);
    uart_irq_rx_disable(dev);
}

static void async_uninit(struct shell_uart_async* sh_uart) {
}

static void polling_uninit(struct shell_uart_polling* sh_uart) {
    k_timer_stop(&sh_uart->rx_timer);
}

static int uninit(const struct shell_transport* transport) {
    struct shell_uart_common* common = (struct shell_uart_common*)transport->ctx;

    if (IS_ENABLED(CONFIG_SHELL_BACKEND_SERIAL_API_ASYNC)) {
        async_uninit((struct shell_uart_async*)transport->ctx);
    }
    else if (IS_ENABLED(CONFIG_SHELL_BACKEND_SERIAL_API_INTERRUPT_DRIVEN)) {
        irq_uninit((struct shell_uart_int_driven*)transport->ctx);
    }
    else {
        polling_uninit((struct shell_uart_polling*)transport->ctx);
    }

    return pm_device_runtime_put(common->dev);
}

static int enable(const struct shell_transport* transport, bool blocking_tx) {
    struct shell_uart_common* sh_uart = (struct shell_uart_common*)transport->ctx;

    sh_uart->blocking_tx =
        blocking_tx || IS_ENABLED(CONFIG_SHELL_BACKEND_SERIAL_FORCE_TX_BLOCKING_MODE);

    if (IS_ENABLED(CONFIG_SHELL_BACKEND_SERIAL_API_INTERRUPT_DRIVEN) && blocking_tx) {
        uart_irq_tx_disable(sh_uart->dev);
    }

    return (0);
}

static int polling_write(struct shell_uart_common* sh_uart,
                         void const* data, size_t length, size_t* cnt) {
    uint8_t const* data8 = (uint8_t const*)data;

    for (size_t i = 0; i < length; i++) {
        uart_poll_out(sh_uart->dev, data8[i]);
    }

    *cnt = length;

    sh_uart->handler(SHELL_TRANSPORT_EVT_TX_RDY, sh_uart->context);

    return (0);
}

static int irq_write(struct shell_uart_int_driven* sh_uart,
                     void const* data, size_t length, size_t* cnt) {
    *cnt = ring_buf_put(&sh_uart->tx_ringbuf, data, length);

    if (atomic_set(&sh_uart->tx_busy, 1) == 0) {
        uart_irq_tx_enable(sh_uart->common.dev);
    }

    return (0);
}

static int async_write(struct shell_uart_async* sh_uart,
                       void const* data, size_t length, size_t* cnt) {
    int err;

    err = uart_tx(sh_uart->common.dev, data, length, SYS_FOREVER_US);
    if (err < 0) {
        *cnt = 0;
        return (err);
    }

    err  = k_sem_take(&sh_uart->tx_sem, K_FOREVER);
    *cnt = length;

    sh_uart->common.handler(SHELL_TRANSPORT_EVT_TX_RDY, sh_uart->common.context);

    return (err);
}

static int write_uart(const struct shell_transport* transport,
                      void const* data, size_t length, size_t* cnt) {
    struct shell_uart_common* sh_uart = (struct shell_uart_common*)transport->ctx;

    if (IS_ENABLED(CONFIG_SHELL_BACKEND_SERIAL_API_POLLING) || sh_uart->blocking_tx) {
        return polling_write(sh_uart, data, length, cnt);
    }
    else if (IS_ENABLED(CONFIG_SHELL_BACKEND_SERIAL_API_INTERRUPT_DRIVEN)) {
        return irq_write((struct shell_uart_int_driven*)transport->ctx, data, length, cnt);
    }
    else {
        return async_write((struct shell_uart_async*)transport->ctx, data, length, cnt);
    }
}

static int irq_read(struct shell_uart_int_driven* sh_uart,
                    void* data, size_t length, size_t* cnt) {
    *cnt = ring_buf_get(&sh_uart->rx_ringbuf, data, length);

    return (0);
}

static int polling_read(struct shell_uart_polling* sh_uart,
                        void* data, size_t length, size_t* cnt) {
    *cnt = ring_buf_get(&sh_uart->rx_ringbuf, data, length);

    return (0);
}

static int async_read(struct shell_uart_async* sh_uart,
                      void* data, size_t length, size_t* cnt) {
    uint8_t* buf;
    size_t blen;
    struct uart_async_rx* async_rx;

    async_rx = &sh_uart->async_rx;
    blen = uart_async_rx_data_claim(async_rx, &buf, length);
    #ifdef CONFIG_MCUMGR_TRANSPORT_SHELL
    struct smp_shell_data* const smp = &sh_uart->common.smp;
    size_t sh_cnt = 0;

    for (size_t i = 0; i < blen; i++) {
        if (smp_shell_rx_bytes(smp, &buf[i], 1) == 0) {
            ((uint8_t*)data)[sh_cnt++] = buf[i];
        }
    }
    #else
    size_t sh_cnt = blen;

    memcpy(data, buf, blen);
    #endif
    bool buf_available = uart_async_rx_data_consume(async_rx, sh_cnt);
    *cnt = sh_cnt;

    if (sh_uart->pending_rx_req && buf_available) {
        uint8_t* buf = uart_async_rx_buf_req(async_rx);
        size_t len = uart_async_rx_get_buf_len(async_rx);
        int err;

        __ASSERT_NO_MSG(buf != NULL);
        atomic_dec(&sh_uart->pending_rx_req);
        err = uart_rx_buf_rsp(sh_uart->common.dev, buf, len);
        /* If it is too late and RX is disabled then re-enable it. */
        if (err < 0) {
            if (err == -EACCES) {
                sh_uart->pending_rx_req = 0;
                err = rx_enable(sh_uart->common.dev, buf, len);
            }
            else {
                return (err);
            }
        }
    }

    return (0);
}

static int read_uart(const struct shell_transport* transport,
                     void* data, size_t length, size_t* cnt) {
    if (IS_ENABLED(CONFIG_SHELL_BACKEND_SERIAL_API_INTERRUPT_DRIVEN)) {
        return irq_read((struct shell_uart_int_driven*)transport->ctx, data, length, cnt);
    }
    else if (IS_ENABLED(CONFIG_SHELL_BACKEND_SERIAL_API_ASYNC)) {
        return async_read((struct shell_uart_async*)transport->ctx, data, length, cnt);
    }
    else {
        return polling_read((struct shell_uart_polling*)transport->ctx, data, length, cnt);
    }
}

#ifdef CONFIG_MCUMGR_TRANSPORT_SHELL
static void update(const struct shell_transport* transport) {
    /*
     * This is dependent on the fact that `struct shell_uart_common`
     * is always the first member, regardless of the UART configuration
     */
    struct shell_uart_common* sh_uart = (struct shell_uart_common*)transport->ctx;

    smp_shell_process(&sh_uart->smp);
}
#endif /* CONFIG_MCUMGR_TRANSPORT_SHELL */

const struct shell_transport_api shell_uart_transport_api = {
    .init   = init,
    .uninit = uninit,
    .enable = enable,
    .write  = write_uart,
    .read   = read_uart,
    #ifdef CONFIG_MCUMGR_TRANSPORT_SHELL
    .update = update,
    #endif /* CONFIG_MCUMGR_TRANSPORT_SHELL */
};

SHELL_UART_DEFINE(shell_transport_uart);
SHELL_DEFINE(shell_uart, CONFIG_SHELL_PROMPT_UART, &shell_transport_uart,
             CONFIG_SHELL_BACKEND_SERIAL_LOG_MESSAGE_QUEUE_SIZE,
             CONFIG_SHELL_BACKEND_SERIAL_LOG_MESSAGE_QUEUE_TIMEOUT,
             SHELL_FLAG_OLF_CRLF);

#ifdef CONFIG_MCUMGR_TRANSPORT_SHELL
struct smp_shell_data* shell_uart_smp_shell_data_get_ptr(void) {
    struct shell_uart_common* common = (struct shell_uart_common*)shell_transport_uart.ctx;

    return (&common->smp);
}
#endif

static int enable_shell_uart(void) {
    const struct device* const dev = DEVICE_DT_GET(DT_CHOSEN(zephyr_shell_uart));
    bool log_backend = CONFIG_SHELL_BACKEND_SERIAL_LOG_LEVEL > 0;
    uint32_t level =
            (CONFIG_SHELL_BACKEND_SERIAL_LOG_LEVEL > LOG_LEVEL_DBG) ?
            CONFIG_LOG_MAX_LEVEL : CONFIG_SHELL_BACKEND_SERIAL_LOG_LEVEL;
    static const struct shell_backend_config_flags cfg_flags =
                                    SHELL_DEFAULT_BACKEND_CONFIG_FLAGS;

    if (!device_is_ready(dev)) {
        return (-ENODEV);
    }

    if (IS_ENABLED(CONFIG_MCUMGR_TRANSPORT_SHELL)) {
        smp_shell_init();
    }

    shell_init(&shell_uart, dev, cfg_flags, log_backend, level);

    return (0);
}

SYS_INIT(enable_shell_uart, POST_KERNEL,
         CONFIG_SHELL_BACKEND_SERIAL_INIT_PRIORITY);

const struct shell* shell_backend_uart_get_ptr(void) {
    return (&shell_uart);
}<|MERGE_RESOLUTION|>--- conflicted
+++ resolved
@@ -260,31 +260,17 @@
     __ASSERT_NO_MSG(err == 0);
 }
 
-<<<<<<< HEAD
 static void polling_rx_timeout_handler(struct k_timer* timer) {
     uint8_t c;
     struct shell_uart_polling* sh_uart;
 
     sh_uart = k_timer_user_data_get(timer);
-    while (uart_poll_in(sh_uart->common.dev, &c) == 0) {
-        if (ring_buf_put(&sh_uart->rx_ringbuf, &c, 1) == 0U) {
-            /* ring buffer full. */
-            LOG_WRN("RX ring buffer full.");
-        }
+
+    while ((ring_buf_space_get(&sh_uart->rx_ringbuf) > 0) &&
+           (uart_poll_in(sh_uart->common.dev, &c) == 0)) {
+        ring_buf_put(&sh_uart->rx_ringbuf, &c, 1);
         sh_uart->common.handler(SHELL_TRANSPORT_EVT_RX_RDY, sh_uart->common.context);
     }
-=======
-static void polling_rx_timeout_handler(struct k_timer *timer)
-{
-	uint8_t c;
-	struct shell_uart_polling *sh_uart = k_timer_user_data_get(timer);
-
-	while ((ring_buf_space_get(&sh_uart->rx_ringbuf) > 0) &&
-	       (uart_poll_in(sh_uart->common.dev, &c) == 0)) {
-		ring_buf_put(&sh_uart->rx_ringbuf, &c, 1);
-		sh_uart->common.handler(SHELL_TRANSPORT_EVT_RX_RDY, sh_uart->common.context);
-	}
->>>>>>> 15716542
 }
 
 static void polling_init(struct shell_uart_polling* sh_uart) {
