--- conflicted
+++ resolved
@@ -70,15 +70,9 @@
 					data[j] = data[i + j];
 				}
 			}
-<<<<<<< HEAD
-#endif /* CONFIG_MCUMGR_TRANSPORT_SHELL */
-			int err = ring_buf_put_finish(sh_uart->rx_ringbuf,
-						      rd_len);
-=======
-#endif /* CONFIG_MCUMGR_SMP_SHELL */
+#endif /* CONFIG_MCUMGR_TRANSPORT_SHELL */
 
             int err = ring_buf_put_finish(sh_uart->rx_ringbuf, rd_len);
->>>>>>> 2bc9ed69
 			(void)err;
 			__ASSERT_NO_MSG(err == 0);
         }
