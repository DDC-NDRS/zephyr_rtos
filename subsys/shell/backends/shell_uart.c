/*
 * Copyright (c) 2018 Nordic Semiconductor ASA
 *
 * SPDX-License-Identifier: Apache-2.0
 */

#include <zephyr/sys/ring_buffer.h>
#include <zephyr/sys/atomic.h>
#include <zephyr/mgmt/mcumgr/transport/smp_shell.h>
#include <zephyr/shell/shell_uart.h>
#include <zephyr/drivers/uart.h>
#include <zephyr/drivers/serial/uart_async_rx.h>
#include <zephyr/init.h>
#include <zephyr/logging/log.h>
#include <zephyr/net/buf.h>

#define LOG_MODULE_NAME shell_uart
LOG_MODULE_REGISTER(shell_uart);

#ifdef CONFIG_SHELL_BACKEND_SERIAL_RX_POLL_PERIOD
#define RX_POLL_PERIOD K_MSEC(CONFIG_SHELL_BACKEND_SERIAL_RX_POLL_PERIOD)
#else
#define RX_POLL_PERIOD K_NO_WAIT
#endif

#ifdef CONFIG_MCUMGR_TRANSPORT_SHELL
NET_BUF_POOL_DEFINE(smp_shell_rx_pool, CONFIG_MCUMGR_TRANSPORT_SHELL_RX_BUF_COUNT,
                    SMP_SHELL_RX_BUF_SIZE, 0, NULL);
#endif /* CONFIG_MCUMGR_TRANSPORT_SHELL */

static void async_callback(const struct device* dev, struct uart_event* evt, void* user_data) {
    struct shell_uart_async* sh_uart = (struct shell_uart_async*)user_data;

    switch (evt->type) {
        case UART_TX_DONE :
            k_sem_give(&sh_uart->tx_sem);
            break;

        case UART_RX_RDY :
            uart_async_rx_on_rdy(&sh_uart->async_rx, evt->data.rx.buf, evt->data.rx.len);
            sh_uart->common.handler(SHELL_TRANSPORT_EVT_RX_RDY, sh_uart->common.context);
            break;

        case UART_RX_BUF_REQUEST : {
            uint8_t* buf = uart_async_rx_buf_req(&sh_uart->async_rx);
            size_t   len = uart_async_rx_get_buf_len(&sh_uart->async_rx);

            if (buf) {
                int err = uart_rx_buf_rsp(dev, buf, len);

                if (err < 0) {
                    uart_async_rx_on_buf_rel(&sh_uart->async_rx, buf);
                }
            }
            else {
                atomic_inc(&sh_uart->pending_rx_req);
            }
            break;
        }

        case UART_RX_BUF_RELEASED :
            uart_async_rx_on_buf_rel(&sh_uart->async_rx, evt->data.rx_buf.buf);
            break;

        case UART_RX_DISABLED :
            break;

        default :
            break;
    };
}

static void uart_rx_handle(const struct device* dev, struct shell_uart_int_driven* sh_uart) {
    uint8_t* data;
    uint32_t len;
    uint32_t rd_len;
    bool     new_data = false;
    #ifdef CONFIG_MCUMGR_TRANSPORT_SHELL
    struct smp_shell_data* const smp = &sh_uart->common.smp;
    #endif

    do {
        len = ring_buf_put_claim(&sh_uart->rx_ringbuf, &data,
                                 sh_uart->rx_ringbuf.size);

        if (len > 0) {
            rd_len = uart_fifo_read(dev, data, len);

            /* If there is any new data to be either taken into
             * ring buffer or consumed by the SMP, signal the
             * shell_thread.
             */
            if (rd_len > 0) {
                new_data = true;
            }
            #ifdef CONFIG_MCUMGR_TRANSPORT_SHELL
            /* Divert bytes from shell handling if it is
             * part of an mcumgr frame.
             */
            size_t i = smp_shell_rx_bytes(smp, data, rd_len);

            rd_len -= i;

            if (rd_len) {
                for (uint32_t j = 0; j < rd_len; j++) {
                    data[j] = data[i + j];
                }
            }
            #endif /* CONFIG_MCUMGR_TRANSPORT_SHELL */
            int err = ring_buf_put_finish(&sh_uart->rx_ringbuf, rd_len);
            (void)err;
            __ASSERT_NO_MSG(err == 0);
        }
        else {
            uint8_t dummy;

            /* No space in the ring buffer - consume byte. */
            LOG_WRN("RX ring buffer full.");

            rd_len = uart_fifo_read(dev, &dummy, 1);
            #ifdef CONFIG_MCUMGR_TRANSPORT_SHELL
            /* If successful in getting byte from the fifo, try
             * feeding it to SMP as a part of mcumgr frame.
             */
            if ((rd_len != 0) && (smp_shell_rx_bytes(smp, &dummy, 1) == 1)) {
                new_data = true;
            }
            #endif /* CONFIG_MCUMGR_TRANSPORT_SHELL */
        }
    } while (rd_len && (rd_len == len));

    if (new_data) {
        sh_uart->common.handler(SHELL_TRANSPORT_EVT_RX_RDY, sh_uart->common.context);
    }
}

static bool uart_dtr_check(const struct device* dev) {
    BUILD_ASSERT(!IS_ENABLED(CONFIG_SHELL_BACKEND_SERIAL_CHECK_DTR) ||
                 IS_ENABLED(CONFIG_UART_LINE_CTRL),
                 "DTR check requires CONFIG_UART_LINE_CTRL");

    if (IS_ENABLED(CONFIG_SHELL_BACKEND_SERIAL_CHECK_DTR)) {
        int dtr, err;

        err = uart_line_ctrl_get(dev, UART_LINE_CTRL_DTR, &dtr);
        if (err == -ENOSYS || err == -ENOTSUP) {
            return true;
        }

        return dtr;
    }

    return true;
}

static void dtr_timer_handler(struct k_timer* timer) {
    struct shell_uart_int_driven* sh_uart = k_timer_user_data_get(timer);

    if (!uart_dtr_check(sh_uart->common.dev)) {
        return;
    }

    /* DTR is active, stop timer and start TX */
    k_timer_stop(timer);
    uart_irq_tx_enable(sh_uart->common.dev);
}

static void uart_tx_handle(const struct device* dev, struct shell_uart_int_driven* sh_uart) {
    uint32_t len;
    uint8_t const* data;

    if (!uart_dtr_check(dev)) {
        /* Wait for DTR signal before sending anything to output. */
        uart_irq_tx_disable(dev);
        k_timer_start(&sh_uart->dtr_timer, K_MSEC(100), K_MSEC(100));
        return;
    }

    len = ring_buf_get_claim(&sh_uart->tx_ringbuf, (uint8_t**)&data,
                             sh_uart->tx_ringbuf.size);
    if (len) {
        int err;

        len = uart_fifo_fill(dev, data, len);
        err = ring_buf_get_finish(&sh_uart->tx_ringbuf, len);
        __ASSERT_NO_MSG(err == 0);
        ARG_UNUSED(err);
    }
    else {
        uart_irq_tx_disable(dev);
        sh_uart->tx_busy = 0;
    }

    sh_uart->common.handler(SHELL_TRANSPORT_EVT_TX_RDY, sh_uart->common.context);
}

static void uart_callback(const struct device* dev, void* user_data) {
    struct shell_uart_int_driven* sh_uart = (struct shell_uart_int_driven*)user_data;

    uart_irq_update(dev);

    if (uart_irq_rx_ready(dev)) {
        uart_rx_handle(dev, sh_uart);
    }

    if (uart_irq_tx_ready(dev)) {
        uart_tx_handle(dev, sh_uart);
    }
}

static void irq_init(struct shell_uart_int_driven* sh_uart) {
    const struct device* dev = sh_uart->common.dev;

    ring_buf_init(&sh_uart->rx_ringbuf, CONFIG_SHELL_BACKEND_SERIAL_RX_RING_BUFFER_SIZE,
                  sh_uart->rx_buf);
    ring_buf_init(&sh_uart->tx_ringbuf, CONFIG_SHELL_BACKEND_SERIAL_TX_RING_BUFFER_SIZE,
                  sh_uart->tx_buf);
    sh_uart->tx_busy = 0;
    uart_irq_callback_user_data_set(dev, uart_callback, (void *)sh_uart);
    uart_irq_rx_enable(dev);

    if (IS_ENABLED(CONFIG_SHELL_BACKEND_SERIAL_CHECK_DTR)) {
        k_timer_init(&sh_uart->dtr_timer, dtr_timer_handler, NULL);
        k_timer_user_data_set(&sh_uart->dtr_timer, (void*)sh_uart);
    }
}

static int rx_enable(const struct device* dev, uint8_t* buf, size_t len) {
    return uart_rx_enable(dev, buf, len, 10000);
}

static void async_init(struct shell_uart_async* sh_uart) {
    const struct device* dev = sh_uart->common.dev;
    struct uart_async_rx* async_rx = &sh_uart->async_rx;
    int err;

    sh_uart->async_rx_config = (struct uart_async_rx_config){
        .buffer = sh_uart->rx_data,
        .length = ASYNC_RX_BUF_SIZE,
        .buf_cnt = CONFIG_SHELL_BACKEND_SERIAL_ASYNC_RX_BUFFER_COUNT,
    };

    k_sem_init(&sh_uart->tx_sem, 0, 1);

    err = uart_async_rx_init(async_rx, &sh_uart->async_rx_config);
    (void) err;
    __ASSERT_NO_MSG(err == 0);

    uint8_t* buf = uart_async_rx_buf_req(async_rx);

    err = uart_callback_set(dev, async_callback, (void*)sh_uart);
    (void)err;
    __ASSERT_NO_MSG(err == 0);

    err = rx_enable(dev, buf, uart_async_rx_get_buf_len(async_rx));
    (void)err;
    __ASSERT_NO_MSG(err == 0);
}

static void polling_rx_timeout_handler(struct k_timer* timer) {
    uint8_t                    c;
    struct shell_uart_polling* sh_uart = k_timer_user_data_get(timer);

    while (uart_poll_in(sh_uart->common.dev, &c) == 0) {
        if (ring_buf_put(&sh_uart->rx_ringbuf, &c, 1) == 0U) {
            /* ring buffer full. */
            LOG_WRN("RX ring buffer full.");
        }
        sh_uart->common.handler(SHELL_TRANSPORT_EVT_RX_RDY, sh_uart->common.context);
    }
}

static void polling_init(struct shell_uart_polling* sh_uart) {
    k_timer_init(&sh_uart->rx_timer, polling_rx_timeout_handler, NULL);
    k_timer_user_data_set(&sh_uart->rx_timer, (void*)sh_uart);
    k_timer_start(&sh_uart->rx_timer, RX_POLL_PERIOD, RX_POLL_PERIOD);

    ring_buf_init(&sh_uart->rx_ringbuf, CONFIG_SHELL_BACKEND_SERIAL_RX_RING_BUFFER_SIZE,
                  sh_uart->rx_buf);
}

static int init(const struct shell_transport* transport,
                void const* config,
                shell_transport_handler_t evt_handler,
                void* context) {
    struct shell_uart_common* common = (struct shell_uart_common*)transport->ctx;

    common->dev     = (const struct device*)config;
    common->handler = evt_handler;
    common->context = context;

    #ifdef CONFIG_MCUMGR_TRANSPORT_SHELL
    common->smp.buf_pool = &smp_shell_rx_pool;
    k_fifo_init(&common->smp.buf_ready);
    #endif

    if (IS_ENABLED(CONFIG_SHELL_BACKEND_SERIAL_API_ASYNC)) {
        async_init((struct shell_uart_async*)transport->ctx);
    }
    else if (IS_ENABLED(CONFIG_SHELL_BACKEND_SERIAL_API_INTERRUPT_DRIVEN)) {
        irq_init((struct shell_uart_int_driven*)transport->ctx);
    }
    else {
        polling_init((struct shell_uart_polling*)transport->ctx);
    }

    return (0);
}

static void irq_uninit(struct shell_uart_int_driven* sh_uart) {
    const struct device* dev = sh_uart->common.dev;

    k_timer_stop(&sh_uart->dtr_timer);
    uart_irq_tx_disable(dev);
    uart_irq_rx_disable(dev);
}

static void async_uninit(struct shell_uart_async* sh_uart) {
}

static void polling_uninit(struct shell_uart_polling* sh_uart) {
    k_timer_stop(&sh_uart->rx_timer);
}

static int uninit(const struct shell_transport* transport) {
    if (IS_ENABLED(CONFIG_SHELL_BACKEND_SERIAL_API_ASYNC)) {
        async_uninit((struct shell_uart_async*)transport->ctx);
    }
    else if (IS_ENABLED(CONFIG_SHELL_BACKEND_SERIAL_API_INTERRUPT_DRIVEN)) {
        irq_uninit((struct shell_uart_int_driven*)transport->ctx);
    }
    else {
        polling_uninit((struct shell_uart_polling*)transport->ctx);
    }

    return (0);
}

static int enable(const struct shell_transport* transport, bool blocking_tx) {
    struct shell_uart_common* sh_uart = (struct shell_uart_common*)transport->ctx;

    sh_uart->blocking_tx = blocking_tx;

    if (IS_ENABLED(CONFIG_SHELL_BACKEND_SERIAL_API_INTERRUPT_DRIVEN) && blocking_tx) {
        uart_irq_tx_disable(sh_uart->dev);
    }

    return (0);
}

static int polling_write(struct shell_uart_common* sh_uart,
                         void const* data, size_t length, size_t* cnt) {
    uint8_t const* data8 = (uint8_t const*)data;

    for (size_t i = 0; i < length; i++) {
        uart_poll_out(sh_uart->dev, data8[i]);
    }

    *cnt = length;

    sh_uart->handler(SHELL_TRANSPORT_EVT_TX_RDY, sh_uart->context);

    return (0);
}

static int irq_write(struct shell_uart_int_driven* sh_uart,
                     void const* data, size_t length, size_t* cnt) {
    *cnt = ring_buf_put(&sh_uart->tx_ringbuf, data, length);

    if (atomic_set(&sh_uart->tx_busy, 1) == 0) {
        uart_irq_tx_enable(sh_uart->common.dev);
    }

    return (0);
}

static int async_write(struct shell_uart_async* sh_uart,
                       void const* data, size_t length, size_t* cnt) {
    int err;

    err = uart_tx(sh_uart->common.dev, data, length, SYS_FOREVER_US);
    if (err < 0) {
        *cnt = 0;
        return (err);
    }

    err  = k_sem_take(&sh_uart->tx_sem, K_FOREVER);
    *cnt = length;

    sh_uart->common.handler(SHELL_TRANSPORT_EVT_TX_RDY, sh_uart->common.context);

    return (err);
}

static int write(const struct shell_transport* transport,
                 void const* data, size_t length, size_t* cnt) {
    struct shell_uart_common* sh_uart = (struct shell_uart_common*)transport->ctx;

    if (IS_ENABLED(CONFIG_SHELL_BACKEND_SERIAL_API_POLLING) || sh_uart->blocking_tx) {
        return polling_write(sh_uart, data, length, cnt);
    }
    else if (IS_ENABLED(CONFIG_SHELL_BACKEND_SERIAL_API_INTERRUPT_DRIVEN)) {
        return irq_write((struct shell_uart_int_driven*)transport->ctx, data, length, cnt);
    }
    else {
        return async_write((struct shell_uart_async*)transport->ctx, data, length, cnt);
    }
}

static int irq_read(struct shell_uart_int_driven* sh_uart,
                    void* data, size_t length, size_t* cnt) {
    *cnt = ring_buf_get(&sh_uart->rx_ringbuf, data, length);

    return (0);
}

static int polling_read(struct shell_uart_polling* sh_uart,
                        void* data, size_t length, size_t* cnt) {
    *cnt = ring_buf_get(&sh_uart->rx_ringbuf, data, length);

    return (0);
}

<<<<<<< HEAD
static int async_read(struct shell_uart_async *sh_uart,
		      void *data, size_t length, size_t *cnt)
{
	uint8_t *buf;
	size_t blen;
	struct uart_async_rx *async_rx = &sh_uart->async_rx;

	blen = uart_async_rx_data_claim(async_rx, &buf, length);
#ifdef CONFIG_MCUMGR_TRANSPORT_SHELL
	struct smp_shell_data *const smp = &sh_uart->common.smp;
	size_t sh_cnt = 0;

	for (size_t i = 0; i < blen; i++) {
		if (smp_shell_rx_bytes(smp, &buf[i], 1) == 0) {
			((uint8_t *)data)[sh_cnt++] = buf[i];
		}
	}
#else
	size_t sh_cnt = blen;

	memcpy(data, buf, blen);
#endif
	bool buf_available = uart_async_rx_data_consume(async_rx, sh_cnt);
	*cnt = sh_cnt;

	if (sh_uart->pending_rx_req && buf_available) {
		uint8_t *buf = uart_async_rx_buf_req(async_rx);
		size_t len = uart_async_rx_get_buf_len(async_rx);
		int err;

		__ASSERT_NO_MSG(buf != NULL);
		atomic_dec(&sh_uart->pending_rx_req);
		err = uart_rx_buf_rsp(sh_uart->common.dev, buf, len);
		/* If it is too late and RX is disabled then re-enable it. */
		if (err < 0) {
			if (err == -EACCES) {
				sh_uart->pending_rx_req = 0;
				err = rx_enable(sh_uart->common.dev, buf, len);
			} else {
				return err;
			}
		}
	}

	return 0;
=======
static int async_read(struct shell_uart_async* sh_uart,
                      void* data, size_t length, size_t* cnt) {
    uint8_t* buf;
    size_t blen;
    struct uart_async_rx* async_rx = &sh_uart->async_rx;

    blen = uart_async_rx_data_claim(async_rx, &buf, length);
    #ifdef CONFIG_MCUMGR_TRANSPORT_SHELL
    struct smp_shell_data* const smp = &sh_uart->common.smp;
    size_t sh_cnt = 0;

    for (size_t i = 0; i < blen; i++) {
        if (smp_shell_rx_bytes(smp, &buf[i], 1) == 0) {
            ((uint8_t*)data)[sh_cnt++] = buf[i];
        }
    }
    #else
    size_t sh_cnt = blen;

    memcpy(data, buf, blen);
    #endif
    uart_async_rx_data_consume(async_rx, sh_cnt);
    *cnt = sh_cnt;

    if (sh_uart->pending_rx_req) {
        uint8_t* buf = uart_async_rx_buf_req(async_rx);

        if (buf) {
            int err;
            size_t len = uart_async_rx_get_buf_len(async_rx);

            atomic_dec(&sh_uart->pending_rx_req);
            err = uart_rx_buf_rsp(sh_uart->common.dev, buf, len);
            /* If it is too late and RX is disabled then re-enable it. */
            if (err < 0) {
                if (err == -EACCES) {
                    sh_uart->pending_rx_req = 0;
                    err = rx_enable(sh_uart->common.dev, buf, len);
                }
                else {
                    return (err);
                }
            }
        }
    }

    return (0);
>>>>>>> cb5dffec
}

static int read(const struct shell_transport* transport,
                void* data, size_t length, size_t* cnt) {
    if (IS_ENABLED(CONFIG_SHELL_BACKEND_SERIAL_API_INTERRUPT_DRIVEN)) {
        return irq_read((struct shell_uart_int_driven*)transport->ctx, data, length, cnt);
    }
    else if (IS_ENABLED(CONFIG_SHELL_BACKEND_SERIAL_API_ASYNC)) {
        return async_read((struct shell_uart_async*)transport->ctx, data, length, cnt);
    }
    else {
        return polling_read((struct shell_uart_polling*)transport->ctx, data, length, cnt);
    }
}

#ifdef CONFIG_MCUMGR_TRANSPORT_SHELL
static void update(const struct shell_transport* transport) {
    /*
     * This is dependent on the fact that `struct shell_uart_common`
     * is always the first member, regardless of the UART configuration
     */
    struct shell_uart_common* sh_uart = (struct shell_uart_common*)transport->ctx;

    smp_shell_process(&sh_uart->smp);
}
#endif /* CONFIG_MCUMGR_TRANSPORT_SHELL */

const struct shell_transport_api shell_uart_transport_api = {
    .init   = init,
    .uninit = uninit,
    .enable = enable,
    .write  = write,
    .read   = read,
    #ifdef CONFIG_MCUMGR_TRANSPORT_SHELL
    .update = update,
    #endif /* CONFIG_MCUMGR_TRANSPORT_SHELL */
};

SHELL_UART_DEFINE(shell_transport_uart);
SHELL_DEFINE(shell_uart, CONFIG_SHELL_PROMPT_UART, &shell_transport_uart,
             CONFIG_SHELL_BACKEND_SERIAL_LOG_MESSAGE_QUEUE_SIZE,
             CONFIG_SHELL_BACKEND_SERIAL_LOG_MESSAGE_QUEUE_TIMEOUT,
             SHELL_FLAG_OLF_CRLF);

#ifdef CONFIG_MCUMGR_TRANSPORT_SHELL
struct smp_shell_data* shell_uart_smp_shell_data_get_ptr(void) {
    struct shell_uart_common* common = (struct shell_uart_common*)shell_transport_uart.ctx;

    return (&common->smp);
}
#endif

static int enable_shell_uart(void) {
    const struct device* const dev = DEVICE_DT_GET(DT_CHOSEN(zephyr_shell_uart));
    bool log_backend = CONFIG_SHELL_BACKEND_SERIAL_LOG_LEVEL > 0;
    uint32_t level =
            (CONFIG_SHELL_BACKEND_SERIAL_LOG_LEVEL > LOG_LEVEL_DBG) ?
            CONFIG_LOG_MAX_LEVEL : CONFIG_SHELL_BACKEND_SERIAL_LOG_LEVEL;
    static const struct shell_backend_config_flags cfg_flags =
                                    SHELL_DEFAULT_BACKEND_CONFIG_FLAGS;

    if (!device_is_ready(dev)) {
        return (-ENODEV);
    }

    if (IS_ENABLED(CONFIG_MCUMGR_TRANSPORT_SHELL)) {
        smp_shell_init();
    }

    shell_init(&shell_uart, dev, cfg_flags, log_backend, level);

    return (0);
}

SYS_INIT(enable_shell_uart, POST_KERNEL,
         CONFIG_SHELL_BACKEND_SERIAL_INIT_PRIORITY);

const struct shell* shell_backend_uart_get_ptr(void) {
    return (&shell_uart);
}<|MERGE_RESOLUTION|>--- conflicted
+++ resolved
@@ -421,53 +421,6 @@
     return (0);
 }
 
-<<<<<<< HEAD
-static int async_read(struct shell_uart_async *sh_uart,
-		      void *data, size_t length, size_t *cnt)
-{
-	uint8_t *buf;
-	size_t blen;
-	struct uart_async_rx *async_rx = &sh_uart->async_rx;
-
-	blen = uart_async_rx_data_claim(async_rx, &buf, length);
-#ifdef CONFIG_MCUMGR_TRANSPORT_SHELL
-	struct smp_shell_data *const smp = &sh_uart->common.smp;
-	size_t sh_cnt = 0;
-
-	for (size_t i = 0; i < blen; i++) {
-		if (smp_shell_rx_bytes(smp, &buf[i], 1) == 0) {
-			((uint8_t *)data)[sh_cnt++] = buf[i];
-		}
-	}
-#else
-	size_t sh_cnt = blen;
-
-	memcpy(data, buf, blen);
-#endif
-	bool buf_available = uart_async_rx_data_consume(async_rx, sh_cnt);
-	*cnt = sh_cnt;
-
-	if (sh_uart->pending_rx_req && buf_available) {
-		uint8_t *buf = uart_async_rx_buf_req(async_rx);
-		size_t len = uart_async_rx_get_buf_len(async_rx);
-		int err;
-
-		__ASSERT_NO_MSG(buf != NULL);
-		atomic_dec(&sh_uart->pending_rx_req);
-		err = uart_rx_buf_rsp(sh_uart->common.dev, buf, len);
-		/* If it is too late and RX is disabled then re-enable it. */
-		if (err < 0) {
-			if (err == -EACCES) {
-				sh_uart->pending_rx_req = 0;
-				err = rx_enable(sh_uart->common.dev, buf, len);
-			} else {
-				return err;
-			}
-		}
-	}
-
-	return 0;
-=======
 static int async_read(struct shell_uart_async* sh_uart,
                       void* data, size_t length, size_t* cnt) {
     uint8_t* buf;
@@ -489,33 +442,30 @@
 
     memcpy(data, buf, blen);
     #endif
-    uart_async_rx_data_consume(async_rx, sh_cnt);
+    bool buf_available = uart_async_rx_data_consume(async_rx, sh_cnt);
     *cnt = sh_cnt;
 
-    if (sh_uart->pending_rx_req) {
-        uint8_t* buf = uart_async_rx_buf_req(async_rx);
-
-        if (buf) {
-            int err;
-            size_t len = uart_async_rx_get_buf_len(async_rx);
-
-            atomic_dec(&sh_uart->pending_rx_req);
-            err = uart_rx_buf_rsp(sh_uart->common.dev, buf, len);
-            /* If it is too late and RX is disabled then re-enable it. */
-            if (err < 0) {
-                if (err == -EACCES) {
-                    sh_uart->pending_rx_req = 0;
-                    err = rx_enable(sh_uart->common.dev, buf, len);
-                }
-                else {
-                    return (err);
-                }
-            }
-        }
-    }
-
-    return (0);
->>>>>>> cb5dffec
+    if (sh_uart->pending_rx_req && buf_available) {
+        uint8_t *buf = uart_async_rx_buf_req(async_rx);
+        size_t len = uart_async_rx_get_buf_len(async_rx);
+        int err;
+
+        __ASSERT_NO_MSG(buf != NULL);
+        atomic_dec(&sh_uart->pending_rx_req);
+        err = uart_rx_buf_rsp(sh_uart->common.dev, buf, len);
+        /* If it is too late and RX is disabled then re-enable it. */
+        if (err < 0) {
+            if (err == -EACCES) {
+                sh_uart->pending_rx_req = 0;
+                err = rx_enable(sh_uart->common.dev, buf, len);
+            }
+            else {
+                return (err);
+            }
+        }
+    }
+
+    return (0);
 }
 
 static int read(const struct shell_transport* transport,
