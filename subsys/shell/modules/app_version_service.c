--- conflicted
+++ resolved
@@ -4,11 +4,7 @@
  * SPDX-License-Identifier: Apache-2.0
  */
 
-<<<<<<< HEAD
-#include "zephyr/app_version.h"
-=======
 #include <zephyr/app_version.h>
->>>>>>> c7e7f6be
 #include <zephyr/shell/shell.h>
 
 static int cmd_app_version_string(const struct shell *sh)
