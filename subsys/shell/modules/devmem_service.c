/*
 * Copyright (c) 2020 Intel Corporation
 * Copyright (c) 2021 Antmicro <www.antmicro.com>
 * Copyright (c) 2022 Meta
 *
 * SPDX-License-Identifier: Apache-2.0
 */

#undef _POSIX_C_SOURCE
#define _POSIX_C_SOURCE 200809L

#include <stdlib.h>
#ifdef CONFIG_NATIVE_LIBC
#include <unistd.h>
#else
#include <zephyr/posix/unistd.h>
#endif
#include <zephyr/device.h>
#include <zephyr/shell/shell.h>
#include <zephyr/sys/byteorder.h>
#include <zephyr/sys/util.h>

#ifndef CONFIG_NATIVE_LIBC
extern void z_getopt_init(void);
#endif

static inline bool is_ascii(uint8_t data) {
    return (((data >= 0x30) && (data <= 0x39)) ||
            ((data >= 0x61) && (data <= 0x66)) ||
            ((data >= 0x41) && (data <= 0x46)));
}

struct devmem_service_context {
    unsigned char* bytes;
    uint32_t* data;
    int sum;
    int chunk_element;
    char chunk[2];
    bool littleendian;
};

static struct devmem_service_context devmem_context;

#define CHAR_CAN 0x18
#define CHAR_DC1 0x11

static int memory_dump(const struct shell* sh, mem_addr_t phys_addr, size_t size, uint8_t width) {
    uint32_t value;
    size_t data_offset;
    mm_reg_t addr;
    const size_t vsize = width / BITS_PER_BYTE;
    uint8_t hex_data[SHELL_HEXDUMP_BYTES_IN_LINE];

    #if defined(CONFIG_MMU) || defined(CONFIG_PCIE)
    device_map((mm_reg_t*)&addr, phys_addr, size, K_MEM_CACHE_NONE);

    shell_print(sh, "Mapped 0x%lx to 0x%lx\n", phys_addr, addr);
    #else
    addr = phys_addr;
    #endif /* defined(CONFIG_MMU) || defined(CONFIG_PCIE) */

    for (; size > 0;
        addr += SHELL_HEXDUMP_BYTES_IN_LINE, size -= MIN(size, SHELL_HEXDUMP_BYTES_IN_LINE)) {
        for (data_offset = 0;
             size >= vsize && data_offset + vsize <= SHELL_HEXDUMP_BYTES_IN_LINE;
             data_offset += vsize) {
            switch (width) {
                case 8 :
                    value = sys_read8(addr + data_offset);
                    hex_data[data_offset] = value;
                    break;

                case 16 :
                    value = sys_le16_to_cpu(sys_read16(addr + data_offset));
                    sys_put_be16(value, &hex_data[data_offset]);
                    break;

                case 32 :
                    value = sys_le32_to_cpu(sys_read32(addr + data_offset));
                    sys_put_be32(value, &hex_data[data_offset]);
                    break;

                default :
                    shell_print(sh, "Incorrect data width");
                    return (-EINVAL);
            }
        }

        shell_hexdump_line(sh, addr, hex_data, MIN(size, SHELL_HEXDUMP_BYTES_IN_LINE));
    }

    return (0);
}

static int cmd_dump(const struct shell* sh, size_t argc, char** argv) {
    int rv;
    int err = 0;
    size_t size = -1;
    size_t width = 32;
    mem_addr_t addr = -1;

    z_optind = 1;
    #ifndef CONFIG_NATIVE_LIBC
    z_getopt_init();
    #endif
    while ((rv = z_getopt(argc, argv, "a:s:w:")) != -1) {
        switch (rv) {
            case 'a' :
                addr = (mem_addr_t)shell_strtoul(z_optarg, 16, &err);
                if (err != 0) {
                    shell_error(sh, "invalid addr '%s'", z_optarg);
                    return (-EINVAL);
                }
                break;

            case 's' :
                size = (size_t)shell_strtoul(z_optarg, 0, &err);
                if (err != 0) {
                    shell_error(sh, "invalid size '%s'", z_optarg);
                    return (-EINVAL);
                }
                break;

            case 'w' :
                width = (size_t)shell_strtoul(z_optarg, 0, &err);
                if (err != 0) {
                    shell_error(sh, "invalid width '%s'", z_optarg);
                    return (-EINVAL);
                }
                break;

            case '?' :
            default :
                return (-EINVAL);
        }
    }

    if (addr == -1) {
        shell_error(sh, "'-a <address>' is mandatory");
        return (-EINVAL);
    }

    if (size == -1) {
        shell_error(sh, "'-s <size>' is mandatory");
        return (-EINVAL);
    }

    return memory_dump(sh, addr, size, width);
}

static int set_bypass(const struct shell* sh, shell_bypass_cb_t bypass) {
    static bool in_use;

    if (bypass && in_use) {
        shell_error(sh, "devmem load supports setting bypass on a single instance.");

        return -EBUSY;
    }

    in_use = !in_use;
    if (in_use) {
        shell_print(sh, "Loading...\npress ctrl-x ctrl-q to escape");
        in_use = true;
    }

    shell_set_bypass(sh, bypass);

    return (0);
}

static void bypass_cb(const struct shell* sh, uint8_t* recv, size_t len) {
    bool escape = false;
    static uint8_t tail;
    uint8_t byte;
    struct devmem_service_context* context = &devmem_context;

    if (tail == CHAR_CAN && recv[0] == CHAR_DC1) {
        escape = true;
    }
    else {
        for (int i = 0; i < (len - 1); i++) {
            if (recv[i] == CHAR_CAN && recv[i + 1] == CHAR_DC1) {
                escape = true;
                break;
            }
        }
    }

    if (escape) {
        shell_print(sh, "Number of bytes read: %d", context->sum);
        set_bypass(sh, NULL);

        if (!context->littleendian) {
            while (context->sum > 4) {
                *context->data = BSWAP_32(*context->data);
                context->data++;
                context->sum = context->sum - 4;
            }

            if (context->sum % 4 == 0) {
                *context->data = BSWAP_32(*context->data);
            }
            else if (context->sum % 4 == 2) {
                *context->data = BSWAP_16(*context->data);
            }
            else if (context->sum % 4 == 3) {
                *context->data = BSWAP_24(*context->data);
            }
        }
        return;
    }

    tail = recv[len - 1];

    if (is_ascii(*recv)) {
        context->chunk[context->chunk_element] = *recv;
        context->chunk_element++;
    }

    if (context->chunk_element == 2) {
        byte = (uint8_t)strtoul(context->chunk, NULL, 16);
        *context->bytes = byte;
        context->bytes++;
        context->sum++;
        context->chunk_element = 0;
    }
}

<<<<<<< HEAD
static int cmd_load(const struct shell* sh, size_t argc, char** argv) {
    struct devmem_service_context* context = &devmem_context;
    char* arg;

    context->littleendian = false;
    context->chunk_element = 0;
    context->sum = 0;

    while (argc >= 2) {
        arg = argv[1] + (!strncmp(argv[1], "--", 2) && argv[1][2]);
        if (!strncmp(arg, "-e", 2)) {
            context->littleendian = true;
        }
        else if (!strcmp(arg, "--")) {
            argv++;
            argc--;
            break;
        }
        else if (arg[0] == '-' && arg[1]) {
            shell_print(sh, "Unknown option \"%s\"", arg);
        }
        else {
            break;
        }
        argv++;
        argc--;
    }

    context->bytes = (unsigned char*)strtol(argv[1], NULL, 0);
    context->data  = (uint32_t*)strtol(argv[1], NULL, 0);

    set_bypass(sh, bypass_cb);

    return (0);
=======
static int cmd_load(const struct shell *sh, size_t argc, char **argv)
{
	littleendian = false;
	char *arg;

	chunk_element = 0;
	sum = 0;

	while (argc >= 2) {
		arg = argv[1] + (!strncmp(argv[1], "--", 2) && argv[1][2]);
		if (!strncmp(arg, "-e", 2)) {
			littleendian = true;
		} else if (!strcmp(arg, "--")) {
			argv++;
			argc--;
			break;
		} else if (arg[0] == '-' && arg[1]) {
			shell_print(sh, "Unknown option \"%s\"", arg);
		} else {
			break;
		}
		argv++;
		argc--;
	}

	bytes = (unsigned char *)strtoul(argv[1], NULL, 0);
	data = (uint32_t *)strtoul(argv[1], NULL, 0);

	set_bypass(sh, bypass_cb);
	return 0;
>>>>>>> 9a804572
}

static int memory_read(const struct shell* sh, mem_addr_t addr, uint8_t width) {
    uint32_t value;
    int      err = 0;

    switch (width) {
        case 8 :
            value = sys_read8(addr);
            break;

        case 16 :
            value = sys_read16(addr);
            break;

        case 32 :
            value = sys_read32(addr);
            break;

        default :
            shell_print(sh, "Incorrect data width");
            err = -EINVAL;
            break;
    }

    if (err == 0) {
        shell_print(sh, "Read value 0x%x", value);
    }

    return (err);
}

static int memory_write(const struct shell* sh, mem_addr_t addr, uint8_t width, uint64_t value) {
    int err = 0;

    switch (width) {
        case 8 :
            sys_write8(value, addr);
            break;

        case 16 :
            sys_write16(value, addr);
            break;

        case 32 :
            sys_write32(value, addr);
            break;

        default :
            shell_print(sh, "Incorrect data width");
            err = -EINVAL;
            break;
    }

    return (err);
}

/* The syntax of the command is similar to busybox's devmem */
static int cmd_devmem(const struct shell* sh, size_t argc, char** argv) {
    mem_addr_t phys_addr;
    mem_addr_t addr;
    uint32_t value;
    uint8_t width;
    char* endptr;

    phys_addr = strtoul(argv[1], &endptr, 16);
    if (*endptr != '\0') {
        shell_print(sh, "Invalid physical address format");
        return (-EINVAL);
    }

    #if defined(CONFIG_MMU) || defined(CONFIG_PCIE)
    device_map((mm_reg_t*)&addr, phys_addr, 0x100, K_MEM_CACHE_NONE);

    shell_print(sh, "Mapped 0x%lx to 0x%lx\n", phys_addr, addr);
    #else
    addr = phys_addr;
    #endif /* defined(CONFIG_MMU) || defined(CONFIG_PCIE) */

    if (argc < 3) {
        width = 32;
    }
    else {
        width = strtoul(argv[2], NULL, 10);
    }

    shell_print(sh, "Using data width %d", width);

    if (argc <= 3) {
        return memory_read(sh, addr, width);
    }

    /* If there are more then 3 arguments, that means we are going to write
     * this value at the address provided
     */

    value = strtoul(argv[3], &endptr, 16);
    if (*endptr != '\0') {
        shell_print(sh, "Invalid value format");
        return (-EINVAL);
    }

    shell_print(sh, "Writing value 0x%x", value);

    return memory_write(sh, addr, width, value);
}

SHELL_STATIC_SUBCMD_SET_CREATE(sub_devmem,
                               SHELL_CMD_ARG(dump, NULL,
                                             "Usage:\n"
                                             "devmem dump -a <address> -s <size> [-w <width>]\n",
                                             cmd_dump, 5, 2),
                               SHELL_CMD_ARG(load, NULL,
                                             "Usage:\n"
                                             "devmem load [options] [address]\n"
                                             "Options:\n"
                                             "-e\tlittle-endian parse",
                                             cmd_load, 2, 1),
                               SHELL_SUBCMD_SET_END);

SHELL_CMD_ARG_REGISTER(devmem, &sub_devmem,
                   "Read/write physical memory\n"
                   "Usage:\n"
                   "Read memory at address with optional width:\n"
                   "devmem <address> [<width>]\n"
                   "Write memory at address with mandatory width and value:\n"
                   "devmem <address> <width> <value>",
                   cmd_devmem, 2, 2);<|MERGE_RESOLUTION|>--- conflicted
+++ resolved
@@ -226,7 +226,6 @@
     }
 }
 
-<<<<<<< HEAD
 static int cmd_load(const struct shell* sh, size_t argc, char** argv) {
     struct devmem_service_context* context = &devmem_context;
     char* arg;
@@ -255,44 +254,12 @@
         argc--;
     }
 
-    context->bytes = (unsigned char*)strtol(argv[1], NULL, 0);
-    context->data  = (uint32_t*)strtol(argv[1], NULL, 0);
+    context->bytes = (unsigned char*)strtoul(argv[1], NULL, 0);
+    context->data  = (uint32_t*)strtoul(argv[1], NULL, 0);
 
     set_bypass(sh, bypass_cb);
 
     return (0);
-=======
-static int cmd_load(const struct shell *sh, size_t argc, char **argv)
-{
-	littleendian = false;
-	char *arg;
-
-	chunk_element = 0;
-	sum = 0;
-
-	while (argc >= 2) {
-		arg = argv[1] + (!strncmp(argv[1], "--", 2) && argv[1][2]);
-		if (!strncmp(arg, "-e", 2)) {
-			littleendian = true;
-		} else if (!strcmp(arg, "--")) {
-			argv++;
-			argc--;
-			break;
-		} else if (arg[0] == '-' && arg[1]) {
-			shell_print(sh, "Unknown option \"%s\"", arg);
-		} else {
-			break;
-		}
-		argv++;
-		argc--;
-	}
-
-	bytes = (unsigned char *)strtoul(argv[1], NULL, 0);
-	data = (uint32_t *)strtoul(argv[1], NULL, 0);
-
-	set_bypass(sh, bypass_cb);
-	return 0;
->>>>>>> 9a804572
 }
 
 static int memory_read(const struct shell* sh, mem_addr_t addr, uint8_t width) {
