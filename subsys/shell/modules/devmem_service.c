/*
 * Copyright (c) 2020 Intel Corporation
 * Copyright (c) 2021 Antmicro <www.antmicro.com>
 * Copyright (c) 2022 Meta
 *
 * SPDX-License-Identifier: Apache-2.0
 */

#undef _POSIX_C_SOURCE
#define _POSIX_C_SOURCE 200809L

#include <stdlib.h>
#ifdef CONFIG_NATIVE_LIBC
#include <unistd.h>
#else
#include <zephyr/posix/unistd.h>
#endif
#include <zephyr/device.h>
#include <zephyr/shell/shell.h>
#include <zephyr/sys/byteorder.h>
#include <zephyr/sys/util.h>

#ifndef CONFIG_NATIVE_LIBC
extern void z_getopt_init(void);
#endif

static inline bool is_ascii(uint8_t data) {
    return (((data >= 0x30) && (data <= 0x39)) ||
            ((data >= 0x61) && (data <= 0x66)) ||
            ((data >= 0x41) && (data <= 0x46)));
}

struct devmem_service_context {
    unsigned char* bytes;
    uint32_t* data;
    int sum;
    int chunk_element;
    char chunk[2];
    bool littleendian;
};

static struct devmem_service_context devmem_context;

#define CHAR_CAN 0x18
#define CHAR_DC1 0x11

<<<<<<< HEAD
#ifndef BITS_PER_BYTE
#define BITS_PER_BYTE 8
#endif

static int memory_dump(const struct shell* sh, mem_addr_t phys_addr, size_t size, uint8_t width) {
    uint32_t value;
    size_t data_offset;
    mm_reg_t addr;
    const size_t vsize = width / BITS_PER_BYTE;
    uint8_t hex_data[SHELL_HEXDUMP_BYTES_IN_LINE];

    #if defined(CONFIG_MMU) || defined(CONFIG_PCIE)
    device_map((mm_reg_t*)&addr, phys_addr, size, K_MEM_CACHE_NONE);

    shell_print(sh, "Mapped 0x%lx to 0x%lx\n", phys_addr, addr);
    #else
    addr = phys_addr;
    #endif /* defined(CONFIG_MMU) || defined(CONFIG_PCIE) */

    for (; size > 0;
        addr += SHELL_HEXDUMP_BYTES_IN_LINE, size -= MIN(size, SHELL_HEXDUMP_BYTES_IN_LINE)) {
        for (data_offset = 0;
             size >= vsize && data_offset + vsize <= SHELL_HEXDUMP_BYTES_IN_LINE;
             data_offset += vsize) {
            switch (width) {
                case 8 :
                    value = sys_read8(addr + data_offset);
                    hex_data[data_offset] = value;
                    break;

                case 16 :
                    value = sys_le16_to_cpu(sys_read16(addr + data_offset));
                    sys_put_be16(value, &hex_data[data_offset]);
                    break;

                case 32 :
                    value = sys_le32_to_cpu(sys_read32(addr + data_offset));
                    sys_put_be32(value, &hex_data[data_offset]);
                    break;

                default :
                    shell_print(sh, "Incorrect data width");
                    return (-EINVAL);
            }
        }

        shell_hexdump_line(sh, addr, hex_data, MIN(size, SHELL_HEXDUMP_BYTES_IN_LINE));
    }

    return (0);
=======
static int memory_dump(const struct shell *sh, mem_addr_t phys_addr, size_t size, uint8_t width)
{
	uint32_t value;
	size_t data_offset;
	mm_reg_t addr;
	const size_t vsize = width / BITS_PER_BYTE;
	uint8_t hex_data[SHELL_HEXDUMP_BYTES_IN_LINE];

#if defined(CONFIG_MMU) || defined(CONFIG_PCIE)
	device_map((mm_reg_t *)&addr, phys_addr, size, K_MEM_CACHE_NONE);

	shell_print(sh, "Mapped 0x%lx to 0x%lx\n", phys_addr, addr);
#else
	addr = phys_addr;
#endif /* defined(CONFIG_MMU) || defined(CONFIG_PCIE) */

	for (; size > 0;
	     addr += SHELL_HEXDUMP_BYTES_IN_LINE, size -= MIN(size, SHELL_HEXDUMP_BYTES_IN_LINE)) {
		for (data_offset = 0;
		     size >= vsize && data_offset + vsize <= SHELL_HEXDUMP_BYTES_IN_LINE;
		     data_offset += vsize) {
			switch (width) {
			case 8:
				value = sys_read8(addr + data_offset);
				hex_data[data_offset] = value;
				break;
			case 16:
				value = sys_le16_to_cpu(sys_read16(addr + data_offset));
				hex_data[data_offset] = (uint8_t)value;
				value >>= 8;
				hex_data[data_offset + 1] = (uint8_t)value;
				break;
			case 32:
				value = sys_le32_to_cpu(sys_read32(addr + data_offset));
				hex_data[data_offset] = (uint8_t)value;
				value >>= 8;
				hex_data[data_offset + 1] = (uint8_t)value;
				value >>= 8;
				hex_data[data_offset + 2] = (uint8_t)value;
				value >>= 8;
				hex_data[data_offset + 3] = (uint8_t)value;
				break;
			default:
				shell_fprintf(sh, SHELL_NORMAL, "Incorrect data width\n");
				return -EINVAL;
			}
		}

		shell_hexdump_line(sh, addr, hex_data, MIN(size, SHELL_HEXDUMP_BYTES_IN_LINE));
	}

	return 0;
>>>>>>> 8c705cab
}

static int cmd_dump(const struct shell* sh, size_t argc, char** argv) {
    int rv;
    int err = 0;
    size_t size = -1;
    size_t width = 32;
    mem_addr_t addr = -1;

    z_optind = 1;
    #ifndef CONFIG_NATIVE_LIBC
    z_getopt_init();
    #endif
    while ((rv = z_getopt(argc, argv, "a:s:w:")) != -1) {
        switch (rv) {
            case 'a' :
                addr = (mem_addr_t)shell_strtoul(z_optarg, 16, &err);
                if (err != 0) {
                    shell_error(sh, "invalid addr '%s'", z_optarg);
                    return (-EINVAL);
                }
                break;

            case 's' :
                size = (size_t)shell_strtoul(z_optarg, 0, &err);
                if (err != 0) {
                    shell_error(sh, "invalid size '%s'", z_optarg);
                    return (-EINVAL);
                }
                break;

            case 'w' :
                width = (size_t)shell_strtoul(z_optarg, 0, &err);
                if (err != 0) {
                    shell_error(sh, "invalid width '%s'", z_optarg);
                    return (-EINVAL);
                }
                break;

            case '?' :
            default :
                return (-EINVAL);
        }
    }

    if (addr == -1) {
        shell_error(sh, "'-a <address>' is mandatory");
        return (-EINVAL);
    }

    if (size == -1) {
        shell_error(sh, "'-s <size>' is mandatory");
        return (-EINVAL);
    }

    return memory_dump(sh, addr, size, width);
}

static int set_bypass(const struct shell* sh, shell_bypass_cb_t bypass) {
    static bool in_use;

    if (bypass && in_use) {
        shell_error(sh, "devmem load supports setting bypass on a single instance.");

        return -EBUSY;
    }

    in_use = !in_use;
    if (in_use) {
        shell_print(sh, "Loading...\npress ctrl-x ctrl-q to escape");
        in_use = true;
    }

    shell_set_bypass(sh, bypass);

    return (0);
}

static void bypass_cb(const struct shell* sh, uint8_t* recv, size_t len) {
    bool escape = false;
    static uint8_t tail;
    uint8_t byte;
    struct devmem_service_context* context = &devmem_context;

    if (tail == CHAR_CAN && recv[0] == CHAR_DC1) {
        escape = true;
    }
    else {
        for (int i = 0; i < (len - 1); i++) {
            if (recv[i] == CHAR_CAN && recv[i + 1] == CHAR_DC1) {
                escape = true;
                break;
            }
        }
    }

    if (escape) {
        shell_print(sh, "Number of bytes read: %d", context->sum);
        set_bypass(sh, NULL);

        if (!context->littleendian) {
            while (context->sum > 4) {
                *context->data = BSWAP_32(*context->data);
                context->data++;
                context->sum = context->sum - 4;
            }

            if (context->sum % 4 == 0) {
                *context->data = BSWAP_32(*context->data);
            }
            else if (context->sum % 4 == 2) {
                *context->data = BSWAP_16(*context->data);
            }
            else if (context->sum % 4 == 3) {
                *context->data = BSWAP_24(*context->data);
            }
        }
        return;
    }

    tail = recv[len - 1];

    if (is_ascii(*recv)) {
        context->chunk[context->chunk_element] = *recv;
        context->chunk_element++;
    }

    if (context->chunk_element == 2) {
        byte = (uint8_t)strtoul(context->chunk, NULL, 16);
        *context->bytes = byte;
        context->bytes++;
        context->sum++;
        context->chunk_element = 0;
    }
}

static int cmd_load(const struct shell* sh, size_t argc, char** argv) {
    struct devmem_service_context* context = &devmem_context;
    char* arg;

    context->littleendian = false;
    context->chunk_element = 0;
    context->sum = 0;

    while (argc >= 2) {
        arg = argv[1] + (!strncmp(argv[1], "--", 2) && argv[1][2]);
        if (!strncmp(arg, "-e", 2)) {
            context->littleendian = true;
        }
        else if (!strcmp(arg, "--")) {
            argv++;
            argc--;
            break;
        }
        else if (arg[0] == '-' && arg[1]) {
            shell_print(sh, "Unknown option \"%s\"", arg);
        }
        else {
            break;
        }
        argv++;
        argc--;
    }

    context->bytes = (unsigned char*)strtol(argv[1], NULL, 0);
    context->data  = (uint32_t*)strtol(argv[1], NULL, 0);

    set_bypass(sh, bypass_cb);

    return (0);
}

static int memory_read(const struct shell* sh, mem_addr_t addr, uint8_t width) {
    uint32_t value;
    int      err = 0;

    switch (width) {
        case 8 :
            value = sys_read8(addr);
            break;

        case 16 :
            value = sys_read16(addr);
            break;

        case 32 :
            value = sys_read32(addr);
            break;

        default :
            shell_print(sh, "Incorrect data width");
            err = -EINVAL;
            break;
    }

    if (err == 0) {
        shell_print(sh, "Read value 0x%x", value);
    }

    return (err);
}

static int memory_write(const struct shell* sh, mem_addr_t addr, uint8_t width, uint64_t value) {
    int err = 0;

    switch (width) {
        case 8 :
            sys_write8(value, addr);
            break;

        case 16 :
            sys_write16(value, addr);
            break;

        case 32 :
            sys_write32(value, addr);
            break;

        default :
            shell_print(sh, "Incorrect data width");
            err = -EINVAL;
            break;
    }

    return (err);
}

/* The syntax of the command is similar to busybox's devmem */
static int cmd_devmem(const struct shell* sh, size_t argc, char** argv) {
    mem_addr_t phys_addr;
    mem_addr_t addr;
    uint32_t value;
    uint8_t width;
    char* endptr;

    phys_addr = strtoul(argv[1], &endptr, 16);
    if (*endptr != '\0') {
        shell_print(sh, "Invalid physical address format");
        return (-EINVAL);
    }

    #if defined(CONFIG_MMU) || defined(CONFIG_PCIE)
    device_map((mm_reg_t*)&addr, phys_addr, 0x100, K_MEM_CACHE_NONE);

    shell_print(sh, "Mapped 0x%lx to 0x%lx\n", phys_addr, addr);
    #else
    addr = phys_addr;
    #endif /* defined(CONFIG_MMU) || defined(CONFIG_PCIE) */

    if (argc < 3) {
        width = 32;
    }
    else {
        width = strtoul(argv[2], NULL, 10);
    }

    shell_print(sh, "Using data width %d", width);

    if (argc <= 3) {
        return memory_read(sh, addr, width);
    }

    /* If there are more then 3 arguments, that means we are going to write
     * this value at the address provided
     */

    value = strtoul(argv[3], &endptr, 16);
    if (*endptr != '\0') {
        shell_print(sh, "Invalid value format");
        return (-EINVAL);
    }

    shell_print(sh, "Writing value 0x%x", value);

    return memory_write(sh, addr, width, value);
}

SHELL_STATIC_SUBCMD_SET_CREATE(sub_devmem,
                               SHELL_CMD_ARG(dump, NULL,
                                             "Usage:\n"
                                             "devmem dump -a <address> -s <size> [-w <width>]\n",
                                             cmd_dump, 5, 2),
                               SHELL_CMD_ARG(load, NULL,
                                             "Usage:\n"
                                             "devmem load [options] [address]\n"
                                             "Options:\n"
                                             "-e\tlittle-endian parse",
                                             cmd_load, 2, 1),
                               SHELL_SUBCMD_SET_END);

SHELL_CMD_ARG_REGISTER(devmem, &sub_devmem,
                   "Read/write physical memory\n"
                   "Usage:\n"
                   "Read memory at address with optional width:\n"
                   "devmem <address> [<width>]\n"
                   "Write memory at address with mandatory width and value:\n"
                   "devmem <address> <width> <value>",
                   cmd_devmem, 2, 2);<|MERGE_RESOLUTION|>--- conflicted
+++ resolved
@@ -44,11 +44,6 @@
 #define CHAR_CAN 0x18
 #define CHAR_DC1 0x11
 
-<<<<<<< HEAD
-#ifndef BITS_PER_BYTE
-#define BITS_PER_BYTE 8
-#endif
-
 static int memory_dump(const struct shell* sh, mem_addr_t phys_addr, size_t size, uint8_t width) {
     uint32_t value;
     size_t data_offset;
@@ -95,60 +90,6 @@
     }
 
     return (0);
-=======
-static int memory_dump(const struct shell *sh, mem_addr_t phys_addr, size_t size, uint8_t width)
-{
-	uint32_t value;
-	size_t data_offset;
-	mm_reg_t addr;
-	const size_t vsize = width / BITS_PER_BYTE;
-	uint8_t hex_data[SHELL_HEXDUMP_BYTES_IN_LINE];
-
-#if defined(CONFIG_MMU) || defined(CONFIG_PCIE)
-	device_map((mm_reg_t *)&addr, phys_addr, size, K_MEM_CACHE_NONE);
-
-	shell_print(sh, "Mapped 0x%lx to 0x%lx\n", phys_addr, addr);
-#else
-	addr = phys_addr;
-#endif /* defined(CONFIG_MMU) || defined(CONFIG_PCIE) */
-
-	for (; size > 0;
-	     addr += SHELL_HEXDUMP_BYTES_IN_LINE, size -= MIN(size, SHELL_HEXDUMP_BYTES_IN_LINE)) {
-		for (data_offset = 0;
-		     size >= vsize && data_offset + vsize <= SHELL_HEXDUMP_BYTES_IN_LINE;
-		     data_offset += vsize) {
-			switch (width) {
-			case 8:
-				value = sys_read8(addr + data_offset);
-				hex_data[data_offset] = value;
-				break;
-			case 16:
-				value = sys_le16_to_cpu(sys_read16(addr + data_offset));
-				hex_data[data_offset] = (uint8_t)value;
-				value >>= 8;
-				hex_data[data_offset + 1] = (uint8_t)value;
-				break;
-			case 32:
-				value = sys_le32_to_cpu(sys_read32(addr + data_offset));
-				hex_data[data_offset] = (uint8_t)value;
-				value >>= 8;
-				hex_data[data_offset + 1] = (uint8_t)value;
-				value >>= 8;
-				hex_data[data_offset + 2] = (uint8_t)value;
-				value >>= 8;
-				hex_data[data_offset + 3] = (uint8_t)value;
-				break;
-			default:
-				shell_fprintf(sh, SHELL_NORMAL, "Incorrect data width\n");
-				return -EINVAL;
-			}
-		}
-
-		shell_hexdump_line(sh, addr, hex_data, MIN(size, SHELL_HEXDUMP_BYTES_IN_LINE));
-	}
-
-	return 0;
->>>>>>> 8c705cab
 }
 
 static int cmd_dump(const struct shell* sh, size_t argc, char** argv) {
