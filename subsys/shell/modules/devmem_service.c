/*
 * Copyright (c) 2020 Intel Corporation
 * Copyright (c) 2021 Antmicro <www.antmicro.com>
 * Copyright (c) 2022 Meta
 *
 * SPDX-License-Identifier: Apache-2.0
 */

#undef _POSIX_C_SOURCE
#define _POSIX_C_SOURCE 200809L

#include <stdlib.h>
#include <zephyr/sys/sys_getopt.h>
#include <zephyr/device.h>
#include <zephyr/shell/shell.h>
#include <zephyr/sys/byteorder.h>
#include <zephyr/sys/util.h>

static inline bool is_ascii(uint8_t data) {
    return (((data >= 0x30) && (data <= 0x39)) ||
            ((data >= 0x61) && (data <= 0x66)) ||
            ((data >= 0x41) && (data <= 0x46)));
}

struct devmem_service_context {
    unsigned char* bytes;
    uint32_t* data;
    int sum;
    int chunk_element;
    char chunk[2];
    bool littleendian;
};

static struct devmem_service_context devmem_context;

#define CHAR_CAN 0x18
#define CHAR_DC1 0x11

<<<<<<< HEAD
static int memory_dump(const struct shell* sh, mem_addr_t phys_addr, size_t size, uint8_t width) {
    uint64_t value;
    size_t data_offset;
    mm_reg_t addr;
    size_t const vsize = (width / BITS_PER_BYTE);
    uint8_t hex_data[SHELL_HEXDUMP_BYTES_IN_LINE];

    #if defined(CONFIG_MMU) || defined(CONFIG_PCIE)
    device_map((mm_reg_t*)&addr, phys_addr, size, K_MEM_CACHE_NONE);

    shell_print(sh, "Mapped 0x%lx to 0x%lx\n", phys_addr, addr);
    #else
    addr = phys_addr;
    #endif /* defined(CONFIG_MMU) || defined(CONFIG_PCIE) */

    for (; size > 0;
        addr += SHELL_HEXDUMP_BYTES_IN_LINE, size -= MIN(size, SHELL_HEXDUMP_BYTES_IN_LINE)) {
        for (data_offset = 0;
             size >= vsize && data_offset + vsize <= SHELL_HEXDUMP_BYTES_IN_LINE;
             data_offset += vsize) {
            switch (width) {
                case 8 :
                    value = sys_read8(addr + data_offset);
                    hex_data[data_offset] = value;
                    break;

                case 16 :
                    value = sys_read16(addr + data_offset);
                    sys_put_le16(value, &hex_data[data_offset]);
                    break;

                case 32 :
                    value = sys_read32(addr + data_offset);
                    sys_put_le32(value, &hex_data[data_offset]);
                    break;

                #ifdef CONFIG_64BIT
                case 64 :
                    value = sys_read64(addr + data_offset);
                    sys_put_le64(value, &hex_data[data_offset]);
                    break;
                #endif /* CONFIG_64BIT */

                default :
                    shell_print(sh, "Incorrect data width");
                    return (-EINVAL);
            }
        }

        shell_hexdump_line_width(sh, addr, hex_data,
                                 MIN(size, SHELL_HEXDUMP_BYTES_IN_LINE), width);
    }

    return (0);
=======
static int memory_dump(const struct shell *sh, mem_addr_t phys_addr, size_t size, uint8_t width)
{
	uint64_t value;
	size_t data_offset;
	mm_reg_t addr;
	const size_t vsize = width / BITS_PER_BYTE;
	uint8_t hex_data[SHELL_HEXDUMP_BYTES_IN_LINE];

#if defined(CONFIG_MMU) || defined(CONFIG_PCIE)
	device_map((mm_reg_t *)&addr, phys_addr, size, K_MEM_CACHE_NONE);

	shell_print(sh, "Mapped 0x%lx to 0x%lx\n", phys_addr, addr);
#else
	addr = phys_addr;
#endif /* defined(CONFIG_MMU) || defined(CONFIG_PCIE) */

	for (; size > 0;
	     addr += SHELL_HEXDUMP_BYTES_IN_LINE, size -= MIN(size, SHELL_HEXDUMP_BYTES_IN_LINE)) {
		for (data_offset = 0;
		     size >= vsize && data_offset + vsize <= SHELL_HEXDUMP_BYTES_IN_LINE;
		     data_offset += vsize) {
			switch (width) {
			case 8:
				value = sys_read8(addr + data_offset);
				hex_data[data_offset] = value;
				break;
			case 16:
				value = sys_le16_to_cpu(sys_read16(addr + data_offset));
				sys_put_le16(value, &hex_data[data_offset]);
				break;
			case 32:
				value = sys_le32_to_cpu(sys_read32(addr + data_offset));
				sys_put_le32(value, &hex_data[data_offset]);
				break;
#ifdef CONFIG_64BIT
			case 64:
				value = sys_le64_to_cpu(sys_read64(addr + data_offset));
				sys_put_le64(value, &hex_data[data_offset]);
				break;
#endif /* CONFIG_64BIT */
			default:
				shell_print(sh, "Incorrect data width");
				return -EINVAL;
			}
		}

		shell_hexdump_line(sh, addr, hex_data, MIN(size, SHELL_HEXDUMP_BYTES_IN_LINE));
	}

	return 0;
>>>>>>> 15716542
}

static int cmd_dump(const struct shell* sh, size_t argc, char** argv) {
    int rv;
    int err = 0;
    size_t size = -1;
    size_t width = 32;
    mem_addr_t addr = -1;
    struct sys_getopt_state* state;

    sys_getopt_init();

    while ((rv = sys_getopt(argc, argv, "a:s:w:")) != -1) {
        state = sys_getopt_state_get();
        switch (rv) {
            case 'a' :
                addr = (mem_addr_t)shell_strtoul(state->optarg, 16, &err);
                if (err != 0) {
                    shell_error(sh, "invalid addr '%s'", state->optarg);
                    return (-EINVAL);
                }
                break;

            case 's' :
                size = (size_t)shell_strtoul(state->optarg, 0, &err);
                if (err != 0) {
                    shell_error(sh, "invalid size '%s'", state->optarg);
                    return (-EINVAL);
                }
                break;

            case 'w' :
                width = (size_t)shell_strtoul(state->optarg, 0, &err);
                if (err != 0) {
                    shell_error(sh, "invalid width '%s'", state->optarg);
                    return (-EINVAL);
                }
                break;

            case '?' :
            default :
                return (-EINVAL);
        }
    }

    if (addr == -1) {
        shell_error(sh, "'-a <address>' is mandatory");
        return (-EINVAL);
    }

    if (size == -1) {
        shell_error(sh, "'-s <size>' is mandatory");
        return (-EINVAL);
    }

    return memory_dump(sh, addr, size, width);
}

static int set_bypass(const struct shell* sh, shell_bypass_cb_t bypass) {
    static bool in_use;

    if (bypass && in_use) {
        shell_error(sh, "devmem load supports setting bypass on a single instance.");

        return (-EBUSY);
    }

    in_use = !in_use;
    if (in_use) {
        shell_print(sh, "Loading...\npress ctrl-x ctrl-q to escape");
        in_use = true;
    }

    shell_set_bypass(sh, bypass, NULL);

    return (0);
}

static void bypass_cb(struct shell const* sh, uint8_t* recv, size_t len, void* user_data) {
    bool escape = false;
    static uint8_t tail;
    uint8_t byte;
    struct devmem_service_context* context = &devmem_context;

    ARG_UNUSED(user_data);

    for (size_t i = 0; i < len; i++) {
        if ((tail == CHAR_CAN) && (recv[i] == CHAR_DC1)) {
            escape = true;
            tail   = 0;
            break;
        }
        tail = recv[i];

        if (is_ascii(recv[i])) {
            context->chunk[context->chunk_element] = recv[i];
            context->chunk_element++;
        }

        if (context->chunk_element == 2) {
            byte = (uint8_t)strtoul(context->chunk, NULL, 16);
            *context->bytes = byte;
            context->bytes++;
            context->sum++;
            context->chunk_element = 0;
        }
    }

    if (escape) {
        shell_print(sh, "Number of bytes read: %d", context->sum);
        set_bypass(sh, NULL);

        if (!context->littleendian) {
            while (context->sum > 4) {
                *context->data = BSWAP_32(*context->data);
                context->data++;
                context->sum = context->sum - 4;
            }

            if (context->sum % 4 == 0) {
                *context->data = BSWAP_32(*context->data);
            }
            else if (context->sum % 4 == 2) {
                *context->data = BSWAP_16(*context->data);
            }
            else if (context->sum % 4 == 3) {
                *context->data = BSWAP_24(*context->data);
            }
        }
        return;
    }
}

static int cmd_load(const struct shell* sh, size_t argc, char** argv) {
    struct devmem_service_context* context = &devmem_context;
    char* arg;

    context->littleendian = false;
    context->chunk_element = 0;
    context->sum = 0;

    while (argc >= 2) {
        arg = argv[1] + (!strncmp(argv[1], "--", 2) && argv[1][2]);
        if (!strncmp(arg, "-e", 2)) {
            context->littleendian = true;
        }
        else if (!strcmp(arg, "--")) {
            argv++;
            argc--;
            break;
        }
        else if (arg[0] == '-' && arg[1]) {
            shell_print(sh, "Unknown option \"%s\"", arg);
        }
        else {
            break;
        }
        argv++;
        argc--;
    }

    context->bytes = (unsigned char*)strtoul(argv[1], NULL, 0);
    context->data  = (uint32_t*)strtoul(argv[1], NULL, 0);

    set_bypass(sh, bypass_cb);

    return (0);
}

<<<<<<< HEAD
static int memory_read(const struct shell* sh, mem_addr_t addr, uint8_t width) {
    uint64_t value;
    int err = 0;

    switch (width) {
        case 8 :
            value = sys_read8(addr);
            break;
=======
static int memory_read(const struct shell *sh, mem_addr_t addr, uint8_t width)
{
	uint64_t value;
	int err = 0;

	switch (width) {
	case 8:
		value = sys_read8(addr);
		break;
	case 16:
		value = sys_read16(addr);
		break;
	case 32:
		value = sys_read32(addr);
		break;
#ifdef CONFIG_64BIT
	case 64:
		value = sys_read64(addr);
		break;
#endif /* CONFIG_64BIT */
	default:
		shell_print(sh, "Incorrect data width");
		err = -EINVAL;
		break;
	}

	if (err == 0) {
		shell_print(sh, "Read value 0x%llx", value);
	}

	return err;
}

static int memory_write(const struct shell *sh, mem_addr_t addr, uint8_t width, uint64_t value)
{
	int err = 0;

	switch (width) {
	case 8:
		sys_write8(value, addr);
		break;
	case 16:
		sys_write16(value, addr);
		break;
	case 32:
		sys_write32(value, addr);
		break;
#ifdef CONFIG_64BIT
	case 64:
		sys_write64(value, addr);
		break;
#endif /* CONFIG_64BIT */
	default:
		shell_print(sh, "Incorrect data width");
		err = -EINVAL;
		break;
	}

	return err;
}
>>>>>>> 15716542

        case 16 :
            value = sys_read16(addr);
            break;

        case 32 :
            value = sys_read32(addr);
            break;

        #ifdef CONFIG_64BIT
        case 64 :
            value = sys_read64(addr);
            break;
        #endif /* CONFIG_64BIT */

        default :
            shell_print(sh, "Incorrect data width");
            err = -EINVAL;
            break;
    }

    if (err == 0) {
        shell_print(sh, "Read value 0x%llx", value);
    }

    return (err);
}

static int memory_write(const struct shell* sh, mem_addr_t addr, uint8_t width, uint64_t value) {
    int err = 0;

<<<<<<< HEAD
    switch (width) {
        case 8 :
            sys_write8(value, addr);
            break;
=======
	shell_print(sh, "Using data width %d", width);
>>>>>>> 15716542

        case 16 :
            sys_write16(value, addr);
            break;

        case 32 :
            sys_write32(value, addr);
            break;

        #ifdef CONFIG_64BIT
        case 64 :
            sys_write64(value, addr);
            break;
        #endif /* CONFIG_64BIT */

<<<<<<< HEAD
        default :
            shell_print(sh, "Incorrect data width");
            err = -EINVAL;
            break;
    }
=======
	shell_print(sh, "Writing value 0x%llx", value);
>>>>>>> 15716542

    return (err);
}

/* The syntax of the command is similar to busybox's devmem */
static int cmd_devmem(const struct shell* sh, size_t argc, char** argv) {
    mem_addr_t phys_addr;
    mem_addr_t addr;
    uint64_t value;
    uint8_t width;
    char* endptr;

    phys_addr = strtoul(argv[1], &endptr, 16);
    if (*endptr != '\0') {
        shell_print(sh, "Invalid physical address format");
        return (-EINVAL);
    }

    #if defined(CONFIG_MMU) || defined(CONFIG_PCIE)
    device_map((mm_reg_t*)&addr, phys_addr, 0x100, K_MEM_CACHE_NONE);

    shell_print(sh, "Mapped 0x%lx to 0x%lx\n", phys_addr, addr);
    #else
    addr = phys_addr;
    #endif /* defined(CONFIG_MMU) || defined(CONFIG_PCIE) */

    if (argc < 3) {
        width = 32;
    }
    else {
        width = strtoul(argv[2], NULL, 10);
    }

    shell_print(sh, "Using data width %d", width);

    if (argc <= 3) {
        return memory_read(sh, addr, width);
    }

    /* If there are more then 3 arguments, that means we are going to write
     * this value at the address provided
     */

    value = (uint64_t)strtoull(argv[3], &endptr, 16);
    if (*endptr != '\0') {
        shell_print(sh, "Invalid value format");
        return (-EINVAL);
    }

    shell_print(sh, "Writing value 0x%llx", value);

    return memory_write(sh, addr, width, value);
}

SHELL_STATIC_SUBCMD_SET_CREATE(sub_devmem,
                               SHELL_CMD_ARG(dump, NULL,
                                             "Usage:\n"
                                             "devmem dump -a <address> -s <size> [-w <width>]\n",
                                             cmd_dump, 5, 2),
                               SHELL_CMD_ARG(load, NULL,
                                             "Usage:\n"
                                             "devmem load [options] [address]\n"
                                             "Options:\n"
                                             "-e\tlittle-endian parse",
                                             cmd_load, 2, 1),
                               SHELL_SUBCMD_SET_END);

SHELL_CMD_ARG_REGISTER(devmem, &sub_devmem,
                       "Read/write physical memory\n"
                       "Usage:\n"
                       "Read memory at address with optional width:\n"
                       "devmem <address> [<width>]\n"
                       "Write memory at address with mandatory width and value:\n"
                       "devmem <address> <width> <value>",
                       cmd_devmem, 2, 2);<|MERGE_RESOLUTION|>--- conflicted
+++ resolved
@@ -36,7 +36,6 @@
 #define CHAR_CAN 0x18
 #define CHAR_DC1 0x11
 
-<<<<<<< HEAD
 static int memory_dump(const struct shell* sh, mem_addr_t phys_addr, size_t size, uint8_t width) {
     uint64_t value;
     size_t data_offset;
@@ -64,18 +63,18 @@
                     break;
 
                 case 16 :
-                    value = sys_read16(addr + data_offset);
+                    value = sys_le16_to_cpu(sys_read16(addr + data_offset));
                     sys_put_le16(value, &hex_data[data_offset]);
                     break;
 
                 case 32 :
-                    value = sys_read32(addr + data_offset);
+                    value = sys_le32_to_cpu(sys_read32(addr + data_offset));
                     sys_put_le32(value, &hex_data[data_offset]);
                     break;
 
                 #ifdef CONFIG_64BIT
                 case 64 :
-                    value = sys_read64(addr + data_offset);
+                    value = sys_le64_to_cpu(sys_read64(addr + data_offset));
                     sys_put_le64(value, &hex_data[data_offset]);
                     break;
                 #endif /* CONFIG_64BIT */
@@ -91,58 +90,6 @@
     }
 
     return (0);
-=======
-static int memory_dump(const struct shell *sh, mem_addr_t phys_addr, size_t size, uint8_t width)
-{
-	uint64_t value;
-	size_t data_offset;
-	mm_reg_t addr;
-	const size_t vsize = width / BITS_PER_BYTE;
-	uint8_t hex_data[SHELL_HEXDUMP_BYTES_IN_LINE];
-
-#if defined(CONFIG_MMU) || defined(CONFIG_PCIE)
-	device_map((mm_reg_t *)&addr, phys_addr, size, K_MEM_CACHE_NONE);
-
-	shell_print(sh, "Mapped 0x%lx to 0x%lx\n", phys_addr, addr);
-#else
-	addr = phys_addr;
-#endif /* defined(CONFIG_MMU) || defined(CONFIG_PCIE) */
-
-	for (; size > 0;
-	     addr += SHELL_HEXDUMP_BYTES_IN_LINE, size -= MIN(size, SHELL_HEXDUMP_BYTES_IN_LINE)) {
-		for (data_offset = 0;
-		     size >= vsize && data_offset + vsize <= SHELL_HEXDUMP_BYTES_IN_LINE;
-		     data_offset += vsize) {
-			switch (width) {
-			case 8:
-				value = sys_read8(addr + data_offset);
-				hex_data[data_offset] = value;
-				break;
-			case 16:
-				value = sys_le16_to_cpu(sys_read16(addr + data_offset));
-				sys_put_le16(value, &hex_data[data_offset]);
-				break;
-			case 32:
-				value = sys_le32_to_cpu(sys_read32(addr + data_offset));
-				sys_put_le32(value, &hex_data[data_offset]);
-				break;
-#ifdef CONFIG_64BIT
-			case 64:
-				value = sys_le64_to_cpu(sys_read64(addr + data_offset));
-				sys_put_le64(value, &hex_data[data_offset]);
-				break;
-#endif /* CONFIG_64BIT */
-			default:
-				shell_print(sh, "Incorrect data width");
-				return -EINVAL;
-			}
-		}
-
-		shell_hexdump_line(sh, addr, hex_data, MIN(size, SHELL_HEXDUMP_BYTES_IN_LINE));
-	}
-
-	return 0;
->>>>>>> 15716542
 }
 
 static int cmd_dump(const struct shell* sh, size_t argc, char** argv) {
@@ -312,7 +259,6 @@
     return (0);
 }
 
-<<<<<<< HEAD
 static int memory_read(const struct shell* sh, mem_addr_t addr, uint8_t width) {
     uint64_t value;
     int err = 0;
@@ -321,68 +267,6 @@
         case 8 :
             value = sys_read8(addr);
             break;
-=======
-static int memory_read(const struct shell *sh, mem_addr_t addr, uint8_t width)
-{
-	uint64_t value;
-	int err = 0;
-
-	switch (width) {
-	case 8:
-		value = sys_read8(addr);
-		break;
-	case 16:
-		value = sys_read16(addr);
-		break;
-	case 32:
-		value = sys_read32(addr);
-		break;
-#ifdef CONFIG_64BIT
-	case 64:
-		value = sys_read64(addr);
-		break;
-#endif /* CONFIG_64BIT */
-	default:
-		shell_print(sh, "Incorrect data width");
-		err = -EINVAL;
-		break;
-	}
-
-	if (err == 0) {
-		shell_print(sh, "Read value 0x%llx", value);
-	}
-
-	return err;
-}
-
-static int memory_write(const struct shell *sh, mem_addr_t addr, uint8_t width, uint64_t value)
-{
-	int err = 0;
-
-	switch (width) {
-	case 8:
-		sys_write8(value, addr);
-		break;
-	case 16:
-		sys_write16(value, addr);
-		break;
-	case 32:
-		sys_write32(value, addr);
-		break;
-#ifdef CONFIG_64BIT
-	case 64:
-		sys_write64(value, addr);
-		break;
-#endif /* CONFIG_64BIT */
-	default:
-		shell_print(sh, "Incorrect data width");
-		err = -EINVAL;
-		break;
-	}
-
-	return err;
-}
->>>>>>> 15716542
 
         case 16 :
             value = sys_read16(addr);
@@ -399,7 +283,7 @@
         #endif /* CONFIG_64BIT */
 
         default :
-            shell_print(sh, "Incorrect data width");
+        shell_print(sh, "Incorrect data width");
             err = -EINVAL;
             break;
     }
@@ -414,14 +298,10 @@
 static int memory_write(const struct shell* sh, mem_addr_t addr, uint8_t width, uint64_t value) {
     int err = 0;
 
-<<<<<<< HEAD
     switch (width) {
         case 8 :
             sys_write8(value, addr);
             break;
-=======
-	shell_print(sh, "Using data width %d", width);
->>>>>>> 15716542
 
         case 16 :
             sys_write16(value, addr);
@@ -437,15 +317,11 @@
             break;
         #endif /* CONFIG_64BIT */
 
-<<<<<<< HEAD
         default :
-            shell_print(sh, "Incorrect data width");
+        shell_print(sh, "Incorrect data width");
             err = -EINVAL;
             break;
     }
-=======
-	shell_print(sh, "Writing value 0x%llx", value);
->>>>>>> 15716542
 
     return (err);
 }
