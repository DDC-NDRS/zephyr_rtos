/*
 * Copyright (c) 2018 Nordic Semiconductor ASA
 *
 * SPDX-License-Identifier: Apache-2.0
 */

#include <ctype.h>
#include <stdlib.h>
#include <zephyr/sys/atomic.h>
#include <zephyr/shell/shell.h>
#if defined(CONFIG_SHELL_BACKEND_DUMMY)
#include <zephyr/shell/shell_dummy.h>
#endif
#include "shell_ops.h"
#include "shell_help.h"
#include "shell_utils.h"
#include "shell_vt100.h"
#include "shell_wildcard.h"

/* 2 == 1 char for cmd + 1 char for '\0' */
#if (CONFIG_SHELL_CMD_BUFF_SIZE < 2)
#error too small CONFIG_SHELL_CMD_BUFF_SIZE
#endif

#if (CONFIG_SHELL_PRINTF_BUFF_SIZE < 1)
#error too small SHELL_PRINTF_BUFF_SIZE
#endif

#define SHELL_MSG_CMD_NOT_FOUND      ": command not found"
#define SHELL_MSG_BACKEND_NOT_ACTIVE \
        "WARNING: A print request was detected on not active shell backend.\n"
#define SHELL_MSG_TOO_MANY_ARGS      "Too many arguments in the command.\n"
#define SHELL_INIT_OPTION_PRINTER    (NULL)

#define SHELL_THREAD_PRIORITY \
    COND_CODE_1(CONFIG_SHELL_THREAD_PRIORITY_OVERRIDE, \
                (CONFIG_SHELL_THREAD_PRIORITY), (K_LOWEST_APPLICATION_THREAD_PRIO))

BUILD_ASSERT((SHELL_THREAD_PRIORITY >= K_HIGHEST_APPLICATION_THREAD_PRIO) &&
             (SHELL_THREAD_PRIORITY <= K_LOWEST_APPLICATION_THREAD_PRIO),
             "Invalid range for thread priority");

static inline void receive_state_change(const struct shell* sh,
                                        enum shell_receive_state state) {
    sh->ctx->receive_state = state;
}

static void cmd_buffer_clear(const struct shell* sh) {
    sh->ctx->cmd_buff[0]  = '\0'; /* clear command buffer */
    sh->ctx->cmd_buff_pos = 0;
    sh->ctx->cmd_buff_len = 0;
}

static void shell_internal_help_print(const struct shell* sh) {
    if (!IS_ENABLED(CONFIG_SHELL_HELP)) {
        return;
    }

    z_shell_help_cmd_print(sh, &sh->ctx->active_cmd);
    z_shell_help_subcmd_print(sh, &sh->ctx->active_cmd,
                              "Subcommands:\n");
}

/**
 * @brief Prints error message on wrong argument count.
 *      Optionally, printing help on wrong argument count.
 *
 * @param[in] shell      Pointer to the shell instance.
 * @param[in] arg_cnt_ok Flag indicating valid number of arguments.
 *
 * @return 0       if check passed
 * @return -EINVAL if wrong argument count
 */
static int cmd_precheck(const struct shell* sh,
                        bool arg_cnt_ok) {
    if (!arg_cnt_ok) {
        z_shell_fprintf(sh, SHELL_ERROR,
                        "%s: wrong parameter count\n",
                        sh->ctx->active_cmd.syntax);

        if (IS_ENABLED(CONFIG_SHELL_HELP_ON_WRONG_ARGUMENT_COUNT)) {
            shell_internal_help_print(sh);
        }

        return (-EINVAL);
    }

    return (0);
}

static inline void state_set(const struct shell* sh, enum shell_state state) {
    sh->ctx->state = state;

    if ((state == SHELL_STATE_ACTIVE) && !sh->ctx->bypass) {
        cmd_buffer_clear(sh);
        if (z_flag_print_noinit_get(sh)) {
            z_shell_fprintf(sh, SHELL_WARNING, "%s",
                            SHELL_MSG_BACKEND_NOT_ACTIVE);
            z_flag_print_noinit_set(sh, false);
        }

        z_shell_print_prompt_and_cmd(sh);
    }
}

static inline enum shell_state state_get(const struct shell* sh) {
    return (sh->ctx->state);
}

static inline const struct shell_static_entry*
selected_cmd_get(const struct shell* sh) {
    if (IS_ENABLED(CONFIG_SHELL_CMDS_SELECT) ||
        (CONFIG_SHELL_CMD_ROOT[0] != 0)) {
        return (sh->ctx->selected_cmd);
    }

    return (NULL);
}

static void tab_item_print(const struct shell* sh, char const* option,
                           uint16_t longest_option) {
    static char const* tab = "  ";
    static uint16_t const tab_len = 2U;
    uint16_t columns;
    uint16_t diff;

    /* Function initialization has been requested. */
    if (option == NULL) {
        sh->ctx->vt100_ctx.printed_cmd = 0;
        return;
    }

    longest_option += tab_len;

    columns = (sh->ctx->vt100_ctx.cons.terminal_wid - tab_len) / longest_option;
    diff    = longest_option - z_shell_strlen(option);

    if (sh->ctx->vt100_ctx.printed_cmd++ % columns == 0U) {
        z_shell_fprintf(sh, SHELL_OPTION, "\n%s%s", tab, option);
    }
    else {
        z_shell_fprintf(sh, SHELL_OPTION, "%s", option);
    }

    z_shell_op_cursor_horiz_move(sh, diff);
}

static void history_init(const struct shell* sh) {
    if (!IS_ENABLED(CONFIG_SHELL_HISTORY)) {
        return;
    }

    z_shell_history_init(sh->history);
}

static void history_purge(const struct shell* sh) {
    if (!IS_ENABLED(CONFIG_SHELL_HISTORY)) {
        return;
    }

    z_shell_history_purge(sh->history);
}

static void history_mode_exit(const struct shell* sh) {
    if (!IS_ENABLED(CONFIG_SHELL_HISTORY)) {
        return;
    }

    z_flag_history_exit_set(sh, false);
    z_shell_history_mode_exit(sh->history);
}

static void history_put(const struct shell* sh, uint8_t* line, size_t length) {
    if (!IS_ENABLED(CONFIG_SHELL_HISTORY)) {
        return;
    }

    z_shell_history_put(sh->history, line, length);
}

static void history_handle(const struct shell* sh, bool up) {
    bool history_mode;
    uint16_t len;

    /* optional feature */
    if (!IS_ENABLED(CONFIG_SHELL_HISTORY)) {
        return;
    }

    /* Checking if history process has been stopped */
    if (z_flag_history_exit_get(sh)) {
        z_flag_history_exit_set(sh, false);
        z_shell_history_mode_exit(sh->history);
    }

    /* Backup command if history is entered */
    if (!z_shell_history_active(sh->history)) {
        if (up) {
            uint16_t cmd_len = z_shell_strlen(sh->ctx->cmd_buff);

            if (cmd_len) {
                strcpy(sh->ctx->temp_buff,
                       sh->ctx->cmd_buff);
            }
            else {
                sh->ctx->temp_buff[0] = '\0';
            }
        }
        else {
            /* Pressing 'down' not in history mode has no effect. */
            return;
        }
    }

    /* Start by checking if history is not empty. */
    history_mode = z_shell_history_get(sh->history, up,
                                       sh->ctx->cmd_buff, &len);

    /* On exiting history mode print backed up command. */
    if (!history_mode) {
        strcpy(sh->ctx->cmd_buff, sh->ctx->temp_buff);
        len = z_shell_strlen(sh->ctx->cmd_buff);
    }

    z_shell_op_cursor_home_move(sh);
    z_clear_eos(sh);
    z_shell_print_cmd(sh);
    sh->ctx->cmd_buff_pos = len;
    sh->ctx->cmd_buff_len = len;
    z_shell_op_cond_next_line(sh);
}

static inline uint16_t completion_space_get(const struct shell* sh) {
    uint16_t space = ((CONFIG_SHELL_CMD_BUFF_SIZE - 1) - sh->ctx->cmd_buff_len);

    return (space);
}

/* Prepare arguments and return number of space available for completion. */
static bool tab_prepare(const struct shell* sh,
                        const struct shell_static_entry** cmd,
                        char const*** argv, size_t* argc,
                        size_t* complete_arg_idx,
                        struct shell_static_entry* d_entry) {
    uint16_t compl_space = completion_space_get(sh);
    size_t   search_argc;

    if (compl_space == 0U) {
        return (false);
    }

    /* Copy command from its beginning to cursor position. */
    memcpy(sh->ctx->temp_buff, sh->ctx->cmd_buff,
           sh->ctx->cmd_buff_pos);
    sh->ctx->temp_buff[sh->ctx->cmd_buff_pos] = '\0';

    /* Create argument list. */
    (void) z_shell_make_argv(argc, *argv, sh->ctx->temp_buff,
                             CONFIG_SHELL_ARGC_MAX);

    if (*argc > CONFIG_SHELL_ARGC_MAX) {
        return (false);
    }

    /* terminate arguments with NULL */
    (*argv)[*argc] = NULL;

    if ((IS_ENABLED(CONFIG_SHELL_CMDS_SELECT) || (CONFIG_SHELL_CMD_ROOT[0] != 0)) &&
        (*argc > 0) &&
        (strcmp("select", (*argv)[0]) == 0) &&
        !z_shell_in_select_mode(sh)) {
        *argv = *argv + 1;
        *argc = *argc - 1;
    }

    /* If last command is not completed (followed by space) it is treated
     * as uncompleted one.
     */
    int space = isspace((int)sh->ctx->cmd_buff[sh->ctx->cmd_buff_pos - 1]);

    /* root command completion */
    if ((*argc == 0) || ((space == 0) && (*argc == 1))) {
        *complete_arg_idx = Z_SHELL_CMD_ROOT_LVL;
        *cmd = selected_cmd_get(sh);
        return (true);
    }

    search_argc = space ? *argc : *argc - 1;

    *cmd = z_shell_get_last_command(selected_cmd_get(sh), search_argc,
                                    *argv, complete_arg_idx, d_entry,
                                    false);

    /* if search_argc == 0 (empty command line) shell_get_last_command will
     * return NULL tab is allowed, otherwise not.
     */
    if ((*cmd == NULL) && (search_argc != 0)) {
        return (false);
    }

    return (true);
}

static inline bool is_completion_candidate(char const* candidate,
                                           char const* str, size_t len) {
    return (strncmp(candidate, str, len) == 0) ? true : false;
}

static void find_completion_candidates(const struct shell* sh,
                                       const struct shell_static_entry* cmd,
                                       char const* incompl_cmd,
                                       size_t* first_idx, size_t* cnt,
                                       uint16_t* longest) {
    const struct shell_static_entry* candidate;
    struct shell_static_entry dloc;
    size_t incompl_cmd_len;
    size_t idx = 0;

    incompl_cmd_len = z_shell_strlen(incompl_cmd);
    *longest = 0U;
    *cnt     = 0;

    while ((candidate = z_shell_cmd_get(cmd, idx, &dloc)) != NULL) {
        bool is_candidate;
        is_candidate = is_completion_candidate(candidate->syntax,
                                               incompl_cmd, incompl_cmd_len);
        if (is_candidate) {
            *longest = Z_MAX(strlen(candidate->syntax), *longest);
            if (*cnt == 0) {
                *first_idx = idx;
            }

            (*cnt)++;
        }

        idx++;
    }
}

static void autocomplete(const struct shell* sh,
                         const struct shell_static_entry* cmd,
                         char const* arg,
                         size_t subcmd_idx) {
    const struct shell_static_entry* match;
    uint16_t cmd_len;
    uint16_t arg_len = z_shell_strlen(arg);

    /* sh->ctx->active_cmd can be safely used outside of command context
     * to save stack
     */
    match = z_shell_cmd_get(cmd, subcmd_idx, &sh->ctx->active_cmd);
    __ASSERT_NO_MSG(match != NULL);
    cmd_len = z_shell_strlen(match->syntax);

    if (!IS_ENABLED(CONFIG_SHELL_TAB_AUTOCOMPLETION)) {
        /* Add a space if the Tab button is pressed when command is
         * complete.
         */
        if (cmd_len == arg_len) {
            z_shell_op_char_insert(sh, ' ');
        }
        return;
    }

    /* no exact match found */
    if (cmd_len != arg_len) {
        z_shell_op_completion_insert(sh,
                                     (match->syntax + arg_len),
                                     (cmd_len - arg_len));
    }

    /* Next character in the buffer is not 'space'. */
    if (isspace((int)sh->ctx->cmd_buff[sh->ctx->cmd_buff_pos]) == 0) {
        if (z_flag_insert_mode_get(sh)) {
            z_flag_insert_mode_set(sh, false);
            z_shell_op_char_insert(sh, ' ');
            z_flag_insert_mode_set(sh, true);
        }
        else {
            z_shell_op_char_insert(sh, ' ');
        }
    }
    else {
        /*  case:
         * | | -> cursor
         * cons_name $: valid_cmd valid_sub_cmd| |argument  <tab>
         */
        z_shell_op_cursor_move(sh, 1);
        /* result:
         * cons_name $: valid_cmd valid_sub_cmd |a|rgument
         */
    }
}

static size_t str_common(char const* s1, char const* s2, size_t n) {
    size_t common = 0;

    while ((n > 0) && (*s1 == *s2) && (*s1 != '\0')) {
        s1++;
        s2++;
        n--;
        common++;
    }

    return (common);
}

static void tab_options_print(const struct shell* sh,
                              const struct shell_static_entry* cmd,
                              char const* str, size_t first, size_t cnt,
                              uint16_t longest) {
    const struct shell_static_entry* match;
    size_t str_len = z_shell_strlen(str);
    size_t idx = first;

    /* Printing all matching commands (options). */
    tab_item_print(sh, SHELL_INIT_OPTION_PRINTER, longest);

    while (cnt) {
        /* sh->ctx->active_cmd can be safely used outside of command
         * context to save stack
         */
        match = z_shell_cmd_get(cmd, idx, &sh->ctx->active_cmd);
        __ASSERT_NO_MSG(match != NULL);
        idx++;
        if (str && match->syntax &&
            !is_completion_candidate(match->syntax, str, str_len)) {
            continue;
        }

        tab_item_print(sh, match->syntax, longest);
        cnt--;
    }

    z_cursor_next_line_move(sh);
    z_shell_print_prompt_and_cmd(sh);
}

static uint16_t common_beginning_find(const struct shell* sh,
                                      const struct shell_static_entry* cmd,
                                      char const** str,
                                      size_t first, size_t cnt, uint16_t arg_len) {
    struct shell_static_entry dynamic_entry;
    const struct shell_static_entry* match;
    uint16_t common = UINT16_MAX;
    size_t idx = (first + 1);

    __ASSERT_NO_MSG(cnt > 1);

    match = z_shell_cmd_get(cmd, first, &dynamic_entry);
    __ASSERT_NO_MSG(match);
    strncpy(sh->ctx->temp_buff, match->syntax,
            sizeof(sh->ctx->temp_buff) - 1);

    *str = match->syntax;

    while (cnt > 1) {
        struct shell_static_entry dynamic_entry2;
        const struct shell_static_entry* match2;
        int curr_common;

        match2 = z_shell_cmd_get(cmd, idx++, &dynamic_entry2);
        if (match2 == NULL) {
            break;
        }

        curr_common = str_common(sh->ctx->temp_buff, match2->syntax,
                                 UINT16_MAX);
        if ((arg_len == 0U) || (curr_common >= arg_len)) {
            --cnt;
            common = (curr_common < common) ? curr_common : common;
        }
    }

    return (common);
}

static void partial_autocomplete(const struct shell* sh,
                                 const struct shell_static_entry* cmd,
                                 char const* arg,
                                 size_t first, size_t cnt) {
    char const* completion;
    uint16_t arg_len = z_shell_strlen(arg);
    uint16_t common  = common_beginning_find(sh, cmd, &completion, first,
                                             cnt, arg_len);

    if (!IS_ENABLED(CONFIG_SHELL_TAB_AUTOCOMPLETION)) {
        return;
    }

    if (common) {
        z_shell_op_completion_insert(sh, &completion[arg_len],
                                     (common - arg_len));
    }
}

static int exec_cmd(const struct shell* sh, size_t argc, char const** argv,
                    const struct shell_static_entry* help_entry) {
    int ret_val = 0;

    if (sh->ctx->active_cmd.handler == NULL) {
        if ((help_entry != NULL) && IS_ENABLED(CONFIG_SHELL_HELP)) {
            if (help_entry->help == NULL) {
                return (-ENOEXEC);
            }

            if (help_entry->help != sh->ctx->active_cmd.help) {
                sh->ctx->active_cmd = *help_entry;
            }

            shell_internal_help_print(sh);
            return (SHELL_CMD_HELP_PRINTED);
        }
        else {
            if (IS_ENABLED(CONFIG_SHELL_MSG_SPECIFY_SUBCOMMAND)) {
                z_shell_fprintf(sh, SHELL_ERROR,
                                SHELL_MSG_SPECIFY_SUBCOMMAND);
            }

            return (-ENOEXEC);
        }
    }

    if (sh->ctx->active_cmd.args.mandatory) {
        uint32_t mand = sh->ctx->active_cmd.args.mandatory;
        uint8_t  opt8 = sh->ctx->active_cmd.args.optional;
        uint32_t opt  = (opt8 == SHELL_OPT_ARG_CHECK_SKIP) ?
                        UINT16_MAX : opt8;
        bool const in_range = IN_RANGE(argc, mand, mand + opt);

        /* Check if argc is within allowed range */
        ret_val = cmd_precheck(sh, in_range);
    }

    if (!ret_val) {
        #if CONFIG_SHELL_GETOPT
        getopt_init();
        #endif

        z_flag_cmd_ctx_set(sh, true);
        /* Unlock thread mutex in case command would like to borrow
         * shell context to other thread to avoid mutex deadlock.
         */
        k_mutex_unlock(&sh->ctx->wr_mtx);
        ret_val = sh->ctx->active_cmd.handler(sh, argc,
                                              (char**)argv);
        /* Bring back mutex to shell thread. */
        k_mutex_lock(&sh->ctx->wr_mtx, K_FOREVER);
        z_flag_cmd_ctx_set(sh, false);
    }

    return (ret_val);
}

static void active_cmd_prepare(const struct shell_static_entry* entry,
                               struct shell_static_entry* active_cmd,
                               struct shell_static_entry* help_entry,
                               size_t* lvl, size_t* handler_lvl,
                               size_t* args_left) {
    if (entry->handler) {
        *handler_lvl = *lvl;
        *active_cmd  = *entry;
        /* If command is final handler and it has a raw optional argument,
         * then set remaining arguments to mandatory - 1 so after processing mandatory
         * args, handler is passed remaining raw string
         */
        if ((entry->subcmd == NULL) &&
            (entry->args.optional == SHELL_OPT_ARG_RAW)) {
            *args_left = entry->args.mandatory - 1;
        }
    }

    if (entry->help) {
        *help_entry = *entry;
    }
}

static bool wildcard_check_report(const struct shell* sh, bool found,
                                  const struct shell_static_entry* entry) {
    /* An error occurred, fnmatch  argument cannot be followed by argument
     * with a handler to avoid multiple function calls.
     */
    if (IS_ENABLED(CONFIG_SHELL_WILDCARD) && found && entry->handler) {
        z_shell_op_cursor_end_move(sh);
        z_shell_op_cond_next_line(sh);

        z_shell_fprintf(sh, SHELL_ERROR,
                        "Error: requested multiple function executions\n");
        return (false);
    }

    return (true);
}

/* Function is analyzing the command buffer to find matching commands. Next, it
 * invokes the  last recognized command which has a handler and passes the rest
 * of command buffer as arguments.
 *
 * By default command buffer is parsed and spaces are treated by arguments
 * separators. Complex arguments are provided in quotation marks with quotation
 * marks escaped within the argument. Argument parser is removing quotation
 * marks at argument boundary as well as escape characters within the argument.
 * However, it is possible to indicate that command shall treat remaining part
 * of command buffer as the last argument without parsing. This can be used for
 * commands which expects whole command buffer to be passed directly to
 * the command handler without any preprocessing.
 * Because of that feature, command buffer is processed argument by argument and
 * decision on further processing is based on currently processed command.
 */
static int execute(const struct shell* sh) {
    struct shell_static_entry dloc;                             /* Memory for dynamic commands. */
    char const* argv[CONFIG_SHELL_ARGC_MAX + 1];                /* +1 reserved for NULL */
    const struct shell_static_entry* parent = selected_cmd_get(sh);
    const struct shell_static_entry* entry  = NULL;
    struct shell_static_entry help_entry;
    size_t cmd_lvl = 0;
    size_t cmd_with_handler_lvl = 0;
    bool   wildcard_found = false;
    size_t argc = 0;
    size_t args_left = SIZE_MAX;
    char quote;
    char const** argvp;
    char* cmd_buf = sh->ctx->cmd_buff;
    bool  has_last_handler = false;

    z_shell_op_cursor_end_move(sh);
    if (!z_shell_cursor_in_empty_line(sh)) {
        z_cursor_next_line_move(sh);
    }

    memset(&sh->ctx->active_cmd, 0, sizeof(sh->ctx->active_cmd));

    if (IS_ENABLED(CONFIG_SHELL_HISTORY)) {
        z_shell_cmd_trim(sh);
        history_put(sh, sh->ctx->cmd_buff,
                    sh->ctx->cmd_buff_len);
    }

    if (IS_ENABLED(CONFIG_SHELL_WILDCARD)) {
        z_shell_wildcard_prepare(sh);
    }

    /* Parent present means we are in select mode. */
    if (parent != NULL) {
        argv[0] = parent->syntax;
        argv[1] = cmd_buf;
        argvp   = &argv[1];
        active_cmd_prepare(parent, &sh->ctx->active_cmd, &help_entry,
                           &cmd_lvl, &cmd_with_handler_lvl, &args_left);
        cmd_lvl++;
    }
    else {
        help_entry.help = NULL;
        argvp = &argv[0];
    }

    /* Below loop is analyzing subcommands of found root command. */
    while ((argc != 1) && (cmd_lvl < CONFIG_SHELL_ARGC_MAX)
           && (args_left > 0)) {
        quote   = z_shell_make_argv(&argc, argvp, cmd_buf, 2);
        cmd_buf = (char*)argvp[1];

        if (argc == 0) {
            return (-ENOEXEC);
        }
        else if ((argc == 1) && (quote != 0)) {
            z_shell_fprintf(sh, SHELL_ERROR,
                            "not terminated: %c\n", quote);
            return (-ENOEXEC);
        }

        if (IS_ENABLED(CONFIG_SHELL_HELP) && (cmd_lvl > 0) &&
            z_shell_help_request(argvp[0])) {
            /* Command called with help option so it makes no sense
             * to search deeper commands.
             */
            if (help_entry.help) {
                sh->ctx->active_cmd = help_entry;
                shell_internal_help_print(sh);
                return (SHELL_CMD_HELP_PRINTED);
            }

            if (IS_ENABLED(CONFIG_SHELL_MSG_SPECIFY_SUBCOMMAND)) {
                z_shell_fprintf(sh, SHELL_ERROR,
                                SHELL_MSG_SPECIFY_SUBCOMMAND);
            }

            return (-ENOEXEC);
        }

        if (IS_ENABLED(CONFIG_SHELL_WILDCARD) && (cmd_lvl > 0)) {
            enum shell_wildcard_status status;

            status = z_shell_wildcard_process(sh, entry,
                                              argvp[0]);
            /* Wildcard character found but there is no matching
             * command.
             */
            if (status == SHELL_WILDCARD_CMD_NO_MATCH_FOUND) {
                break;
            }

            /* Wildcard character was not found function can process
             * argument.
             */
            if (status != SHELL_WILDCARD_NOT_FOUND) {
                ++cmd_lvl;
                wildcard_found = true;
                continue;
            }
        }

        if (has_last_handler == false) {
            entry = z_shell_find_cmd(parent, argvp[0], &dloc);
        }

        argvp++;
        args_left--;
        if (entry) {
            if (wildcard_check_report(sh, wildcard_found, entry)
                == false) {
                return (-ENOEXEC);
            }

            active_cmd_prepare(entry, &sh->ctx->active_cmd,
                               &help_entry, &cmd_lvl,
                               &cmd_with_handler_lvl, &args_left);
            parent = entry;
        }
        else {
            if (IS_ENABLED(CONFIG_SHELL_MSG_CMD_NOT_FOUND) &&
                (cmd_lvl == 0) &&
                (!z_shell_in_select_mode(sh) ||
                (sh->ctx->selected_cmd->handler == NULL))) {
                z_shell_fprintf(sh, SHELL_ERROR,
                                "%s%s\n", argv[0],
                                SHELL_MSG_CMD_NOT_FOUND);
            }

            /* last handler found - no need to search commands in
             * the next iteration.
             */
            has_last_handler = true;
        }

        if (args_left || (argc == 2)) {
            cmd_lvl++;
        }
    }

    if ((cmd_lvl >= CONFIG_SHELL_ARGC_MAX) && (argc == 2)) {
        /* argc == 2 indicates that when command string was parsed
         * there was more characters remaining. It means that number of
         * arguments exceeds the limit.
         */
        z_shell_fprintf(sh, SHELL_ERROR, "%s\n",
                        SHELL_MSG_TOO_MANY_ARGS);
        return (-ENOEXEC);
    }

    if (IS_ENABLED(CONFIG_SHELL_WILDCARD) && wildcard_found) {
        z_shell_wildcard_finalize(sh);
        /* cmd_buffer has been overwritten by function finalize function
         * with all expanded commands. Hence shell_make_argv needs to
         * be called again.
         */
        (void) z_shell_make_argv(&cmd_lvl,
                                 &argv[selected_cmd_get(sh) ? 1 : 0],
                                 sh->ctx->cmd_buff,
                                 CONFIG_SHELL_ARGC_MAX);

        if (selected_cmd_get(sh)) {
            /* Apart from what is in the command buffer, there is
             * a selected command.
             */
            cmd_lvl++;
        }
    }

    /* If a command was found */
    if (parent != NULL) {
        /* If the found command uses a raw optional argument and
         * we have a remaining unprocessed non-null string,
         * then increment command level so handler receives raw string
         */
        if ((parent->args.optional == SHELL_OPT_ARG_RAW) &&
            (argv[cmd_lvl] != NULL)) {
            cmd_lvl++;
        }
    }

    /* Executing the deepest found handler. */
    return exec_cmd(sh, (cmd_lvl - cmd_with_handler_lvl),
                    &argv[cmd_with_handler_lvl], &help_entry);
}

static void tab_handle(const struct shell* sh) {
    char const* __argv[CONFIG_SHELL_ARGC_MAX + 1];
    /* d_entry - placeholder for dynamic command */
    struct shell_static_entry d_entry;
    const struct shell_static_entry* cmd;
    char const** argv = __argv;
    size_t first = 0;
    size_t arg_idx;
    uint16_t longest;
    size_t argc;
    size_t cnt;

    bool tab_possible = tab_prepare(sh, &cmd, &argv, &argc, &arg_idx,
                                    &d_entry);

    if (tab_possible == false) {
        return;
    }

    find_completion_candidates(sh, cmd, argv[arg_idx], &first, &cnt,
                               &longest);

    if (cnt == 1) {
        /* Autocompletion.*/
        autocomplete(sh, cmd, argv[arg_idx], first);
    }
    else if (cnt > 1) {
        tab_options_print(sh, cmd, argv[arg_idx], first, cnt,
                          longest);
        partial_autocomplete(sh, cmd, argv[arg_idx], first, cnt);
    }
}

static void alt_metakeys_handle(const struct shell* sh, char data) {
    /* Optional feature */
    if (!IS_ENABLED(CONFIG_SHELL_METAKEYS)) {
        return;
    }

    if (data == SHELL_VT100_ASCII_ALT_B) {
        z_shell_op_cursor_word_move(sh, -1);
    }
    else if (data == SHELL_VT100_ASCII_ALT_F) {
        z_shell_op_cursor_word_move(sh, 1);
    }
    else if ((data == SHELL_VT100_ASCII_ALT_R) &&
             IS_ENABLED(CONFIG_SHELL_CMDS_SELECT)) {
        if (selected_cmd_get(sh) != NULL) {
            z_shell_cmd_line_erase(sh);
            z_shell_fprintf(sh, SHELL_WARNING,
                            "Restored default root commands\n");
            if (CONFIG_SHELL_CMD_ROOT[0]) {
                sh->ctx->selected_cmd = root_cmd_find(CONFIG_SHELL_CMD_ROOT);
            }
            else {
                sh->ctx->selected_cmd = NULL;
            }
            z_shell_print_prompt_and_cmd(sh);
        }
    }
}

static void ctrl_metakeys_handle(const struct shell* sh, char data) {
    /* Optional feature */
    if (!IS_ENABLED(CONFIG_SHELL_METAKEYS)) {
        return;
    }

    switch (data) {
        case SHELL_VT100_ASCII_CTRL_A : /* CTRL + A */
            z_shell_op_cursor_home_move(sh);
            break;

        case SHELL_VT100_ASCII_CTRL_B : /* CTRL + B */
            z_shell_op_left_arrow(sh);
            break;

        case SHELL_VT100_ASCII_CTRL_C : /* CTRL + C */
            z_shell_op_cursor_end_move(sh);
            if (!z_shell_cursor_in_empty_line(sh)) {
                z_cursor_next_line_move(sh);
            }
            z_flag_history_exit_set(sh, true);
            state_set(sh, SHELL_STATE_ACTIVE);
            break;

        case SHELL_VT100_ASCII_CTRL_D : /* CTRL + D */
            z_shell_op_char_delete(sh);
            break;

        case SHELL_VT100_ASCII_CTRL_E : /* CTRL + E */
            z_shell_op_cursor_end_move(sh);
            break;

        case SHELL_VT100_ASCII_CTRL_F : /* CTRL + F */
            z_shell_op_right_arrow(sh);
            break;

        case SHELL_VT100_ASCII_CTRL_K : /* CTRL + K */
            z_shell_op_delete_from_cursor(sh);
            break;

        case SHELL_VT100_ASCII_CTRL_L : /* CTRL + L */
            Z_SHELL_VT100_CMD(sh, SHELL_VT100_CURSORHOME);
            Z_SHELL_VT100_CMD(sh, SHELL_VT100_CLEARSCREEN);
            z_shell_print_prompt_and_cmd(sh);
            break;

        case SHELL_VT100_ASCII_CTRL_N : /* CTRL + N */
            history_handle(sh, false);
            break;

        case SHELL_VT100_ASCII_CTRL_P : /* CTRL + P */
            history_handle(sh, true);
            break;

        case SHELL_VT100_ASCII_CTRL_U : /* CTRL + U */
            z_shell_op_cursor_home_move(sh);
            cmd_buffer_clear(sh);
            z_flag_history_exit_set(sh, true);
            z_clear_eos(sh);
            break;

        case SHELL_VT100_ASCII_CTRL_W : /* CTRL + W */
            z_shell_op_word_remove(sh);
            z_flag_history_exit_set(sh, true);
            break;

        default :
            break;
    }
}

/* Functions returns true if new line character shall be processed */
static bool process_nl(const struct shell* sh, uint8_t data) {
    if ((data != '\r') && (data != '\n')) {
        z_flag_last_nl_set(sh, 0);
        return (false);
    }

    if ((z_flag_last_nl_get(sh) == 0U) ||
        (data == z_flag_last_nl_get(sh))) {
        z_flag_last_nl_set(sh, data);
        return (true);
    }

    return (false);
}

#define SHELL_ASCII_MAX_CHAR (127U)

static inline int ascii_filter(char const data) {
    if (IS_ENABLED(CONFIG_SHELL_ASCII_FILTER)) {
        return (uint8_t)data > SHELL_ASCII_MAX_CHAR ? -EINVAL : 0;
    }
    else {
        return (0);
    }
}

static void state_collect(const struct shell* sh) {
    size_t count = 0U;
    char data;

    while (true) {
        shell_bypass_cb_t bypass = sh->ctx->bypass;

        if (bypass) {
            uint8_t buf[16];

            (void) sh->iface->api->read(sh->iface, buf,
                                        sizeof(buf), &count);
            if (count) {
                z_flag_cmd_ctx_set(sh, true);
                bypass(sh, buf, count);
                z_flag_cmd_ctx_set(sh, false);
                /* Check if bypass mode ended. */
                if (!(volatile shell_bypass_cb_t*)sh->ctx->bypass) {
                    state_set(sh, SHELL_STATE_ACTIVE);
                }
                else {
                    continue;
                }
            }

            return;
        }

        (void) sh->iface->api->read(sh->iface, &data,
                                    sizeof(data), &count);
        if (count == 0) {
            return;
        }

        if (ascii_filter(data) != 0) {
            continue;
        }

        switch (sh->ctx->receive_state) {
            case SHELL_RECEIVE_DEFAULT :
                if (process_nl(sh, data)) {
                    if (!sh->ctx->cmd_buff_len) {
                        history_mode_exit(sh);
                        z_cursor_next_line_move(sh);
                    }
                    else {
                        /* Command execution */
                        sh->ctx->ret_val = execute(sh);
                    }
                    /* Function responsible for printing prompt
                     * on received NL.
                     */
                    state_set(sh, SHELL_STATE_ACTIVE);
                    continue;
                }

                switch (data) {
                    case SHELL_VT100_ASCII_ESC : /* ESCAPE */
                        receive_state_change(sh, SHELL_RECEIVE_ESC);
                        break;

                    case '\0' :
                        break;

                    case '\t' : /* TAB */
                        if (z_flag_echo_get(sh) &&
                            IS_ENABLED(CONFIG_SHELL_TAB)) {
                            /* If the Tab key is pressed, "history
                             * mode" must be terminated because
                             * tab and history handlers are sharing
                             * the same array: temp_buff.
                             */
                            z_flag_history_exit_set(sh, true);
                            tab_handle(sh);
                        }
                        break;

                    case SHELL_VT100_ASCII_BSPACE : /* BACKSPACE */
                        if (z_flag_echo_get(sh)) {
                            z_flag_history_exit_set(sh, true);
                            z_shell_op_char_backspace(sh);
                        }
                        break;

                    case SHELL_VT100_ASCII_DEL : /* DELETE */
                        if (z_flag_echo_get(sh)) {
                            z_flag_history_exit_set(sh, true);
                            if (z_flag_mode_delete_get(sh)) {
                                z_shell_op_char_backspace(sh);
                            }
                            else {
                                z_shell_op_char_delete(sh);
                            }
                        }
                        break;

                    default :
                        if (isprint((int)data) != 0) {
                            z_flag_history_exit_set(sh, true);
                            z_shell_op_char_insert(sh, data);
                        }
                        else if (z_flag_echo_get(sh)) {
                            ctrl_metakeys_handle(sh, data);
                        }
                        break;
                }
                break;

            case SHELL_RECEIVE_ESC :
                if (data == '[') {
                    receive_state_change(sh,
                                         SHELL_RECEIVE_ESC_SEQ);
                    break;
                }
                else if (z_flag_echo_get(sh)) {
                    alt_metakeys_handle(sh, data);
                }
                receive_state_change(sh, SHELL_RECEIVE_DEFAULT);
                break;

            case SHELL_RECEIVE_ESC_SEQ :
                receive_state_change(sh, SHELL_RECEIVE_DEFAULT);

                if (!z_flag_echo_get(sh)) {
                    continue;
                }

                switch (data) {
                    case 'A' : /* UP arrow */
                        history_handle(sh, true);
                        break;

                    case 'B' : /* DOWN arrow */
                        history_handle(sh, false);
                        break;

                    case 'C' : /* RIGHT arrow */
                        z_shell_op_right_arrow(sh);
                        break;

                    case 'D' : /* LEFT arrow */
                        z_shell_op_left_arrow(sh);
                        break;

                    case '4' : /* END Button in ESC[n~ mode */
                        receive_state_change(sh,
                                             SHELL_RECEIVE_TILDE_EXP);
                        __fallthrough;
                    case 'F' : /* END Button in VT100 mode */
                        z_shell_op_cursor_end_move(sh);
                        break;

                    case '1' : /* HOME Button in ESC[n~ mode */
                        receive_state_change(sh,
                                             SHELL_RECEIVE_TILDE_EXP);
                        __fallthrough;
                    case 'H' : /* HOME Button in VT100 mode */
                        z_shell_op_cursor_home_move(sh);
                        break;

                    case '2' : /* INSERT Button in ESC[n~ mode */
                        receive_state_change(sh,
                                             SHELL_RECEIVE_TILDE_EXP);
                        __fallthrough;
                    case 'L' : { /* INSERT Button in VT100 mode */
                        bool status = z_flag_insert_mode_get(sh);

                        z_flag_insert_mode_set(sh, !status);
                        break;
                    }

                    case '3' : /* DELETE Button in ESC[n~ mode */
                        receive_state_change(sh,
                                             SHELL_RECEIVE_TILDE_EXP);
                        if (z_flag_echo_get(sh)) {
                            z_shell_op_char_delete(sh);
                        }
                        break;

                    default :
                        break;
                }
                break;

            case SHELL_RECEIVE_TILDE_EXP :
                receive_state_change(sh, SHELL_RECEIVE_DEFAULT);
                break;

            default :
                receive_state_change(sh, SHELL_RECEIVE_DEFAULT);
                break;
        }
    }

    z_transport_buffer_flush(sh);
}

static void transport_evt_handler(enum shell_transport_evt evt_type, void* ctx) {
    struct shell* sh = ctx;
    struct k_poll_signal* signal;

    signal = (evt_type == SHELL_TRANSPORT_EVT_RX_RDY) ? &sh->ctx->signals[SHELL_SIGNAL_RXRDY]
                                                      : &sh->ctx->signals[SHELL_SIGNAL_TXDONE];
    k_poll_signal_raise(signal, 0);
}

static void shell_log_process(const struct shell* sh) {
    bool processed = false;
    int  signaled  = 0;
    int  result;

    do {
        if (!IS_ENABLED(CONFIG_LOG_MODE_IMMEDIATE)) {
            z_shell_cmd_line_erase(sh);

            processed = z_shell_log_backend_process(sh->log_backend);
        }

        struct k_poll_signal* signal =
                        &sh->ctx->signals[SHELL_SIGNAL_RXRDY];

        z_shell_print_prompt_and_cmd(sh);

        /* Arbitrary delay added to ensure that prompt is
         * readable and can be used to enter further commands.
         */
        if (sh->ctx->cmd_buff_len) {
            k_sleep(K_MSEC(15));
        }

        k_poll_signal_check(signal, &signaled, &result);

    } while (processed && !signaled);
}

static int instance_init(const struct shell* sh,
                         void const* transport_config,
                         struct shell_backend_config_flags cfg_flags) {
    __ASSERT_NO_MSG((sh->shell_flag == SHELL_FLAG_CRLF_DEFAULT) ||
                    (sh->shell_flag == SHELL_FLAG_OLF_CRLF));

    memset(sh->ctx, 0, sizeof(*sh->ctx));
    sh->ctx->prompt = sh->default_prompt;
    if (CONFIG_SHELL_CMD_ROOT[0]) {
        sh->ctx->selected_cmd = root_cmd_find(CONFIG_SHELL_CMD_ROOT);
    }

    history_init(sh);

    k_mutex_init(&sh->ctx->wr_mtx);

    for (int i = 0; i < SHELL_SIGNALS; i++) {
        k_poll_signal_init(&sh->ctx->signals[i]);
        k_poll_event_init(&sh->ctx->events[i],
                          K_POLL_TYPE_SIGNAL,
                          K_POLL_MODE_NOTIFY_ONLY,
                          &sh->ctx->signals[i]);
    }

    if (IS_ENABLED(CONFIG_SHELL_STATS)) {
        sh->stats->log_lost_cnt = 0;
    }

    z_flag_tx_rdy_set(sh, true);

    sh->ctx->vt100_ctx.cons.terminal_wid = CONFIG_SHELL_DEFAULT_TERMINAL_WIDTH;
    sh->ctx->vt100_ctx.cons.terminal_hei = CONFIG_SHELL_DEFAULT_TERMINAL_HEIGHT;
    sh->ctx->vt100_ctx.cons.name_len     = z_shell_strlen(sh->ctx->prompt);

    /* Configure backend according to enabled shell features and backend
     * specific settings.
     */
    cfg_flags.obscure     &= IS_ENABLED(CONFIG_SHELL_START_OBSCURED);
    cfg_flags.use_colors  &= IS_ENABLED(CONFIG_SHELL_VT100_COLORS);
    cfg_flags.use_vt100   &= IS_ENABLED(CONFIG_SHELL_VT100_COMMANDS);
    cfg_flags.echo        &= IS_ENABLED(CONFIG_SHELL_ECHO_STATUS);
    cfg_flags.mode_delete &= IS_ENABLED(CONFIG_SHELL_BACKSPACE_MODE_DELETE);
    sh->ctx->cfg.flags = cfg_flags;

    int ret = sh->iface->api->init(sh->iface, transport_config,
                                   transport_evt_handler,
                                   (void*)sh);
    if (ret == 0) {
        state_set(sh, SHELL_STATE_INITIALIZED);
    }

    return (ret);
}

static int instance_uninit(const struct shell* sh) {
    __ASSERT_NO_MSG(sh);
    __ASSERT_NO_MSG(sh->ctx && sh->iface);

    int err;

    if (z_flag_processing_get(sh)) {
        return (-EBUSY);
    }

    if (IS_ENABLED(CONFIG_SHELL_LOG_BACKEND)) {
        /* todo purge log queue */
        z_shell_log_backend_disable(sh->log_backend);
    }

    err = sh->iface->api->uninit(sh->iface);
    if (err != 0) {
        return (err);
    }

    history_purge(sh);
    state_set(sh, SHELL_STATE_UNINITIALIZED);

    return (0);
}

typedef void (*shell_signal_handler_t)(const struct shell* sh);

static void shell_signal_handle(const struct shell* sh,
                                enum shell_signal sig_idx,
                                shell_signal_handler_t handler) {
    struct k_poll_signal* sig = &sh->ctx->signals[sig_idx];
    int set;
    int res;

    k_poll_signal_check(sig, &set, &res);

    if (set) {
        k_poll_signal_reset(sig);
        handler(sh);
    }
}

static void kill_handler(const struct shell* sh) {
    int err = instance_uninit(sh);

    if (sh->ctx->uninit_cb) {
        sh->ctx->uninit_cb(sh, err);
    }

    sh->ctx->tid = NULL;
    k_thread_abort(k_current_get());

    CODE_UNREACHABLE;
}

void shell_thread(void* shell_handle, void* arg_log_backend,
                  void* arg_log_level) {
    struct shell* sh = shell_handle;
    int err;

    z_flag_handle_log_set(sh, (bool)arg_log_backend);
    sh->ctx->log_level = POINTER_TO_UINT(arg_log_level);

    err = sh->iface->api->enable(sh->iface, false);
    if (err != 0) {
        return;
    }

    if (IS_ENABLED(CONFIG_SHELL_AUTOSTART)) {
        /* Enable shell and print prompt. */
        err = shell_start(sh);
        if (err != 0) {
            return;
        }
    }

    while (true) {
        /* waiting for all signals except SHELL_SIGNAL_TXDONE */
        err = k_poll(sh->ctx->events, SHELL_SIGNAL_TXDONE,
                     K_FOREVER);

        if (err != 0) {
            k_mutex_lock(&sh->ctx->wr_mtx, K_FOREVER);
            z_shell_fprintf(sh, SHELL_ERROR,
                            "Shell thread error: %d", err);
            k_mutex_unlock(&sh->ctx->wr_mtx);
            return;
        }

        k_mutex_lock(&sh->ctx->wr_mtx, K_FOREVER);

        shell_signal_handle(sh, SHELL_SIGNAL_KILL, kill_handler);
        shell_signal_handle(sh, SHELL_SIGNAL_RXRDY, shell_process);
        if (IS_ENABLED(CONFIG_SHELL_LOG_BACKEND)) {
            shell_signal_handle(sh, SHELL_SIGNAL_LOG_MSG,
                                shell_log_process);
        }

        if (sh->iface->api->update) {
            sh->iface->api->update(sh->iface);
        }

        k_mutex_unlock(&sh->ctx->wr_mtx);
    }
}

int shell_init(const struct shell* sh, void const* transport_config,
               struct shell_backend_config_flags cfg_flags,
               bool log_backend, uint32_t init_log_level) {
    __ASSERT_NO_MSG(sh);
    __ASSERT_NO_MSG(sh->ctx && sh->iface && sh->default_prompt);

    if (sh->ctx->tid) {
        return (-EALREADY);
    }

    int err = instance_init(sh, transport_config, cfg_flags);

    if (err != 0) {
        return (err);
    }

    k_tid_t tid = k_thread_create(sh->thread,
                                  sh->stack, CONFIG_SHELL_STACK_SIZE,
                                  shell_thread, (void*)sh, (void*)log_backend,
                                  UINT_TO_POINTER(init_log_level),
                                  SHELL_THREAD_PRIORITY, 0, K_NO_WAIT);

    sh->ctx->tid = tid;
    k_thread_name_set(tid, sh->name);

    return (0);
}

void shell_uninit(const struct shell* sh, shell_uninit_cb_t cb) {
    __ASSERT_NO_MSG(sh);

    if (IS_ENABLED(CONFIG_MULTITHREADING)) {
        struct k_poll_signal* signal =
                        &sh->ctx->signals[SHELL_SIGNAL_KILL];

        sh->ctx->uninit_cb = cb;
        /* signal kill message */
        (void) k_poll_signal_raise(signal, 0);

        return;
    }

    int err = instance_uninit(sh);

    if (cb) {
        cb(sh, err);
    }
    else {
        __ASSERT_NO_MSG(0);
    }
}

int shell_start(const struct shell* sh) {
    __ASSERT_NO_MSG(sh);
    __ASSERT_NO_MSG(sh->ctx && sh->iface && sh->default_prompt);

    if (state_get(sh) != SHELL_STATE_INITIALIZED) {
        return (-ENOTSUP);
    }

    if (IS_ENABLED(CONFIG_SHELL_LOG_BACKEND) && z_flag_handle_log_get(sh)
        && !z_flag_obscure_get(sh)) {
        z_shell_log_backend_enable(sh->log_backend, (void*)sh, sh->ctx->log_level);
    }

    k_mutex_lock(&sh->ctx->wr_mtx, K_FOREVER);

    if (IS_ENABLED(CONFIG_SHELL_VT100_COLORS)) {
        z_shell_vt100_color_set(sh, SHELL_NORMAL);
    }

    if (z_shell_strlen(sh->default_prompt) > 0) {
        z_shell_raw_fprintf(sh->fprintf_ctx, "\n\n");
    }
    state_set(sh, SHELL_STATE_ACTIVE);

    k_mutex_unlock(&sh->ctx->wr_mtx);

    return (0);
}

int shell_stop(const struct shell* sh) {
    __ASSERT_NO_MSG(sh);
    __ASSERT_NO_MSG(sh->ctx);

    enum shell_state state = state_get(sh);

    if ((state == SHELL_STATE_INITIALIZED) ||
        (state == SHELL_STATE_UNINITIALIZED)) {
        return (-ENOTSUP);
    }

    state_set(sh, SHELL_STATE_INITIALIZED);

<<<<<<< HEAD
	if (IS_ENABLED(CONFIG_SHELL_LOG_BACKEND)) {
		z_shell_log_backend_disable(sh->log_backend);
	}
=======
    z_shell_log_backend_disable(sh->log_backend);
>>>>>>> 6c7f7484

    return (0);
}

void shell_process(const struct shell* sh) {
    __ASSERT_NO_MSG(sh);
    __ASSERT_NO_MSG(sh->ctx);

    /* atomically set the processing flag */
    z_flag_processing_set(sh, true);

    switch (sh->ctx->state) {
        case SHELL_STATE_UNINITIALIZED :
        case SHELL_STATE_INITIALIZED :
            /* Console initialized but not started. */
            break;

        case SHELL_STATE_ACTIVE :
            state_collect(sh);
            break;

        default :
            break;
    }

    /* atomically clear the processing flag */
    z_flag_processing_set(sh, false);
}

const struct shell* shell_backend_get_by_name(char const* backend_name) {
    STRUCT_SECTION_FOREACH(shell, backend) {
        if (strcmp(backend_name, backend->name) == 0) {
            return (backend);
        }
    }

    return (NULL);
}

/* This function mustn't be used from shell context to avoid deadlock.
 * However it can be used in shell command handlers.
 */
void shell_vfprintf(const struct shell* sh, enum shell_vt100_color color,
                    char const* fmt, va_list args) {
    __ASSERT_NO_MSG(sh);
    __ASSERT(!k_is_in_isr(), "Thread context required.");
    __ASSERT_NO_MSG(sh->ctx);
    __ASSERT_NO_MSG(z_flag_cmd_ctx_get(sh) ||
                    (k_current_get() != sh->ctx->tid));
    __ASSERT_NO_MSG(sh->fprintf_ctx);
    __ASSERT_NO_MSG(fmt);

    /* Sending a message to a non-active shell leads to a dead lock. */
    if (state_get(sh) != SHELL_STATE_ACTIVE) {
        z_flag_print_noinit_set(sh, true);
        return;
    }

    k_mutex_lock(&sh->ctx->wr_mtx, K_FOREVER);
    if (!z_flag_cmd_ctx_get(sh) && !sh->ctx->bypass && z_flag_use_vt100_get(sh)) {
        z_shell_cmd_line_erase(sh);
    }
    z_shell_vfprintf(sh, color, fmt, args);
    if (!z_flag_cmd_ctx_get(sh) && !sh->ctx->bypass && z_flag_use_vt100_get(sh)) {
        z_shell_print_prompt_and_cmd(sh);
    }
    z_transport_buffer_flush(sh);
    k_mutex_unlock(&sh->ctx->wr_mtx);
}

/* This function mustn't be used from shell context to avoid deadlock.
 * However it can be used in shell command handlers.
 */
void shell_fprintf(const struct shell* sh, enum shell_vt100_color color,
                   char const* fmt, ...) {
    va_list args;

    va_start(args, fmt);
    shell_vfprintf(sh, color, fmt, args);
    va_end(args);
}

void shell_hexdump_line(const struct shell* sh, unsigned int offset,
                        uint8_t const* data, size_t len) {
    __ASSERT_NO_MSG(sh);

    int i;

    shell_fprintf(sh, SHELL_NORMAL, "%08X: ", offset);

    for (i = 0; i < SHELL_HEXDUMP_BYTES_IN_LINE; i++) {
        if (i > 0 && !(i % 8)) {
            shell_fprintf(sh, SHELL_NORMAL, " ");
        }

        if (i < len) {
            shell_fprintf(sh, SHELL_NORMAL, "%02X ",
                          data[i] & 0xFF);
        }
        else {
            shell_fprintf(sh, SHELL_NORMAL, "   ");
        }
    }

    shell_fprintf(sh, SHELL_NORMAL, "|");

    for (i = 0; i < SHELL_HEXDUMP_BYTES_IN_LINE; i++) {
        if (i > 0 && !(i % 8)) {
            shell_fprintf(sh, SHELL_NORMAL, " ");
        }

        if (i < len) {
            char c = data[i];

            shell_fprintf(sh, SHELL_NORMAL, "%c",
                          isprint((int)c) != 0 ? c : '.');
        }
        else {
            shell_fprintf(sh, SHELL_NORMAL, " ");
        }
    }

    shell_print(sh, "|");
}

void shell_hexdump(const struct shell* sh, uint8_t const* data, size_t len) {
    __ASSERT_NO_MSG(sh);

    uint8_t const* p = data;
    size_t line_len;

    while (len) {
        line_len = MIN(len, SHELL_HEXDUMP_BYTES_IN_LINE);

        shell_hexdump_line(sh, (p - data), p, line_len);

        len -= line_len;
        p += line_len;
    }
}

int shell_prompt_change(const struct shell* sh, char const* prompt) {
    __ASSERT_NO_MSG(sh);

    if (prompt == NULL) {
        return (-EINVAL);
    }

    sh->ctx->prompt = prompt;
    sh->ctx->vt100_ctx.cons.name_len = z_shell_strlen(prompt);

    return (0);
}

void shell_help(const struct shell* sh) {
    k_mutex_lock(&sh->ctx->wr_mtx, K_FOREVER);
    shell_internal_help_print(sh);
    k_mutex_unlock(&sh->ctx->wr_mtx);
}

int shell_execute_cmd(const struct shell* sh, char const* cmd) {
    uint16_t cmd_len = z_shell_strlen(cmd);
    int ret_val;

    if (cmd == NULL) {
        return (-ENOEXEC);
    }

    if (cmd_len > (CONFIG_SHELL_CMD_BUFF_SIZE - 1)) {
        return (-ENOMEM);
    }

    if (sh == NULL) {
        #if defined(CONFIG_SHELL_BACKEND_DUMMY)
        sh = shell_backend_dummy_get_ptr();
        #else
        return (-EINVAL);
        #endif
    }

    __ASSERT(!z_flag_cmd_ctx_get(sh), "Function cannot be called"
                                      " from command context");

    strcpy(sh->ctx->cmd_buff, cmd);
    sh->ctx->cmd_buff_len = cmd_len;
    sh->ctx->cmd_buff_pos = cmd_len;

    k_mutex_lock(&sh->ctx->wr_mtx, K_FOREVER);
    ret_val = execute(sh);
    k_mutex_unlock(&sh->ctx->wr_mtx);

    cmd_buffer_clear(sh);

    return (ret_val);
}

int shell_insert_mode_set(const struct shell* sh, bool val) {
    if (sh == NULL) {
        return (-EINVAL);
    }

    return (int)z_flag_insert_mode_set(sh, val);
}

int shell_use_colors_set(const struct shell* sh, bool val) {
    if (sh == NULL) {
        return (-EINVAL);
    }

    return (int)z_flag_use_colors_set(sh, val);
}

int shell_use_vt100_set(const struct shell* sh, bool val) {
    if (sh == NULL) {
        return (-EINVAL);
    }

    return (int)z_flag_use_vt100_set(sh, val);
}

int shell_get_return_value(const struct shell* sh) {
    if (sh == NULL) {
        return (-EINVAL);
    }

    return z_shell_get_return_value(sh);
}

int shell_echo_set(const struct shell* sh, bool val) {
    if (sh == NULL) {
        return (-EINVAL);
    }

    return (int)z_flag_echo_set(sh, val);
}

int shell_obscure_set(const struct shell* sh, bool val) {
    if (sh == NULL) {
        return (-EINVAL);
    }

    return (int)z_flag_obscure_set(sh, val);
}

int shell_mode_delete_set(const struct shell* sh, bool val) {
    if (sh == NULL) {
        return (-EINVAL);
    }

    return (int)z_flag_mode_delete_set(sh, val);
}

void shell_set_bypass(const struct shell* sh, shell_bypass_cb_t bypass) {
    __ASSERT_NO_MSG(sh);

    sh->ctx->bypass = bypass;

    if (bypass == NULL) {
        cmd_buffer_clear(sh);
    }
}

bool shell_ready(const struct shell* sh) {
    __ASSERT_NO_MSG(sh);

    return (state_get(sh) == SHELL_STATE_ACTIVE);
}

static int cmd_help(const struct shell* sh, size_t argc, char** argv) {
    ARG_UNUSED(argc);
    ARG_UNUSED(argv);

    #if defined(CONFIG_SHELL_TAB)
    shell_print(sh, "Please press the <Tab> button to see all available "
                    "commands.");
    #endif

    #if defined(CONFIG_SHELL_TAB_AUTOCOMPLETION)
    shell_print(sh,
                "You can also use the <Tab> button to prompt or auto-complete"
                " all commands or its subcommands.");
    #endif

    #if defined(CONFIG_SHELL_HELP)
    shell_print(sh,
                "You can try to call commands with <-h> or <--help> parameter"
                " for more information.");
    #endif

    #if defined(CONFIG_SHELL_METAKEYS)
    shell_print(sh,
                "\nShell supports following meta-keys:\n"
                "  Ctrl + (a key from: abcdefklnpuw)\n"
                "  Alt  + (a key from: bf)\n"
                "Please refer to shell documentation for more details.");
    #endif

    if (IS_ENABLED(CONFIG_SHELL_HELP)) {
        /* For NULL argument function will print all root commands */
        z_shell_help_subcmd_print(sh, NULL,
                                  "\nAvailable commands:\n");
    }
    else {
        const struct shell_static_entry* entry;
        size_t idx = 0;

        shell_print(sh, "\nAvailable commands:");
        while ((entry = z_shell_cmd_get(NULL, idx++, NULL)) != NULL) {
            shell_print(sh, "  %s", entry->syntax);
        }
    }

    return (0);
}

SHELL_CMD_ARG_REGISTER(help, NULL, "Prints the help message.", cmd_help, 1, 0);<|MERGE_RESOLUTION|>--- conflicted
+++ resolved
@@ -1444,13 +1444,9 @@
 
     state_set(sh, SHELL_STATE_INITIALIZED);
 
-<<<<<<< HEAD
-	if (IS_ENABLED(CONFIG_SHELL_LOG_BACKEND)) {
-		z_shell_log_backend_disable(sh->log_backend);
-	}
-=======
-    z_shell_log_backend_disable(sh->log_backend);
->>>>>>> 6c7f7484
+    if (IS_ENABLED(CONFIG_SHELL_LOG_BACKEND)) {
+        z_shell_log_backend_disable(sh->log_backend);
+    }
 
     return (0);
 }
