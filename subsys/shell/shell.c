/*
 * Copyright (c) 2018 Nordic Semiconductor ASA
 *
 * SPDX-License-Identifier: Apache-2.0
 */

#include <ctype.h>
#include <stdlib.h>
#include <zephyr/sys/atomic.h>
#include <zephyr/shell/shell.h>
#if defined(CONFIG_SHELL_BACKEND_DUMMY)
#include <zephyr/shell/shell_dummy.h>
#endif
#include "shell_ops.h"
#include "shell_help.h"
#include "shell_utils.h"
#include "shell_vt100.h"
#include "shell_wildcard.h"

/* 2 == 1 char for cmd + 1 char for '\0' */
#if (CONFIG_SHELL_CMD_BUFF_SIZE < 2)
	#error too small CONFIG_SHELL_CMD_BUFF_SIZE
#endif

#if (CONFIG_SHELL_PRINTF_BUFF_SIZE < 1)
	#error too small SHELL_PRINTF_BUFF_SIZE
#endif

#define SHELL_MSG_CMD_NOT_FOUND		": command not found"
#define SHELL_MSG_BACKEND_NOT_ACTIVE	\
	"WARNING: A print request was detected on not active shell backend.\n"
#define SHELL_MSG_TOO_MANY_ARGS		"Too many arguments in the command.\n"
#define SHELL_INIT_OPTION_PRINTER	(NULL)

#define SHELL_THREAD_PRIORITY \
	COND_CODE_1(CONFIG_SHELL_THREAD_PRIORITY_OVERRIDE, \
			(CONFIG_SHELL_THREAD_PRIORITY), (K_LOWEST_APPLICATION_THREAD_PRIO))

BUILD_ASSERT(SHELL_THREAD_PRIORITY >=
		  K_HIGHEST_APPLICATION_THREAD_PRIO
		&& SHELL_THREAD_PRIORITY <= K_LOWEST_APPLICATION_THREAD_PRIO,
		  "Invalid range for thread priority");

static inline void receive_state_change(const struct shell *sh,
					enum shell_receive_state state)
{
	sh->ctx->receive_state = state;
}

static void cmd_buffer_clear(const struct shell *sh)
{
	sh->ctx->cmd_buff[0] = '\0'; /* clear command buffer */
	sh->ctx->cmd_buff_pos = 0;
	sh->ctx->cmd_buff_len = 0;
}

static void shell_internal_help_print(const struct shell *sh)
{
	if (!IS_ENABLED(CONFIG_SHELL_HELP)) {
		return;
	}

	z_shell_help_cmd_print(sh, &sh->ctx->active_cmd);
	z_shell_help_subcmd_print(sh, &sh->ctx->active_cmd,
				  "Subcommands:\n");
}

/**
 * @brief Prints error message on wrong argument count.
 *	  Optionally, printing help on wrong argument count.
 *
 * @param[in] shell	  Pointer to the shell instance.
 * @param[in] arg_cnt_ok  Flag indicating valid number of arguments.
 *
 * @return 0		  if check passed
 * @return -EINVAL	  if wrong argument count
 */
static int cmd_precheck(const struct shell *sh,
			bool arg_cnt_ok)
{
	if (!arg_cnt_ok) {
		z_shell_fprintf(sh, SHELL_ERROR,
				"%s: wrong parameter count\n",
				sh->ctx->active_cmd.syntax);

		if (IS_ENABLED(CONFIG_SHELL_HELP_ON_WRONG_ARGUMENT_COUNT)) {
			shell_internal_help_print(sh);
		}

		return -EINVAL;
	}

	return 0;
}

static inline void state_set(const struct shell *sh, enum shell_state state)
{
	sh->ctx->state = state;

	if (state == SHELL_STATE_ACTIVE && !sh->ctx->bypass) {
		cmd_buffer_clear(sh);
		if (z_flag_print_noinit_get(sh)) {
			z_shell_fprintf(sh, SHELL_WARNING, "%s",
					SHELL_MSG_BACKEND_NOT_ACTIVE);
			z_flag_print_noinit_set(sh, false);
		}
		z_shell_print_prompt_and_cmd(sh);
	}
}

static inline enum shell_state state_get(const struct shell *sh)
{
	return sh->ctx->state;
}

static inline const struct shell_static_entry *
selected_cmd_get(const struct shell *sh)
{
	if (IS_ENABLED(CONFIG_SHELL_CMDS_SELECT)
	    || (CONFIG_SHELL_CMD_ROOT[0] != 0)) {
		return sh->ctx->selected_cmd;
	}

	return NULL;
}

static void tab_item_print(const struct shell *sh, const char *option,
			   uint16_t longest_option)
{
	static const char *tab = "  ";
	uint16_t columns;
	uint16_t diff;

	/* Function initialization has been requested. */
	if (option == NULL) {
		sh->ctx->vt100_ctx.printed_cmd = 0;
		return;
	}

	longest_option += z_shell_strlen(tab);

	columns = (sh->ctx->vt100_ctx.cons.terminal_wid
			- z_shell_strlen(tab)) / longest_option;
	diff = longest_option - z_shell_strlen(option);

	if (sh->ctx->vt100_ctx.printed_cmd++ % columns == 0U) {
		z_shell_fprintf(sh, SHELL_OPTION, "\n%s%s", tab, option);
	} else {
		z_shell_fprintf(sh, SHELL_OPTION, "%s", option);
	}

	z_shell_op_cursor_horiz_move(sh, diff);
}

static void history_init(const struct shell *sh)
{
	if (!IS_ENABLED(CONFIG_SHELL_HISTORY)) {
		return;
	}

	z_shell_history_init(sh->history);
}

static void history_purge(const struct shell *sh)
{
	if (!IS_ENABLED(CONFIG_SHELL_HISTORY)) {
		return;
	}

	z_shell_history_purge(sh->history);
}

static void history_mode_exit(const struct shell *sh)
{
	if (!IS_ENABLED(CONFIG_SHELL_HISTORY)) {
		return;
	}

	z_flag_history_exit_set(sh, false);
	z_shell_history_mode_exit(sh->history);
}

static void history_put(const struct shell *sh, uint8_t *line, size_t length)
{
	if (!IS_ENABLED(CONFIG_SHELL_HISTORY)) {
		return;
	}

	z_shell_history_put(sh->history, line, length);
}

static void history_handle(const struct shell *sh, bool up)
{
	bool history_mode;
	uint16_t len;

	/*optional feature */
	if (!IS_ENABLED(CONFIG_SHELL_HISTORY)) {
		return;
	}

	/* Checking if history process has been stopped */
	if (z_flag_history_exit_get(sh)) {
		z_flag_history_exit_set(sh, false);
		z_shell_history_mode_exit(sh->history);
	}

	/* Backup command if history is entered */
	if (!z_shell_history_active(sh->history)) {
		if (up) {
			uint16_t cmd_len = z_shell_strlen(sh->ctx->cmd_buff);

			if (cmd_len) {
				strcpy(sh->ctx->temp_buff,
				       sh->ctx->cmd_buff);
			} else {
				sh->ctx->temp_buff[0] = '\0';
			}
		} else {
			/* Pressing 'down' not in history mode has no effect. */
			return;
		}
	}

	/* Start by checking if history is not empty. */
	history_mode = z_shell_history_get(sh->history, up,
					   sh->ctx->cmd_buff, &len);

	/* On exiting history mode print backed up command. */
	if (!history_mode) {
		strcpy(sh->ctx->cmd_buff, sh->ctx->temp_buff);
		len = z_shell_strlen(sh->ctx->cmd_buff);
	}

	z_shell_op_cursor_home_move(sh);
	z_clear_eos(sh);
	z_shell_print_cmd(sh);
	sh->ctx->cmd_buff_pos = len;
	sh->ctx->cmd_buff_len = len;
	z_shell_op_cond_next_line(sh);
}

static inline uint16_t completion_space_get(const struct shell *sh)
{
	uint16_t space = (CONFIG_SHELL_CMD_BUFF_SIZE - 1) -
			sh->ctx->cmd_buff_len;
	return space;
}

/* Prepare arguments and return number of space available for completion. */
static bool tab_prepare(const struct shell *sh,
			const struct shell_static_entry **cmd,
			const char ***argv, size_t *argc,
			size_t *complete_arg_idx,
			struct shell_static_entry *d_entry)
{
	uint16_t compl_space = completion_space_get(sh);
	size_t search_argc;

	if (compl_space == 0U) {
		return false;
	}

	/* Copy command from its beginning to cursor position. */
	memcpy(sh->ctx->temp_buff, sh->ctx->cmd_buff,
			sh->ctx->cmd_buff_pos);
	sh->ctx->temp_buff[sh->ctx->cmd_buff_pos] = '\0';

	/* Create argument list. */
	(void)z_shell_make_argv(argc, *argv, sh->ctx->temp_buff,
				CONFIG_SHELL_ARGC_MAX);

	if (*argc > CONFIG_SHELL_ARGC_MAX) {
		return false;
	}

	/* terminate arguments with NULL */
	(*argv)[*argc] = NULL;

	if ((IS_ENABLED(CONFIG_SHELL_CMDS_SELECT) || (CONFIG_SHELL_CMD_ROOT[0] != 0))
	    && (*argc > 0) &&
	    (strcmp("select", (*argv)[0]) == 0) &&
	    !z_shell_in_select_mode(sh)) {
		*argv = *argv + 1;
		*argc = *argc - 1;
	}

	/* If last command is not completed (followed by space) it is treated
	 * as uncompleted one.
	 */
	int space = isspace((int)sh->ctx->cmd_buff[
						sh->ctx->cmd_buff_pos - 1]);

	/* root command completion */
	if ((*argc == 0) || ((space == 0) && (*argc == 1))) {
		*complete_arg_idx = Z_SHELL_CMD_ROOT_LVL;
		*cmd = selected_cmd_get(sh);
		return true;
	}

	search_argc = space ? *argc : *argc - 1;

	*cmd = z_shell_get_last_command(selected_cmd_get(sh), search_argc,
					*argv, complete_arg_idx,	d_entry,
					false);

	/* if search_argc == 0 (empty command line) shell_get_last_command will
	 * return NULL tab is allowed, otherwise not.
	 */
	if ((*cmd == NULL) && (search_argc != 0)) {
		return false;
	}

	return true;
}

static inline bool is_completion_candidate(const char *candidate,
					   const char *str, size_t len)
{
	return (strncmp(candidate, str, len) == 0) ? true : false;
}

static void find_completion_candidates(const struct shell *sh,
				       const struct shell_static_entry *cmd,
				       const char *incompl_cmd,
				       size_t *first_idx, size_t *cnt,
				       uint16_t *longest)
{
	const struct shell_static_entry *candidate;
	struct shell_static_entry dloc;
	size_t incompl_cmd_len;
	size_t idx = 0;

	incompl_cmd_len = z_shell_strlen(incompl_cmd);
	*longest = 0U;
	*cnt = 0;

	while ((candidate = z_shell_cmd_get(cmd, idx, &dloc)) != NULL) {
		bool is_candidate;
		is_candidate = is_completion_candidate(candidate->syntax,
						incompl_cmd, incompl_cmd_len);
		if (is_candidate) {
			*longest = Z_MAX(strlen(candidate->syntax), *longest);
			if (*cnt == 0) {
				*first_idx = idx;
			}
			(*cnt)++;
		}

		idx++;
	}
}

static void autocomplete(const struct shell *sh,
			 const struct shell_static_entry *cmd,
			 const char *arg,
			 size_t subcmd_idx)
{
	const struct shell_static_entry *match;
	uint16_t cmd_len;
	uint16_t arg_len = z_shell_strlen(arg);

	/* sh->ctx->active_cmd can be safely used outside of command context
	 * to save stack
	 */
	match = z_shell_cmd_get(cmd, subcmd_idx, &sh->ctx->active_cmd);
	__ASSERT_NO_MSG(match != NULL);
	cmd_len = z_shell_strlen(match->syntax);

	if (!IS_ENABLED(CONFIG_SHELL_TAB_AUTOCOMPLETION)) {
		/* Add a space if the Tab button is pressed when command is
		 * complete.
		 */
		if (cmd_len == arg_len) {
			z_shell_op_char_insert(sh, ' ');
		}
		return;
	}

	/* no exact match found */
	if (cmd_len != arg_len) {
		z_shell_op_completion_insert(sh,
					     match->syntax + arg_len,
					     cmd_len - arg_len);
	}

	/* Next character in the buffer is not 'space'. */
	if (isspace((int) sh->ctx->cmd_buff[
					sh->ctx->cmd_buff_pos]) == 0) {
		if (z_flag_insert_mode_get(sh)) {
			z_flag_insert_mode_set(sh, false);
			z_shell_op_char_insert(sh, ' ');
			z_flag_insert_mode_set(sh, true);
		} else {
			z_shell_op_char_insert(sh, ' ');
		}
	} else {
		/*  case:
		 * | | -> cursor
		 * cons_name $: valid_cmd valid_sub_cmd| |argument  <tab>
		 */
		z_shell_op_cursor_move(sh, 1);
		/* result:
		 * cons_name $: valid_cmd valid_sub_cmd |a|rgument
		 */
	}
}

static size_t str_common(const char *s1, const char *s2, size_t n)
{
	size_t common = 0;

	while ((n > 0) && (*s1 == *s2) && (*s1 != '\0')) {
		s1++;
		s2++;
		n--;
		common++;
	}

	return common;
}

static void tab_options_print(const struct shell *sh,
			      const struct shell_static_entry *cmd,
			      const char *str, size_t first, size_t cnt,
			      uint16_t longest)
{
	const struct shell_static_entry *match;
	size_t str_len = z_shell_strlen(str);
	size_t idx = first;

	/* Printing all matching commands (options). */
	tab_item_print(sh, SHELL_INIT_OPTION_PRINTER, longest);

	while (cnt) {
		/* sh->ctx->active_cmd can be safely used outside of command
		 * context to save stack
		 */
		match = z_shell_cmd_get(cmd, idx, &sh->ctx->active_cmd);
		__ASSERT_NO_MSG(match != NULL);
		idx++;
		if (str && match->syntax &&
		    !is_completion_candidate(match->syntax, str, str_len)) {
			continue;
		}

		tab_item_print(sh, match->syntax, longest);
		cnt--;
	}

	z_cursor_next_line_move(sh);
	z_shell_print_prompt_and_cmd(sh);
}

static uint16_t common_beginning_find(const struct shell *sh,
				   const struct shell_static_entry *cmd,
				   const char **str,
				   size_t first, size_t cnt, uint16_t arg_len)
{
	struct shell_static_entry dynamic_entry;
	const struct shell_static_entry *match;
	uint16_t common = UINT16_MAX;
	size_t idx = first + 1;

	__ASSERT_NO_MSG(cnt > 1);

	match = z_shell_cmd_get(cmd, first, &dynamic_entry);
	__ASSERT_NO_MSG(match);
	strncpy(sh->ctx->temp_buff, match->syntax,
			sizeof(sh->ctx->temp_buff) - 1);

	*str = match->syntax;

	while (cnt > 1) {
		struct shell_static_entry dynamic_entry2;
		const struct shell_static_entry *match2;
		int curr_common;

		match2 = z_shell_cmd_get(cmd, idx++, &dynamic_entry2);
		if (match2 == NULL) {
			break;
		}

		curr_common = str_common(sh->ctx->temp_buff, match2->syntax,
					 UINT16_MAX);
		if ((arg_len == 0U) || (curr_common >= arg_len)) {
			--cnt;
			common = (curr_common < common) ? curr_common : common;
		}
	}

	return common;
}

static void partial_autocomplete(const struct shell *sh,
				 const struct shell_static_entry *cmd,
				 const char *arg,
				 size_t first, size_t cnt)
{
	const char *completion;
	uint16_t arg_len = z_shell_strlen(arg);
	uint16_t common = common_beginning_find(sh, cmd, &completion, first,
					     cnt, arg_len);

	if (!IS_ENABLED(CONFIG_SHELL_TAB_AUTOCOMPLETION)) {
		return;
	}

	if (common) {
		z_shell_op_completion_insert(sh, &completion[arg_len],
					     common - arg_len);
	}
}

static int exec_cmd(const struct shell *sh, size_t argc, const char **argv,
		    const struct shell_static_entry *help_entry)
{
	int ret_val = 0;

	if (sh->ctx->active_cmd.handler == NULL) {
		if ((help_entry != NULL) && IS_ENABLED(CONFIG_SHELL_HELP)) {
			if (help_entry->help == NULL) {
				return -ENOEXEC;
			}
			if (help_entry->help != sh->ctx->active_cmd.help) {
				sh->ctx->active_cmd = *help_entry;
			}
			shell_internal_help_print(sh);
			return SHELL_CMD_HELP_PRINTED;
		} else {
			z_shell_fprintf(sh, SHELL_ERROR,
					SHELL_MSG_SPECIFY_SUBCOMMAND);
			return -ENOEXEC;
		}
	}

	if (sh->ctx->active_cmd.args.mandatory) {
		uint32_t mand = sh->ctx->active_cmd.args.mandatory;
		uint8_t opt8 = sh->ctx->active_cmd.args.optional;
		uint32_t opt = (opt8 == SHELL_OPT_ARG_CHECK_SKIP) ?
				UINT16_MAX : opt8;
		const bool in_range = IN_RANGE(argc, mand, mand + opt);

		/* Check if argc is within allowed range */
		ret_val = cmd_precheck(sh, in_range);
	}

	if (!ret_val) {
#if CONFIG_SHELL_GETOPT
		getopt_init();
#endif

		z_flag_cmd_ctx_set(sh, true);
		/* Unlock thread mutex in case command would like to borrow
		 * shell context to other thread to avoid mutex deadlock.
		 */
		k_mutex_unlock(&sh->ctx->wr_mtx);
		ret_val = sh->ctx->active_cmd.handler(sh, argc,
							 (char **)argv);
		/* Bring back mutex to shell thread. */
		k_mutex_lock(&sh->ctx->wr_mtx, K_FOREVER);
		z_flag_cmd_ctx_set(sh, false);
	}

	return ret_val;
}

static void active_cmd_prepare(const struct shell_static_entry *entry,
				struct shell_static_entry *active_cmd,
				struct shell_static_entry *help_entry,
				size_t *lvl, size_t *handler_lvl,
				size_t *args_left)
{
	if (entry->handler) {
		*handler_lvl = *lvl;
		*active_cmd = *entry;
		/* If command is final handler and it has a raw optional argument,
		 * then set remaining arguments to mandatory - 1 so after processing mandatory
		 * args, handler is passed remaining raw string
		 */
		if ((entry->subcmd == NULL)
		    && entry->args.optional == SHELL_OPT_ARG_RAW) {
			*args_left = entry->args.mandatory - 1;
		}
	}
	if (entry->help) {
		*help_entry = *entry;
	}
}

static bool wildcard_check_report(const struct shell *sh, bool found,
				  const struct shell_static_entry *entry)
{
	/* An error occurred, fnmatch  argument cannot be followed by argument
	 * with a handler to avoid multiple function calls.
	 */
	if (IS_ENABLED(CONFIG_SHELL_WILDCARD) && found && entry->handler) {
		z_shell_op_cursor_end_move(sh);
		z_shell_op_cond_next_line(sh);

		z_shell_fprintf(sh, SHELL_ERROR,
			"Error: requested multiple function executions\n");
		return false;
	}

	return true;
}

/* Function is analyzing the command buffer to find matching commands. Next, it
 * invokes the  last recognized command which has a handler and passes the rest
 * of command buffer as arguments.
 *
 * By default command buffer is parsed and spaces are treated by arguments
 * separators. Complex arguments are provided in quotation marks with quotation
 * marks escaped within the argument. Argument parser is removing quotation
 * marks at argument boundary as well as escape characters within the argument.
 * However, it is possible to indicate that command shall treat remaining part
 * of command buffer as the last argument without parsing. This can be used for
 * commands which expects whole command buffer to be passed directly to
 * the command handler without any preprocessing.
 * Because of that feature, command buffer is processed argument by argument and
 * decision on further processing is based on currently processed command.
 */
static int execute(const struct shell *sh)
{
	struct shell_static_entry dloc; /* Memory for dynamic commands. */
	const char *argv[CONFIG_SHELL_ARGC_MAX + 1] = {0}; /* +1 reserved for NULL */
	const struct shell_static_entry *parent = selected_cmd_get(sh);
	const struct shell_static_entry *entry = NULL;
	struct shell_static_entry help_entry;
	size_t cmd_lvl = 0;
	size_t cmd_with_handler_lvl = 0;
	bool wildcard_found = false;
	size_t argc = 0, args_left = SIZE_MAX;
	char quote;
	const char **argvp;
	char *cmd_buf = sh->ctx->cmd_buff;
	bool has_last_handler = false;

	z_shell_op_cursor_end_move(sh);
	if (!z_shell_cursor_in_empty_line(sh)) {
		z_cursor_next_line_move(sh);
	}

	memset(&sh->ctx->active_cmd, 0, sizeof(sh->ctx->active_cmd));

	if (IS_ENABLED(CONFIG_SHELL_HISTORY)) {
		z_shell_cmd_trim(sh);
		history_put(sh, sh->ctx->cmd_buff,
			    sh->ctx->cmd_buff_len);
	}

	if (IS_ENABLED(CONFIG_SHELL_WILDCARD)) {
		z_shell_wildcard_prepare(sh);
	}

	/* Parent present means we are in select mode. */
	if (parent != NULL) {
		argv[0] = parent->syntax;
		argv[1] = cmd_buf;
		argvp = &argv[1];
		active_cmd_prepare(parent, &sh->ctx->active_cmd, &help_entry,
				   &cmd_lvl, &cmd_with_handler_lvl, &args_left);
		cmd_lvl++;
	} else {
		help_entry.help = NULL;
		argvp = &argv[0];
	}

	/* Below loop is analyzing subcommands of found root command. */
	while ((argc != 1) && (cmd_lvl < CONFIG_SHELL_ARGC_MAX)
		&& args_left > 0) {
		quote = z_shell_make_argv(&argc, argvp, cmd_buf, 2);
		cmd_buf = (char *)argvp[1];

		if (argc == 0) {
			return -ENOEXEC;
		} else if ((argc == 1) && (quote != 0)) {
			z_shell_fprintf(sh, SHELL_ERROR,
					"not terminated: %c\n", quote);
			return -ENOEXEC;
		}

		if (IS_ENABLED(CONFIG_SHELL_HELP) && (cmd_lvl > 0) &&
		    z_shell_help_request(argvp[0])) {
			/* Command called with help option so it makes no sense
			 * to search deeper commands.
			 */
			if (help_entry.help) {
				sh->ctx->active_cmd = help_entry;
				shell_internal_help_print(sh);
				return SHELL_CMD_HELP_PRINTED;
			}

			z_shell_fprintf(sh, SHELL_ERROR,
					SHELL_MSG_SPECIFY_SUBCOMMAND);
			return -ENOEXEC;
		}

		if (IS_ENABLED(CONFIG_SHELL_WILDCARD) && (cmd_lvl > 0)) {
			enum shell_wildcard_status status;

			status = z_shell_wildcard_process(sh, entry,
							  argvp[0]);
			/* Wildcard character found but there is no matching
			 * command.
			 */
			if (status == SHELL_WILDCARD_CMD_NO_MATCH_FOUND) {
				break;
			}

			/* Wildcard character was not found function can process
			 * argument.
			 */
			if (status != SHELL_WILDCARD_NOT_FOUND) {
				++cmd_lvl;
				wildcard_found = true;
				continue;
			}
		}

		if (has_last_handler == false) {
			entry = z_shell_find_cmd(parent, argvp[0], &dloc);
		}

		argvp++;
		args_left--;
		if (entry) {
			if (wildcard_check_report(sh, wildcard_found, entry)
				== false) {
				return -ENOEXEC;
			}

			active_cmd_prepare(entry, &sh->ctx->active_cmd,
					  &help_entry, &cmd_lvl,
					  &cmd_with_handler_lvl, &args_left);
			parent = entry;
		} else {
			if (cmd_lvl == 0 &&
				(!z_shell_in_select_mode(sh) ||
				 sh->ctx->selected_cmd->handler == NULL)) {
				z_shell_fprintf(sh, SHELL_ERROR,
						"%s%s\n", argv[0],
						SHELL_MSG_CMD_NOT_FOUND);
			}

			/* last handler found - no need to search commands in
			 * the next iteration.
			 */
			has_last_handler = true;
		}

		if (args_left || (argc == 2)) {
			cmd_lvl++;
		}

	}

	if ((cmd_lvl >= CONFIG_SHELL_ARGC_MAX) && (argc == 2)) {
		/* argc == 2 indicates that when command string was parsed
		 * there was more characters remaining. It means that number of
		 * arguments exceeds the limit.
		 */
		z_shell_fprintf(sh, SHELL_ERROR, "%s\n",
				SHELL_MSG_TOO_MANY_ARGS);
		return -ENOEXEC;
	}

	if (IS_ENABLED(CONFIG_SHELL_WILDCARD) && wildcard_found) {
		z_shell_wildcard_finalize(sh);
		/* cmd_buffer has been overwritten by function finalize function
		 * with all expanded commands. Hence shell_make_argv needs to
		 * be called again.
		 */
		(void)z_shell_make_argv(&cmd_lvl,
					&argv[selected_cmd_get(sh) ? 1 : 0],
					sh->ctx->cmd_buff,
					CONFIG_SHELL_ARGC_MAX);

		if (selected_cmd_get(sh)) {
			/* Apart from what is in the command buffer, there is
			 * a selected command.
			 */
			cmd_lvl++;
		}
	}

	/* If a command was found */
	if (parent != NULL) {
		/* If the found command uses a raw optional argument and
		 * we have a remaining unprocessed non-null string,
		 * then increment command level so handler receives raw string
		 */
		if (parent->args.optional == SHELL_OPT_ARG_RAW && argv[cmd_lvl] != NULL) {
			cmd_lvl++;
		}
	}

	/* Executing the deepest found handler. */
	return exec_cmd(sh, cmd_lvl - cmd_with_handler_lvl,
			&argv[cmd_with_handler_lvl], &help_entry);
}

static void tab_handle(const struct shell *sh)
{
	const char *__argv[CONFIG_SHELL_ARGC_MAX + 1];
	/* d_entry - placeholder for dynamic command */
	struct shell_static_entry d_entry;
	const struct shell_static_entry *cmd;
	const char **argv = __argv;
	size_t first = 0;
	size_t arg_idx;
	uint16_t longest;
	size_t argc;
	size_t cnt;

	bool tab_possible = tab_prepare(sh, &cmd, &argv, &argc, &arg_idx,
					&d_entry);

	if (tab_possible == false) {
		return;
	}

	find_completion_candidates(sh, cmd, argv[arg_idx], &first, &cnt,
				   &longest);

	if (cnt == 1) {
		/* Autocompletion.*/
		autocomplete(sh, cmd, argv[arg_idx], first);
	} else if (cnt > 1) {
		tab_options_print(sh, cmd, argv[arg_idx], first, cnt,
				  longest);
		partial_autocomplete(sh, cmd, argv[arg_idx], first, cnt);
	}
}

static void alt_metakeys_handle(const struct shell *sh, char data)
{
	/* Optional feature */
	if (!IS_ENABLED(CONFIG_SHELL_METAKEYS)) {
		return;
	}
	if (data == SHELL_VT100_ASCII_ALT_B) {
		z_shell_op_cursor_word_move(sh, -1);
	} else if (data == SHELL_VT100_ASCII_ALT_F) {
		z_shell_op_cursor_word_move(sh, 1);
	} else if (data == SHELL_VT100_ASCII_ALT_R &&
		   IS_ENABLED(CONFIG_SHELL_CMDS_SELECT)) {
		if (selected_cmd_get(sh) != NULL) {
			z_shell_cmd_line_erase(sh);
			z_shell_fprintf(sh, SHELL_WARNING,
					"Restored default root commands\n");
			if (CONFIG_SHELL_CMD_ROOT[0]) {
				sh->ctx->selected_cmd = root_cmd_find(CONFIG_SHELL_CMD_ROOT);
			} else {
				sh->ctx->selected_cmd = NULL;
			}
			z_shell_print_prompt_and_cmd(sh);
		}
	}
}

static void ctrl_metakeys_handle(const struct shell *sh, char data)
{
	/* Optional feature */
	if (!IS_ENABLED(CONFIG_SHELL_METAKEYS)) {
		return;
	}

	switch (data) {
	case SHELL_VT100_ASCII_CTRL_A: /* CTRL + A */
		z_shell_op_cursor_home_move(sh);
		break;

	case SHELL_VT100_ASCII_CTRL_B: /* CTRL + B */
		z_shell_op_left_arrow(sh);
		break;

	case SHELL_VT100_ASCII_CTRL_C: /* CTRL + C */
		z_shell_op_cursor_end_move(sh);
		if (!z_shell_cursor_in_empty_line(sh)) {
			z_cursor_next_line_move(sh);
		}
		z_flag_history_exit_set(sh, true);
		state_set(sh, SHELL_STATE_ACTIVE);
		break;

	case SHELL_VT100_ASCII_CTRL_D: /* CTRL + D */
		z_shell_op_char_delete(sh);
		break;

	case SHELL_VT100_ASCII_CTRL_E: /* CTRL + E */
		z_shell_op_cursor_end_move(sh);
		break;

	case SHELL_VT100_ASCII_CTRL_F: /* CTRL + F */
		z_shell_op_right_arrow(sh);
		break;

	case SHELL_VT100_ASCII_CTRL_K: /* CTRL + K */
		z_shell_op_delete_from_cursor(sh);
		break;

	case SHELL_VT100_ASCII_CTRL_L: /* CTRL + L */
		Z_SHELL_VT100_CMD(sh, SHELL_VT100_CURSORHOME);
		Z_SHELL_VT100_CMD(sh, SHELL_VT100_CLEARSCREEN);
		z_shell_print_prompt_and_cmd(sh);
		break;

	case SHELL_VT100_ASCII_CTRL_N: /* CTRL + N */
		history_handle(sh, false);
		break;

	case SHELL_VT100_ASCII_CTRL_P: /* CTRL + P */
		history_handle(sh, true);
		break;

	case SHELL_VT100_ASCII_CTRL_U: /* CTRL + U */
		z_shell_op_cursor_home_move(sh);
		cmd_buffer_clear(sh);
		z_flag_history_exit_set(sh, true);
		z_clear_eos(sh);
		break;

	case SHELL_VT100_ASCII_CTRL_W: /* CTRL + W */
		z_shell_op_word_remove(sh);
		z_flag_history_exit_set(sh, true);
		break;

	default:
		break;
	}
}

/* Functions returns true if new line character shall be processed */
static bool process_nl(const struct shell *sh, uint8_t data)
{
	if ((data != '\r') && (data != '\n')) {
		z_flag_last_nl_set(sh, 0);
		return false;
	}

	if ((z_flag_last_nl_get(sh) == 0U) ||
	    (data == z_flag_last_nl_get(sh))) {
		z_flag_last_nl_set(sh, data);
		return true;
	}

	return false;
}

#define SHELL_ASCII_MAX_CHAR (127u)
static inline int ascii_filter(const char data)
{
	return (uint8_t) data > SHELL_ASCII_MAX_CHAR ? -EINVAL : 0;
}

static void state_collect(const struct shell *sh)
{
	size_t count = 0;
	char data;

	while (true) {
		shell_bypass_cb_t bypass = sh->ctx->bypass;

		if (bypass) {
			uint8_t buf[16];

			(void)sh->iface->api->read(sh->iface, buf,
							sizeof(buf), &count);
			if (count) {
				z_flag_cmd_ctx_set(sh, true);
				bypass(sh, buf, count);
				z_flag_cmd_ctx_set(sh, false);
				/* Check if bypass mode ended. */
				if (!(volatile shell_bypass_cb_t *)sh->ctx->bypass) {
					state_set(sh, SHELL_STATE_ACTIVE);
				} else {
					continue;
				}
			}

			return;
		}

		(void)sh->iface->api->read(sh->iface, &data,
					      sizeof(data), &count);
		if (count == 0) {
			return;
		}

		if (ascii_filter(data) != 0) {
			continue;
		}

		switch (sh->ctx->receive_state) {
		case SHELL_RECEIVE_DEFAULT:
			if (process_nl(sh, data)) {
				if (!sh->ctx->cmd_buff_len) {
					history_mode_exit(sh);
					z_cursor_next_line_move(sh);
				} else {
					/* Command execution */
					(void)execute(sh);
				}
				/* Function responsible for printing prompt
				 * on received NL.
				 */
				state_set(sh, SHELL_STATE_ACTIVE);
				continue;
			}

			switch (data) {
			case SHELL_VT100_ASCII_ESC: /* ESCAPE */
				receive_state_change(sh, SHELL_RECEIVE_ESC);
				break;

			case '\0':
				break;

			case '\t': /* TAB */
				if (z_flag_echo_get(sh) &&
				    IS_ENABLED(CONFIG_SHELL_TAB)) {
					/* If the Tab key is pressed, "history
					 * mode" must be terminated because
					 * tab and history handlers are sharing
					 * the same array: temp_buff.
					 */
					z_flag_history_exit_set(sh, true);
					tab_handle(sh);
				}
				break;

			case SHELL_VT100_ASCII_BSPACE: /* BACKSPACE */
				if (z_flag_echo_get(sh)) {
					z_flag_history_exit_set(sh, true);
					z_shell_op_char_backspace(sh);
				}
				break;

			case SHELL_VT100_ASCII_DEL: /* DELETE */
				if (z_flag_echo_get(sh)) {
					z_flag_history_exit_set(sh, true);
					if (z_flag_mode_delete_get(sh)) {
						z_shell_op_char_backspace(sh);

					} else {
						z_shell_op_char_delete(sh);
					}
				}
				break;

			default:
				if (isprint((int) data) != 0) {
					z_flag_history_exit_set(sh, true);
					z_shell_op_char_insert(sh, data);
				} else if (z_flag_echo_get(sh)) {
					ctrl_metakeys_handle(sh, data);
				}
				break;
			}
			break;

		case SHELL_RECEIVE_ESC:
			if (data == '[') {
				receive_state_change(sh,
						SHELL_RECEIVE_ESC_SEQ);
				break;
			} else if (z_flag_echo_get(sh)) {
				alt_metakeys_handle(sh, data);
			}
			receive_state_change(sh, SHELL_RECEIVE_DEFAULT);
			break;

		case SHELL_RECEIVE_ESC_SEQ:
			receive_state_change(sh, SHELL_RECEIVE_DEFAULT);

			if (!z_flag_echo_get(sh)) {
				continue;
			}

			switch (data) {
			case 'A': /* UP arrow */
				history_handle(sh, true);
				break;

			case 'B': /* DOWN arrow */
				history_handle(sh, false);
				break;

			case 'C': /* RIGHT arrow */
				z_shell_op_right_arrow(sh);
				break;

			case 'D': /* LEFT arrow */
				z_shell_op_left_arrow(sh);
				break;

			case '4': /* END Button in ESC[n~ mode */
				receive_state_change(sh,
						SHELL_RECEIVE_TILDE_EXP);
				__fallthrough;
			case 'F': /* END Button in VT100 mode */
				z_shell_op_cursor_end_move(sh);
				break;

			case '1': /* HOME Button in ESC[n~ mode */
				receive_state_change(sh,
						SHELL_RECEIVE_TILDE_EXP);
				__fallthrough;
			case 'H': /* HOME Button in VT100 mode */
				z_shell_op_cursor_home_move(sh);
				break;

			case '2': /* INSERT Button in ESC[n~ mode */
				receive_state_change(sh,
						SHELL_RECEIVE_TILDE_EXP);
				__fallthrough;
			case 'L': {/* INSERT Button in VT100 mode */
				bool status = z_flag_insert_mode_get(sh);

				z_flag_insert_mode_set(sh, !status);
				break;
			}

			case '3':/* DELETE Button in ESC[n~ mode */
				receive_state_change(sh,
						SHELL_RECEIVE_TILDE_EXP);
				if (z_flag_echo_get(sh)) {
					z_shell_op_char_delete(sh);
				}
				break;

			default:
				break;
			}
			break;

		case SHELL_RECEIVE_TILDE_EXP:
			receive_state_change(sh, SHELL_RECEIVE_DEFAULT);
			break;

		default:
			receive_state_change(sh, SHELL_RECEIVE_DEFAULT);
			break;
		}
	}

	z_transport_buffer_flush(sh);
}

static void transport_evt_handler(enum shell_transport_evt evt_type, void *ctx)
{
	struct shell *sh = (struct shell *)ctx;
	struct k_poll_signal *signal;

	signal = (evt_type == SHELL_TRANSPORT_EVT_RX_RDY) ?
			&sh->ctx->signals[SHELL_SIGNAL_RXRDY] :
			&sh->ctx->signals[SHELL_SIGNAL_TXDONE];
	k_poll_signal_raise(signal, 0);
}

static void shell_log_process(const struct shell *sh)
{
	bool processed = false;
	int signaled = 0;
	int result;

	do {
		if (!IS_ENABLED(CONFIG_LOG_MODE_IMMEDIATE)) {
			z_shell_cmd_line_erase(sh);

			processed = z_shell_log_backend_process(
					sh->log_backend);
		}

		struct k_poll_signal *signal =
			&sh->ctx->signals[SHELL_SIGNAL_RXRDY];

		z_shell_print_prompt_and_cmd(sh);

		/* Arbitrary delay added to ensure that prompt is
		 * readable and can be used to enter further commands.
		 */
		if (sh->ctx->cmd_buff_len) {
			k_sleep(K_MSEC(15));
		}

		k_poll_signal_check(signal, &signaled, &result);

	} while (processed && !signaled);
}

static int instance_init(const struct shell *sh,
			 const void *transport_config,
			 struct shell_backend_config_flags cfg_flags)
{
	__ASSERT_NO_MSG((sh->shell_flag == SHELL_FLAG_CRLF_DEFAULT) ||
			(sh->shell_flag == SHELL_FLAG_OLF_CRLF));

	memset(sh->ctx, 0, sizeof(*sh->ctx));
	sh->ctx->prompt = sh->default_prompt;
	if (CONFIG_SHELL_CMD_ROOT[0]) {
		sh->ctx->selected_cmd = root_cmd_find(CONFIG_SHELL_CMD_ROOT);
	}

	history_init(sh);

	k_mutex_init(&sh->ctx->wr_mtx);

	for (int i = 0; i < SHELL_SIGNALS; i++) {
		k_poll_signal_init(&sh->ctx->signals[i]);
		k_poll_event_init(&sh->ctx->events[i],
				  K_POLL_TYPE_SIGNAL,
				  K_POLL_MODE_NOTIFY_ONLY,
				  &sh->ctx->signals[i]);
	}

	if (IS_ENABLED(CONFIG_SHELL_STATS)) {
		sh->stats->log_lost_cnt = 0;
	}

	z_flag_tx_rdy_set(sh, true);

	sh->ctx->vt100_ctx.cons.terminal_wid =
					CONFIG_SHELL_DEFAULT_TERMINAL_WIDTH;
	sh->ctx->vt100_ctx.cons.terminal_hei =
					CONFIG_SHELL_DEFAULT_TERMINAL_HEIGHT;
	sh->ctx->vt100_ctx.cons.name_len = z_shell_strlen(sh->ctx->prompt);

	/* Configure backend according to enabled shell features and backend
	 * specific settings.
	 */
	cfg_flags.obscure     &= IS_ENABLED(CONFIG_SHELL_START_OBSCURED);
	cfg_flags.use_colors  &= IS_ENABLED(CONFIG_SHELL_VT100_COLORS);
	cfg_flags.use_vt100   &= IS_ENABLED(CONFIG_SHELL_VT100_COMMANDS);
	cfg_flags.echo        &= IS_ENABLED(CONFIG_SHELL_ECHO_STATUS);
	cfg_flags.mode_delete &= IS_ENABLED(CONFIG_SHELL_BACKSPACE_MODE_DELETE);
	sh->ctx->cfg.flags = cfg_flags;

	int ret = sh->iface->api->init(sh->iface, transport_config,
				       transport_evt_handler,
				       (void *)sh);
	if (ret == 0) {
		state_set(sh, SHELL_STATE_INITIALIZED);
	}

	return ret;
}

static int instance_uninit(const struct shell *sh)
{
	__ASSERT_NO_MSG(sh);
	__ASSERT_NO_MSG(sh->ctx && sh->iface);

	int err;

	if (z_flag_processing_get(sh)) {
		return -EBUSY;
	}

	if (IS_ENABLED(CONFIG_SHELL_LOG_BACKEND)) {
		/* todo purge log queue */
		z_shell_log_backend_disable(sh->log_backend);
	}

	err = sh->iface->api->uninit(sh->iface);
	if (err != 0) {
		return err;
	}

	history_purge(sh);
	state_set(sh, SHELL_STATE_UNINITIALIZED);

	return 0;
}

typedef void (*shell_signal_handler_t)(const struct shell *sh);

static void shell_signal_handle(const struct shell *sh,
				enum shell_signal sig_idx,
				shell_signal_handler_t handler)
{
	struct k_poll_signal *sig = &sh->ctx->signals[sig_idx];
	int set;
	int res;

	k_poll_signal_check(sig, &set, &res);

	if (set) {
		k_poll_signal_reset(sig);
		handler(sh);
	}
}

static void kill_handler(const struct shell *sh)
{
	int err = instance_uninit(sh);

	if (sh->ctx->uninit_cb) {
		sh->ctx->uninit_cb(sh, err);
	}

	sh->ctx->tid = NULL;
	k_thread_abort(k_current_get());
}

void shell_thread(void *shell_handle, void *arg_log_backend,
		  void *arg_log_level)
{
	struct shell *sh = shell_handle;
	bool log_backend = (bool)arg_log_backend;
	uint32_t log_level = POINTER_TO_UINT(arg_log_level);
	int err;

	err = sh->iface->api->enable(sh->iface, false);
	if (err != 0) {
		return;
	}

	if (IS_ENABLED(CONFIG_SHELL_LOG_BACKEND) && log_backend
	    && !IS_ENABLED(CONFIG_SHELL_START_OBSCURED)) {
		z_shell_log_backend_enable(sh->log_backend, (void *)sh,
					   log_level);
	}

	if (IS_ENABLED(CONFIG_SHELL_AUTOSTART)) {
		/* Enable shell and print prompt. */
		err = shell_start(sh);
		if (err != 0) {
			return;
		}
	}

	while (true) {
		/* waiting for all signals except SHELL_SIGNAL_TXDONE */
		err = k_poll(sh->ctx->events, SHELL_SIGNAL_TXDONE,
			     K_FOREVER);

		if (err != 0) {
			k_mutex_lock(&sh->ctx->wr_mtx, K_FOREVER);
			z_shell_fprintf(sh, SHELL_ERROR,
					"Shell thread error: %d", err);
			k_mutex_unlock(&sh->ctx->wr_mtx);
			return;
		}

		k_mutex_lock(&sh->ctx->wr_mtx, K_FOREVER);

		shell_signal_handle(sh, SHELL_SIGNAL_KILL, kill_handler);
		shell_signal_handle(sh, SHELL_SIGNAL_RXRDY, shell_process);
		if (IS_ENABLED(CONFIG_SHELL_LOG_BACKEND)) {
			shell_signal_handle(sh, SHELL_SIGNAL_LOG_MSG,
					    shell_log_process);
		}

		if (sh->iface->api->update) {
			sh->iface->api->update(sh->iface);
		}

		k_mutex_unlock(&sh->ctx->wr_mtx);
	}
}

int shell_init(const struct shell *sh, const void *transport_config,
	       struct shell_backend_config_flags cfg_flags,
	       bool log_backend, uint32_t init_log_level)
{
	__ASSERT_NO_MSG(sh);
	__ASSERT_NO_MSG(sh->ctx && sh->iface && sh->default_prompt);

	if (sh->ctx->tid) {
		return -EALREADY;
	}

	int err = instance_init(sh, transport_config, cfg_flags);

	if (err != 0) {
		return err;
	}

	k_tid_t tid = k_thread_create(sh->thread,
				  sh->stack, CONFIG_SHELL_STACK_SIZE,
				  shell_thread, (void *)sh, (void *)log_backend,
				  UINT_TO_POINTER(init_log_level),
				  SHELL_THREAD_PRIORITY, 0, K_NO_WAIT);

	sh->ctx->tid = tid;
	k_thread_name_set(tid, sh->thread_name);

	return 0;
}

void shell_uninit(const struct shell *sh, shell_uninit_cb_t cb)
{
	__ASSERT_NO_MSG(sh);

	if (IS_ENABLED(CONFIG_MULTITHREADING)) {
		struct k_poll_signal *signal =
				&sh->ctx->signals[SHELL_SIGNAL_KILL];

		sh->ctx->uninit_cb = cb;
		/* signal kill message */
		(void)k_poll_signal_raise(signal, 0);

		return;
	}

	int err = instance_uninit(sh);

	if (cb) {
		cb(sh, err);
	} else {
		__ASSERT_NO_MSG(0);
	}
}

int shell_start(const struct shell *sh)
{
	__ASSERT_NO_MSG(sh);
	__ASSERT_NO_MSG(sh->ctx && sh->iface && sh->default_prompt);

	if (state_get(sh) != SHELL_STATE_INITIALIZED) {
		return -ENOTSUP;
	}

	k_mutex_lock(&sh->ctx->wr_mtx, K_FOREVER);

	if (IS_ENABLED(CONFIG_SHELL_VT100_COLORS)) {
		z_shell_vt100_color_set(sh, SHELL_NORMAL);
	}

	if (z_shell_strlen(sh->default_prompt) > 0) {
		z_shell_raw_fprintf(sh->fprintf_ctx, "\n\n");
	}
	state_set(sh, SHELL_STATE_ACTIVE);

	k_mutex_unlock(&sh->ctx->wr_mtx);

	return 0;
}

int shell_stop(const struct shell *sh)
{
	__ASSERT_NO_MSG(sh);
	__ASSERT_NO_MSG(sh->ctx);

	enum shell_state state = state_get(sh);

	if ((state == SHELL_STATE_INITIALIZED) ||
	    (state == SHELL_STATE_UNINITIALIZED)) {
		return -ENOTSUP;
	}

	state_set(sh, SHELL_STATE_INITIALIZED);

	return 0;
}

void shell_process(const struct shell *sh)
{
	__ASSERT_NO_MSG(sh);
	__ASSERT_NO_MSG(sh->ctx);

	/* atomically set the processing flag */
	z_flag_processing_set(sh, true);

	switch (sh->ctx->state) {
	case SHELL_STATE_UNINITIALIZED:
	case SHELL_STATE_INITIALIZED:
		/* Console initialized but not started. */
		break;

	case SHELL_STATE_ACTIVE:
		state_collect(sh);
		break;
	default:
		break;
	}

	/* atomically clear the processing flag */
	z_flag_processing_set(sh, false);
}

/* This function mustn't be used from shell context to avoid deadlock.
 * However it can be used in shell command handlers.
 */
void shell_vfprintf(const struct shell *sh, enum shell_vt100_color color,
		   const char *fmt, va_list args)
{
	__ASSERT_NO_MSG(sh);
	__ASSERT(!k_is_in_isr(), "Thread context required.");
	__ASSERT_NO_MSG(sh->ctx);
	__ASSERT_NO_MSG(z_flag_cmd_ctx_get(sh) ||
			(k_current_get() != sh->ctx->tid));
	__ASSERT_NO_MSG(sh->fprintf_ctx);
	__ASSERT_NO_MSG(fmt);

	/* Sending a message to a non-active shell leads to a dead lock. */
	if (state_get(sh) != SHELL_STATE_ACTIVE) {
		z_flag_print_noinit_set(sh, true);
		return;
	}

	k_mutex_lock(&sh->ctx->wr_mtx, K_FOREVER);
	if (!z_flag_cmd_ctx_get(sh) && !sh->ctx->bypass) {
		z_shell_cmd_line_erase(sh);
	}
	z_shell_vfprintf(sh, color, fmt, args);
	if (!z_flag_cmd_ctx_get(sh) && !sh->ctx->bypass) {
		z_shell_print_prompt_and_cmd(sh);
	}
	z_transport_buffer_flush(sh);
	k_mutex_unlock(&sh->ctx->wr_mtx);
}

/* This function mustn't be used from shell context to avoid deadlock.
 * However it can be used in shell command handlers.
 */
void shell_fprintf(const struct shell *sh, enum shell_vt100_color color,
		   const char *fmt, ...)
{
	va_list args;

	va_start(args, fmt);
	shell_vfprintf(sh, color, fmt, args);
	va_end(args);
}

<<<<<<< HEAD
void shell_hexdump_line(const struct shell *sh, unsigned int offset,
			const uint8_t *data, size_t len)
{
	__ASSERT_NO_MSG(sh);
=======
void shell_hexdump_line(const struct shell* shell, unsigned int offset,
                        const uint8_t* data, size_t len) {
	__ASSERT_NO_MSG(shell);
>>>>>>> 4c649d33

	int i;

	shell_fprintf(sh, SHELL_NORMAL, "%08X: ", offset);

	for (i = 0; i < SHELL_HEXDUMP_BYTES_IN_LINE; i++) {
		if (i > 0 && !(i % 8)) {
			shell_fprintf(sh, SHELL_NORMAL, " ");
		}

		if (i < len) {
<<<<<<< HEAD
			shell_fprintf(sh, SHELL_NORMAL, "%02x ",
				      data[i] & 0xFF);
=======
			shell_fprintf(shell, SHELL_NORMAL, "%02X ", data[i] & 0xFF);
>>>>>>> 4c649d33
		} else {
			shell_fprintf(sh, SHELL_NORMAL, "   ");
		}
	}

	shell_fprintf(sh, SHELL_NORMAL, "|");

	for (i = 0; i < SHELL_HEXDUMP_BYTES_IN_LINE; i++) {
		if (i > 0 && !(i % 8)) {
			shell_fprintf(sh, SHELL_NORMAL, " ");
		}

		if (i < len) {
			char c = data[i];

			shell_fprintf(sh, SHELL_NORMAL, "%c",
				      isprint((int)c) != 0 ? c : '.');
		} else {
			shell_fprintf(sh, SHELL_NORMAL, " ");
		}
	}

	shell_print(sh, "|");
}

void shell_hexdump(const struct shell *sh, const uint8_t *data, size_t len)
{
	__ASSERT_NO_MSG(sh);

	const uint8_t *p = data;
	size_t line_len;

	while (len) {
		line_len = MIN(len, SHELL_HEXDUMP_BYTES_IN_LINE);

		shell_hexdump_line(sh, p - data, p, line_len);

		len -= line_len;
		p += line_len;
	}
}

int shell_prompt_change(const struct shell *sh, const char *prompt)
{
	__ASSERT_NO_MSG(sh);

	if (prompt == NULL) {
		return -EINVAL;
	}
	sh->ctx->prompt = prompt;
	sh->ctx->vt100_ctx.cons.name_len = z_shell_strlen(prompt);

	return 0;
}

void shell_help(const struct shell *sh)
{
	k_mutex_lock(&sh->ctx->wr_mtx, K_FOREVER);
	shell_internal_help_print(sh);
	k_mutex_unlock(&sh->ctx->wr_mtx);
}

int shell_execute_cmd(const struct shell *sh, const char *cmd)
{
	uint16_t cmd_len = z_shell_strlen(cmd);
	int ret_val;

	if (cmd == NULL) {
		return -ENOEXEC;
	}

	if (cmd_len > (CONFIG_SHELL_CMD_BUFF_SIZE - 1)) {
		return -ENOMEM;
	}

	if (sh == NULL) {
#if defined(CONFIG_SHELL_BACKEND_DUMMY)
		sh = shell_backend_dummy_get_ptr();
#else
		return -EINVAL;
#endif
	}

	__ASSERT(!z_flag_cmd_ctx_get(sh), "Function cannot be called"
					  " from command context");

	strcpy(sh->ctx->cmd_buff, cmd);
	sh->ctx->cmd_buff_len = cmd_len;
	sh->ctx->cmd_buff_pos = cmd_len;

	k_mutex_lock(&sh->ctx->wr_mtx, K_FOREVER);
	ret_val = execute(sh);
	k_mutex_unlock(&sh->ctx->wr_mtx);

	cmd_buffer_clear(sh);

	return ret_val;
}

int shell_insert_mode_set(const struct shell *sh, bool val)
{
	if (sh == NULL) {
		return -EINVAL;
	}

	return (int)z_flag_insert_mode_set(sh, val);
}

int shell_use_colors_set(const struct shell *sh, bool val)
{
	if (sh == NULL) {
		return -EINVAL;
	}

	return (int)z_flag_use_colors_set(sh, val);
}

int shell_use_vt100_set(const struct shell *sh, bool val)
{
	if (sh == NULL) {
		return -EINVAL;
	}

	return (int)z_flag_use_vt100_set(sh, val);
}

int shell_echo_set(const struct shell *sh, bool val)
{
	if (sh == NULL) {
		return -EINVAL;
	}

	return (int)z_flag_echo_set(sh, val);
}

int shell_obscure_set(const struct shell *sh, bool val)
{
	if (sh == NULL) {
		return -EINVAL;
	}

	return (int)z_flag_obscure_set(sh, val);
}

int shell_mode_delete_set(const struct shell *sh, bool val)
{
	if (sh == NULL) {
		return -EINVAL;
	}

	return (int)z_flag_mode_delete_set(sh, val);
}

void shell_set_bypass(const struct shell *sh, shell_bypass_cb_t bypass)
{
	__ASSERT_NO_MSG(sh);

	sh->ctx->bypass = bypass;

	if (bypass == NULL) {
		cmd_buffer_clear(sh);
	}
}

bool shell_ready(const struct shell *sh)
{
	__ASSERT_NO_MSG(sh);

	return state_get(sh) ==	SHELL_STATE_ACTIVE;
}

static int cmd_help(const struct shell *sh, size_t argc, char **argv)
{
	ARG_UNUSED(argc);
	ARG_UNUSED(argv);

#if defined(CONFIG_SHELL_TAB)
	shell_print(sh, "Please press the <Tab> button to see all available "
			   "commands.");
#endif

#if defined(CONFIG_SHELL_TAB_AUTOCOMPLETION)
	shell_print(sh,
		"You can also use the <Tab> button to prompt or auto-complete"
		" all commands or its subcommands.");
#endif

#if defined(CONFIG_SHELL_HELP)
	shell_print(sh,
		"You can try to call commands with <-h> or <--help> parameter"
		" for more information.");
#endif

#if defined(CONFIG_SHELL_METAKEYS)
	shell_print(sh,
		"\nShell supports following meta-keys:\n"
		"  Ctrl + (a key from: abcdefklnpuw)\n"
		"  Alt  + (a key from: bf)\n"
		"Please refer to shell documentation for more details.");
#endif

	if (IS_ENABLED(CONFIG_SHELL_HELP)) {
		/* For NULL argument function will print all root commands */
		z_shell_help_subcmd_print(sh, NULL,
					 "\nAvailable commands:\n");
	} else {
		const struct shell_static_entry *entry;
		size_t idx = 0;

		shell_print(sh, "\nAvailable commands:");
		while ((entry = z_shell_cmd_get(NULL, idx++, NULL)) != NULL) {
			shell_print(sh, "  %s", entry->syntax);
		}
	}

	return 0;
}

SHELL_CMD_ARG_REGISTER(help, NULL, "Prints the help message.", cmd_help, 1, 0);<|MERGE_RESOLUTION|>--- conflicted
+++ resolved
@@ -1527,16 +1527,9 @@
 	va_end(args);
 }
 
-<<<<<<< HEAD
 void shell_hexdump_line(const struct shell *sh, unsigned int offset,
-			const uint8_t *data, size_t len)
-{
+                        const uint8_t* data, size_t len) {
 	__ASSERT_NO_MSG(sh);
-=======
-void shell_hexdump_line(const struct shell* shell, unsigned int offset,
-                        const uint8_t* data, size_t len) {
-	__ASSERT_NO_MSG(shell);
->>>>>>> 4c649d33
 
 	int i;
 
@@ -1548,12 +1541,7 @@
 		}
 
 		if (i < len) {
-<<<<<<< HEAD
-			shell_fprintf(sh, SHELL_NORMAL, "%02x ",
-				      data[i] & 0xFF);
-=======
-			shell_fprintf(shell, SHELL_NORMAL, "%02X ", data[i] & 0xFF);
->>>>>>> 4c649d33
+			shell_fprintf(sh, SHELL_NORMAL, "%02X ", data[i] & 0xFF);
 		} else {
 			shell_fprintf(sh, SHELL_NORMAL, "   ");
 		}
