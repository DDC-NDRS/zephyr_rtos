/*
 * Copyright (c) 2018 Nordic Semiconductor ASA
 *
 * SPDX-License-Identifier: Apache-2.0
 */

#include <ctype.h>
#include <stdlib.h>
#include <zephyr/sys/atomic.h>
#include <zephyr/shell/shell.h>
#if defined(CONFIG_SHELL_BACKEND_DUMMY)
#include <zephyr/shell/shell_dummy.h>
#endif
#include "shell_ops.h"
#include "shell_help.h"
#include "shell_utils.h"
#include "shell_vt100.h"
#include "shell_wildcard.h"

/* 2 == 1 char for cmd + 1 char for '\0' */
#if (CONFIG_SHELL_CMD_BUFF_SIZE < 2)
#error too small CONFIG_SHELL_CMD_BUFF_SIZE
#endif

#if (CONFIG_SHELL_PRINTF_BUFF_SIZE < 1)
#error too small SHELL_PRINTF_BUFF_SIZE
#endif

#define SHELL_MSG_CMD_NOT_FOUND      ": command not found"
#define SHELL_MSG_BACKEND_NOT_ACTIVE \
        "WARNING: A print request was detected on not active shell backend.\n"
#define SHELL_MSG_TOO_MANY_ARGS      "Too many arguments in the command.\n"
#define SHELL_INIT_OPTION_PRINTER    (NULL)

#define SHELL_THREAD_PRIORITY \
    COND_CODE_1(CONFIG_SHELL_THREAD_PRIORITY_OVERRIDE, \
                (CONFIG_SHELL_THREAD_PRIORITY), (K_LOWEST_APPLICATION_THREAD_PRIO))

BUILD_ASSERT((SHELL_THREAD_PRIORITY >= K_HIGHEST_APPLICATION_THREAD_PRIO) &&
             (SHELL_THREAD_PRIORITY <= K_LOWEST_APPLICATION_THREAD_PRIO),
             "Invalid range for thread priority");

static inline void receive_state_change(const struct shell* sh,
                                        enum shell_receive_state state) {
    sh->ctx->receive_state = state;
}

static void cmd_buffer_clear(const struct shell* sh) {
    sh->ctx->cmd_buff[0]  = '\0'; /* clear command buffer */
    sh->ctx->cmd_buff_pos = 0;
    sh->ctx->cmd_buff_len = 0;
}

static void shell_internal_help_print(const struct shell* sh) {
    if (!IS_ENABLED(CONFIG_SHELL_HELP)) {
        return;
    }

    z_shell_help_cmd_print(sh, &sh->ctx->active_cmd);
    z_shell_help_subcmd_print(sh, &sh->ctx->active_cmd,
                              "Subcommands:\n");
}

/**
 * @brief Prints error message on wrong argument count.
 *      Optionally, printing help on wrong argument count.
 *
 * @param[in] shell      Pointer to the shell instance.
 * @param[in] arg_cnt_ok Flag indicating valid number of arguments.
 *
 * @return 0       if check passed
 * @return -EINVAL if wrong argument count
 */
static int cmd_precheck(const struct shell* sh,
                        bool arg_cnt_ok) {
    if (!arg_cnt_ok) {
        z_shell_fprintf(sh, SHELL_ERROR,
                        "%s: wrong parameter count\n",
                        sh->ctx->active_cmd.syntax);

        if (IS_ENABLED(CONFIG_SHELL_HELP_ON_WRONG_ARGUMENT_COUNT)) {
            shell_internal_help_print(sh);
        }

        return (-EINVAL);
    }

    return (0);
}

static inline void state_set(const struct shell* sh, enum shell_state state) {
    sh->ctx->state = state;

    if ((state == SHELL_STATE_ACTIVE) && !sh->ctx->bypass) {
        cmd_buffer_clear(sh);
        if (z_flag_print_noinit_get(sh)) {
            z_shell_fprintf(sh, SHELL_WARNING, "%s",
                            SHELL_MSG_BACKEND_NOT_ACTIVE);
            z_flag_print_noinit_set(sh, false);
        }

        z_shell_print_prompt_and_cmd(sh);
    }
}

static inline enum shell_state state_get(const struct shell* sh) {
    return (sh->ctx->state);
}

static inline const struct shell_static_entry*
selected_cmd_get(const struct shell* sh) {
    if (IS_ENABLED(CONFIG_SHELL_CMDS_SELECT) ||
        (CONFIG_SHELL_CMD_ROOT[0] != 0)) {
        return (sh->ctx->selected_cmd);
    }

    return (NULL);
}

static void tab_item_print(const struct shell* sh, char const* option,
                           uint16_t longest_option) {
    static char const* tab = "  ";
    static uint16_t const tab_len = 2U;
    uint16_t columns;
    uint16_t diff;

    /* Function initialization has been requested. */
    if (option == NULL) {
        sh->ctx->vt100_ctx.printed_cmd = 0;
        return;
    }

    longest_option += tab_len;

    columns = (sh->ctx->vt100_ctx.cons.terminal_wid - tab_len) / longest_option;
    diff    = longest_option - z_shell_strlen(option);

    if (sh->ctx->vt100_ctx.printed_cmd++ % columns == 0U) {
        z_shell_fprintf(sh, SHELL_OPTION, "\n%s%s", tab, option);
    }
    else {
        z_shell_fprintf(sh, SHELL_OPTION, "%s", option);
    }

    z_shell_op_cursor_horiz_move(sh, diff);
}

static void history_init(const struct shell* sh) {
    if (!IS_ENABLED(CONFIG_SHELL_HISTORY)) {
        return;
    }

    z_shell_history_init(sh->history);
}

static void history_purge(const struct shell* sh) {
    if (!IS_ENABLED(CONFIG_SHELL_HISTORY)) {
        return;
    }

    z_shell_history_purge(sh->history);
}

static void history_mode_exit(const struct shell* sh) {
    if (!IS_ENABLED(CONFIG_SHELL_HISTORY)) {
        return;
    }

    z_flag_history_exit_set(sh, false);
    z_shell_history_mode_exit(sh->history);
}

static void history_put(const struct shell* sh, uint8_t* line, size_t length) {
    if (!IS_ENABLED(CONFIG_SHELL_HISTORY)) {
        return;
    }

    z_shell_history_put(sh->history, line, length);
}

static void history_handle(const struct shell* sh, bool up) {
    bool history_mode;
    uint16_t len;

    /* optional feature */
    if (!IS_ENABLED(CONFIG_SHELL_HISTORY)) {
        return;
    }

    /* Checking if history process has been stopped */
    if (z_flag_history_exit_get(sh)) {
        z_flag_history_exit_set(sh, false);
        z_shell_history_mode_exit(sh->history);
    }

    /* Backup command if history is entered */
    if (!z_shell_history_active(sh->history)) {
        if (up) {
            uint16_t cmd_len = z_shell_strlen(sh->ctx->cmd_buff);

            if (cmd_len) {
                strcpy(sh->ctx->temp_buff,
                       sh->ctx->cmd_buff);
            }
            else {
                sh->ctx->temp_buff[0] = '\0';
            }
        }
        else {
            /* Pressing 'down' not in history mode has no effect. */
            return;
        }
    }

    /* Start by checking if history is not empty. */
    history_mode = z_shell_history_get(sh->history, up,
                                       sh->ctx->cmd_buff, &len);

    /* On exiting history mode print backed up command. */
    if (!history_mode) {
        strcpy(sh->ctx->cmd_buff, sh->ctx->temp_buff);
        len = z_shell_strlen(sh->ctx->cmd_buff);
    }

    z_shell_op_cursor_home_move(sh);
    z_clear_eos(sh);
    z_shell_print_cmd(sh);
    sh->ctx->cmd_buff_pos = len;
    sh->ctx->cmd_buff_len = len;
    z_shell_op_cond_next_line(sh);
}

static inline uint16_t completion_space_get(const struct shell* sh) {
    uint16_t space = ((CONFIG_SHELL_CMD_BUFF_SIZE - 1) - sh->ctx->cmd_buff_len);

    return (space);
}

/* Prepare arguments and return number of space available for completion. */
static bool tab_prepare(const struct shell* sh,
                        const struct shell_static_entry** cmd,
                        char const*** argv, size_t* argc,
                        size_t* complete_arg_idx,
                        struct shell_static_entry* d_entry) {
    uint16_t compl_space = completion_space_get(sh);
    size_t   search_argc;

    if (compl_space == 0U) {
        return (false);
    }

    /* Copy command from its beginning to cursor position. */
    memcpy(sh->ctx->temp_buff, sh->ctx->cmd_buff,
           sh->ctx->cmd_buff_pos);
    sh->ctx->temp_buff[sh->ctx->cmd_buff_pos] = '\0';

    /* Create argument list. */
    (void) z_shell_make_argv(argc, *argv, sh->ctx->temp_buff,
                             CONFIG_SHELL_ARGC_MAX);

    if (*argc > CONFIG_SHELL_ARGC_MAX) {
        return (false);
    }

    /* terminate arguments with NULL */
    (*argv)[*argc] = NULL;

    if ((IS_ENABLED(CONFIG_SHELL_CMDS_SELECT) || (CONFIG_SHELL_CMD_ROOT[0] != 0)) &&
        (*argc > 0) &&
        (strcmp("select", (*argv)[0]) == 0) &&
        !z_shell_in_select_mode(sh)) {
        *argv = *argv + 1;
        *argc = *argc - 1;
    }

    /* If last command is not completed (followed by space) it is treated
     * as uncompleted one.
     */
    int space = isspace((int)sh->ctx->cmd_buff[sh->ctx->cmd_buff_pos - 1]);

    /* root command completion */
    if ((*argc == 0) || ((space == 0) && (*argc == 1))) {
        *complete_arg_idx = Z_SHELL_CMD_ROOT_LVL;
        *cmd = selected_cmd_get(sh);
        return (true);
    }

    search_argc = space ? *argc : *argc - 1;

    *cmd = z_shell_get_last_command(selected_cmd_get(sh), search_argc,
                                    *argv, complete_arg_idx, d_entry,
                                    false);

    /* if search_argc == 0 (empty command line) shell_get_last_command will
     * return NULL tab is allowed, otherwise not.
     */
    if ((*cmd == NULL) && (search_argc != 0)) {
        return (false);
    }

    return (true);
}

static inline bool is_completion_candidate(char const* candidate,
                                           char const* str, size_t len) {
    return (strncmp(candidate, str, len) == 0) ? true : false;
}

static void find_completion_candidates(const struct shell* sh,
                                       const struct shell_static_entry* cmd,
                                       char const* incompl_cmd,
                                       size_t* first_idx, size_t* cnt,
                                       uint16_t* longest) {
    const struct shell_static_entry* candidate;
    struct shell_static_entry dloc;
    size_t incompl_cmd_len;
    size_t idx = 0;

    incompl_cmd_len = z_shell_strlen(incompl_cmd);
    *longest = 0U;
    *cnt     = 0;

    while ((candidate = z_shell_cmd_get(cmd, idx, &dloc)) != NULL) {
        bool is_candidate;
        is_candidate = is_completion_candidate(candidate->syntax,
                                               incompl_cmd, incompl_cmd_len);
        if (is_candidate) {
            *longest = Z_MAX(strlen(candidate->syntax), *longest);
            if (*cnt == 0) {
                *first_idx = idx;
            }

            (*cnt)++;
        }

        idx++;
    }
}

static void autocomplete(const struct shell* sh,
                         const struct shell_static_entry* cmd,
                         char const* arg,
                         size_t subcmd_idx) {
    const struct shell_static_entry* match;
    uint16_t cmd_len;
    uint16_t arg_len = z_shell_strlen(arg);

    /* sh->ctx->active_cmd can be safely used outside of command context
     * to save stack
     */
    match = z_shell_cmd_get(cmd, subcmd_idx, &sh->ctx->active_cmd);
    __ASSERT_NO_MSG(match != NULL);
    cmd_len = z_shell_strlen(match->syntax);

    if (!IS_ENABLED(CONFIG_SHELL_TAB_AUTOCOMPLETION)) {
        /* Add a space if the Tab button is pressed when command is
         * complete.
         */
        if (cmd_len == arg_len) {
            z_shell_op_char_insert(sh, ' ');
        }
        return;
    }

    /* no exact match found */
    if (cmd_len != arg_len) {
        z_shell_op_completion_insert(sh,
                                     (match->syntax + arg_len),
                                     (cmd_len - arg_len));
    }

    /* Next character in the buffer is not 'space'. */
    if (isspace((int)sh->ctx->cmd_buff[sh->ctx->cmd_buff_pos]) == 0) {
        if (z_flag_insert_mode_get(sh)) {
            z_flag_insert_mode_set(sh, false);
            z_shell_op_char_insert(sh, ' ');
            z_flag_insert_mode_set(sh, true);
        }
        else {
            z_shell_op_char_insert(sh, ' ');
        }
    }
    else {
        /*  case:
         * | | -> cursor
         * cons_name $: valid_cmd valid_sub_cmd| |argument  <tab>
         */
        z_shell_op_cursor_move(sh, 1);
        /* result:
         * cons_name $: valid_cmd valid_sub_cmd |a|rgument
         */
    }
}

static size_t str_common(char const* s1, char const* s2, size_t n) {
    size_t common = 0;

    while ((n > 0) && (*s1 == *s2) && (*s1 != '\0')) {
        s1++;
        s2++;
        n--;
        common++;
    }

    return (common);
}

static void tab_options_print(const struct shell* sh,
                              const struct shell_static_entry* cmd,
                              char const* str, size_t first, size_t cnt,
                              uint16_t longest) {
    const struct shell_static_entry* match;
    size_t str_len = z_shell_strlen(str);
    size_t idx = first;

    /* Printing all matching commands (options). */
    tab_item_print(sh, SHELL_INIT_OPTION_PRINTER, longest);

    while (cnt) {
        /* sh->ctx->active_cmd can be safely used outside of command
         * context to save stack
         */
        match = z_shell_cmd_get(cmd, idx, &sh->ctx->active_cmd);
        __ASSERT_NO_MSG(match != NULL);
        idx++;
        if (str && match->syntax &&
            !is_completion_candidate(match->syntax, str, str_len)) {
            continue;
        }

        tab_item_print(sh, match->syntax, longest);
        cnt--;
    }

    z_cursor_next_line_move(sh);
    z_shell_print_prompt_and_cmd(sh);
}

static uint16_t common_beginning_find(const struct shell* sh,
                                      const struct shell_static_entry* cmd,
                                      char const** str,
                                      size_t first, size_t cnt, uint16_t arg_len) {
    struct shell_static_entry dynamic_entry;
    const struct shell_static_entry* match;
    uint16_t common = UINT16_MAX;
    size_t   idx    = (first + 1);

    __ASSERT_NO_MSG(cnt > 1);

    match = z_shell_cmd_get(cmd, first, &dynamic_entry);
    __ASSERT_NO_MSG(match);
    strncpy(sh->ctx->temp_buff, match->syntax,
            sizeof(sh->ctx->temp_buff) - 1);

    *str = match->syntax;

    while (cnt > 1) {
        struct shell_static_entry dynamic_entry2;
        const struct shell_static_entry* match2;
        int curr_common;

        match2 = z_shell_cmd_get(cmd, idx++, &dynamic_entry2);
        if (match2 == NULL) {
            break;
        }

        curr_common = str_common(sh->ctx->temp_buff, match2->syntax,
                                 UINT16_MAX);
        if ((arg_len == 0U) || (curr_common >= arg_len)) {
            --cnt;
            common = (curr_common < common) ? curr_common : common;
        }
    }

    return (common);
}

static void partial_autocomplete(const struct shell* sh,
                                 const struct shell_static_entry* cmd,
                                 char const* arg,
                                 size_t first, size_t cnt) {
    char const* completion;
    uint16_t arg_len = z_shell_strlen(arg);
    uint16_t common  = common_beginning_find(sh, cmd, &completion, first,
                                             cnt, arg_len);

    if (!IS_ENABLED(CONFIG_SHELL_TAB_AUTOCOMPLETION)) {
        return;
    }

    if (common) {
        z_shell_op_completion_insert(sh, &completion[arg_len],
                                     (common - arg_len));
    }
}

<<<<<<< HEAD
static int exec_cmd(const struct shell *sh, size_t argc, const char **argv,
		    const struct shell_static_entry *help_entry)
{
	int ret_val = 0;

	if (sh->ctx->active_cmd.handler == NULL) {
		if ((help_entry != NULL) && IS_ENABLED(CONFIG_SHELL_HELP)) {
			if (help_entry->help == NULL) {
				return -ENOEXEC;
			}
			if (help_entry->help != sh->ctx->active_cmd.help) {
				sh->ctx->active_cmd = *help_entry;
			}
			shell_internal_help_print(sh);
			return SHELL_CMD_HELP_PRINTED;
		} else {
			if (IS_ENABLED(CONFIG_SHELL_MSG_SPECIFY_SUBCOMMAND)) {
				z_shell_fprintf(sh, SHELL_ERROR,
						SHELL_MSG_SPECIFY_SUBCOMMAND);
			}
			return -ENOEXEC;
		}
	}

	if (sh->ctx->active_cmd.args.mandatory) {
		uint32_t mand = sh->ctx->active_cmd.args.mandatory;
		uint8_t opt8 = sh->ctx->active_cmd.args.optional;
		uint32_t opt = (opt8 == SHELL_OPT_ARG_CHECK_SKIP) ?
				UINT16_MAX : opt8;
		const bool in_range = IN_RANGE(argc, mand, mand + opt);

		/* Check if argc is within allowed range */
		ret_val = cmd_precheck(sh, in_range);
	}

	if (!ret_val) {
#if CONFIG_SHELL_GETOPT
		getopt_init();
#endif

		z_flag_cmd_ctx_set(sh, true);
		/* Unlock thread mutex in case command would like to borrow
		 * shell context to other thread to avoid mutex deadlock.
		 */
		k_mutex_unlock(&sh->ctx->wr_mtx);
		ret_val = sh->ctx->active_cmd.handler(sh, argc,
							 (char **)argv);
		/* Bring back mutex to shell thread. */
		k_mutex_lock(&sh->ctx->wr_mtx, K_FOREVER);
		z_flag_cmd_ctx_set(sh, false);
	}

	return ret_val;
=======
static int exec_cmd(const struct shell* sh, size_t argc, char const** argv,
                    const struct shell_static_entry* help_entry) {
    int ret_val = 0;

    if (sh->ctx->active_cmd.handler == NULL) {
        if ((help_entry != NULL) && IS_ENABLED(CONFIG_SHELL_HELP)) {
            if (help_entry->help == NULL) {
                return (-ENOEXEC);
            }
            if (help_entry->help != sh->ctx->active_cmd.help) {
                sh->ctx->active_cmd = *help_entry;
            }
            shell_internal_help_print(sh);
            return SHELL_CMD_HELP_PRINTED;
        }
        else {
            z_shell_fprintf(sh, SHELL_ERROR,
                            SHELL_MSG_SPECIFY_SUBCOMMAND);
            return (-ENOEXEC);
        }
    }

    if (sh->ctx->active_cmd.args.mandatory) {
        uint32_t mand = sh->ctx->active_cmd.args.mandatory;
        uint8_t  opt8 = sh->ctx->active_cmd.args.optional;
        uint32_t opt  = (opt8 == SHELL_OPT_ARG_CHECK_SKIP) ?
                        UINT16_MAX : opt8;
        bool const in_range = IN_RANGE(argc, mand, mand + opt);

        /* Check if argc is within allowed range */
        ret_val = cmd_precheck(sh, in_range);
    }

    if (!ret_val) {
        #if CONFIG_SHELL_GETOPT
        getopt_init();
        #endif

        z_flag_cmd_ctx_set(sh, true);
        /* Unlock thread mutex in case command would like to borrow
         * shell context to other thread to avoid mutex deadlock.
         */
        k_mutex_unlock(&sh->ctx->wr_mtx);
        ret_val = sh->ctx->active_cmd.handler(sh, argc,
                                              (char**)argv);
        /* Bring back mutex to shell thread. */
        k_mutex_lock(&sh->ctx->wr_mtx, K_FOREVER);
        z_flag_cmd_ctx_set(sh, false);
    }

    return (ret_val);
>>>>>>> a254499d
}

static void active_cmd_prepare(const struct shell_static_entry* entry,
                               struct shell_static_entry* active_cmd,
                               struct shell_static_entry* help_entry,
                               size_t* lvl, size_t* handler_lvl,
                               size_t* args_left) {
    if (entry->handler) {
        *handler_lvl = *lvl;
        *active_cmd  = *entry;
        /* If command is final handler and it has a raw optional argument,
         * then set remaining arguments to mandatory - 1 so after processing mandatory
         * args, handler is passed remaining raw string
         */
        if ((entry->subcmd == NULL) &&
            (entry->args.optional == SHELL_OPT_ARG_RAW)) {
            *args_left = entry->args.mandatory - 1;
        }
    }

    if (entry->help) {
        *help_entry = *entry;
    }
}

static bool wildcard_check_report(const struct shell* sh, bool found,
                                  const struct shell_static_entry* entry) {
    /* An error occurred, fnmatch  argument cannot be followed by argument
     * with a handler to avoid multiple function calls.
     */
    if (IS_ENABLED(CONFIG_SHELL_WILDCARD) && found && entry->handler) {
        z_shell_op_cursor_end_move(sh);
        z_shell_op_cond_next_line(sh);

        z_shell_fprintf(sh, SHELL_ERROR,
                        "Error: requested multiple function executions\n");
        return (false);
    }

    return (true);
}

/* Function is analyzing the command buffer to find matching commands. Next, it
 * invokes the  last recognized command which has a handler and passes the rest
 * of command buffer as arguments.
 *
 * By default command buffer is parsed and spaces are treated by arguments
 * separators. Complex arguments are provided in quotation marks with quotation
 * marks escaped within the argument. Argument parser is removing quotation
 * marks at argument boundary as well as escape characters within the argument.
 * However, it is possible to indicate that command shall treat remaining part
 * of command buffer as the last argument without parsing. This can be used for
 * commands which expects whole command buffer to be passed directly to
 * the command handler without any preprocessing.
 * Because of that feature, command buffer is processed argument by argument and
 * decision on further processing is based on currently processed command.
 */
<<<<<<< HEAD
static int execute(const struct shell *sh)
{
	struct shell_static_entry dloc; /* Memory for dynamic commands. */
	const char *argv[CONFIG_SHELL_ARGC_MAX + 1] = {0}; /* +1 reserved for NULL */
	const struct shell_static_entry *parent = selected_cmd_get(sh);
	const struct shell_static_entry *entry = NULL;
	struct shell_static_entry help_entry;
	size_t cmd_lvl = 0;
	size_t cmd_with_handler_lvl = 0;
	bool wildcard_found = false;
	size_t argc = 0, args_left = SIZE_MAX;
	char quote;
	const char **argvp;
	char *cmd_buf = sh->ctx->cmd_buff;
	bool has_last_handler = false;

	z_shell_op_cursor_end_move(sh);
	if (!z_shell_cursor_in_empty_line(sh)) {
		z_cursor_next_line_move(sh);
	}

	memset(&sh->ctx->active_cmd, 0, sizeof(sh->ctx->active_cmd));

	if (IS_ENABLED(CONFIG_SHELL_HISTORY)) {
		z_shell_cmd_trim(sh);
		history_put(sh, sh->ctx->cmd_buff,
			    sh->ctx->cmd_buff_len);
	}

	if (IS_ENABLED(CONFIG_SHELL_WILDCARD)) {
		z_shell_wildcard_prepare(sh);
	}

	/* Parent present means we are in select mode. */
	if (parent != NULL) {
		argv[0] = parent->syntax;
		argv[1] = cmd_buf;
		argvp = &argv[1];
		active_cmd_prepare(parent, &sh->ctx->active_cmd, &help_entry,
				   &cmd_lvl, &cmd_with_handler_lvl, &args_left);
		cmd_lvl++;
	} else {
		help_entry.help = NULL;
		argvp = &argv[0];
	}

	/* Below loop is analyzing subcommands of found root command. */
	while ((argc != 1) && (cmd_lvl < CONFIG_SHELL_ARGC_MAX)
		&& args_left > 0) {
		quote = z_shell_make_argv(&argc, argvp, cmd_buf, 2);
		cmd_buf = (char *)argvp[1];

		if (argc == 0) {
			return -ENOEXEC;
		} else if ((argc == 1) && (quote != 0)) {
			z_shell_fprintf(sh, SHELL_ERROR,
					"not terminated: %c\n", quote);
			return -ENOEXEC;
		}

		if (IS_ENABLED(CONFIG_SHELL_HELP) && (cmd_lvl > 0) &&
		    z_shell_help_request(argvp[0])) {
			/* Command called with help option so it makes no sense
			 * to search deeper commands.
			 */
			if (help_entry.help) {
				sh->ctx->active_cmd = help_entry;
				shell_internal_help_print(sh);
				return SHELL_CMD_HELP_PRINTED;
			}

			if (IS_ENABLED(CONFIG_SHELL_MSG_SPECIFY_SUBCOMMAND)) {
				z_shell_fprintf(sh, SHELL_ERROR,
						SHELL_MSG_SPECIFY_SUBCOMMAND);
			}
			return -ENOEXEC;
		}

		if (IS_ENABLED(CONFIG_SHELL_WILDCARD) && (cmd_lvl > 0)) {
			enum shell_wildcard_status status;

			status = z_shell_wildcard_process(sh, entry,
							  argvp[0]);
			/* Wildcard character found but there is no matching
			 * command.
			 */
			if (status == SHELL_WILDCARD_CMD_NO_MATCH_FOUND) {
				break;
			}

			/* Wildcard character was not found function can process
			 * argument.
			 */
			if (status != SHELL_WILDCARD_NOT_FOUND) {
				++cmd_lvl;
				wildcard_found = true;
				continue;
			}
		}

		if (has_last_handler == false) {
			entry = z_shell_find_cmd(parent, argvp[0], &dloc);
		}

		argvp++;
		args_left--;
		if (entry) {
			if (wildcard_check_report(sh, wildcard_found, entry)
				== false) {
				return -ENOEXEC;
			}

			active_cmd_prepare(entry, &sh->ctx->active_cmd,
					  &help_entry, &cmd_lvl,
					  &cmd_with_handler_lvl, &args_left);
			parent = entry;
		} else {
			if (IS_ENABLED(CONFIG_SHELL_MSG_CMD_NOT_FOUND) &&
				cmd_lvl == 0 &&
				(!z_shell_in_select_mode(sh) ||
				 sh->ctx->selected_cmd->handler == NULL)) {
				z_shell_fprintf(sh, SHELL_ERROR,
						"%s%s\n", argv[0],
						SHELL_MSG_CMD_NOT_FOUND);
			}

			/* last handler found - no need to search commands in
			 * the next iteration.
			 */
			has_last_handler = true;
		}

		if (args_left || (argc == 2)) {
			cmd_lvl++;
		}

	}

	if ((cmd_lvl >= CONFIG_SHELL_ARGC_MAX) && (argc == 2)) {
		/* argc == 2 indicates that when command string was parsed
		 * there was more characters remaining. It means that number of
		 * arguments exceeds the limit.
		 */
		z_shell_fprintf(sh, SHELL_ERROR, "%s\n",
				SHELL_MSG_TOO_MANY_ARGS);
		return -ENOEXEC;
	}

	if (IS_ENABLED(CONFIG_SHELL_WILDCARD) && wildcard_found) {
		z_shell_wildcard_finalize(sh);
		/* cmd_buffer has been overwritten by function finalize function
		 * with all expanded commands. Hence shell_make_argv needs to
		 * be called again.
		 */
		(void)z_shell_make_argv(&cmd_lvl,
					&argv[selected_cmd_get(sh) ? 1 : 0],
					sh->ctx->cmd_buff,
					CONFIG_SHELL_ARGC_MAX);

		if (selected_cmd_get(sh)) {
			/* Apart from what is in the command buffer, there is
			 * a selected command.
			 */
			cmd_lvl++;
		}
	}

	/* If a command was found */
	if (parent != NULL) {
		/* If the found command uses a raw optional argument and
		 * we have a remaining unprocessed non-null string,
		 * then increment command level so handler receives raw string
		 */
		if (parent->args.optional == SHELL_OPT_ARG_RAW && argv[cmd_lvl] != NULL) {
			cmd_lvl++;
		}
	}

	/* Executing the deepest found handler. */
	return exec_cmd(sh, cmd_lvl - cmd_with_handler_lvl,
			&argv[cmd_with_handler_lvl], &help_entry);
=======
static int execute(const struct shell* sh) {
    struct shell_static_entry dloc;                             /* Memory for dynamic commands. */
    char const* argv[CONFIG_SHELL_ARGC_MAX + 1];                /* +1 reserved for NULL */
    const struct shell_static_entry* parent = selected_cmd_get(sh);
    const struct shell_static_entry* entry  = NULL;
    struct shell_static_entry help_entry;
    size_t cmd_lvl = 0;
    size_t cmd_with_handler_lvl = 0;
    bool   wildcard_found = false;
    size_t argc = 0;
    size_t args_left = SIZE_MAX;
    char quote;
    char const** argvp;
    char* cmd_buf = sh->ctx->cmd_buff;
    bool  has_last_handler = false;

    z_shell_op_cursor_end_move(sh);
    if (!z_shell_cursor_in_empty_line(sh)) {
        z_cursor_next_line_move(sh);
    }

    memset(&sh->ctx->active_cmd, 0, sizeof(sh->ctx->active_cmd));

    if (IS_ENABLED(CONFIG_SHELL_HISTORY)) {
        z_shell_cmd_trim(sh);
        history_put(sh, sh->ctx->cmd_buff,
                    sh->ctx->cmd_buff_len);
    }

    if (IS_ENABLED(CONFIG_SHELL_WILDCARD)) {
        z_shell_wildcard_prepare(sh);
    }

    /* Parent present means we are in select mode. */
    if (parent != NULL) {
        argv[0] = parent->syntax;
        argv[1] = cmd_buf;
        argvp   = &argv[1];
        active_cmd_prepare(parent, &sh->ctx->active_cmd, &help_entry,
                           &cmd_lvl, &cmd_with_handler_lvl, &args_left);
        cmd_lvl++;
    }
    else {
        help_entry.help = NULL;
        argvp = &argv[0];
    }

    /* Below loop is analyzing subcommands of found root command. */
    while ((argc != 1) && (cmd_lvl < CONFIG_SHELL_ARGC_MAX)
           && (args_left > 0)) {
        quote   = z_shell_make_argv(&argc, argvp, cmd_buf, 2);
        cmd_buf = (char*)argvp[1];

        if (argc == 0) {
            return (-ENOEXEC);
        }
        else if ((argc == 1) && (quote != 0)) {
            z_shell_fprintf(sh, SHELL_ERROR,
                            "not terminated: %c\n", quote);
            return (-ENOEXEC);
        }

        if (IS_ENABLED(CONFIG_SHELL_HELP) && (cmd_lvl > 0) &&
            z_shell_help_request(argvp[0])) {
            /* Command called with help option so it makes no sense
             * to search deeper commands.
             */
            if (help_entry.help) {
                sh->ctx->active_cmd = help_entry;
                shell_internal_help_print(sh);
                return (SHELL_CMD_HELP_PRINTED);
            }

            z_shell_fprintf(sh, SHELL_ERROR,
                            SHELL_MSG_SPECIFY_SUBCOMMAND);
            return (-ENOEXEC);
        }

        if (IS_ENABLED(CONFIG_SHELL_WILDCARD) && (cmd_lvl > 0)) {
            enum shell_wildcard_status status;

            status = z_shell_wildcard_process(sh, entry,
                                              argvp[0]);
            /* Wildcard character found but there is no matching
             * command.
             */
            if (status == SHELL_WILDCARD_CMD_NO_MATCH_FOUND) {
                break;
            }

            /* Wildcard character was not found function can process
             * argument.
             */
            if (status != SHELL_WILDCARD_NOT_FOUND) {
                ++cmd_lvl;
                wildcard_found = true;
                continue;
            }
        }

        if (has_last_handler == false) {
            entry = z_shell_find_cmd(parent, argvp[0], &dloc);
        }

        argvp++;
        args_left--;
        if (entry) {
            if (wildcard_check_report(sh, wildcard_found, entry)
                == false) {
                return (-ENOEXEC);
            }

            active_cmd_prepare(entry, &sh->ctx->active_cmd,
                               &help_entry, &cmd_lvl,
                               &cmd_with_handler_lvl, &args_left);
            parent = entry;
        }
        else {
            if ((cmd_lvl == 0) &&
                (!z_shell_in_select_mode(sh) ||
                 sh->ctx->selected_cmd->handler == NULL)) {
                z_shell_fprintf(sh, SHELL_ERROR,
                                "%s%s\n", argv[0],
                                SHELL_MSG_CMD_NOT_FOUND);
            }

            /* last handler found - no need to search commands in
             * the next iteration.
             */
            has_last_handler = true;
        }

        if (args_left || (argc == 2)) {
            cmd_lvl++;
        }
    }

    if ((cmd_lvl >= CONFIG_SHELL_ARGC_MAX) && (argc == 2)) {
        /* argc == 2 indicates that when command string was parsed
         * there was more characters remaining. It means that number of
         * arguments exceeds the limit.
         */
        z_shell_fprintf(sh, SHELL_ERROR, "%s\n",
                        SHELL_MSG_TOO_MANY_ARGS);
        return (-ENOEXEC);
    }

    if (IS_ENABLED(CONFIG_SHELL_WILDCARD) && wildcard_found) {
        z_shell_wildcard_finalize(sh);
        /* cmd_buffer has been overwritten by function finalize function
         * with all expanded commands. Hence shell_make_argv needs to
         * be called again.
         */
        (void) z_shell_make_argv(&cmd_lvl,
                                 &argv[selected_cmd_get(sh) ? 1 : 0],
                                 sh->ctx->cmd_buff,
                                 CONFIG_SHELL_ARGC_MAX);

        if (selected_cmd_get(sh)) {
            /* Apart from what is in the command buffer, there is
             * a selected command.
             */
            cmd_lvl++;
        }
    }

    /* If a command was found */
    if (parent != NULL) {
        /* If the found command uses a raw optional argument and
         * we have a remaining unprocessed non-null string,
         * then increment command level so handler receives raw string
         */
        if ((parent->args.optional == SHELL_OPT_ARG_RAW) &&
            (argv[cmd_lvl] != NULL)) {
            cmd_lvl++;
        }
    }

    /* Executing the deepest found handler. */
    return exec_cmd(sh, (cmd_lvl - cmd_with_handler_lvl),
                    &argv[cmd_with_handler_lvl], &help_entry);
>>>>>>> a254499d
}

static void tab_handle(const struct shell* sh) {
    char const* __argv[CONFIG_SHELL_ARGC_MAX + 1];
    /* d_entry - placeholder for dynamic command */
    struct shell_static_entry d_entry;
    const struct shell_static_entry* cmd;
    char const** argv = __argv;
    size_t first = 0;
    size_t arg_idx;
    uint16_t longest;
    size_t argc;
    size_t cnt;

    bool tab_possible = tab_prepare(sh, &cmd, &argv, &argc, &arg_idx,
                                    &d_entry);

    if (tab_possible == false) {
        return;
    }

    find_completion_candidates(sh, cmd, argv[arg_idx], &first, &cnt,
                               &longest);

    if (cnt == 1) {
        /* Autocompletion.*/
        autocomplete(sh, cmd, argv[arg_idx], first);
    }
    else if (cnt > 1) {
        tab_options_print(sh, cmd, argv[arg_idx], first, cnt,
                          longest);
        partial_autocomplete(sh, cmd, argv[arg_idx], first, cnt);
    }
}

static void alt_metakeys_handle(const struct shell* sh, char data) {
    /* Optional feature */
    if (!IS_ENABLED(CONFIG_SHELL_METAKEYS)) {
        return;
    }

    if (data == SHELL_VT100_ASCII_ALT_B) {
        z_shell_op_cursor_word_move(sh, -1);
    }
    else if (data == SHELL_VT100_ASCII_ALT_F) {
        z_shell_op_cursor_word_move(sh, 1);
    }
    else if ((data == SHELL_VT100_ASCII_ALT_R) &&
             IS_ENABLED(CONFIG_SHELL_CMDS_SELECT)) {
        if (selected_cmd_get(sh) != NULL) {
            z_shell_cmd_line_erase(sh);
            z_shell_fprintf(sh, SHELL_WARNING,
                            "Restored default root commands\n");
            if (CONFIG_SHELL_CMD_ROOT[0]) {
                sh->ctx->selected_cmd = root_cmd_find(CONFIG_SHELL_CMD_ROOT);
            }
            else {
                sh->ctx->selected_cmd = NULL;
            }
            z_shell_print_prompt_and_cmd(sh);
        }
    }
}

static void ctrl_metakeys_handle(const struct shell* sh, char data) {
    /* Optional feature */
    if (!IS_ENABLED(CONFIG_SHELL_METAKEYS)) {
        return;
    }

    switch (data) {
        case SHELL_VT100_ASCII_CTRL_A : /* CTRL + A */
            z_shell_op_cursor_home_move(sh);
            break;

        case SHELL_VT100_ASCII_CTRL_B : /* CTRL + B */
            z_shell_op_left_arrow(sh);
            break;

        case SHELL_VT100_ASCII_CTRL_C : /* CTRL + C */
            z_shell_op_cursor_end_move(sh);
            if (!z_shell_cursor_in_empty_line(sh)) {
                z_cursor_next_line_move(sh);
            }
            z_flag_history_exit_set(sh, true);
            state_set(sh, SHELL_STATE_ACTIVE);
            break;

        case SHELL_VT100_ASCII_CTRL_D : /* CTRL + D */
            z_shell_op_char_delete(sh);
            break;

        case SHELL_VT100_ASCII_CTRL_E : /* CTRL + E */
            z_shell_op_cursor_end_move(sh);
            break;

        case SHELL_VT100_ASCII_CTRL_F : /* CTRL + F */
            z_shell_op_right_arrow(sh);
            break;

        case SHELL_VT100_ASCII_CTRL_K : /* CTRL + K */
            z_shell_op_delete_from_cursor(sh);
            break;

        case SHELL_VT100_ASCII_CTRL_L : /* CTRL + L */
            Z_SHELL_VT100_CMD(sh, SHELL_VT100_CURSORHOME);
            Z_SHELL_VT100_CMD(sh, SHELL_VT100_CLEARSCREEN);
            z_shell_print_prompt_and_cmd(sh);
            break;

        case SHELL_VT100_ASCII_CTRL_N : /* CTRL + N */
            history_handle(sh, false);
            break;

        case SHELL_VT100_ASCII_CTRL_P : /* CTRL + P */
            history_handle(sh, true);
            break;

        case SHELL_VT100_ASCII_CTRL_U : /* CTRL + U */
            z_shell_op_cursor_home_move(sh);
            cmd_buffer_clear(sh);
            z_flag_history_exit_set(sh, true);
            z_clear_eos(sh);
            break;

        case SHELL_VT100_ASCII_CTRL_W : /* CTRL + W */
            z_shell_op_word_remove(sh);
            z_flag_history_exit_set(sh, true);
            break;

        default :
            break;
    }
}

/* Functions returns true if new line character shall be processed */
static bool process_nl(const struct shell* sh, uint8_t data) {
    if ((data != '\r') && (data != '\n')) {
        z_flag_last_nl_set(sh, 0);
        return (false);
    }

    if ((z_flag_last_nl_get(sh) == 0U) ||
        (data == z_flag_last_nl_get(sh))) {
        z_flag_last_nl_set(sh, data);
        return (true);
    }

    return (false);
}

#define SHELL_ASCII_MAX_CHAR (127U)

static inline int ascii_filter(char const data) {
    if (IS_ENABLED(CONFIG_SHELL_ASCII_FILTER)) {
        return (uint8_t)data > SHELL_ASCII_MAX_CHAR ? -EINVAL : 0;
    }
    else {
        return (0);
    }
}

static void state_collect(const struct shell* sh) {
    size_t count = 0U;
    char data;

    while (true) {
        shell_bypass_cb_t bypass = sh->ctx->bypass;

        if (bypass) {
            uint8_t buf[16];

            (void) sh->iface->api->read(sh->iface, buf,
                                        sizeof(buf), &count);
            if (count) {
                z_flag_cmd_ctx_set(sh, true);
                bypass(sh, buf, count);
                z_flag_cmd_ctx_set(sh, false);
                /* Check if bypass mode ended. */
                if (!(volatile shell_bypass_cb_t*)sh->ctx->bypass) {
                    state_set(sh, SHELL_STATE_ACTIVE);
                }
                else {
                    continue;
                }
            }

            return;
        }

        (void) sh->iface->api->read(sh->iface, &data,
                                    sizeof(data), &count);
        if (count == 0) {
            return;
        }

        if (ascii_filter(data) != 0) {
            continue;
        }

        switch (sh->ctx->receive_state) {
            case SHELL_RECEIVE_DEFAULT :
                if (process_nl(sh, data)) {
                    if (!sh->ctx->cmd_buff_len) {
                        history_mode_exit(sh);
                        z_cursor_next_line_move(sh);
                    }
                    else {
                        /* Command execution */
                        sh->ctx->ret_val = execute(sh);
                    }
                    /* Function responsible for printing prompt
                     * on received NL.
                     */
                    state_set(sh, SHELL_STATE_ACTIVE);
                    continue;
                }

                switch (data) {
                    case SHELL_VT100_ASCII_ESC : /* ESCAPE */
                        receive_state_change(sh, SHELL_RECEIVE_ESC);
                        break;

                    case '\0' :
                        break;

                    case '\t' : /* TAB */
                        if (z_flag_echo_get(sh) &&
                            IS_ENABLED(CONFIG_SHELL_TAB)) {
                            /* If the Tab key is pressed, "history
                             * mode" must be terminated because
                             * tab and history handlers are sharing
                             * the same array: temp_buff.
                             */
                            z_flag_history_exit_set(sh, true);
                            tab_handle(sh);
                        }
                        break;

                    case SHELL_VT100_ASCII_BSPACE : /* BACKSPACE */
                        if (z_flag_echo_get(sh)) {
                            z_flag_history_exit_set(sh, true);
                            z_shell_op_char_backspace(sh);
                        }
                        break;

                    case SHELL_VT100_ASCII_DEL : /* DELETE */
                        if (z_flag_echo_get(sh)) {
                            z_flag_history_exit_set(sh, true);
                            if (z_flag_mode_delete_get(sh)) {
                                z_shell_op_char_backspace(sh);
                            }
                            else {
                                z_shell_op_char_delete(sh);
                            }
                        }
                        break;

                    default :
                        if (isprint((int)data) != 0) {
                            z_flag_history_exit_set(sh, true);
                            z_shell_op_char_insert(sh, data);
                        }
                        else if (z_flag_echo_get(sh)) {
                            ctrl_metakeys_handle(sh, data);
                        }
                        break;
                }
                break;

            case SHELL_RECEIVE_ESC :
                if (data == '[') {
                    receive_state_change(sh,
                                         SHELL_RECEIVE_ESC_SEQ);
                    break;
                }
                else if (z_flag_echo_get(sh)) {
                    alt_metakeys_handle(sh, data);
                }
                receive_state_change(sh, SHELL_RECEIVE_DEFAULT);
                break;

            case SHELL_RECEIVE_ESC_SEQ :
                receive_state_change(sh, SHELL_RECEIVE_DEFAULT);

                if (!z_flag_echo_get(sh)) {
                    continue;
                }

                switch (data) {
                    case 'A' : /* UP arrow */
                        history_handle(sh, true);
                        break;

                    case 'B' : /* DOWN arrow */
                        history_handle(sh, false);
                        break;

                    case 'C' : /* RIGHT arrow */
                        z_shell_op_right_arrow(sh);
                        break;

                    case 'D' : /* LEFT arrow */
                        z_shell_op_left_arrow(sh);
                        break;

                    case '4' : /* END Button in ESC[n~ mode */
                        receive_state_change(sh,
                                             SHELL_RECEIVE_TILDE_EXP);
                        __fallthrough;
                    case 'F' : /* END Button in VT100 mode */
                        z_shell_op_cursor_end_move(sh);
                        break;

                    case '1' : /* HOME Button in ESC[n~ mode */
                        receive_state_change(sh,
                                             SHELL_RECEIVE_TILDE_EXP);
                        __fallthrough;
                    case 'H' : /* HOME Button in VT100 mode */
                        z_shell_op_cursor_home_move(sh);
                        break;

                    case '2' : /* INSERT Button in ESC[n~ mode */
                        receive_state_change(sh,
                                             SHELL_RECEIVE_TILDE_EXP);
                        __fallthrough;
                    case 'L' : { /* INSERT Button in VT100 mode */
                        bool status = z_flag_insert_mode_get(sh);

                        z_flag_insert_mode_set(sh, !status);
                        break;
                    }

                    case '3' : /* DELETE Button in ESC[n~ mode */
                        receive_state_change(sh,
                                             SHELL_RECEIVE_TILDE_EXP);
                        if (z_flag_echo_get(sh)) {
                            z_shell_op_char_delete(sh);
                        }
                        break;

                    default :
                        break;
                }
                break;

            case SHELL_RECEIVE_TILDE_EXP :
                receive_state_change(sh, SHELL_RECEIVE_DEFAULT);
                break;

            default :
                receive_state_change(sh, SHELL_RECEIVE_DEFAULT);
                break;
        }
    }

    z_transport_buffer_flush(sh);
}

static void transport_evt_handler(enum shell_transport_evt evt_type, void* ctx) {
    struct shell* sh = ctx;
    struct k_poll_signal* signal;

    signal = (evt_type == SHELL_TRANSPORT_EVT_RX_RDY) ? &sh->ctx->signals[SHELL_SIGNAL_RXRDY]
                                                      : &sh->ctx->signals[SHELL_SIGNAL_TXDONE];
    k_poll_signal_raise(signal, 0);
}

static void shell_log_process(const struct shell* sh) {
    bool processed = false;
    int  signaled  = 0;
    int  result;

    do {
        if (!IS_ENABLED(CONFIG_LOG_MODE_IMMEDIATE)) {
            z_shell_cmd_line_erase(sh);

            processed = z_shell_log_backend_process(sh->log_backend);
        }

        struct k_poll_signal* signal =
                        &sh->ctx->signals[SHELL_SIGNAL_RXRDY];

        z_shell_print_prompt_and_cmd(sh);

        /* Arbitrary delay added to ensure that prompt is
         * readable and can be used to enter further commands.
         */
        if (sh->ctx->cmd_buff_len) {
            k_sleep(K_MSEC(15));
        }

        k_poll_signal_check(signal, &signaled, &result);

    } while (processed && !signaled);
}

static int instance_init(const struct shell* sh,
                         void const* transport_config,
                         struct shell_backend_config_flags cfg_flags) {
    __ASSERT_NO_MSG((sh->shell_flag == SHELL_FLAG_CRLF_DEFAULT) ||
                    (sh->shell_flag == SHELL_FLAG_OLF_CRLF));

    memset(sh->ctx, 0, sizeof(*sh->ctx));
    sh->ctx->prompt = sh->default_prompt;
    if (CONFIG_SHELL_CMD_ROOT[0]) {
        sh->ctx->selected_cmd = root_cmd_find(CONFIG_SHELL_CMD_ROOT);
    }

    history_init(sh);

    k_mutex_init(&sh->ctx->wr_mtx);

    for (int i = 0; i < SHELL_SIGNALS; i++) {
        k_poll_signal_init(&sh->ctx->signals[i]);
        k_poll_event_init(&sh->ctx->events[i],
                          K_POLL_TYPE_SIGNAL,
                          K_POLL_MODE_NOTIFY_ONLY,
                          &sh->ctx->signals[i]);
    }

    if (IS_ENABLED(CONFIG_SHELL_STATS)) {
        sh->stats->log_lost_cnt = 0;
    }

    z_flag_tx_rdy_set(sh, true);

    sh->ctx->vt100_ctx.cons.terminal_wid = CONFIG_SHELL_DEFAULT_TERMINAL_WIDTH;
    sh->ctx->vt100_ctx.cons.terminal_hei = CONFIG_SHELL_DEFAULT_TERMINAL_HEIGHT;
    sh->ctx->vt100_ctx.cons.name_len     = z_shell_strlen(sh->ctx->prompt);

    /* Configure backend according to enabled shell features and backend
     * specific settings.
     */
    cfg_flags.obscure     &= IS_ENABLED(CONFIG_SHELL_START_OBSCURED);
    cfg_flags.use_colors  &= IS_ENABLED(CONFIG_SHELL_VT100_COLORS);
    cfg_flags.use_vt100   &= IS_ENABLED(CONFIG_SHELL_VT100_COMMANDS);
    cfg_flags.echo        &= IS_ENABLED(CONFIG_SHELL_ECHO_STATUS);
    cfg_flags.mode_delete &= IS_ENABLED(CONFIG_SHELL_BACKSPACE_MODE_DELETE);
    sh->ctx->cfg.flags = cfg_flags;

    int ret = sh->iface->api->init(sh->iface, transport_config,
                                   transport_evt_handler,
                                   (void*)sh);
    if (ret == 0) {
        state_set(sh, SHELL_STATE_INITIALIZED);
    }

    return (ret);
}

static int instance_uninit(const struct shell* sh) {
    __ASSERT_NO_MSG(sh);
    __ASSERT_NO_MSG(sh->ctx && sh->iface);

    int err;

    if (z_flag_processing_get(sh)) {
        return (-EBUSY);
    }

    if (IS_ENABLED(CONFIG_SHELL_LOG_BACKEND)) {
        /* todo purge log queue */
        z_shell_log_backend_disable(sh->log_backend);
    }

    err = sh->iface->api->uninit(sh->iface);
    if (err != 0) {
        return (err);
    }

    history_purge(sh);
    state_set(sh, SHELL_STATE_UNINITIALIZED);

    return (0);
}

typedef void (*shell_signal_handler_t)(const struct shell* sh);

static void shell_signal_handle(const struct shell* sh,
                                enum shell_signal sig_idx,
                                shell_signal_handler_t handler) {
    struct k_poll_signal* sig = &sh->ctx->signals[sig_idx];
    int set;
    int res;

    k_poll_signal_check(sig, &set, &res);

    if (set) {
        k_poll_signal_reset(sig);
        handler(sh);
    }
}

static void kill_handler(const struct shell* sh) {
    int err = instance_uninit(sh);

    if (sh->ctx->uninit_cb) {
        sh->ctx->uninit_cb(sh, err);
    }

    sh->ctx->tid = NULL;
    k_thread_abort(k_current_get());

    CODE_UNREACHABLE;
}

void shell_thread(void* shell_handle, void* arg_log_backend,
                  void* arg_log_level) {
    struct shell* sh = shell_handle;
    int err;

    z_flag_handle_log_set(sh, (bool)arg_log_backend);
    sh->ctx->log_level = POINTER_TO_UINT(arg_log_level);

    err = sh->iface->api->enable(sh->iface, false);
    if (err != 0) {
        return;
    }

    if (IS_ENABLED(CONFIG_SHELL_AUTOSTART)) {
        /* Enable shell and print prompt. */
        err = shell_start(sh);
        if (err != 0) {
            return;
        }
    }

    while (true) {
        /* waiting for all signals except SHELL_SIGNAL_TXDONE */
        err = k_poll(sh->ctx->events, SHELL_SIGNAL_TXDONE,
                     K_FOREVER);

        if (err != 0) {
            k_mutex_lock(&sh->ctx->wr_mtx, K_FOREVER);
            z_shell_fprintf(sh, SHELL_ERROR,
                            "Shell thread error: %d", err);
            k_mutex_unlock(&sh->ctx->wr_mtx);
            return;
        }

        k_mutex_lock(&sh->ctx->wr_mtx, K_FOREVER);

        shell_signal_handle(sh, SHELL_SIGNAL_KILL, kill_handler);
        shell_signal_handle(sh, SHELL_SIGNAL_RXRDY, shell_process);
        if (IS_ENABLED(CONFIG_SHELL_LOG_BACKEND)) {
            shell_signal_handle(sh, SHELL_SIGNAL_LOG_MSG,
                                shell_log_process);
        }

        if (sh->iface->api->update) {
            sh->iface->api->update(sh->iface);
        }

        k_mutex_unlock(&sh->ctx->wr_mtx);
    }
}

int shell_init(const struct shell* sh, void const* transport_config,
               struct shell_backend_config_flags cfg_flags,
               bool log_backend, uint32_t init_log_level) {
    __ASSERT_NO_MSG(sh);
    __ASSERT_NO_MSG(sh->ctx && sh->iface && sh->default_prompt);

    if (sh->ctx->tid) {
        return (-EALREADY);
    }

    int err = instance_init(sh, transport_config, cfg_flags);

    if (err != 0) {
        return (err);
    }

    k_tid_t tid = k_thread_create(sh->thread,
                                  sh->stack, CONFIG_SHELL_STACK_SIZE,
                                  shell_thread, (void*)sh, (void*)log_backend,
                                  UINT_TO_POINTER(init_log_level),
                                  SHELL_THREAD_PRIORITY, 0, K_NO_WAIT);

    sh->ctx->tid = tid;
    k_thread_name_set(tid, sh->name);

    return (0);
}

void shell_uninit(const struct shell* sh, shell_uninit_cb_t cb) {
    __ASSERT_NO_MSG(sh);

    if (IS_ENABLED(CONFIG_MULTITHREADING)) {
        struct k_poll_signal* signal =
                        &sh->ctx->signals[SHELL_SIGNAL_KILL];

        sh->ctx->uninit_cb = cb;
        /* signal kill message */
        (void) k_poll_signal_raise(signal, 0);

        return;
    }

    int err = instance_uninit(sh);

    if (cb) {
        cb(sh, err);
    }
    else {
        __ASSERT_NO_MSG(0);
    }
}

int shell_start(const struct shell* sh) {
    __ASSERT_NO_MSG(sh);
    __ASSERT_NO_MSG(sh->ctx && sh->iface && sh->default_prompt);

    if (state_get(sh) != SHELL_STATE_INITIALIZED) {
        return (-ENOTSUP);
    }

    if (IS_ENABLED(CONFIG_SHELL_LOG_BACKEND) && z_flag_handle_log_get(sh)
        && !z_flag_obscure_get(sh)) {
        z_shell_log_backend_enable(sh->log_backend, (void*)sh, sh->ctx->log_level);
    }

    k_mutex_lock(&sh->ctx->wr_mtx, K_FOREVER);

    if (IS_ENABLED(CONFIG_SHELL_VT100_COLORS)) {
        z_shell_vt100_color_set(sh, SHELL_NORMAL);
    }

    if (z_shell_strlen(sh->default_prompt) > 0) {
        z_shell_raw_fprintf(sh->fprintf_ctx, "\n\n");
    }
    state_set(sh, SHELL_STATE_ACTIVE);

    k_mutex_unlock(&sh->ctx->wr_mtx);

    return (0);
}

int shell_stop(const struct shell* sh) {
    __ASSERT_NO_MSG(sh);
    __ASSERT_NO_MSG(sh->ctx);

    enum shell_state state = state_get(sh);

    if ((state == SHELL_STATE_INITIALIZED) ||
        (state == SHELL_STATE_UNINITIALIZED)) {
        return (-ENOTSUP);
    }

    state_set(sh, SHELL_STATE_INITIALIZED);

    z_shell_log_backend_disable(sh->log_backend);

    return (0);
}

void shell_process(const struct shell* sh) {
    __ASSERT_NO_MSG(sh);
    __ASSERT_NO_MSG(sh->ctx);

    /* atomically set the processing flag */
    z_flag_processing_set(sh, true);

    switch (sh->ctx->state) {
        case SHELL_STATE_UNINITIALIZED :
        case SHELL_STATE_INITIALIZED :
            /* Console initialized but not started. */
            break;

        case SHELL_STATE_ACTIVE :
            state_collect(sh);
            break;

        default :
            break;
    }

    /* atomically clear the processing flag */
    z_flag_processing_set(sh, false);
}

const struct shell* shell_backend_get_by_name(char const* backend_name) {
    STRUCT_SECTION_FOREACH(shell, backend) {
        if (strcmp(backend_name, backend->name) == 0) {
            return (backend);
        }
    }

    return (NULL);
}

/* This function mustn't be used from shell context to avoid deadlock.
 * However it can be used in shell command handlers.
 */
void shell_vfprintf(const struct shell* sh, enum shell_vt100_color color,
                    char const* fmt, va_list args) {
    __ASSERT_NO_MSG(sh);
    __ASSERT(!k_is_in_isr(), "Thread context required.");
    __ASSERT_NO_MSG(sh->ctx);
    __ASSERT_NO_MSG(z_flag_cmd_ctx_get(sh) ||
                    (k_current_get() != sh->ctx->tid));
    __ASSERT_NO_MSG(sh->fprintf_ctx);
    __ASSERT_NO_MSG(fmt);

    /* Sending a message to a non-active shell leads to a dead lock. */
    if (state_get(sh) != SHELL_STATE_ACTIVE) {
        z_flag_print_noinit_set(sh, true);
        return;
    }

    k_mutex_lock(&sh->ctx->wr_mtx, K_FOREVER);
    if (!z_flag_cmd_ctx_get(sh) && !sh->ctx->bypass && z_flag_use_vt100_get(sh)) {
        z_shell_cmd_line_erase(sh);
    }
    z_shell_vfprintf(sh, color, fmt, args);
    if (!z_flag_cmd_ctx_get(sh) && !sh->ctx->bypass && z_flag_use_vt100_get(sh)) {
        z_shell_print_prompt_and_cmd(sh);
    }
    z_transport_buffer_flush(sh);
    k_mutex_unlock(&sh->ctx->wr_mtx);
}

/* This function mustn't be used from shell context to avoid deadlock.
 * However it can be used in shell command handlers.
 */
void shell_fprintf(const struct shell* sh, enum shell_vt100_color color,
                   char const* fmt, ...) {
    va_list args;

    va_start(args, fmt);
    shell_vfprintf(sh, color, fmt, args);
    va_end(args);
}

void shell_hexdump_line(const struct shell* sh, unsigned int offset,
                        uint8_t const* data, size_t len) {
    __ASSERT_NO_MSG(sh);

    int i;

    shell_fprintf(sh, SHELL_NORMAL, "%08X: ", offset);

    for (i = 0; i < SHELL_HEXDUMP_BYTES_IN_LINE; i++) {
        if (i > 0 && !(i % 8)) {
            shell_fprintf(sh, SHELL_NORMAL, " ");
        }

        if (i < len) {
            shell_fprintf(sh, SHELL_NORMAL, "%02X ",
                          data[i] & 0xFF);
        }
        else {
            shell_fprintf(sh, SHELL_NORMAL, "   ");
        }
    }

    shell_fprintf(sh, SHELL_NORMAL, "|");

    for (i = 0; i < SHELL_HEXDUMP_BYTES_IN_LINE; i++) {
        if (i > 0 && !(i % 8)) {
            shell_fprintf(sh, SHELL_NORMAL, " ");
        }

        if (i < len) {
            char c = data[i];

            shell_fprintf(sh, SHELL_NORMAL, "%c",
                          isprint((int)c) != 0 ? c : '.');
        }
        else {
            shell_fprintf(sh, SHELL_NORMAL, " ");
        }
    }

    shell_print(sh, "|");
}

void shell_hexdump(const struct shell* sh, uint8_t const* data, size_t len) {
    __ASSERT_NO_MSG(sh);

    uint8_t const* p = data;
    size_t line_len;

    while (len) {
        line_len = MIN(len, SHELL_HEXDUMP_BYTES_IN_LINE);

        shell_hexdump_line(sh, (p - data), p, line_len);

        len -= line_len;
        p += line_len;
    }
}

int shell_prompt_change(const struct shell* sh, char const* prompt) {
    __ASSERT_NO_MSG(sh);

    if (prompt == NULL) {
        return (-EINVAL);
    }

    sh->ctx->prompt = prompt;
    sh->ctx->vt100_ctx.cons.name_len = z_shell_strlen(prompt);

    return (0);
}

void shell_help(const struct shell* sh) {
    k_mutex_lock(&sh->ctx->wr_mtx, K_FOREVER);
    shell_internal_help_print(sh);
    k_mutex_unlock(&sh->ctx->wr_mtx);
}

int shell_execute_cmd(const struct shell* sh, char const* cmd) {
    uint16_t cmd_len = z_shell_strlen(cmd);
    int ret_val;

    if (cmd == NULL) {
        return (-ENOEXEC);
    }

    if (cmd_len > (CONFIG_SHELL_CMD_BUFF_SIZE - 1)) {
        return (-ENOMEM);
    }

    if (sh == NULL) {
        #if defined(CONFIG_SHELL_BACKEND_DUMMY)
        sh = shell_backend_dummy_get_ptr();
        #else
        return (-EINVAL);
        #endif
    }

    __ASSERT(!z_flag_cmd_ctx_get(sh), "Function cannot be called"
                                      " from command context");

    strcpy(sh->ctx->cmd_buff, cmd);
    sh->ctx->cmd_buff_len = cmd_len;
    sh->ctx->cmd_buff_pos = cmd_len;

    k_mutex_lock(&sh->ctx->wr_mtx, K_FOREVER);
    ret_val = execute(sh);
    k_mutex_unlock(&sh->ctx->wr_mtx);

    cmd_buffer_clear(sh);

    return (ret_val);
}

int shell_insert_mode_set(const struct shell* sh, bool val) {
    if (sh == NULL) {
        return (-EINVAL);
    }

    return (int)z_flag_insert_mode_set(sh, val);
}

int shell_use_colors_set(const struct shell* sh, bool val) {
    if (sh == NULL) {
        return (-EINVAL);
    }

    return (int)z_flag_use_colors_set(sh, val);
}

int shell_use_vt100_set(const struct shell* sh, bool val) {
    if (sh == NULL) {
        return (-EINVAL);
    }

    return (int)z_flag_use_vt100_set(sh, val);
}

int shell_get_return_value(const struct shell* sh) {
    if (sh == NULL) {
        return (-EINVAL);
    }

    return z_shell_get_return_value(sh);
}

int shell_echo_set(const struct shell* sh, bool val) {
    if (sh == NULL) {
        return (-EINVAL);
    }

    return (int)z_flag_echo_set(sh, val);
}

int shell_obscure_set(const struct shell* sh, bool val) {
    if (sh == NULL) {
        return (-EINVAL);
    }

    return (int)z_flag_obscure_set(sh, val);
}

int shell_mode_delete_set(const struct shell* sh, bool val) {
    if (sh == NULL) {
        return (-EINVAL);
    }

    return (int)z_flag_mode_delete_set(sh, val);
}

void shell_set_bypass(const struct shell* sh, shell_bypass_cb_t bypass) {
    __ASSERT_NO_MSG(sh);

    sh->ctx->bypass = bypass;

    if (bypass == NULL) {
        cmd_buffer_clear(sh);
    }
}

bool shell_ready(const struct shell* sh) {
    __ASSERT_NO_MSG(sh);

    return (state_get(sh) == SHELL_STATE_ACTIVE);
}

static int cmd_help(const struct shell* sh, size_t argc, char** argv) {
    ARG_UNUSED(argc);
    ARG_UNUSED(argv);

    #if defined(CONFIG_SHELL_TAB)
    shell_print(sh, "Please press the <Tab> button to see all available "
                    "commands.");
    #endif

    #if defined(CONFIG_SHELL_TAB_AUTOCOMPLETION)
    shell_print(sh,
                "You can also use the <Tab> button to prompt or auto-complete"
                " all commands or its subcommands.");
    #endif

    #if defined(CONFIG_SHELL_HELP)
    shell_print(sh,
                "You can try to call commands with <-h> or <--help> parameter"
                " for more information.");
    #endif

    #if defined(CONFIG_SHELL_METAKEYS)
    shell_print(sh,
                "\nShell supports following meta-keys:\n"
                "  Ctrl + (a key from: abcdefklnpuw)\n"
                "  Alt  + (a key from: bf)\n"
                "Please refer to shell documentation for more details.");
    #endif

    if (IS_ENABLED(CONFIG_SHELL_HELP)) {
        /* For NULL argument function will print all root commands */
        z_shell_help_subcmd_print(sh, NULL,
                                  "\nAvailable commands:\n");
    }
    else {
        const struct shell_static_entry* entry;
        size_t idx = 0;

        shell_print(sh, "\nAvailable commands:");
        while ((entry = z_shell_cmd_get(NULL, idx++, NULL)) != NULL) {
            shell_print(sh, "  %s", entry->syntax);
        }
    }

    return (0);
}

SHELL_CMD_ARG_REGISTER(help, NULL, "Prints the help message.", cmd_help, 1, 0);<|MERGE_RESOLUTION|>--- conflicted
+++ resolved
@@ -443,7 +443,7 @@
     struct shell_static_entry dynamic_entry;
     const struct shell_static_entry* match;
     uint16_t common = UINT16_MAX;
-    size_t   idx    = (first + 1);
+    size_t idx = (first + 1);
 
     __ASSERT_NO_MSG(cnt > 1);
 
@@ -494,61 +494,6 @@
     }
 }
 
-<<<<<<< HEAD
-static int exec_cmd(const struct shell *sh, size_t argc, const char **argv,
-		    const struct shell_static_entry *help_entry)
-{
-	int ret_val = 0;
-
-	if (sh->ctx->active_cmd.handler == NULL) {
-		if ((help_entry != NULL) && IS_ENABLED(CONFIG_SHELL_HELP)) {
-			if (help_entry->help == NULL) {
-				return -ENOEXEC;
-			}
-			if (help_entry->help != sh->ctx->active_cmd.help) {
-				sh->ctx->active_cmd = *help_entry;
-			}
-			shell_internal_help_print(sh);
-			return SHELL_CMD_HELP_PRINTED;
-		} else {
-			if (IS_ENABLED(CONFIG_SHELL_MSG_SPECIFY_SUBCOMMAND)) {
-				z_shell_fprintf(sh, SHELL_ERROR,
-						SHELL_MSG_SPECIFY_SUBCOMMAND);
-			}
-			return -ENOEXEC;
-		}
-	}
-
-	if (sh->ctx->active_cmd.args.mandatory) {
-		uint32_t mand = sh->ctx->active_cmd.args.mandatory;
-		uint8_t opt8 = sh->ctx->active_cmd.args.optional;
-		uint32_t opt = (opt8 == SHELL_OPT_ARG_CHECK_SKIP) ?
-				UINT16_MAX : opt8;
-		const bool in_range = IN_RANGE(argc, mand, mand + opt);
-
-		/* Check if argc is within allowed range */
-		ret_val = cmd_precheck(sh, in_range);
-	}
-
-	if (!ret_val) {
-#if CONFIG_SHELL_GETOPT
-		getopt_init();
-#endif
-
-		z_flag_cmd_ctx_set(sh, true);
-		/* Unlock thread mutex in case command would like to borrow
-		 * shell context to other thread to avoid mutex deadlock.
-		 */
-		k_mutex_unlock(&sh->ctx->wr_mtx);
-		ret_val = sh->ctx->active_cmd.handler(sh, argc,
-							 (char **)argv);
-		/* Bring back mutex to shell thread. */
-		k_mutex_lock(&sh->ctx->wr_mtx, K_FOREVER);
-		z_flag_cmd_ctx_set(sh, false);
-	}
-
-	return ret_val;
-=======
 static int exec_cmd(const struct shell* sh, size_t argc, char const** argv,
                     const struct shell_static_entry* help_entry) {
     int ret_val = 0;
@@ -558,15 +503,20 @@
             if (help_entry->help == NULL) {
                 return (-ENOEXEC);
             }
+
             if (help_entry->help != sh->ctx->active_cmd.help) {
                 sh->ctx->active_cmd = *help_entry;
             }
+
             shell_internal_help_print(sh);
-            return SHELL_CMD_HELP_PRINTED;
+            return (SHELL_CMD_HELP_PRINTED);
         }
         else {
-            z_shell_fprintf(sh, SHELL_ERROR,
-                            SHELL_MSG_SPECIFY_SUBCOMMAND);
+            if (IS_ENABLED(CONFIG_SHELL_MSG_SPECIFY_SUBCOMMAND)) {
+                z_shell_fprintf(sh, SHELL_ERROR,
+                                SHELL_MSG_SPECIFY_SUBCOMMAND);
+            }
+
             return (-ENOEXEC);
         }
     }
@@ -600,7 +550,6 @@
     }
 
     return (ret_val);
->>>>>>> a254499d
 }
 
 static void active_cmd_prepare(const struct shell_static_entry* entry,
@@ -658,189 +607,6 @@
  * Because of that feature, command buffer is processed argument by argument and
  * decision on further processing is based on currently processed command.
  */
-<<<<<<< HEAD
-static int execute(const struct shell *sh)
-{
-	struct shell_static_entry dloc; /* Memory for dynamic commands. */
-	const char *argv[CONFIG_SHELL_ARGC_MAX + 1] = {0}; /* +1 reserved for NULL */
-	const struct shell_static_entry *parent = selected_cmd_get(sh);
-	const struct shell_static_entry *entry = NULL;
-	struct shell_static_entry help_entry;
-	size_t cmd_lvl = 0;
-	size_t cmd_with_handler_lvl = 0;
-	bool wildcard_found = false;
-	size_t argc = 0, args_left = SIZE_MAX;
-	char quote;
-	const char **argvp;
-	char *cmd_buf = sh->ctx->cmd_buff;
-	bool has_last_handler = false;
-
-	z_shell_op_cursor_end_move(sh);
-	if (!z_shell_cursor_in_empty_line(sh)) {
-		z_cursor_next_line_move(sh);
-	}
-
-	memset(&sh->ctx->active_cmd, 0, sizeof(sh->ctx->active_cmd));
-
-	if (IS_ENABLED(CONFIG_SHELL_HISTORY)) {
-		z_shell_cmd_trim(sh);
-		history_put(sh, sh->ctx->cmd_buff,
-			    sh->ctx->cmd_buff_len);
-	}
-
-	if (IS_ENABLED(CONFIG_SHELL_WILDCARD)) {
-		z_shell_wildcard_prepare(sh);
-	}
-
-	/* Parent present means we are in select mode. */
-	if (parent != NULL) {
-		argv[0] = parent->syntax;
-		argv[1] = cmd_buf;
-		argvp = &argv[1];
-		active_cmd_prepare(parent, &sh->ctx->active_cmd, &help_entry,
-				   &cmd_lvl, &cmd_with_handler_lvl, &args_left);
-		cmd_lvl++;
-	} else {
-		help_entry.help = NULL;
-		argvp = &argv[0];
-	}
-
-	/* Below loop is analyzing subcommands of found root command. */
-	while ((argc != 1) && (cmd_lvl < CONFIG_SHELL_ARGC_MAX)
-		&& args_left > 0) {
-		quote = z_shell_make_argv(&argc, argvp, cmd_buf, 2);
-		cmd_buf = (char *)argvp[1];
-
-		if (argc == 0) {
-			return -ENOEXEC;
-		} else if ((argc == 1) && (quote != 0)) {
-			z_shell_fprintf(sh, SHELL_ERROR,
-					"not terminated: %c\n", quote);
-			return -ENOEXEC;
-		}
-
-		if (IS_ENABLED(CONFIG_SHELL_HELP) && (cmd_lvl > 0) &&
-		    z_shell_help_request(argvp[0])) {
-			/* Command called with help option so it makes no sense
-			 * to search deeper commands.
-			 */
-			if (help_entry.help) {
-				sh->ctx->active_cmd = help_entry;
-				shell_internal_help_print(sh);
-				return SHELL_CMD_HELP_PRINTED;
-			}
-
-			if (IS_ENABLED(CONFIG_SHELL_MSG_SPECIFY_SUBCOMMAND)) {
-				z_shell_fprintf(sh, SHELL_ERROR,
-						SHELL_MSG_SPECIFY_SUBCOMMAND);
-			}
-			return -ENOEXEC;
-		}
-
-		if (IS_ENABLED(CONFIG_SHELL_WILDCARD) && (cmd_lvl > 0)) {
-			enum shell_wildcard_status status;
-
-			status = z_shell_wildcard_process(sh, entry,
-							  argvp[0]);
-			/* Wildcard character found but there is no matching
-			 * command.
-			 */
-			if (status == SHELL_WILDCARD_CMD_NO_MATCH_FOUND) {
-				break;
-			}
-
-			/* Wildcard character was not found function can process
-			 * argument.
-			 */
-			if (status != SHELL_WILDCARD_NOT_FOUND) {
-				++cmd_lvl;
-				wildcard_found = true;
-				continue;
-			}
-		}
-
-		if (has_last_handler == false) {
-			entry = z_shell_find_cmd(parent, argvp[0], &dloc);
-		}
-
-		argvp++;
-		args_left--;
-		if (entry) {
-			if (wildcard_check_report(sh, wildcard_found, entry)
-				== false) {
-				return -ENOEXEC;
-			}
-
-			active_cmd_prepare(entry, &sh->ctx->active_cmd,
-					  &help_entry, &cmd_lvl,
-					  &cmd_with_handler_lvl, &args_left);
-			parent = entry;
-		} else {
-			if (IS_ENABLED(CONFIG_SHELL_MSG_CMD_NOT_FOUND) &&
-				cmd_lvl == 0 &&
-				(!z_shell_in_select_mode(sh) ||
-				 sh->ctx->selected_cmd->handler == NULL)) {
-				z_shell_fprintf(sh, SHELL_ERROR,
-						"%s%s\n", argv[0],
-						SHELL_MSG_CMD_NOT_FOUND);
-			}
-
-			/* last handler found - no need to search commands in
-			 * the next iteration.
-			 */
-			has_last_handler = true;
-		}
-
-		if (args_left || (argc == 2)) {
-			cmd_lvl++;
-		}
-
-	}
-
-	if ((cmd_lvl >= CONFIG_SHELL_ARGC_MAX) && (argc == 2)) {
-		/* argc == 2 indicates that when command string was parsed
-		 * there was more characters remaining. It means that number of
-		 * arguments exceeds the limit.
-		 */
-		z_shell_fprintf(sh, SHELL_ERROR, "%s\n",
-				SHELL_MSG_TOO_MANY_ARGS);
-		return -ENOEXEC;
-	}
-
-	if (IS_ENABLED(CONFIG_SHELL_WILDCARD) && wildcard_found) {
-		z_shell_wildcard_finalize(sh);
-		/* cmd_buffer has been overwritten by function finalize function
-		 * with all expanded commands. Hence shell_make_argv needs to
-		 * be called again.
-		 */
-		(void)z_shell_make_argv(&cmd_lvl,
-					&argv[selected_cmd_get(sh) ? 1 : 0],
-					sh->ctx->cmd_buff,
-					CONFIG_SHELL_ARGC_MAX);
-
-		if (selected_cmd_get(sh)) {
-			/* Apart from what is in the command buffer, there is
-			 * a selected command.
-			 */
-			cmd_lvl++;
-		}
-	}
-
-	/* If a command was found */
-	if (parent != NULL) {
-		/* If the found command uses a raw optional argument and
-		 * we have a remaining unprocessed non-null string,
-		 * then increment command level so handler receives raw string
-		 */
-		if (parent->args.optional == SHELL_OPT_ARG_RAW && argv[cmd_lvl] != NULL) {
-			cmd_lvl++;
-		}
-	}
-
-	/* Executing the deepest found handler. */
-	return exec_cmd(sh, cmd_lvl - cmd_with_handler_lvl,
-			&argv[cmd_with_handler_lvl], &help_entry);
-=======
 static int execute(const struct shell* sh) {
     struct shell_static_entry dloc;                             /* Memory for dynamic commands. */
     char const* argv[CONFIG_SHELL_ARGC_MAX + 1];                /* +1 reserved for NULL */
@@ -914,8 +680,11 @@
                 return (SHELL_CMD_HELP_PRINTED);
             }
 
-            z_shell_fprintf(sh, SHELL_ERROR,
-                            SHELL_MSG_SPECIFY_SUBCOMMAND);
+            if (IS_ENABLED(CONFIG_SHELL_MSG_SPECIFY_SUBCOMMAND)) {
+                z_shell_fprintf(sh, SHELL_ERROR,
+                                SHELL_MSG_SPECIFY_SUBCOMMAND);
+            }
+
             return (-ENOEXEC);
         }
 
@@ -959,9 +728,10 @@
             parent = entry;
         }
         else {
-            if ((cmd_lvl == 0) &&
+            if (IS_ENABLED(CONFIG_SHELL_MSG_CMD_NOT_FOUND) &&
+                (cmd_lvl == 0) &&
                 (!z_shell_in_select_mode(sh) ||
-                 sh->ctx->selected_cmd->handler == NULL)) {
+                (sh->ctx->selected_cmd->handler == NULL))) {
                 z_shell_fprintf(sh, SHELL_ERROR,
                                 "%s%s\n", argv[0],
                                 SHELL_MSG_CMD_NOT_FOUND);
@@ -1022,7 +792,6 @@
     /* Executing the deepest found handler. */
     return exec_cmd(sh, (cmd_lvl - cmd_with_handler_lvl),
                     &argv[cmd_with_handler_lvl], &help_entry);
->>>>>>> a254499d
 }
 
 static void tab_handle(const struct shell* sh) {
