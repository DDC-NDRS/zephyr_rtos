--- conflicted
+++ resolved
@@ -45,12 +45,12 @@
              (SHELL_THREAD_PRIORITY <= K_LOWEST_APPLICATION_THREAD_PRIO),
              "Invalid range for thread priority");
 
-static inline void receive_state_change(const struct shell* sh,
+static inline void receive_state_change(struct shell const* sh,
                                         enum shell_receive_state state) {
     sh->ctx->receive_state = state;
 }
 
-static void cmd_buffer_clear(const struct shell* sh) {
+static void cmd_buffer_clear(struct shell const* sh) {
     struct shell_ctx* ctx = sh->ctx;
 
     ctx->cmd_buff[0]  = '\0'; /* clear command buffer */
@@ -95,7 +95,7 @@
     return (0);
 }
 
-static inline void state_set(const struct shell* sh, enum shell_state state) {
+static inline void state_set(struct shell const* sh, enum shell_state state) {
     sh->ctx->state = state;
 
     if ((state == SHELL_STATE_ACTIVE) && !sh->ctx->bypass) {
@@ -142,7 +142,7 @@
 
     columns = (vt100_ctx->cons.terminal_wid - tab_len) / longest_option;
     __ASSERT_NO_MSG(columns != 0);
-    diff    = longest_option - z_shell_strlen(option);
+    diff = longest_option - z_shell_strlen(option);
 
     if (vt100_ctx->printed_cmd++ % columns == 0U) {
         z_shell_fprintf(sh, SHELL_OPTION, "\n%s%s", tab, option);
@@ -152,28 +152,12 @@
     }
 
     z_shell_op_cursor_horiz_move(sh, diff);
-}
-
-<<<<<<< HEAD
-static void history_init(const struct shell* sh) {
-    if (!IS_ENABLED(CONFIG_SHELL_HISTORY)) {
-        return;
-    }
-
-    z_shell_history_init(sh->history);
 }
 
 static void history_purge(const struct shell* sh) {
     if (!IS_ENABLED(CONFIG_SHELL_HISTORY)) {
         return;
     }
-=======
-static void history_purge(const struct shell *sh)
-{
-	if (!IS_ENABLED(CONFIG_SHELL_HISTORY)) {
-		return;
-	}
->>>>>>> cb772579
 
     z_shell_history_purge(sh->history);
 }
@@ -247,7 +231,7 @@
     z_shell_op_cond_next_line(sh);
 }
 
-static inline uint16_t completion_space_get(const struct shell* sh) {
+static inline uint16_t completion_space_get(struct shell const* sh) {
     uint16_t space = ((CONFIG_SHELL_CMD_BUFF_SIZE - 1) -
                       sh->ctx->cmd_buff_len);
 
@@ -968,7 +952,6 @@
 }
 
 /* Functions returns true if new line character shall be processed */
-<<<<<<< HEAD
 static bool process_nl(const struct shell* sh, uint8_t data) {
     if ((data != '\r') && (data != '\n')) {
         z_flag_last_nl_set(sh, 0);
@@ -1002,7 +985,6 @@
 
     while (true) {
         shell_bypass_cb_t bypass = ctx->bypass;
-        void* bypass_user_data = sh->ctx->bypass_user_data;
 
         if (bypass) {
             #if defined(CONFIG_SHELL_BACKEND_RTT) && defined(CONFIG_SEGGER_RTT_BUFFER_SIZE_DOWN)
@@ -1015,7 +997,7 @@
                                         sizeof(buf), &count);
             if (count) {
                 z_flag_cmd_ctx_set(sh, true);
-                bypass(sh, buf, count, bypass_user_data);
+                bypass(sh, buf, count);
                 z_flag_cmd_ctx_set(sh, false);
                 /* Check if bypass mode ended. */
                 if (!(volatile shell_bypass_cb_t*)ctx->bypass) {
@@ -1236,294 +1218,14 @@
     __ASSERT_NO_MSG((sh->shell_flag == SHELL_FLAG_CRLF_DEFAULT) ||
                     (sh->shell_flag == SHELL_FLAG_OLF_CRLF));
     struct shell_ctx* ctx = sh->ctx;
-=======
-static bool process_nl(const struct shell *sh, uint8_t data)
-{
-	if ((data != '\r') && (data != '\n')) {
-		z_flag_last_nl_set(sh, 0);
-		return false;
-	}
-
-	if ((z_flag_last_nl_get(sh) == 0U) ||
-	    (data == z_flag_last_nl_get(sh))) {
-		z_flag_last_nl_set(sh, data);
-		return true;
-	}
-
-	return false;
-}
-
-#define SHELL_ASCII_MAX_CHAR (127u)
-static inline int ascii_filter(const char data)
-{
-	if (IS_ENABLED(CONFIG_SHELL_ASCII_FILTER)) {
-		return (uint8_t) data > SHELL_ASCII_MAX_CHAR ? -EINVAL : 0;
-	} else {
-		return 0;
-	}
-}
-
-static void state_collect(const struct shell *sh)
-{
-	size_t count = 0;
-	char data;
-
-	while (true) {
-		shell_bypass_cb_t bypass = sh->ctx->bypass;
-
-		if (bypass) {
-#if defined(CONFIG_SHELL_BACKEND_RTT) && defined(CONFIG_SEGGER_RTT_BUFFER_SIZE_DOWN)
-			uint8_t buf[CONFIG_SEGGER_RTT_BUFFER_SIZE_DOWN];
-#else
-			uint8_t buf[16];
-#endif
-
-			(void)sh->iface->api->read(sh->iface, buf,
-							sizeof(buf), &count);
-			if (count) {
-				z_flag_cmd_ctx_set(sh, true);
-				bypass(sh, buf, count);
-				z_flag_cmd_ctx_set(sh, false);
-				/* Check if bypass mode ended. */
-				if (!(volatile shell_bypass_cb_t *)sh->ctx->bypass) {
-					state_set(sh, SHELL_STATE_ACTIVE);
-				} else {
-					continue;
-				}
-			}
-
-			return;
-		}
-
-		(void)sh->iface->api->read(sh->iface, &data,
-					      sizeof(data), &count);
-		if (count == 0) {
-			return;
-		}
-
-		if (ascii_filter(data) != 0) {
-			continue;
-		}
-
-		switch (sh->ctx->receive_state) {
-		case SHELL_RECEIVE_DEFAULT:
-			if (process_nl(sh, data)) {
-				if (!sh->ctx->cmd_buff_len) {
-					history_mode_exit(sh);
-					z_cursor_next_line_move(sh);
-				} else {
-					/* Command execution */
-					sh->ctx->ret_val = execute(sh);
-				}
-				/* Function responsible for printing prompt
-				 * on received NL.
-				 */
-				state_set(sh, SHELL_STATE_ACTIVE);
-				continue;
-			}
-
-			switch (data) {
-			case SHELL_VT100_ASCII_ESC: /* ESCAPE */
-				receive_state_change(sh, SHELL_RECEIVE_ESC);
-				break;
-
-			case '\0':
-				break;
-
-			case '\t': /* TAB */
-				if (z_flag_echo_get(sh) &&
-				    IS_ENABLED(CONFIG_SHELL_TAB)) {
-					/* If the Tab key is pressed, "history
-					 * mode" must be terminated because
-					 * tab and history handlers are sharing
-					 * the same array: temp_buff.
-					 */
-					z_flag_history_exit_set(sh, true);
-					tab_handle(sh);
-				}
-				break;
-
-			case SHELL_VT100_ASCII_BSPACE: /* BACKSPACE */
-				if (z_flag_echo_get(sh)) {
-					z_flag_history_exit_set(sh, true);
-					z_shell_op_char_backspace(sh);
-				}
-				break;
-
-			case SHELL_VT100_ASCII_DEL: /* DELETE */
-				if (z_flag_echo_get(sh)) {
-					z_flag_history_exit_set(sh, true);
-					if (z_flag_mode_delete_get(sh)) {
-						z_shell_op_char_backspace(sh);
-
-					} else {
-						z_shell_op_char_delete(sh);
-					}
-				}
-				break;
-
-			default:
-				if (isprint((int) data) != 0) {
-					z_flag_history_exit_set(sh, true);
-					z_shell_op_char_insert(sh, data);
-				} else if (z_flag_echo_get(sh)) {
-					ctrl_metakeys_handle(sh, data);
-				}
-				break;
-			}
-			break;
-
-		case SHELL_RECEIVE_ESC:
-			if (data == '[') {
-				receive_state_change(sh,
-						SHELL_RECEIVE_ESC_SEQ);
-				break;
-			} else if (z_flag_echo_get(sh)) {
-				alt_metakeys_handle(sh, data);
-			}
-			receive_state_change(sh, SHELL_RECEIVE_DEFAULT);
-			break;
-
-		case SHELL_RECEIVE_ESC_SEQ:
-			receive_state_change(sh, SHELL_RECEIVE_DEFAULT);
-
-			if (!z_flag_echo_get(sh)) {
-				continue;
-			}
-
-			switch (data) {
-			case 'A': /* UP arrow */
-				history_handle(sh, true);
-				break;
-
-			case 'B': /* DOWN arrow */
-				history_handle(sh, false);
-				break;
-
-			case 'C': /* RIGHT arrow */
-				z_shell_op_right_arrow(sh);
-				break;
-
-			case 'D': /* LEFT arrow */
-				z_shell_op_left_arrow(sh);
-				break;
-
-			case '4': /* END Button in ESC[n~ mode */
-				receive_state_change(sh,
-						SHELL_RECEIVE_TILDE_EXP);
-				__fallthrough;
-			case 'F': /* END Button in VT100 mode */
-				z_shell_op_cursor_end_move(sh);
-				break;
-
-			case '1': /* HOME Button in ESC[n~ mode */
-				receive_state_change(sh,
-						SHELL_RECEIVE_TILDE_EXP);
-				__fallthrough;
-			case 'H': /* HOME Button in VT100 mode */
-				z_shell_op_cursor_home_move(sh);
-				break;
-
-			case '2': /* INSERT Button in ESC[n~ mode */
-				receive_state_change(sh,
-						SHELL_RECEIVE_TILDE_EXP);
-				__fallthrough;
-			case 'L': {/* INSERT Button in VT100 mode */
-				bool status = z_flag_insert_mode_get(sh);
-
-				z_flag_insert_mode_set(sh, !status);
-				break;
-			}
-
-			case '3':/* DELETE Button in ESC[n~ mode */
-				receive_state_change(sh,
-						SHELL_RECEIVE_TILDE_EXP);
-				if (z_flag_echo_get(sh)) {
-					z_shell_op_char_delete(sh);
-				}
-				break;
-
-			default:
-				break;
-			}
-			break;
-
-		case SHELL_RECEIVE_TILDE_EXP:
-			receive_state_change(sh, SHELL_RECEIVE_DEFAULT);
-			break;
-
-		default:
-			receive_state_change(sh, SHELL_RECEIVE_DEFAULT);
-			break;
-		}
-
-		z_transport_buffer_flush(sh);
-	}
-}
-
-static void transport_evt_handler(enum shell_transport_evt evt_type, void *ctx)
-{
-	struct shell *sh = (struct shell *)ctx;
-	enum shell_signal sig = evt_type == SHELL_TRANSPORT_EVT_RX_RDY
-			      ? SHELL_SIGNAL_RXRDY
-			      : SHELL_SIGNAL_TXDONE;
-
-	k_event_post(&sh->ctx->signal_event, sig);
-}
-
-static void shell_log_process(const struct shell *sh)
-{
-	bool processed = false;
-
-	do {
-		if (!IS_ENABLED(CONFIG_LOG_MODE_IMMEDIATE)) {
-			z_shell_cmd_line_erase(sh);
-
-			processed = z_shell_log_backend_process(
-					sh->log_backend);
-		}
-
-		z_shell_print_prompt_and_cmd(sh);
-
-		/* Arbitrary delay added to ensure that prompt is
-		 * readable and can be used to enter further commands.
-		 */
-		if (sh->ctx->cmd_buff_len) {
-			k_sleep(K_MSEC(15));
-		}
-
-	} while (processed && !k_event_test(&sh->ctx->signal_event, SHELL_SIGNAL_RXRDY));
-}
-
-static int instance_init(const struct shell *sh,
-			 const void *transport_config,
-			 struct shell_backend_config_flags cfg_flags)
-{
-	__ASSERT_NO_MSG((sh->shell_flag == SHELL_FLAG_CRLF_DEFAULT) ||
-			(sh->shell_flag == SHELL_FLAG_OLF_CRLF));
-
-	memset(sh->ctx, 0, sizeof(*sh->ctx));
-	if (CONFIG_SHELL_CMD_ROOT[0]) {
-		sh->ctx->selected_cmd = root_cmd_find(CONFIG_SHELL_CMD_ROOT);
-	}
-
-	k_event_init(&sh->ctx->signal_event);
-	k_sem_init(&sh->ctx->lock_sem, 1, 1);
-
-	if (IS_ENABLED(CONFIG_SHELL_STATS)) {
-		sh->stats->log_lost_cnt = 0;
-	}
->>>>>>> cb772579
 
     memset(ctx, 0, sizeof(*ctx));
     if (CONFIG_SHELL_CMD_ROOT[0]) {
         ctx->selected_cmd = root_cmd_find(CONFIG_SHELL_CMD_ROOT);
     }
 
-    history_init(sh);
-
-    k_event_init(&sh->ctx->signal_event);
-    k_sem_init(&sh->ctx->lock_sem, 1, 1);
+    k_event_init(&ctx->signal_event);
+    k_sem_init(&ctx->lock_sem, 1, 1);
 
     if (IS_ENABLED(CONFIG_SHELL_STATS)) {
         sh->stats->log_lost_cnt = 0;
@@ -2080,19 +1782,10 @@
     return (int)z_flag_mode_delete_set(sh, val);
 }
 
-<<<<<<< HEAD
-void shell_set_bypass(const struct shell* sh, shell_bypass_cb_t bypass, void* user_data) {
+void shell_set_bypass(const struct shell* sh, shell_bypass_cb_t bypass) {
     __ASSERT_NO_MSG(sh);
 
     sh->ctx->bypass = bypass;
-    sh->ctx->bypass_user_data = user_data;
-=======
-void shell_set_bypass(const struct shell *sh, shell_bypass_cb_t bypass)
-{
-	__ASSERT_NO_MSG(sh);
-
-	sh->ctx->bypass = bypass;
->>>>>>> cb772579
 
     if (bypass == NULL) {
         cmd_buffer_clear(sh);
