--- conflicted
+++ resolved
@@ -243,8 +243,30 @@
         }
     }
     else {
-        z_shell_fprintf(sh, SHELL_NORMAL, "%s",
-                        &sh->ctx->cmd_buff[sh->ctx->cmd_buff_pos]);
+        /* Check if the reprint will cross a line boundary */
+        int line_len = sh->ctx->cmd_buff_len + z_shell_strlen(sh->ctx->prompt);
+        int buff_pos = sh->ctx->cmd_buff_pos + z_shell_strlen(sh->ctx->prompt);
+
+        if ((buff_pos / sh->ctx->vt100_ctx.cons.terminal_wid) !=
+            (line_len / sh->ctx->vt100_ctx.cons.terminal_wid)) {
+            /*
+             * Reprint will take multiple lines.
+             * Print each character directly.
+             */
+            int pos = sh->ctx->cmd_buff_pos;
+
+            while (buff_pos < line_len) {
+                if (buff_pos++ % sh->ctx->vt100_ctx.cons.terminal_wid == 0U) {
+                    z_cursor_next_line_move(sh);
+                }
+                z_shell_fprintf(sh, SHELL_NORMAL, "%c",
+                                sh->ctx->cmd_buff[pos++]);
+            }
+        }
+        else {
+            z_shell_fprintf(sh, SHELL_NORMAL, "%s",
+                            &sh->ctx->cmd_buff[sh->ctx->cmd_buff_pos]);
+        }
     }
     sh->ctx->cmd_buff_pos = sh->ctx->cmd_buff_len;
 
@@ -257,86 +279,9 @@
     z_shell_op_cursor_move(sh, -diff);
 }
 
-<<<<<<< HEAD
 static void data_insert(const struct shell* sh, char const* data, uint16_t len) {
     uint16_t after    = sh->ctx->cmd_buff_len - sh->ctx->cmd_buff_pos;
     char*    curr_pos = &sh->ctx->cmd_buff[sh->ctx->cmd_buff_pos];
-=======
-void z_shell_op_left_arrow(const struct shell *sh)
-{
-	if (sh->ctx->cmd_buff_pos > 0) {
-		z_shell_op_cursor_move(sh, -1);
-	}
-}
-
-void z_shell_op_right_arrow(const struct shell *sh)
-{
-	if (sh->ctx->cmd_buff_pos < sh->ctx->cmd_buff_len) {
-		z_shell_op_cursor_move(sh, 1);
-	}
-}
-
-static void reprint_from_cursor(const struct shell *sh, uint16_t diff,
-				bool data_removed)
-{
-	/* Clear eos is needed only when newly printed command is shorter than
-	 * previously printed command. This can happen when delete or backspace
-	 * was called.
-	 *
-	 * Such condition is useful for Bluetooth devices to save number of
-	 * bytes transmitted between terminal and device.
-	 */
-	if (data_removed) {
-		z_clear_eos(sh);
-	}
-
-	if (z_flag_obscure_get(sh)) {
-		int len = strlen(&sh->ctx->cmd_buff[sh->ctx->cmd_buff_pos]);
-
-		while (len--) {
-			z_shell_raw_fprintf(sh->fprintf_ctx, "*");
-		}
-	} else {
-		/* Check if the reprint will cross a line boundary */
-		int line_len = sh->ctx->cmd_buff_len + z_shell_strlen(sh->ctx->prompt);
-		int buff_pos = sh->ctx->cmd_buff_pos + z_shell_strlen(sh->ctx->prompt);
-
-		if ((buff_pos / sh->ctx->vt100_ctx.cons.terminal_wid) !=
-		    (line_len / sh->ctx->vt100_ctx.cons.terminal_wid)) {
-		       /*
-			* Reprint will take multiple lines.
-			* Print each character directly.
-			*/
-			int pos = sh->ctx->cmd_buff_pos;
-
-			while (buff_pos < line_len) {
-				if (buff_pos++ % sh->ctx->vt100_ctx.cons.terminal_wid == 0U) {
-					z_cursor_next_line_move(sh);
-				}
-				z_shell_fprintf(sh, SHELL_NORMAL, "%c",
-					sh->ctx->cmd_buff[pos++]);
-			}
-		} else {
-			z_shell_fprintf(sh, SHELL_NORMAL, "%s",
-				&sh->ctx->cmd_buff[sh->ctx->cmd_buff_pos]);
-		}
-	}
-	sh->ctx->cmd_buff_pos = sh->ctx->cmd_buff_len;
-
-	if (full_line_cmd(sh)) {
-		if (((data_removed) && (diff > 0)) || (!data_removed)) {
-			z_cursor_next_line_move(sh);
-		}
-	}
-
-	z_shell_op_cursor_move(sh, -diff);
-}
-
-static void data_insert(const struct shell *sh, const char *data, uint16_t len)
-{
-	uint16_t after = sh->ctx->cmd_buff_len - sh->ctx->cmd_buff_pos;
-	char *curr_pos = &sh->ctx->cmd_buff[sh->ctx->cmd_buff_pos];
->>>>>>> e472fb60
 
     if ((sh->ctx->cmd_buff_len + len) >= CONFIG_SHELL_CMD_BUFF_SIZE) {
         return;
