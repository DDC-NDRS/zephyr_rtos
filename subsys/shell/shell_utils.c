--- conflicted
+++ resolved
@@ -18,84 +18,64 @@
 /* Macro creates empty entry at the bottom of the memory section with subcommands
  * it is used to detect end of subcommand set that is located before this marker.
  */
-#define Z_SHELL_SUBCMD_END_MARKER_CREATE()				\
-	static const TYPE_SECTION_ITERABLE(struct shell_static_entry, \
+#define Z_SHELL_SUBCMD_END_MARKER_CREATE()                          \
+	static const TYPE_SECTION_ITERABLE(struct shell_static_entry,   \
 			z_shell_subcmd_end_marker, shell_subcmds, Z_SHELL_UNDERSCORE(999))
 
 Z_SHELL_SUBCMD_END_MARKER_CREATE();
 
-<<<<<<< HEAD
-static inline const union shell_cmd_entry *shell_root_cmd_get(uint32_t id)
-{
-	const union shell_cmd_entry *cmd;
+static inline const union shell_cmd_entry* shell_root_cmd_get(uint32_t id) {
+    const union shell_cmd_entry* cmd;
 
 	TYPE_SECTION_GET(union shell_cmd_entry, shell_root_cmds, id, &cmd);
 
-	return cmd;
-=======
-static inline const union shell_cmd_entry* shell_root_cmd_get(uint32_t id) {
-	return &__shell_root_cmds_start[id];
->>>>>>> 4c649d33
+	return (cmd);
 }
 
 /* Determine if entry is a dynamic command by checking if address is within
  * dynamic commands memory section.
  */
-<<<<<<< HEAD
-static inline bool is_dynamic_cmd(const union shell_cmd_entry *entry)
-{
-	return (entry >= TYPE_SECTION_START(shell_dynamic_subcmds)) &&
-		(entry < TYPE_SECTION_END(shell_dynamic_subcmds));
-=======
 static inline bool is_dynamic_cmd(const union shell_cmd_entry* entry) {
-	return (entry >= __shell_dynamic_subcmds_start) &&
-		(entry < __shell_dynamic_subcmds_end);
->>>>>>> 4c649d33
+	return ((entry >= TYPE_SECTION_START(shell_dynamic_subcmds)) &&
+	        (entry < TYPE_SECTION_END(shell_dynamic_subcmds)));
 }
 
 /* Determine if entry is a section command by checking if address is within
  * subcommands memory section.
  */
-<<<<<<< HEAD
-static inline bool is_section_cmd(const union shell_cmd_entry *entry)
-{
-	return (entry >= TYPE_SECTION_START(shell_subcmds)) &&
-		(entry < TYPE_SECTION_END(shell_subcmds));
-=======
 static inline bool is_section_cmd(const union shell_cmd_entry* entry) {
-	return (entry >= __shell_subcmds_start) &&
-		(entry < __shell_subcmds_end);
->>>>>>> 4c649d33
+	return ((entry >= TYPE_SECTION_START(shell_subcmds)) &&
+	        (entry < TYPE_SECTION_END(shell_subcmds)));
 }
 
 /* Calculates relative line number of given position in buffer */
-static uint32_t line_num_with_buffer_offset_get(struct shell_multiline_cons *cons,
+static uint32_t line_num_with_buffer_offset_get(struct shell_multiline_cons* cons,
                                                 uint16_t buffer_pos) {
 	return ((buffer_pos + cons->name_len) / cons->terminal_wid);
 }
 
 /* Calculates column number of given position in buffer */
-static uint32_t col_num_with_buffer_offset_get(struct shell_multiline_cons *cons,
+static uint32_t col_num_with_buffer_offset_get(struct shell_multiline_cons* cons,
                                                uint16_t buffer_pos) {
 	/* columns are counted from 1 */
 	return (1 + ((buffer_pos + cons->name_len) % cons->terminal_wid));
 }
 
-int32_t z_column_span_with_buffer_offsets_get(struct shell_multiline_cons *cons,
-					      uint16_t offset1,
+int32_t z_column_span_with_buffer_offsets_get(struct shell_multiline_cons* cons,
+                                              uint16_t offset1,
                                               uint16_t offset2) {
     return (col_num_with_buffer_offset_get(cons, offset2) -
             col_num_with_buffer_offset_get(cons, offset1));
 }
 
-int32_t z_row_span_with_buffer_offsets_get(struct shell_multiline_cons *cons,
-					   uint16_t offset1,
+int32_t z_row_span_with_buffer_offsets_get(struct shell_multiline_cons* cons,
+                                           uint16_t offset1,
                                            uint16_t offset2) {
 	return (line_num_with_buffer_offset_get(cons, offset2) -
 	        line_num_with_buffer_offset_get(cons, offset1));
 }
 
-void z_shell_multiline_data_calc(struct shell_multiline_cons *cons,
+void z_shell_multiline_data_calc(struct shell_multiline_cons* cons,
                                  uint16_t buff_pos, uint16_t buff_len) {
 	/* Current cursor position in command.
 	 * +1 -> because home position is (1, 1)
@@ -109,7 +89,7 @@
 }
 
 static char make_argv(char** ppcmd, uint8_t c) {
-	char *cmd = *ppcmd;
+    char* cmd = *ppcmd;
 	char quote = 0;
 
 	while (1) {
@@ -122,13 +102,13 @@
 		if (!quote) {
 			switch (c) {
 			case '\\':
-                    memmove(cmd, cmd + 1, z_shell_strlen(cmd));
+			    memmove(cmd, cmd + 1, z_shell_strlen(cmd));
 				cmd += 1;
 				continue;
 
 			case '\'':
 			case '\"':
-                    memmove(cmd, cmd + 1, z_shell_strlen(cmd));
+			    memmove(cmd, cmd + 1, z_shell_strlen(cmd));
 				quote = c;
 				continue;
 
@@ -215,7 +195,7 @@
 }
 
 
-char z_shell_make_argv(size_t *argc, const char **argv, char *cmd,
+char z_shell_make_argv(size_t* argc, const char** argv, char* cmd,
                        uint8_t max_argc) {
 	char quote = 0;
 	char c;
@@ -264,20 +244,12 @@
 	memmove(pattern_addr, pattern_addr + pattern_len, shift);
 }
 
-<<<<<<< HEAD
-static inline uint32_t shell_root_cmd_count(void)
-{
+static inline uint32_t shell_root_cmd_count(void) {
 	size_t len;
 
 	TYPE_SECTION_COUNT(union shell_cmd_entry, shell_root_cmds, &len);
 
 	return len;
-=======
-static inline uint32_t shell_root_cmd_count(void) {
-	return ((uint8_t *)__shell_root_cmds_end -
-			(uint8_t *)__shell_root_cmds_start)/
-				sizeof(union shell_cmd_entry);
->>>>>>> 4c649d33
 }
 
 /* Function returning pointer to parent command matching requested syntax. */
@@ -296,7 +268,7 @@
 }
 
 const struct shell_static_entry* z_shell_cmd_get(const struct shell_static_entry* parent,
-					size_t idx,
+                                                 size_t idx,
                                                  struct shell_static_entry* dloc) {
 	const struct shell_static_entry *res = NULL;
 
@@ -345,7 +317,7 @@
  * @return		Pointer to found command.
  */
 const struct shell_static_entry* z_shell_find_cmd(const struct shell_static_entry* parent,
-					const char *cmd_str,
+                                                  const char* cmd_str,
                                                   struct shell_static_entry* dloc) {
 	const struct shell_static_entry *entry;
 	struct shell_static_entry parent_cpy;
@@ -372,10 +344,10 @@
 }
 
 const struct shell_static_entry* z_shell_get_last_command(const struct shell_static_entry* entry,
-					size_t argc,
-					const char *argv[],
-					size_t *match_arg,
-					struct shell_static_entry *dloc,
+                                                          size_t argc,
+                                                          const char* argv[],
+                                                          size_t* match_arg,
+                                                          struct shell_static_entry* dloc,
                                                           bool only_static) {
 	const struct shell_static_entry *prev_entry = NULL;
 
@@ -446,7 +418,7 @@
 				if (shift > 0U) {
 					/* +1 for EOS */
 					memmove(&str[i + 1U],
-						&str[j],
+					        &str[j],
 					        len - j + 1U);
 					len -= shift;
 					shift = 0U;
@@ -492,16 +464,9 @@
 	}
 }
 
-<<<<<<< HEAD
-void z_shell_cmd_trim(const struct shell *sh)
-{
+void z_shell_cmd_trim(const struct shell* sh) {
 	buffer_trim(sh->ctx->cmd_buff, &sh->ctx->cmd_buff_len);
 	sh->ctx->cmd_buff_pos = sh->ctx->cmd_buff_len;
-=======
-void z_shell_cmd_trim(const struct shell* shell) {
-	buffer_trim(shell->ctx->cmd_buff, &shell->ctx->cmd_buff_len);
-	shell->ctx->cmd_buff_pos = shell->ctx->cmd_buff_len;
->>>>>>> 4c649d33
 }
 
 const struct device* shell_device_lookup(size_t idx, const char* prefix) {
