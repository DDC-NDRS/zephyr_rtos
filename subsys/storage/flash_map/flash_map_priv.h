/*
 * Copyright (c) 2017-2021 Nordic Semiconductor ASA
 * Copyright (c) 2015 Runtime Inc
 * Copyright (c) 2017 Linaro Ltd
 * Copyright (c) 2020 Gerson Fernando Budke <nandojve@gmail.com>
 *
 * SPDX-License-Identifier: Apache-2.0
 */

#ifndef ZEPHYR_SUBSYS_STORAGE_FLASH_MAP_PRIV_H_
#define ZEPHYR_SUBSYS_STORAGE_FLASH_MAP_PRIV_H_

#include <zephyr/types.h>
#include <stddef.h>
#include <sys/types.h>
#include <zephyr/device.h>

extern const struct flash_area* flash_map;
extern const int flash_map_entries;

static inline struct flash_area const* get_flash_area_from_id(int idx) {
    for (int i = 0; i < flash_map_entries; i++) {
        if (flash_map[i].fa_id == idx) {
            return (&flash_map[i]);
        }
    }

    return (NULL);
}


<<<<<<< HEAD
static inline bool is_in_flash_area_bounds(const struct flash_area* fa,
                                           off_t off, size_t len) {
    return ((off >= 0) && ((off + len) <= fa->fa_size));
=======
static inline bool is_in_flash_area_bounds(const struct flash_area *fa,
					   off_t off, size_t len)
{
	return (off >= 0) && (off < fa->fa_size) && (len <= (fa->fa_size - off));
>>>>>>> 64fe4342
}

#endif /* ZEPHYR_SUBSYS_STORAGE_FLASH_MAP_PRIV_H_ */<|MERGE_RESOLUTION|>--- conflicted
+++ resolved
@@ -29,16 +29,9 @@
 }
 
 
-<<<<<<< HEAD
 static inline bool is_in_flash_area_bounds(const struct flash_area* fa,
                                            off_t off, size_t len) {
-    return ((off >= 0) && ((off + len) <= fa->fa_size));
-=======
-static inline bool is_in_flash_area_bounds(const struct flash_area *fa,
-					   off_t off, size_t len)
-{
-	return (off >= 0) && (off < fa->fa_size) && (len <= (fa->fa_size - off));
->>>>>>> 64fe4342
+    return (off >= 0) && (off < fa->fa_size) && (len <= (fa->fa_size - off));
 }
 
 #endif /* ZEPHYR_SUBSYS_STORAGE_FLASH_MAP_PRIV_H_ */