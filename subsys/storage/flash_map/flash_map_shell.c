/*
 * Copyright (c) 2019 Intel Corporation
 *
 * SPDX-License-Identifier: Apache-2.0
 */

#include <zephyr/shell/shell.h>
#include <zephyr/init.h>
#include <string.h>
#include <stdio.h>
#include <stdlib.h>
#include <ctype.h>
#include <zephyr/storage/flash_map.h>
#include <zephyr/logging/log.h>
#include <zephyr/device.h>

#define LOG_LEVEL CONFIG_LOG_DEFAULT_LEVEL

LOG_MODULE_REGISTER(flash_map_shell);

extern const struct flash_area* flash_map;

static void fa_cb(const struct flash_area* fa, void* user_data) {
    struct shell* shell = user_data;

<<<<<<< HEAD
	shell_print(shell, "%2d   0x%0*"PRIxPTR"   %-26s  0x%-10x 0x%-12x",
		    (int)fa->fa_id, sizeof(uintptr_t) * 2, (uintptr_t)fa->fa_dev, fa->fa_dev->name,
		    (uint32_t) fa->fa_off, fa->fa_size);
}

static int cmd_flash_map_list(const struct shell *shell, size_t argc,
			      char **argv)
{
	shell_print(shell, "ID | Device     | Device Name               "
		    "|   Offset   |   Size");
	shell_print(shell, "-----------------------------------------"
		    "------------------------------");
	flash_area_foreach(fa_cb, (struct shell *)shell);
	return 0;
=======
    shell_print(shell, "%-4d %-8d %-20s  0x%-10x 0x%-12x",
                fa->fa_id, fa->fa_device_id, fa->fa_dev->name,
                (uint32_t)fa->fa_off, fa->fa_size);
}

static int cmd_flash_map_list(const struct shell* shell, size_t argc, char** argv) {
    shell_print(shell, "ID | Device | Device Name"
                "       |   Offset   |   Size");
    shell_print(shell, "-------------------------"
                "------------------------------");
    flash_area_foreach(fa_cb, (struct shell *)shell);

    return (0);
>>>>>>> 2bc9ed69
}

SHELL_STATIC_SUBCMD_SET_CREATE(sub_flash_map,
    /* Alphabetically sorted. */
    SHELL_CMD(list, NULL, "List flash areas", cmd_flash_map_list),
    SHELL_SUBCMD_SET_END /* Array terminated. */
);

SHELL_CMD_REGISTER(flash_map, &sub_flash_map, "Flash map commands", NULL);<|MERGE_RESOLUTION|>--- conflicted
+++ resolved
@@ -18,47 +18,30 @@
 
 LOG_MODULE_REGISTER(flash_map_shell);
 
-extern const struct flash_area* flash_map;
+extern const struct flash_area *flash_map;
 
 static void fa_cb(const struct flash_area* fa, void* user_data) {
-    struct shell* shell = user_data;
+	struct shell *shell = user_data;
 
-<<<<<<< HEAD
 	shell_print(shell, "%2d   0x%0*"PRIxPTR"   %-26s  0x%-10x 0x%-12x",
 		    (int)fa->fa_id, sizeof(uintptr_t) * 2, (uintptr_t)fa->fa_dev, fa->fa_dev->name,
 		    (uint32_t) fa->fa_off, fa->fa_size);
 }
 
-static int cmd_flash_map_list(const struct shell *shell, size_t argc,
-			      char **argv)
-{
+static int cmd_flash_map_list(const struct shell* shell, size_t argc, char** argv) {
 	shell_print(shell, "ID | Device     | Device Name               "
 		    "|   Offset   |   Size");
 	shell_print(shell, "-----------------------------------------"
 		    "------------------------------");
 	flash_area_foreach(fa_cb, (struct shell *)shell);
-	return 0;
-=======
-    shell_print(shell, "%-4d %-8d %-20s  0x%-10x 0x%-12x",
-                fa->fa_id, fa->fa_device_id, fa->fa_dev->name,
-                (uint32_t)fa->fa_off, fa->fa_size);
-}
-
-static int cmd_flash_map_list(const struct shell* shell, size_t argc, char** argv) {
-    shell_print(shell, "ID | Device | Device Name"
-                "       |   Offset   |   Size");
-    shell_print(shell, "-------------------------"
-                "------------------------------");
-    flash_area_foreach(fa_cb, (struct shell *)shell);
 
     return (0);
->>>>>>> 2bc9ed69
 }
 
 SHELL_STATIC_SUBCMD_SET_CREATE(sub_flash_map,
-    /* Alphabetically sorted. */
-    SHELL_CMD(list, NULL, "List flash areas", cmd_flash_map_list),
-    SHELL_SUBCMD_SET_END /* Array terminated. */
+	/* Alphabetically sorted. */
+	SHELL_CMD(list, NULL, "List flash areas", cmd_flash_map_list),
+	SHELL_SUBCMD_SET_END /* Array terminated. */
 );
 
 SHELL_CMD_REGISTER(flash_map, &sub_flash_map, "Flash map commands", NULL);