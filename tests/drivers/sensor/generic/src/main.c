/*
 * Copyright (c) 2020 Intel Corporation.
 *
 * SPDX-License-Identifier: Apache-2.0
 */

/**
 * @defgroup driver_sensor_subsys_tests sensor_subsys
 * @ingroup all_tests
 * @{
 * @}
 */

#include <zephyr/ztest.h>
#include "dummy_sensor.h"

K_SEM_DEFINE(sem, 0, 1);
#define RETURN_SUCCESS  (0)

struct channel_sequence {
	enum sensor_channel chan;
	struct sensor_value data;
};

struct trigger_sequence {
	struct sensor_trigger trig;
	struct sensor_value data;
	enum sensor_attribute attr;
};

static struct channel_sequence chan_elements[] = {
	{ SENSOR_CHAN_LIGHT, { 0, 0 } },
	{ SENSOR_CHAN_RED, { 1, 1 } },
	{ SENSOR_CHAN_GREEN, { 2, 4 } },
	{ SENSOR_CHAN_BLUE, { 3, 9 } },
	{ SENSOR_CHAN_PROX, { 4, 16 } }
};

static struct trigger_sequence trigger_elements[] = {
	/* trigger for SENSOR_TRIG_THRESHOLD */
	{ {SENSOR_TRIG_THRESHOLD, SENSOR_CHAN_PROX},
	{ 127, 0 }, SENSOR_ATTR_UPPER_THRESH },

	/* trigger for SENSOR_TRIG_TIMER */
	{ {SENSOR_TRIG_TIMER, SENSOR_CHAN_PROX},
	{ 130, 127 }, SENSOR_ATTR_UPPER_THRESH },

	/* trigger for SENSOR_TRIG_DATA_READY */
	{ {SENSOR_TRIG_DATA_READY, SENSOR_CHAN_PROX},
	{ 150, 130 }, SENSOR_ATTR_UPPER_THRESH },

	/* trigger for SENSOR_TRIG_DELTA */
	{ {SENSOR_TRIG_DELTA, SENSOR_CHAN_PROX},
	{ 180, 150 }, SENSOR_ATTR_UPPER_THRESH },

	/* trigger for SENSOR_TRIG_NEAR_FAR */
	{ {SENSOR_TRIG_NEAR_FAR, SENSOR_CHAN_PROX},
	{ 155, 180 }, SENSOR_ATTR_UPPER_THRESH }
};

#define TOTAL_CHAN_ELEMENTS (sizeof(chan_elements) / \
		sizeof(struct channel_sequence))
#define TOTAL_TRIG_ELEMENTS (sizeof(trigger_elements) / \
		sizeof(struct trigger_sequence))

/**
 * @brief Test get multiple channels values.
 *
 * @ingroup driver_sensor_subsys_tests
 *
 * @details
 * Test Objective:
 * - get multiple channels values consistently in two operations:
 * fetch sample and get the values of each channel individually.
 * - check the results with sensor_value type avoids use of
 * floating point values
 *
 * Testing techniques:
 * - function and block box testing,Interface testing,
 * Dynamic analysis and testing, Equivalence classes.
 *
 * Prerequisite Conditions:
 * - N/A
 *
 * Input Specifications:
 * - N/A
 *
 * Test Procedure:
 * -# Define a device and bind to dummy sensor.
 * -# Fetch the sample of dummy senor and check the result.
 * -# Get SENSOR_CHAN_LIGHT/SENSOR_CHAN_RED/SENSOR_CHAN_GREEN/
 * SENSOR_CHAN_BLUE/SENSOR_CHAN_BLUE channels from the sensor,
 * and check the result.
 *
 * Expected Test Result:
 * - Application can get multiple channels for dummy sensor.
 *
 * Pass/Fail Criteria:
 * - Successful if check points in test procedure are all passed, otherwise failure.
 *
 * Assumptions and Constraints:
 * - N/A
 *
 * @see sensor_sample_fetch(), sensor_channel_get()
 */
ZTEST(sensor_api, test_sensor_get_channels)
{
	const struct device *dev;
	struct sensor_value data;

	dev = device_get_binding(DUMMY_SENSOR_NAME);
	zassert_not_null(dev, "failed: dev is null");

	/* test fetch single channel */
	zassert_equal(sensor_sample_fetch_chan(dev, chan_elements[0].chan),
				RETURN_SUCCESS,	"fail to fetch sample");
	/* Get and check channel 0 value. */
	zassert_equal(sensor_channel_get(dev, chan_elements[0].chan,
				&data), RETURN_SUCCESS, "fail to get channel");
	zassert_equal(data.val1, chan_elements[0].data.val1,
				"the data does not match");
	zassert_equal(data.val2, chan_elements[0].data.val2,
				"the data does not match");

	/* test fetch all channel */
	zassert_equal(sensor_sample_fetch(dev), RETURN_SUCCESS,
			"fail to fetch sample");
	/* Get and check channels value except for chanel 0. */
	for (int i = 1; i < TOTAL_CHAN_ELEMENTS; i++) {
		zassert_equal(sensor_channel_get(dev, chan_elements[i].chan,
				&data), RETURN_SUCCESS, "fail to get channel");
		zassert_equal(data.val1, chan_elements[i].data.val1,
				"the data does not match");
		zassert_equal(data.val2, chan_elements[i].data.val2,
				"the data does not match");
	}

	/* Get data with invalid channel. */
	zassert_not_equal(sensor_channel_get(dev, SENSOR_CHAN_DISTANCE,
				&data), RETURN_SUCCESS, "should fail for invalid channel");
}

static void trigger_handler(const struct device *dev,
			    const struct sensor_trigger *trigger)
{
	ARG_UNUSED(dev);
	ARG_UNUSED(trigger);

	k_sem_give(&sem);
}

/**
 * @brief Test sensor multiple triggers.
 *
 * @ingroup driver_sensor_subsys_tests
 *
 * @details
 * Test Objective:
 * Check if sensor subsys can set multiple triggers and
 * can set/get sensor attribute.
 *
 * Testing techniques:
 * - function and block box testing,Interface testing,
 * Dynamic analysis and testing.
 *
 * Prerequisite Conditions:
 * - N/A
 *
 * Input Specifications:
 * - N/A
 *
 * Test Procedure:
 * -# Define a device and bind to dummy sensor and
 * check the result.
 * -# set multiple triggers for the dummy sensor and no trig sensor.
 * then check the result.
 * -# Handle different types of triggers, based on time, data,threshold,
 * based on a delta value, near/far events and single/double tap and
 * check the result.
 *
 * Expected Test Result:
 * - Application can get multiple channels for dummy sensor.
 *
 * Pass/Fail Criteria:
 * - Successful if check points in test procedure are all passed, otherwise failure.
 *
 * Assumptions and Constraints:
 * - N/A
 *
 * @see sensor_attr_set(), sensor_trigger_set()
 */
ZTEST(sensor_api, test_sensor_handle_triggers)
{
	const struct device *dev;
	const struct device *dev_no_trig;
	struct sensor_value data;

	dev = device_get_binding(DUMMY_SENSOR_NAME);
	dev_no_trig = device_get_binding(DUMMY_SENSOR_NAME_NO_TRIG);
	zassert_not_null(dev, "failed: dev is null");

	zassert_equal(sensor_sample_fetch(dev), RETURN_SUCCESS,
			"fail to fetch sample");

	/* setup multiple triggers */
	for (int i = 0; i < TOTAL_TRIG_ELEMENTS; i++) {
		/* set attributes for trigger */
		zassert_equal(sensor_attr_set(dev,
				trigger_elements[i].trig.chan,
				trigger_elements[i].attr,
				&trigger_elements[i].data),
				RETURN_SUCCESS, "fail to set attributes");

		/* read-back attributes for trigger */
		zassert_equal(sensor_attr_get(dev,
				trigger_elements[i].trig.chan,
				trigger_elements[i].attr,
				&data),
				RETURN_SUCCESS, "fail to get attributes");
		zassert_equal(trigger_elements[i].data.val1,
			      data.val1, "read-back returned wrong val1");
		zassert_equal(trigger_elements[i].data.val2,
			      data.val2, "read-back returned wrong val2");

		/* setting a sensor's trigger and handler */
		zassert_equal(sensor_trigger_set(dev,
				&trigger_elements[i].trig,
				trigger_handler),
				RETURN_SUCCESS, "fail to set trigger");

		/* get channels value after trigger fired */
		k_sem_take(&sem, K_FOREVER);
		zassert_equal(sensor_channel_get(dev,
				trigger_elements[i].trig.chan,
				&data), RETURN_SUCCESS, "fail to get channel");

		/* check the result of the trigger channel */
		zassert_equal(data.val1, trigger_elements[i].data.val1,
				"retrieved data does not match");
		zassert_equal(data.val2, trigger_elements[i].data.val2,
				"retrieved data does not match");

		/* set attributes for no trig dev */
		zassert_equal(sensor_attr_set(dev_no_trig,
				trigger_elements[i].trig.chan,
				trigger_elements[i].attr,
				&trigger_elements[i].data),
				-ENOSYS, "fail to set attributes");

		/* read-back attributes for no trig dev*/
		zassert_equal(sensor_attr_get(dev_no_trig,
				trigger_elements[i].trig.chan,
				trigger_elements[i].attr,
				&data),
				-ENOSYS, "fail to get attributes");

		/* setting a sensor's trigger and handler for no trig dev */
		zassert_equal(sensor_trigger_set(dev_no_trig,
				&trigger_elements[i].trig,
				trigger_handler),
				-ENOSYS, "fail to set trigger");
	}
}

/**
 * @brief Test unit conversion of sensor module
 * @details Verify helper function to convert acceleration from
 * Gs to m/s^2 and from m/s^2 to Gs.  Verify helper function
 * to convert radians to degrees and degrees to radians.  Verify
 * helper function for converting struct sensor_value to double.
 * Verify helper functions for converting to milli and micro prefix
 * units.
 */
ZTEST(sensor_api, test_sensor_unit_conversion)
{
	struct sensor_value data;

	/* Test acceleration unit conversion */
	sensor_g_to_ms2(1, &data);
	zassert_equal(data.val1, SENSOR_G/1000000LL,
			"the data does not match");
	zassert_equal(data.val2, SENSOR_G%(data.val1 * 1000000LL),
			"the data does not match");
	zassert_equal(sensor_ms2_to_g(&data), 1,
			"the data does not match");
	/* set test data to negative value */
	data.val1 = -data.val1;
	data.val2 = -data.val2;
	zassert_equal(sensor_ms2_to_g(&data), -1,
			"the data does not match");

	/* Test the conversion between angle and radian */
	sensor_degrees_to_rad(180, &data);
	zassert_equal(data.val1, SENSOR_PI/1000000LL,
			"the data does not match");
	zassert_equal(data.val2, SENSOR_PI%(data.val1 * 1000000LL),
			"the data does not match");
	zassert_equal(sensor_rad_to_degrees(&data), 180,
			"the data does not match");
	/* set test data to negative value */
	data.val1 = -data.val1;
	data.val2 = -data.val2;
	zassert_equal(sensor_rad_to_degrees(&data), -180,
			"the data does not match");

	/* reset test data to positive value */
	data.val1 = -data.val1;
	data.val2 = -data.val2;
#if defined(CONFIG_FPU)
	/* Test struct sensor_value to double and float */
	zassert_equal((long long)(sensor_value_to_double(&data) * 1000000LL),
			SENSOR_PI, "the data does not match");
	zassert_equal((long long)(sensor_value_to_float(&data) * 1000000LL),
			SENSOR_PI, "the data does not match");

	/* Test struct sensor_value from double and float */
	sensor_value_from_double(&data, (double)(SENSOR_PI) / 1000000.0);
	zassert_equal(data.val1, SENSOR_PI/1000000LL,
			"the data does not match");
	zassert_equal(data.val2, SENSOR_PI%(data.val1 * 1000000LL),
			"the data does not match");

	sensor_value_from_float(&data, (float)(SENSOR_PI) / 1000000.0f);
	zassert_equal(data.val1, SENSOR_PI/1000000LL,
			"the data does not match");
	zassert_equal(data.val2, SENSOR_PI%(data.val1 * 1000000LL),
			"the data does not match");

<<<<<<< HEAD
	/* Extensive test for edge case */
	int ret;
	sensor_value_from_float(&data, 10.9999995f);
	zassert_equal(data.val1, 10, "the data does not match");
	zassert_equal(data.val2, 999999, "the data does not match");

	sensor_value_from_float(&data, 10.9999996f);
	zassert_equal(data.val1, 11, "the data does not match");
	zassert_equal(data.val2, 0, "the data does not match");

	sensor_value_from_float(&data, -2.999999f);
	zassert_equal(data.val1, -2, "the data does not match");
	zassert_equal(data.val2, -999999, "the data does not match");

	sensor_value_from_float(&data, 2147483520.0f);
	zassert_equal(data.val1, 2147483520, "the data does not match");
	zassert_equal(data.val2, 0, "the data does not match");

	ret = sensor_value_from_float(&data, 2147483584.0f);
	zassert_equal(ret, -ERANGE, "should be range error");
=======
	/* Extensive tests for edge cases */
	int ret;

	sensor_value_from_double(&data, -2147483648.0);
	zassert_equal(data.val1, -2147483648, "the data does not match");
	zassert_equal(data.val2, 0, "the data does not match");

	ret = sensor_value_from_double(&data, -2147483649.0);
	zassert_equal(ret, -ERANGE, "range error expected");

	sensor_value_from_double(&data, 2147483647.0);
	zassert_equal(data.val1, 2147483647, "the data does not match");
	zassert_equal(data.val2, 0, "the data does not match");

	ret = sensor_value_from_double(&data, 2147483648.0);
	zassert_equal(ret, -ERANGE, "range error expected");
>>>>>>> 55db18bc

	sensor_value_from_float(&data, -2147483648.0f);
	zassert_equal(data.val1, -2147483648, "the data does not match");
	zassert_equal(data.val2, 0, "the data does not match");

	ret = sensor_value_from_float(&data, -2147483904.0f);
<<<<<<< HEAD
	zassert_equal(ret, -ERANGE, "should be range error");
=======
	zassert_equal(ret, -ERANGE, "range error expected");

	sensor_value_from_float(&data, 2147483520.0f);
	zassert_equal(data.val1, 2147483520, "the data does not match");
	zassert_equal(data.val2, 0, "the data does not match");

	ret = sensor_value_from_float(&data, 2147483584.0f);
	zassert_equal(ret, -ERANGE, "range error expected");

>>>>>>> 55db18bc
#endif
	/* reset test data to positive value */
	data.val1 = 3;
	data.val2 = 300000;
	zassert_equal(sensor_value_to_deci(&data), 33LL,
			"the result does not match");
	zassert_equal(sensor_value_to_centi(&data), 330LL,
			"the result does not match");
	zassert_equal(sensor_value_to_milli(&data), 3300LL,
			"the result does not match");
	zassert_equal(sensor_value_to_micro(&data), 3300000LL,
			"the result does not match");
	/* reset test data to negative value */
	data.val1 = -data.val1;
	data.val2 = -data.val2;
	zassert_equal(sensor_value_to_deci(&data), -33LL,
		"the result does not match");
	zassert_equal(sensor_value_to_centi(&data), -330LL,
		"the result does not match");
	zassert_equal(sensor_value_to_milli(&data), -3300LL,
			"the result does not match");
	zassert_equal(sensor_value_to_micro(&data), -3300000LL,
			"the result does not match");
	/* Test when result is greater than 32-bit wide */
	data.val1 = 2123456789;
	data.val2 = 876543;
	zassert_equal(sensor_value_to_deci(&data), 21234567898LL,
			"the result does not match");
	zassert_equal(sensor_value_to_centi(&data), 212345678987LL,
			"the result does not match");
	data.val1 = 5432109;
	data.val2 = 876543;
	zassert_equal(sensor_value_to_milli(&data), 5432109876LL,
			"the result does not match");
	zassert_equal(sensor_value_to_micro(&data), 5432109876543LL,
			"the result does not match");
}

ZTEST_SUITE(sensor_api, NULL, NULL, ztest_simple_1cpu_before, ztest_simple_1cpu_after, NULL);<|MERGE_RESOLUTION|>--- conflicted
+++ resolved
@@ -326,64 +326,37 @@
 	zassert_equal(data.val2, SENSOR_PI%(data.val1 * 1000000LL),
 			"the data does not match");
 
-<<<<<<< HEAD
-	/* Extensive test for edge case */
+	/* Extensive tests for edge cases */
 	int ret;
-	sensor_value_from_float(&data, 10.9999995f);
-	zassert_equal(data.val1, 10, "the data does not match");
-	zassert_equal(data.val2, 999999, "the data does not match");
-
-	sensor_value_from_float(&data, 10.9999996f);
-	zassert_equal(data.val1, 11, "the data does not match");
+
+	sensor_value_from_double(&data, -2147483648.0);
+	zassert_equal(data.val1, -2147483648, "the data does not match");
 	zassert_equal(data.val2, 0, "the data does not match");
 
-	sensor_value_from_float(&data, -2.999999f);
-	zassert_equal(data.val1, -2, "the data does not match");
-	zassert_equal(data.val2, -999999, "the data does not match");
+	ret = sensor_value_from_double(&data, -2147483649.0);
+	zassert_equal(ret, -ERANGE, "range error expected");
+
+	sensor_value_from_double(&data, 2147483647.0);
+	zassert_equal(data.val1, 2147483647, "the data does not match");
+	zassert_equal(data.val2, 0, "the data does not match");
+
+	ret = sensor_value_from_double(&data, 2147483648.0);
+	zassert_equal(ret, -ERANGE, "range error expected");
+
+	sensor_value_from_float(&data, -2147483648.0f);
+	zassert_equal(data.val1, -2147483648, "the data does not match");
+	zassert_equal(data.val2, 0, "the data does not match");
+
+	ret = sensor_value_from_float(&data, -2147483904.0f);
+	zassert_equal(ret, -ERANGE, "range error expected");
 
 	sensor_value_from_float(&data, 2147483520.0f);
 	zassert_equal(data.val1, 2147483520, "the data does not match");
 	zassert_equal(data.val2, 0, "the data does not match");
 
 	ret = sensor_value_from_float(&data, 2147483584.0f);
-	zassert_equal(ret, -ERANGE, "should be range error");
-=======
-	/* Extensive tests for edge cases */
-	int ret;
-
-	sensor_value_from_double(&data, -2147483648.0);
-	zassert_equal(data.val1, -2147483648, "the data does not match");
-	zassert_equal(data.val2, 0, "the data does not match");
-
-	ret = sensor_value_from_double(&data, -2147483649.0);
 	zassert_equal(ret, -ERANGE, "range error expected");
 
-	sensor_value_from_double(&data, 2147483647.0);
-	zassert_equal(data.val1, 2147483647, "the data does not match");
-	zassert_equal(data.val2, 0, "the data does not match");
-
-	ret = sensor_value_from_double(&data, 2147483648.0);
-	zassert_equal(ret, -ERANGE, "range error expected");
->>>>>>> 55db18bc
-
-	sensor_value_from_float(&data, -2147483648.0f);
-	zassert_equal(data.val1, -2147483648, "the data does not match");
-	zassert_equal(data.val2, 0, "the data does not match");
-
-	ret = sensor_value_from_float(&data, -2147483904.0f);
-<<<<<<< HEAD
-	zassert_equal(ret, -ERANGE, "should be range error");
-=======
-	zassert_equal(ret, -ERANGE, "range error expected");
-
-	sensor_value_from_float(&data, 2147483520.0f);
-	zassert_equal(data.val1, 2147483520, "the data does not match");
-	zassert_equal(data.val2, 0, "the data does not match");
-
-	ret = sensor_value_from_float(&data, 2147483584.0f);
-	zassert_equal(ret, -ERANGE, "range error expected");
-
->>>>>>> 55db18bc
 #endif
 	/* reset test data to positive value */
 	data.val1 = 3;
