# The west manifest file for upstream Zephyr.
#
# The per-installation west configuration file, .west/config, sets the
# path to the project containing this file in the [manifest] section's
# "path" variable.
#
# You are free to create your own manifest files and put them in any
# repository you want, to create your own custom Zephyr installations.
# For example, you could create a manifest file in your own out of
# tree application directory, which would pull this zephyr repository
# in as an ordinary project.
#
# You can pass your manifest repositories to west init when creating a
# new Zephyr installation. See the west documentation for more
# information.

manifest:
  defaults:
    remote: upstream

  remotes:
    - name: upstream
      url-base: https://github.com/zephyrproject-rtos
    - name: babblesim
      url-base: https://github.com/BabbleSim

  group-filter: [-babblesim, -optional]

  #
  # Please add items below based on alphabetical order
  projects:
    - name: acpica
      revision: 8d24867bc9c9d81c81eeac59391cda59333affd4
      path: modules/lib/acpica
    - name: bsim
      repo-path: babblesim-manifest
      revision: 9351ae1ad44864a49c351f9704f65f43046abeb0
      path: tools/bsim
      groups:
        - babblesim
    - name: babblesim_base
      remote: babblesim
      repo-path: base
      path: tools/bsim/components
      revision: 4bd907be0b2abec3b31a23fd8ca98db2a07209d2
      groups:
        - babblesim
    - name: babblesim_ext_2G4_libPhyComv1
      remote: babblesim
      repo-path: ext_2G4_libPhyComv1
      path: tools/bsim/components/ext_2G4_libPhyComv1
      revision: 93f5eba512c438b0c9ebc1b1a947517c865b3643
      groups:
        - babblesim
    - name: babblesim_ext_2G4_phy_v1
      remote: babblesim
      repo-path: ext_2G4_phy_v1
      path: tools/bsim/components/ext_2G4_phy_v1
      revision: 04eeb3c3794444122fbeeb3715f4233b0b50cfbb
      groups:
        - babblesim
    - name: babblesim_ext_2G4_channel_NtNcable
      remote: babblesim
      repo-path: ext_2G4_channel_NtNcable
      path: tools/bsim/components/ext_2G4_channel_NtNcable
      revision: 20a38c997f507b0aa53817aab3d73a462fff7af1
      groups:
        - babblesim
    - name: babblesim_ext_2G4_channel_multiatt
      remote: babblesim
      repo-path: ext_2G4_channel_multiatt
      path: tools/bsim/components/ext_2G4_channel_multiatt
      revision: bde72a57384dde7a4310bcf3843469401be93074
      groups:
        - babblesim
    - name: babblesim_ext_2G4_modem_magic
      remote: babblesim
      repo-path: ext_2G4_modem_magic
      path: tools/bsim/components/ext_2G4_modem_magic
      revision: edfcda2d3937a74be0a59d6cd47e0f50183453da
      groups:
        - babblesim
    - name: babblesim_ext_2G4_modem_BLE_simple
      remote: babblesim
      repo-path: ext_2G4_modem_BLE_simple
      path: tools/bsim/components/ext_2G4_modem_BLE_simple
      revision: a38d2d24b04a6f970a225d1316047256ebf5a539
      groups:
        - babblesim
    - name: babblesim_ext_2G4_device_burst_interferer
      remote: babblesim
      repo-path: ext_2G4_device_burst_interferer
      path: tools/bsim/components/ext_2G4_device_burst_interferer
      revision: 5b5339351d6e6a2368c686c734dc8b2fc65698fc
      groups:
        - babblesim
    - name: babblesim_ext_2G4_device_WLAN_actmod
      remote: babblesim
      repo-path: ext_2G4_device_WLAN_actmod
      path: tools/bsim/components/ext_2G4_device_WLAN_actmod
      revision: 9cb6d8e72695f6b785e57443f0629a18069d6ce4
      groups:
        - babblesim
    - name: babblesim_ext_2G4_device_playback
      remote: babblesim
      repo-path: ext_2G4_device_playback
      path: tools/bsim/components/ext_2G4_device_playback
      revision: abb48cd71ddd4e2a9022f4bf49b2712524c483e8
      groups:
        - babblesim
    - name: babblesim_ext_libCryptov1
      remote: babblesim
      repo-path: ext_libCryptov1
      path: tools/bsim/components/ext_libCryptov1
      revision: eed6d7038e839153e340bd333bc43541cb90ba64
      groups:
        - babblesim
    - name: cmsis
      revision: 11e93bd9fe672e0aaf7d766d01332dd84b76436f
      path: modules/hal/cmsis
      groups:
        - hal
    - name: cmsis-dsp
      revision: 6489e771e9c405f1763b52d64a3f17a1ec488ace
      path: modules/lib/cmsis-dsp
    - name: cmsis-nn
      revision: ea987c1ca661be723de83bd159aed815d6cbd430
      path: modules/lib/cmsis-nn
    - name: edtt
      revision: 8d7b543d4d2f2be0f78481e4e1d8d73a88024803
      path: tools/edtt
      groups:
        - tools
    - name: fatfs
      revision: 1c156b2db4d4d2f9289ef0aa1876e4a0f864b9ea
      path: modules/fs/fatfs
      groups:
        - fs
    - name: hal_adi
      revision: dee9a7b1eff13a9da0560daf8842d61657f9d61e
      path: modules/hal/adi
      groups:
        - hal
    - name: hal_altera
      revision: 0d225ddd314379b32355a00fb669eacf911e750d
      path: modules/hal/altera
      groups:
        - hal
    - name: hal_ambiq
      revision: e25327f026df1ee08f1bf01a4bbfeb5e5f4026f1
      path: modules/hal/ambiq
      groups:
        - hal
    - name: hal_atmel
      revision: dcd4dad5e91c6a8f5e2744b04816bf0c30a90a13
      path: modules/hal/atmel
      groups:
        - hal
    - name: hal_espressif
      revision: 61b977fd2b033c656b1b2fa07b3137872236f710
      path: modules/hal/espressif
      west-commands: west/west-commands.yml
      groups:
        - hal
    - name: hal_ethos_u
      revision: 8e2cf756b474eff9a32a9bdf1775d9620f1eadcf
      path: modules/hal/ethos_u
      groups:
        - hal
    - name: hal_gigadevice
      revision: 2994b7dde8b0b0fa9b9c0ccb13474b6a486cddc3
      path: modules/hal/gigadevice
      groups:
        - hal
    - name: hal_infineon
      revision: f25734a72c585f6675e8254a382e80e78a3cd03a
      path: modules/hal/infineon
      groups:
        - hal
    - name: hal_intel
      revision: 0905a528623de56b1bedf817536321bcdbc0efae
      path: modules/hal/intel
      groups:
        - hal
    - name: hal_microchip
      revision: 71eba057c0cb7fc11b6f33eb40a82f1ebe2c571c
      path: modules/hal/microchip
      groups:
        - hal
    - name: hal_nordic
      revision: ab5cb2e2faeb1edfad7a25286dcb513929ae55da
      path: modules/hal/nordic
      groups:
        - hal
    - name: hal_nuvoton
      revision: 466c3eed9c98453fb23953bf0e0427fea01924be
      path: modules/hal/nuvoton
      groups:
        - hal
    - name: hal_nxp
      revision: 21100a1b7d14fd2961249469f2102005fef12c12
      path: modules/hal/nxp
      groups:
        - hal
    - name: hal_openisa
      revision: eabd530a64d71de91d907bad257cd61aacf607bc
      path: modules/hal/openisa
      groups:
        - hal
    - name: hal_quicklogic
      revision: bad894440fe72c814864798c8e3a76d13edffb6c
      path: modules/hal/quicklogic
      repo-path: hal_quicklogic
      groups:
        - hal
    - name: hal_renesas
      path: modules/hal/renesas
      revision: af77d7cdfeeff290593e7e99f54f0c1e2a3f91e6
      groups:
        - hal
    - name: hal_rpi_pico
      path: modules/hal/rpi_pico
      revision: fba7162cc7bee06d0149622bbcaac4e41062d368
      groups:
        - hal
    - name: hal_silabs
      revision: a09dd1b82b24aa3060e162c0dfa40026c0dba450
      path: modules/hal/silabs
      groups:
        - hal
    - name: hal_st
      revision: b77157f6bc4395e398d90ab02a7d2cbc01ab2ce7
      path: modules/hal/st
      groups:
        - hal
    - name: hal_stm32
<<<<<<< HEAD
      revision: d12e21e35d8d33c5fdf711d1a1c07f38c9295f70
=======
      revision: 45ecdf7da8d9abc9820ad5ccf2f2e8c90fb69608
>>>>>>> ac630d55
      path: modules/hal/stm32
      groups:
        - hal
    - name: hal_telink
      revision: 4226c7fc17d5a34e557d026d428fc766191a0800
      path: modules/hal/telink
      groups:
        - hal
    - name: hal_ti
      revision: b85f86e51fc4d47c4c383d320d64d52d4d371ae4
      path: modules/hal/ti
      groups:
        - hal
    - name: hal_wurthelektronik
      revision: e5bcb2eac1bb9639ce13b4dafc78eb254e014342
      path: modules/hal/wurthelektronik
      groups:
        - hal
    - name: hal_xtensa
      revision: a2d658525b16c57bea8dd565f5bd5167e4b9f1ee
      path: modules/hal/xtensa
      groups:
        - hal
    - name: hostap
      repo-path: hostap
      path: modules/lib/hostap
      revision: 83574f533fb5c6808af0d9872741d72d48be2f98
    - name: libmetal
      revision: 243eed541b9c211a2ce8841c788e62ddce84425e
      path: modules/hal/libmetal
      groups:
        - hal
    - name: liblc3
      revision: 1a5938ebaca4f13fe79ce074f5dee079783aa29f
      path: modules/lib/liblc3
    - name: littlefs
      path: modules/fs/littlefs
      groups:
        - fs
      revision: 408c16a909dd6cf128874a76f21c793798c9e423
    - name: loramac-node
      revision: 88deb45109317473ac5706e97a6b8bbeb524aab1
      path: modules/lib/loramac-node
    - name: lvgl
      revision: 2b498e6f36d6b82ae1da12c8b7742e318624ecf5
      path: modules/lib/gui/lvgl
    - name: mbedtls
      revision: 2f24831ee13d399ce019c4632b0bcd440a713f7c
      path: modules/crypto/mbedtls
      groups:
        - crypto
    - name: mcuboot
      revision: 3243fbda4e48aaafcb5acf6dc2add0857473517a
      path: bootloader/mcuboot
    - name: mipi-sys-t
      path: modules/debug/mipi-sys-t
      groups:
        - debug
      revision: 71ace1f5caa03e56c8740a09863e685efb4b2360
    - name: net-tools
      revision: 7c7a856814d7f27509c8511fef14cec21f7d0c30
      path: tools/net-tools
      groups:
        - tools
    - name: nrf_hw_models
      revision: 6c389b9b5fa0a079cd4502e69d375da4c0c289b7
      path: modules/bsim_hw_models/nrf_hw_models
    - name: open-amp
      revision: da78aea63159771956fe0c9263f2e6985b66e9d5
      path: modules/lib/open-amp
    - name: openthread
      revision: 3873c6fcd5a8a9dd01b71e8efe32ef5dc7923bb1
      path: modules/lib/openthread
    - name: percepio
      path: modules/debug/percepio
      revision: 1a67f3e2dbc2a8d53e5248d72bac946db381692d
      groups:
        - debug
    - name: picolibc
      path: modules/lib/picolibc
      revision: 764ef4e401a8f4c6a86ab723533841f072885a5b
    - name: segger
      revision: b011c45b585e097d95d9cf93edf4f2e01588d3cd
      path: modules/debug/segger
      groups:
        - debug
    - name: tinycrypt
      revision: 1012a3ebee18c15ede5efc8332ee2fc37817670f
      path: modules/crypto/tinycrypt
      groups:
        - crypto
    - name: trusted-firmware-m
      revision: 8df9cc8baf46252fd188bba1d87333a8daa9a5e8
      path: modules/tee/tf-m/trusted-firmware-m
      groups:
        - tee
    - name: trusted-firmware-a
      revision: 713ffbf96c5bcbdeab757423f10f73eb304eff07
      path: modules/tee/tf-a/trusted-firmware-a
      groups:
        - tee
    - name: uoscore-uedhoc
      revision: 84ef879a46d7bfd9a423fbfb502b04289861f9ea
      path: modules/lib/uoscore-uedhoc
    - name: zcbor
      revision: 2d2edb19d0112400b6579ef0503f9a974f745b2e
      path: modules/lib/zcbor
    - name: golioth
      path: modules/lib/golioth
      revision: 89515756cf7fe0a8b44fb23ca4e372cefdf487f8
      url: https://github.com/DDC-NDRS/golioth-zephyr-sdk.git
      import: west-external.yml

  self:
    path: zephyr_rtos
    west-commands: scripts/west-commands.yml
    import: submanifests<|MERGE_RESOLUTION|>--- conflicted
+++ resolved
@@ -234,11 +234,7 @@
       groups:
         - hal
     - name: hal_stm32
-<<<<<<< HEAD
-      revision: d12e21e35d8d33c5fdf711d1a1c07f38c9295f70
-=======
       revision: 45ecdf7da8d9abc9820ad5ccf2f2e8c90fb69608
->>>>>>> ac630d55
       path: modules/hal/stm32
       groups:
         - hal
