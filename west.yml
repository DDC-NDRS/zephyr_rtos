--- conflicted
+++ resolved
@@ -52,11 +52,7 @@
       groups:
         - hal
     - name: hal_atmel
-<<<<<<< HEAD
-      revision: 5ab43007eda3f380c125f957f03638d2e8d1144d
-=======
       revision: 95475c4376b6d5f44f076258a0d914b80e979d3f
->>>>>>> f087c139
       path: modules/hal/atmel
       groups:
         - hal
