# The west manifest file for upstream Zephyr.
#
# The per-installation west configuration file, .west/config, sets the
# path to the project containing this file in the [manifest] section's
# "path" variable.
#
# You are free to create your own manifest files and put them in any
# repository you want, to create your own custom Zephyr installations.
# For example, you could create a manifest file in your own out of
# tree application directory, which would pull this zephyr repository
# in as an ordinary project.
#
# You can pass your manifest repositories to west init when creating a
# new Zephyr installation. See the west documentation for more
# information.

manifest:
  defaults:
    remote: upstream

  remotes:
    - name: upstream
      url-base: https://github.com/zephyrproject-rtos
    - name: babblesim
      url-base: https://github.com/BabbleSim

  group-filter: [-babblesim, -optional]

  #
  # Please add items below based on alphabetical order
  projects:
    - name: acpica
      revision: 8d24867bc9c9d81c81eeac59391cda59333affd4
      path: modules/lib/acpica
    - name: bsim
      repo-path: babblesim-manifest
      revision: 9ee22c707970f6621adba0375841c0a609e24628
      path: tools/bsim
      groups:
        - babblesim
    - name: babblesim_base
      remote: babblesim
      repo-path: base
      path: tools/bsim/components
      revision: a3dff9a57f334fb25daa9625841cd64cbfe56681
      groups:
        - babblesim
    - name: babblesim_ext_2G4_libPhyComv1
      remote: babblesim
      repo-path: ext_2G4_libPhyComv1
      path: tools/bsim/components/ext_2G4_libPhyComv1
      revision: aa4951317cc7d84f24152ea38ac9ac21e6d78a76
      groups:
        - babblesim
    - name: babblesim_ext_2G4_phy_v1
      remote: babblesim
      repo-path: ext_2G4_phy_v1
      path: tools/bsim/components/ext_2G4_phy_v1
      revision: 04eeb3c3794444122fbeeb3715f4233b0b50cfbb
      groups:
        - babblesim
    - name: babblesim_ext_2G4_channel_NtNcable
      remote: babblesim
      repo-path: ext_2G4_channel_NtNcable
      path: tools/bsim/components/ext_2G4_channel_NtNcable
      revision: 20a38c997f507b0aa53817aab3d73a462fff7af1
      groups:
        - babblesim
    - name: babblesim_ext_2G4_channel_multiatt
      remote: babblesim
      repo-path: ext_2G4_channel_multiatt
      path: tools/bsim/components/ext_2G4_channel_multiatt
      revision: bde72a57384dde7a4310bcf3843469401be93074
      groups:
        - babblesim
    - name: babblesim_ext_2G4_modem_magic
      remote: babblesim
      repo-path: ext_2G4_modem_magic
      path: tools/bsim/components/ext_2G4_modem_magic
      revision: edfcda2d3937a74be0a59d6cd47e0f50183453da
      groups:
        - babblesim
    - name: babblesim_ext_2G4_modem_BLE_simple
      remote: babblesim
      repo-path: ext_2G4_modem_BLE_simple
      path: tools/bsim/components/ext_2G4_modem_BLE_simple
      revision: 4d2379de510684cd4b1c3bbbb09bce7b5a20bc1f
      groups:
        - babblesim
    - name: babblesim_ext_2G4_device_burst_interferer
      remote: babblesim
      repo-path: ext_2G4_device_burst_interferer
      path: tools/bsim/components/ext_2G4_device_burst_interferer
      revision: 5b5339351d6e6a2368c686c734dc8b2fc65698fc
      groups:
        - babblesim
    - name: babblesim_ext_2G4_device_WLAN_actmod
      remote: babblesim
      repo-path: ext_2G4_device_WLAN_actmod
      path: tools/bsim/components/ext_2G4_device_WLAN_actmod
      revision: 9cb6d8e72695f6b785e57443f0629a18069d6ce4
      groups:
        - babblesim
    - name: babblesim_ext_2G4_device_playback
      remote: babblesim
      repo-path: ext_2G4_device_playback
      path: tools/bsim/components/ext_2G4_device_playback
      revision: abb48cd71ddd4e2a9022f4bf49b2712524c483e8
      groups:
        - babblesim
    - name: babblesim_ext_libCryptov1
      remote: babblesim
      repo-path: ext_libCryptov1
      path: tools/bsim/components/ext_libCryptov1
      revision: 236309584c90be32ef12848077bd6de54e9f4deb
      groups:
        - babblesim
    - name: cmsis
      revision: 11e93bd9fe672e0aaf7d766d01332dd84b76436f
      path: modules/hal/cmsis
      groups:
        - hal
    - name: cmsis-dsp
      revision: 6489e771e9c405f1763b52d64a3f17a1ec488ace
      path: modules/lib/cmsis-dsp
    - name: cmsis-nn
      revision: ea987c1ca661be723de83bd159aed815d6cbd430
      path: modules/lib/cmsis-nn
    - name: edtt
      revision: b9ca3c7030518f07b7937dacf970d37a47865a76
      path: tools/edtt
      groups:
        - tools
    - name: fatfs
      revision: 1c156b2db4d4d2f9289ef0aa1876e4a0f864b9ea
      path: modules/fs/fatfs
      groups:
        - fs
    - name: hal_adi
      revision: a3eecfde1c76d38312b94fd346c7ba9fe2661992
      path: modules/hal/adi
      groups:
        - hal
    - name: hal_altera
      revision: 4fe4df959d4593ce66e676aeba0b57f546dba0fe
      path: modules/hal/altera
      groups:
        - hal
    - name: hal_ambiq
      revision: d3092f9b82874a1791baa3ac41c3795d108fbbdb
      path: modules/hal/ambiq
      groups:
        - hal
    - name: hal_atmel
      revision: dcd4dad5e91c6a8f5e2744b04816bf0c30a90a13
      path: modules/hal/atmel
      groups:
        - hal
    - name: hal_espressif
      revision: 09676fc39bde2c38d6cd40912875cf78ee76126e
      path: modules/hal/espressif
      west-commands: west/west-commands.yml
      groups:
        - hal
    - name: hal_ethos_u
      revision: 8e2cf756b474eff9a32a9bdf1775d9620f1eadcf
      path: modules/hal/ethos_u
      groups:
        - hal
    - name: hal_gigadevice
      revision: 2994b7dde8b0b0fa9b9c0ccb13474b6a486cddc3
      path: modules/hal/gigadevice
      groups:
        - hal
    - name: hal_infineon
      revision: 88d2529a3c5aee2e81947553bf6cbacb4671088c
      path: modules/hal/infineon
      groups:
        - hal
    - name: hal_intel
      revision: 8876a1815bc59e0464d285459b71e3d69872edfd
      path: modules/hal/intel
      groups:
        - hal
    - name: hal_microchip
      revision: 71eba057c0cb7fc11b6f33eb40a82f1ebe2c571c
      path: modules/hal/microchip
      groups:
        - hal
    - name: hal_nordic
      revision: cb7600a1be4c8b177867e6d463729c07dd3f6d73
      path: modules/hal/nordic
      groups:
        - hal
    - name: hal_nuvoton
      revision: 466c3eed9c98453fb23953bf0e0427fea01924be
      path: modules/hal/nuvoton
      groups:
        - hal
    - name: hal_nxp
      revision: 4a4741fa2be33f6b638a49e357c5e33bb7ad0544
      path: modules/hal/nxp
      groups:
        - hal
    - name: hal_openisa
      revision: eabd530a64d71de91d907bad257cd61aacf607bc
      path: modules/hal/openisa
      groups:
        - hal
    - name: hal_quicklogic
      revision: bad894440fe72c814864798c8e3a76d13edffb6c
      path: modules/hal/quicklogic
      groups:
        - hal
    - name: hal_renesas
      path: modules/hal/renesas
      revision: 3dafd030046f8d6f8a26080e9b9c1bcc92d45999
      groups:
        - hal
    - name: hal_rpi_pico
      path: modules/hal/rpi_pico
      revision: 79ee0f9e058a6327fc943d2f2a19cf3ade107cec
      groups:
        - hal
    - name: hal_silabs
      revision: 69a5fad41aced94dc59d3103edd6ef370851e623
      path: modules/hal/silabs
      groups:
        - hal
    - name: hal_st
      revision: b2f548fe672f24122c7f92027b2c9eeea8a0483a
      path: modules/hal/st
      groups:
        - hal
    - name: hal_stm32
<<<<<<< HEAD
      revision: de35667fc077871880d8ca714292bf23fb441f70
=======
      revision: 019d8255333f96bdd47d26b44049bd3e7af8ef55
>>>>>>> 4b4bba4f
      path: modules/hal/stm32
      groups:
        - hal
    - name: hal_telink
      revision: 4226c7fc17d5a34e557d026d428fc766191a0800
      path: modules/hal/telink
      groups:
        - hal
    - name: hal_ti
      revision: 2e7b95ad079e9f636884eedc6853e6ad98b85f65
      path: modules/hal/ti
      groups:
        - hal
    - name: hal_wurthelektronik
      revision: e3e2797b224fc48fdef1bc3e5a12a7c73108bba2
      path: modules/hal/wurthelektronik
      groups:
        - hal
    - name: hal_xtensa
      revision: baa56aa3e119b5aae43d16f9b2d2c8112e052871
      path: modules/hal/xtensa
      groups:
        - hal
    - name: hostap
      path: modules/lib/hostap
      revision: c533ab18dcf71795dcee61f4d2598ae31098f731
    - name: libmetal
      revision: a6851ba6dba8c9e87d00c42f171a822f7a29639b
      path: modules/hal/libmetal
      groups:
        - hal
    - name: liblc3
      revision: 1a5938ebaca4f13fe79ce074f5dee079783aa29f
      path: modules/lib/liblc3
    - name: littlefs
      path: modules/fs/littlefs
      groups:
        - fs
      revision: 57f74e27d7a0ff9f0c8581df6bd7c3d475f27b85
    - name: loramac-node
      revision: 88deb45109317473ac5706e97a6b8bbeb524aab1
      path: modules/lib/loramac-node
    - name: lvgl
      revision: 2b498e6f36d6b82ae1da12c8b7742e318624ecf5
      path: modules/lib/gui/lvgl
    - name: mbedtls
      revision: a78176c6ff0733ba08018cba4447bd3f20de7978
      path: modules/crypto/mbedtls
      groups:
        - crypto
    - name: mcuboot
      revision: 93b1e00ea9a42c26acd53c1236251ddefac3779d
      path: bootloader/mcuboot
      groups:
        - bootloader
    - name: mipi-sys-t
      path: modules/debug/mipi-sys-t
      groups:
        - debug
      revision: 71ace1f5caa03e56c8740a09863e685efb4b2360
    - name: net-tools
      revision: 93acc8bac4661e74e695eb1aea94c7c5262db2e2
      path: tools/net-tools
      groups:
        - tools
    - name: nrf_hw_models
      revision: aca798cf7cf0c5dc1fd89c66cf62670051feb8d0
      path: modules/bsim_hw_models/nrf_hw_models
    - name: open-amp
      revision: b735edbc739ad59156eb55bb8ce2583d74537719
      path: modules/lib/open-amp
    - name: openthread
      revision: 2aeb8b833ba760ec29d5f340dd1ce7bcb61c5d56
      path: modules/lib/openthread
    - name: percepio
      path: modules/debug/percepio
      revision: b68d17993109b9bee6b45dc8c9794e7b7bce236d
      groups:
        - debug
    - name: picolibc
      path: modules/lib/picolibc
      revision: d492d5fa7c96918e37653f303028346bb0dd51a2
    - name: segger
      revision: b011c45b585e097d95d9cf93edf4f2e01588d3cd
      path: modules/debug/segger
      groups:
        - debug
    - name: tinycrypt
      revision: 1012a3ebee18c15ede5efc8332ee2fc37817670f
      path: modules/crypto/tinycrypt
      groups:
        - crypto
    - name: trusted-firmware-m
      revision: a11cd27905aecc4416cfc85552bfc3b997375056
      path: modules/tee/tf-m/trusted-firmware-m
      groups:
        - tee
    - name: trusted-firmware-a
      revision: 713ffbf96c5bcbdeab757423f10f73eb304eff07
      path: modules/tee/tf-a/trusted-firmware-a
      groups:
        - tee
    - name: uoscore-uedhoc
      revision: 84ef879a46d7bfd9a423fbfb502b04289861f9ea
      path: modules/lib/uoscore-uedhoc
    - name: zcbor
      revision: 334cb5be576b2180095c080215b1b7078b97fafb
      path: modules/lib/zcbor
    - name: golioth
      path: modules/lib/golioth
      revision: 89515756cf7fe0a8b44fb23ca4e372cefdf487f8
      url: https://github.com/DDC-NDRS/golioth-zephyr-sdk.git
      import: west-external.yml
    - name: thingset
      path: modules/lib/thingset
      revision: 2cd8dda5a38038a1a75667d9369f8e976f908ebf
    - name: thingset-node-c
      path: modules/lib/thingset-node-c
      revision: ecd807b7ab26f3b0fd818b2118b2258736851a22

  self:
    path: zephyr_rtos
    west-commands: scripts/west-commands.yml
    import: submanifests<|MERGE_RESOLUTION|>--- conflicted
+++ resolved
@@ -233,11 +233,7 @@
       groups:
         - hal
     - name: hal_stm32
-<<<<<<< HEAD
-      revision: de35667fc077871880d8ca714292bf23fb441f70
-=======
-      revision: 019d8255333f96bdd47d26b44049bd3e7af8ef55
->>>>>>> 4b4bba4f
+      revision: beeb42f7bba0e4784b39b2738ea9a15f6bc122a1
       path: modules/hal/stm32
       groups:
         - hal
