--- conflicted
+++ resolved
@@ -250,11 +250,7 @@
       groups:
         - hal
     - name: hal_stm32
-<<<<<<< HEAD
-      revision: a841c41a97c5fcaec3c03cee221679c0a97ec055
-=======
-      revision: dc7c2543a079c57a4e7dbee54ed7877880dc235b
->>>>>>> 601f2fde
+      revision: 9066334fd392c5308ab0b4bfdf004ea9b2aff9b4
       path: modules/hal/stm32
       groups:
         - hal
