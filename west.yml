# The west manifest file for upstream Zephyr.
#
# The per-installation west configuration file, .west/config, sets the
# path to the project containing this file in the [manifest] section's
# "path" variable.
#
# You are free to create your own manifest files and put them in any
# repository you want, to create your own custom Zephyr installations.
# For example, you could create a manifest file in your own out of
# tree application directory, which would pull this zephyr repository
# in as an ordinary project.
#
# You can pass your manifest repositories to west init when creating a
# new Zephyr installation. See the west documentation for more
# information.

manifest:
  defaults:
    remote: upstream

  remotes:
    - name: upstream
      url-base: https://github.com/zephyrproject-rtos
    - name: babblesim
      url-base: https://github.com/BabbleSim

  group-filter: [-babblesim, -optional]

  #
  # Please add items below based on alphabetical order
  # zephyr-keep-sorted-start re(^\s+\- name:)
  projects:
    - name: acpica
      revision: 8d24867bc9c9d81c81eeac59391cda59333affd4
      path: modules/lib/acpica
    - name: babblesim_base
      remote: babblesim
      repo-path: base
      path: tools/bsim/components
      revision: 2cfac3dca2071452ae481d115d8541880568753d
      groups:
        - babblesim
    - name: babblesim_ext_2G4_channel_NtNcable
      remote: babblesim
      repo-path: ext_2G4_channel_NtNcable
      path: tools/bsim/components/ext_2G4_channel_NtNcable
      revision: 20a38c997f507b0aa53817aab3d73a462fff7af1
      groups:
        - babblesim
    - name: babblesim_ext_2G4_channel_multiatt
      remote: babblesim
      repo-path: ext_2G4_channel_multiatt
      path: tools/bsim/components/ext_2G4_channel_multiatt
      revision: bde72a57384dde7a4310bcf3843469401be93074
      groups:
        - babblesim
    - name: babblesim_ext_2G4_device_WLAN_actmod
      remote: babblesim
      repo-path: ext_2G4_device_WLAN_actmod
      path: tools/bsim/components/ext_2G4_device_WLAN_actmod
      revision: 9cb6d8e72695f6b785e57443f0629a18069d6ce4
      groups:
        - babblesim
    - name: babblesim_ext_2G4_device_burst_interferer
      remote: babblesim
      repo-path: ext_2G4_device_burst_interferer
      path: tools/bsim/components/ext_2G4_device_burst_interferer
      revision: 5b5339351d6e6a2368c686c734dc8b2fc65698fc
      groups:
        - babblesim
    - name: babblesim_ext_2G4_device_playback
      remote: babblesim
      repo-path: ext_2G4_device_playback
      path: tools/bsim/components/ext_2G4_device_playback
      revision: abb48cd71ddd4e2a9022f4bf49b2712524c483e8
      groups:
        - babblesim
    - name: babblesim_ext_2G4_libPhyComv1
      remote: babblesim
      repo-path: ext_2G4_libPhyComv1
      path: tools/bsim/components/ext_2G4_libPhyComv1
      revision: e18e41e8e3fa9f996559ed98b9238a5702dcdd36
      groups:
        - babblesim
    - name: babblesim_ext_2G4_modem_BLE_simple
      remote: babblesim
      repo-path: ext_2G4_modem_BLE_simple
      path: tools/bsim/components/ext_2G4_modem_BLE_simple
      revision: 4d2379de510684cd4b1c3bbbb09bce7b5a20bc1f
      groups:
        - babblesim
    - name: babblesim_ext_2G4_modem_magic
      remote: babblesim
      repo-path: ext_2G4_modem_magic
      path: tools/bsim/components/ext_2G4_modem_magic
      revision: edfcda2d3937a74be0a59d6cd47e0f50183453da
      groups:
        - babblesim
    - name: babblesim_ext_2G4_phy_v1
      remote: babblesim
      repo-path: ext_2G4_phy_v1
      path: tools/bsim/components/ext_2G4_phy_v1
      revision: 8964ed1eb94606c2ea555340907bdc5171793e65
      groups:
        - babblesim
    - name: babblesim_ext_libCryptov1
      remote: babblesim
      repo-path: ext_libCryptov1
      path: tools/bsim/components/ext_libCryptov1
      revision: da246018ebe031e4fe4a8228187fb459e9f3b2fa
      groups:
        - babblesim
    - name: bsim
      repo-path: babblesim-manifest
      revision: 2ba22a0608ad9f46da1b96ee5121af357053c791
      path: tools/bsim
      groups:
        - babblesim
    - name: cmsis
      revision: 2a3de69609190ac4af673dc2b3e460e9ce158c6b
      path: modules/hal/cmsis
      groups:
        - hal
    - name: cmsis-dsp
      revision: d80a49b2bb186317dc1db4ac88da49c0ab77e6e7
      path: modules/lib/cmsis-dsp
    - name: cmsis-nn
      revision: e9328d612ea3ea7d0d210d3ac16ea8667c01abdd
      path: modules/lib/cmsis-nn
    - name: cmsis_6
      repo-path: CMSIS_6
      revision: 08d7ac72a23b36d97d50fd3fdd1114126b763c34
      path: modules/hal/cmsis_6
      groups:
        - hal
    - name: edtt
      revision: b9ca3c7030518f07b7937dacf970d37a47865a76
      path: tools/edtt
      groups:
        - tools
    - name: fatfs
      revision: c531b6f68ae912e3080d1e8d7b1332bf338ff5e8
      path: modules/fs/fatfs
      groups:
        - fs
    - name: hal_adi
      revision: 16829b77264678f31a2d077a870af7bdca2d39bd
      path: modules/hal/adi
      groups:
        - hal
    - name: hal_afbr
      revision: 4e1eea7ea283db9d9ce529b0e9f89c0b5c2660e3
      path: modules/hal/afbr
      groups:
        - hal
    - name: hal_ambiq
      revision: 84ccbfc0b6041ba9f5688337c78bad99da5448ce
      path: modules/hal/ambiq
      groups:
        - hal
    - name: hal_atmel
      revision: e1b3a6b6f71cfccbb774a7b172330eb4ddfe168d
      path: modules/hal/atmel
      groups:
        - hal
    - name: hal_bouffalolab
      path: modules/hal/bouffalolab
      revision: 5811738e2be348f30dc97d78280f2735d5d14084
      groups:
        - hal
    - name: hal_espressif
      revision: 8502aafa3856b9de1e530ccc3ce36e19978f58d2
      path: modules/hal/espressif
      west-commands: west/west-commands.yml
      groups:
        - hal
    - name: hal_ethos_u
      revision: 50ddffca1cc700112f25ad9bc077915a0355ee5d
      path: modules/hal/ethos_u
      groups:
        - hal
    - name: hal_gigadevice
      revision: 2994b7dde8b0b0fa9b9c0ccb13474b6a486cddc3
      path: modules/hal/gigadevice
      groups:
        - hal
    - name: hal_infineon
      revision: 0fe4f3aee9c8f7002996a94d91299b2c28d6a8fa
      path: modules/hal/infineon
      groups:
        - hal
    - name: hal_intel
      revision: 0447cd22e74d7ca243653f21cfd6e38c016630c6
      path: modules/hal/intel
      groups:
        - hal
    - name: hal_microchip
      revision: 32a79d481c056b2204a5701d5a5799f9e5130dd7
      path: modules/hal/microchip
      groups:
        - hal
    - name: hal_nordic
      revision: 9587b1dcb83d24ab74e89837843a5f7d573f7059
      path: modules/hal/nordic
      groups:
        - hal
    - name: hal_nuvoton
      revision: be1042dc8a96ebe9ea4c5d714f07c617539106d6
      path: modules/hal/nuvoton
      groups:
        - hal
    - name: hal_nxp
      revision: fc8aa27bba7ad1f8b98c04f991dae65ba38ec165
      path: modules/hal/nxp
      groups:
        - hal
    - name: hal_openisa
      revision: eabd530a64d71de91d907bad257cd61aacf607bc
      path: modules/hal/openisa
      groups:
        - hal
    - name: hal_quicklogic
      revision: bad894440fe72c814864798c8e3a76d13edffb6c
      path: modules/hal/quicklogic
      groups:
        - hal
    - name: hal_renesas
      path: modules/hal/renesas
      revision: 0769fe1520f6c14e6301188588da758a609f181d
      groups:
        - hal
    - name: hal_rpi_pico
      path: modules/hal/rpi_pico
      revision: 7b57b24588797e6e7bf18b6bda168e6b96374264
      groups:
        - hal
    - name: hal_silabs
      revision: 190a144a16bed9a938a94543ed5bbc70c0552e0f
      path: modules/hal/silabs
      groups:
        - hal
    - name: hal_st
      revision: 9f81b4427e955885398805b7bca0da3a8cd9109c
      path: modules/hal/st
      groups:
        - hal
    - name: hal_stm32
      revision: 97b57f506a0a01254387ffb5a0fc40e5dc0d2191
      path: modules/hal/stm32
      groups:
        - hal
    - name: hal_tdk
      revision: 6727477af1e46fa43878102489b9672a9d24e39f
      path: modules/hal/tdk
      groups:
        - hal
    - name: hal_telink
      revision: 4226c7fc17d5a34e557d026d428fc766191a0800
      path: modules/hal/telink
      groups:
        - hal
    - name: hal_ti
      revision: bc8e7b99bb668cc51a3aa384448a48c48a33f8e2
      path: modules/hal/ti
      groups:
        - hal
    - name: hal_wch
      revision: 6dd313768b5f4cc69baeac4ce6e59f2038eb8ce5
      path: modules/hal/wch
      groups:
        - hal
    - name: hal_wurthelektronik
      revision: e3e2797b224fc48fdef1bc3e5a12a7c73108bba2
      path: modules/hal/wurthelektronik
      groups:
        - hal
    - name: hal_xtensa
      revision: b38620c7cc61e349e192ed86a54940a5cd0636b7
      path: modules/hal/xtensa
      groups:
        - hal
    - name: hostap
      path: modules/lib/hostap
      revision: bc5d22f5838d017b889d1452a5854f9a32895414
    - name: liblc3
      revision: 48bbd3eacd36e99a57317a0a4867002e0b09e183
      path: modules/lib/liblc3
    - name: libmctp
      revision: b97860e78998551af99931ece149eeffc538bdb1
      path: modules/lib/libmctp
    - name: libmetal
      revision: 91d38634d1882f0a2151966f8c5c230ce1c0de7b
      path: modules/hal/libmetal
      groups:
        - hal
    - name: littlefs
      path: modules/fs/littlefs
      groups:
        - fs
      revision: 32fa5540b5dacb1622664713acefcb46445f01e6
    - name: loramac-node
      revision: 88deb45109317473ac5706e97a6b8bbeb524aab1
      path: modules/lib/loramac-node
    - name: lvgl
      revision: b03edc8e6282a963cd312cd0b409eb5ce263ea75
      path: modules/lib/gui/lvgl
    - name: mbedtls
      revision: 5f889934359deccf421554c7045a8381ef75298f
      path: modules/crypto/mbedtls
      groups:
        - crypto
    - name: mcuboot
<<<<<<< HEAD
      revision: dc941d849ba9e9870a4d72d49de5828a47f10750
=======
      revision: 07222c1929e1d79d303baa8fde7f977a79e48e9a
>>>>>>> 6c685840
      path: bootloader/mcuboot
      groups:
        - bootloader
    - name: mipi-sys-t
      path: modules/debug/mipi-sys-t
      groups:
        - debug
      revision: 33e5c23cbedda5ba12dbe50c4baefb362a791001
    - name: net-tools
      revision: 986bfeb040df3d9029366de8aea4ce1f84e93780
      path: tools/net-tools
      groups:
        - tools
    - name: nrf_hw_models
      revision: 968d55ff22579080466bf2f482596dd6e35361c6
      path: modules/bsim_hw_models/nrf_hw_models
    - name: nrf_wifi
      revision: 7cb2f44f46dfc86e4f97477ee90022944e138dd8
      path: modules/lib/nrf_wifi
    - name: open-amp
      revision: c30a6d8b92fcebdb797fc1a7698e8729e250f637
      path: modules/lib/open-amp
    - name: openthread
      revision: 3ae741f95e7dfb391dec35c48742862049eb62e8
      path: modules/lib/openthread
    - name: percepio
      path: modules/debug/percepio
      revision: 49e6dc202aa38c2a3edbafcc2dab85dec6aee973
      groups:
        - debug
    - name: picolibc
      path: modules/lib/picolibc
      revision: 560946f26db075c296beea5b39d99e6de43c9010
    - name: segger
      revision: cf56b1d9c80f81a26e2ac5727c9cf177116a4692
      path: modules/debug/segger
      groups:
        - debug
    - name: tinycrypt
      revision: 1012a3ebee18c15ede5efc8332ee2fc37817670f
      path: modules/crypto/tinycrypt
      groups:
        - crypto
    - name: trusted-firmware-a
      revision: 713ffbf96c5bcbdeab757423f10f73eb304eff07
      path: modules/tee/tf-a/trusted-firmware-a
      groups:
        - tee
    - name: trusted-firmware-m
      revision: c150f48855f04d77451a39bfaa80d14eb61d918b
      path: modules/tee/tf-m/trusted-firmware-m
      groups:
        - tee
    - name: uoscore-uedhoc
      revision: 54abc109c9c0adfd53c70077744c14e454f04f4a
      path: modules/lib/uoscore-uedhoc
    - name: zcbor
      revision: 44c47c4be2721ca1a7099f9bc1bb1d90bdb90048
      path: modules/lib/zcbor
  # zephyr-keep-sorted-stop
    - name: thingset
      path: modules/lib/thingset
      revision: 84c603f181928dd057989a3b305cb46f14ac2644
    - name: thingset-node-c
      path: modules/lib/thingset-node-c
      revision: 2ed57596d363053178aa6104dcd062be3f2b92ce
    - name: FlashDB
      path: modules/lib/flashdb
      revision: eac65043a7b3abaddaa7db82268d5ba8fd8176b9

  self:
    path: zephyr_rtos
    west-commands: scripts/west-commands.yml
    import: submanifests<|MERGE_RESOLUTION|>--- conflicted
+++ resolved
@@ -310,11 +310,7 @@
       groups:
         - crypto
     - name: mcuboot
-<<<<<<< HEAD
-      revision: dc941d849ba9e9870a4d72d49de5828a47f10750
-=======
-      revision: 07222c1929e1d79d303baa8fde7f977a79e48e9a
->>>>>>> 6c685840
+      revision: af9d570e2328ad2f6b60ce875692c31365736d39
       path: bootloader/mcuboot
       groups:
         - bootloader
