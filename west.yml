--- conflicted
+++ resolved
@@ -238,11 +238,7 @@
       groups:
         - hal
     - name: hal_stm32
-<<<<<<< HEAD
-      revision: 78f86136b0449c45133e7f1ca2ea46fb128405ad
-=======
-      revision: edd82557d92d85a9e79c9568a562600c712dfb52
->>>>>>> 1ac19d3e
+      revision: 98e99499afce7e071090c7c56b76242f9d869129
       path: modules/hal/stm32
       groups:
         - hal
