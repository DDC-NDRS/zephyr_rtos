# The west manifest file for upstream Zephyr.
#
# The per-installation west configuration file, .west/config, sets the
# path to the project containing this file in the [manifest] section's
# "path" variable.
#
# You are free to create your own manifest files and put them in any
# repository you want, to create your own custom Zephyr installations.
# For example, you could create a manifest file in your own out of
# tree application directory, which would pull this zephyr repository
# in as an ordinary project.
#
# You can pass your manifest repositories to west init when creating a
# new Zephyr installation. See the west documentation for more
# information.

manifest:
  defaults:
    remote: upstream

  remotes:
    - name: upstream
      url-base: https://github.com/zephyrproject-rtos
    - name: babblesim
      url-base: https://github.com/BabbleSim

  group-filter: [-babblesim, -optional]

  #
  # Please add items below based on alphabetical order
  projects:
    - name: acpica
      revision: 10ae1038e51eb9306f73c3bbcfc4fde954bb9625
      path: modules/lib/acpica
    - name: bsim
      repo-path: babblesim-manifest
      revision: 384a091445c57b44ac8cbd18ebd245b47c71db94
      path: tools/bsim
      groups:
        - babblesim
    - name: babblesim_base
      remote: babblesim
      repo-path: base.git
      path: tools/bsim/components
      revision: 19d62424c0802c6c9fc15528febe666e40f372a1
      groups:
        - babblesim
    - name: babblesim_ext_2G4_libPhyComv1
      remote: babblesim
      repo-path: ext_2G4_libPhyComv1.git
      path: tools/bsim/components/ext_2G4_libPhyComv1
      revision: 9018113a362fa6c9e8f4b9cab9e5a8f12cc46b94
      groups:
        - babblesim
    - name: babblesim_ext_2G4_phy_v1
      remote: babblesim
      repo-path: ext_2G4_phy_v1.git
      path: tools/bsim/components/ext_2G4_phy_v1
      revision: d47c6dd90035b41b14f6921785ccb7b8484868e2
      groups:
        - babblesim
    - name: babblesim_ext_2G4_channel_NtNcable
      remote: babblesim
      repo-path: ext_2G4_channel_NtNcable.git
      path: tools/bsim/components/ext_2G4_channel_NtNcable
      revision: 20a38c997f507b0aa53817aab3d73a462fff7af1
      groups:
        - babblesim
    - name: babblesim_ext_2G4_channel_multiatt
      remote: babblesim
      repo-path: ext_2G4_channel_multiatt.git
      path: tools/bsim/components/ext_2G4_channel_multiatt
      revision: bde72a57384dde7a4310bcf3843469401be93074
      groups:
        - babblesim
    - name: babblesim_ext_2G4_modem_magic
      remote: babblesim
      repo-path: ext_2G4_modem_magic.git
      path: tools/bsim/components/ext_2G4_modem_magic
      revision: cb70771794f0bf6f262aa474848611c68ae8f1ed
      groups:
        - babblesim
    - name: babblesim_ext_2G4_modem_BLE_simple
      remote: babblesim
      repo-path: ext_2G4_modem_BLE_simple.git
      path: tools/bsim/components/ext_2G4_modem_BLE_simple
      revision: 809ab073159c9ab6686c2fea5749b0702e0909f7
      groups:
        - babblesim
    - name: babblesim_ext_2G4_device_burst_interferer
      remote: babblesim
      repo-path: ext_2G4_device_burst_interferer.git
      path: tools/bsim/components/ext_2G4_device_burst_interferer
      revision: 5b5339351d6e6a2368c686c734dc8b2fc65698fc
      groups:
        - babblesim
    - name: babblesim_ext_2G4_device_WLAN_actmod
      remote: babblesim
      repo-path: ext_2G4_device_WLAN_actmod.git
      path: tools/bsim/components/ext_2G4_device_WLAN_actmod
      revision: 9cb6d8e72695f6b785e57443f0629a18069d6ce4
      groups:
        - babblesim
    - name: babblesim_ext_2G4_device_playback
      remote: babblesim
      repo-path: ext_2G4_device_playback.git
      path: tools/bsim/components/ext_2G4_device_playback
      revision: 85c645929cf1ce995d8537107d9dcbd12ed64036
      groups:
        - babblesim
    - name: babblesim_ext_libCryptov1
      remote: babblesim
      repo-path: ext_libCryptov1.git
      path: tools/bsim/components/ext_libCryptov1
      revision: eed6d7038e839153e340bd333bc43541cb90ba64
      groups:
        - babblesim
    - name: cmsis
<<<<<<< HEAD
      revision: 4b96cbb174678dcd3ca86e11e1f24bc5f8726da0
=======
      revision: 1855720d555ae239303a44a11005692737356af1
>>>>>>> 02f3f096
      path: modules/hal/cmsis
      groups:
        - hal
    - name: cmsis-dsp
      revision: ff7b5fd1ea5f094665c090c343ec44e74dc0b193
      path: modules/lib/cmsis-dsp
    - name: cmsis-nn
      revision: 0c8669d81381ccf3b1a01d699f3b68b50134a99f
      path: modules/lib/cmsis-nn
    - name: edtt
      revision: 64e5105ad82390164fb73fc654be3f73a608209a
      path: tools/edtt
      groups:
        - tools
    - name: fatfs
      revision: 427159bf95ea49b7680facffaa29ad506b42709b
      path: modules/fs/fatfs
      groups:
        - fs
    - name: hal_altera
      revision: 0d225ddd314379b32355a00fb669eacf911e750d
      path: modules/hal/altera
      groups:
        - hal
    - name: hal_ambiq
      revision: 0c5ea5749245c8ff6ce7aefbf0aa9981943c2857
      path: modules/hal/ambiq
      groups:
        - hal
    - name: hal_atmel
      revision: 58cbc50eb9da2779a92bcc83de977481f0af62f7
      path: modules/hal/atmel
      groups:
        - hal
    - name: hal_espressif
      revision: b3cb13f06586543ae1d156dc3e84b2fd3dc2f1fb
      path: modules/hal/espressif
      west-commands: west/west-commands.yml
      groups:
        - hal
    - name: hal_ethos_u
      revision: 90ada2ea5681b2a2722a10d2898eac34c2510791
      path: modules/hal/ethos_u
      groups:
        - hal
    - name: hal_gigadevice
      revision: 2994b7dde8b0b0fa9b9c0ccb13474b6a486cddc3
      path: modules/hal/gigadevice
      groups:
        - hal
    - name: hal_infineon
      revision: 69c883d3bd9fac8a18dd8384624b8c472a68d06f
      path: modules/hal/infineon
      groups:
        - hal
    - name: hal_intel
      revision: 7b4c25669f1513b0d6d6ee78ee42340d91958884
      path: modules/hal/intel
      groups:
        - hal
    - name: hal_microchip
      revision: 5d079f1683a00b801373bbbbf5d181d4e33b30d5
      path: modules/hal/microchip
      groups:
        - hal
    - name: hal_nordic
      revision: 2ff8ce6e6ca131d87699dba260f3c0cc4a6cc365
      path: modules/hal/nordic
      groups:
        - hal
    - name: hal_nuvoton
      revision: 584190e131655de1046088bd0d0735d83429ec7c
      path: modules/hal/nuvoton
      groups:
        - hal
    - name: hal_nxp
      revision: d5e5358e56542b94bc65b6483396f50ed8f3172d
      path: modules/hal/nxp
      groups:
        - hal
    - name: hal_openisa
      revision: d1e61c0c654d8ca9e73d27fca3a7eb3b7881cb6a
      path: modules/hal/openisa
      groups:
        - hal
    - name: hal_quicklogic
      revision: b3a66fe6d04d87fd1533a5c8de51d0599fcd08d0
      path: modules/hal/quicklogic
      repo-path: hal_quicklogic
      groups:
        - hal
    - name: hal_renesas
      path: modules/hal/renesas
      revision: 1471ed3cbf501434a5f3df2f9df520c3bd8e0258
      groups:
        - hal
    - name: hal_rpi_pico
      path: modules/hal/rpi_pico
      revision: fba7162cc7bee06d0149622bbcaac4e41062d368
      groups:
        - hal
    - name: hal_silabs
      revision: d191d981c4eb20c0c7445a4061fcdbcfa686113a
      path: modules/hal/silabs
      groups:
        - hal
    - name: hal_st
      revision: fb8e79d1a261fd02aadff7c142729f1954163cf3
      path: modules/hal/st
      groups:
        - hal
    - name: hal_stm32
      revision: 742c3eccd1c6b6bb5b99d9b7957daa3f6fffe21e
      path: modules/hal/stm32
      groups:
        - hal
    - name: hal_telink
      revision: 38573af589173259801ae6c2b34b7d4c9e626746
      path: modules/hal/telink
      groups:
        - hal
    - name: hal_ti
      revision: b85f86e51fc4d47c4c383d320d64d52d4d371ae4
      path: modules/hal/ti
      groups:
        - hal
    - name: hal_wurthelektronik
      revision: 24ca9873c3d608fad1fea0431836bc8f144c132e
      path: modules/hal/wurthelektronik
      groups:
        - hal
    - name: hal_xtensa
      revision: 08325d6fb7190a105f5382d35e64ed2812c57cf4
      path: modules/hal/xtensa
      groups:
        - hal
    - name: hostap
      repo-path: hostap
      path: modules/lib/hostap
      revision: 7adaff26baa48e26a32c576125e0a749a5239b12
    - name: libmetal
      revision: 03140d7f4bd9ba474ebfbb6256e84a9089248e67
      path: modules/hal/libmetal
      groups:
        - hal
    - name: liblc3
      revision: 448f3de31f49a838988a162ef1e23a89ddf2d2ed
      path: modules/lib/liblc3
    - name: littlefs
      path: modules/fs/littlefs
      groups:
        - fs
      revision: ca583fd297ceb48bced3c2548600dc615d67af24
    - name: loramac-node
      revision: 842413c5fb98707eb5f26e619e8e792453877897
      path: modules/lib/loramac-node
    - name: lvgl
      revision: 8a6a2d1d29d17d1e4bdc94c243c146a39d635fdd
      path: modules/lib/gui/lvgl
    - name: mbedtls
      revision: 7053083b0cff8462464e3cbb826e87852fc03da6
      path: modules/crypto/mbedtls
      groups:
        - crypto
    - name: mcuboot
<<<<<<< HEAD
      revision: 0c0470e294dcfb52aab92299356a5f3caa0aa52b
=======
      revision: 68206a38030eec9160155e85f22e43f8ea1d7ffa
>>>>>>> 02f3f096
      path: bootloader/mcuboot
    - name: mipi-sys-t
      path: modules/debug/mipi-sys-t
      groups:
        - debug
      revision: a819419603a2dfcb47f7f39092e1bc112e45d1ef
    - name: net-tools
      revision: d68ee9d17648a1bb3729c2023abfcb735dfe92fa
      path: tools/net-tools
      groups:
        - tools
    - name: nrf_hw_models
      revision: a715dcc179f1a71f51c574165958b72fe932ae3f
      path: modules/bsim_hw_models/nrf_hw_models
    - name: open-amp
      revision: 214f9fc1539f8e5937c0474cb6ee29b6dcb2d4b8
      path: modules/lib/open-amp
    - name: openthread
      revision: 6edb06e4e0472411200ce2a084a783eaf3faffe3
      path: modules/lib/openthread
    - name: percepio
      path: modules/debug/percepio
      revision: 0fbc5b72aeab8a6434523a3a7bc8111c17f0bc73
      groups:
        - debug
    - name: picolibc
      path: modules/lib/picolibc
      revision: d07c38ff051386f8e09a143ea0a6c1d6d66dd1d8
    - name: segger
      revision: 9d0191285956cef43daf411edc2f1a7788346def
      path: modules/debug/segger
      groups:
        - debug
    - name: tinycrypt
      revision: 3e9a49d2672ec01435ffbf0d788db6d95ef28de0
      path: modules/crypto/tinycrypt
      groups:
        - crypto
    - name: trusted-firmware-m
      revision: 33c0f47bcb19721a5c33e6fe1eee9225d00bb5bc
      path: modules/tee/tf-m/trusted-firmware-m
      groups:
        - tee
    - name: trusted-firmware-a
      revision: 421dc050278287839f5c70019bd6aec617f2bbdb
      path: modules/tee/tf-a/trusted-firmware-a
      groups:
        - tee
    - name: uoscore-uedhoc
      revision: 5fe2cb613bd7e4590bd1b00c2adf181ac0229379
      path: modules/lib/uoscore-uedhoc
    - name: zcbor
      revision: 67fd8bb88d3136738661fa8bb5f9989103f4599e
      path: modules/lib/zcbor
    - name: golioth
      path: modules/lib/golioth
      revision: main
      url: https://github.com/DDC-NDRS/golioth-zephyr-sdk.git
      import: west-external.yml

  self:
    path: zephyr_rtos
    west-commands: scripts/west-commands.yml
    import: submanifests<|MERGE_RESOLUTION|>--- conflicted
+++ resolved
@@ -116,11 +116,7 @@
       groups:
         - babblesim
     - name: cmsis
-<<<<<<< HEAD
-      revision: 4b96cbb174678dcd3ca86e11e1f24bc5f8726da0
-=======
-      revision: 1855720d555ae239303a44a11005692737356af1
->>>>>>> 02f3f096
+      revision: 1e30dc71511020b81c0f1948ad0382119fa9e941
       path: modules/hal/cmsis
       groups:
         - hal
@@ -286,11 +282,7 @@
       groups:
         - crypto
     - name: mcuboot
-<<<<<<< HEAD
-      revision: 0c0470e294dcfb52aab92299356a5f3caa0aa52b
-=======
-      revision: 68206a38030eec9160155e85f22e43f8ea1d7ffa
->>>>>>> 02f3f096
+      revision: 81885d33b4f7e5e318bb0da355a2fce9ebcde986
       path: bootloader/mcuboot
     - name: mipi-sys-t
       path: modules/debug/mipi-sys-t
