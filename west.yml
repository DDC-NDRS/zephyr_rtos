--- conflicted
+++ resolved
@@ -245,11 +245,7 @@
       groups:
         - hal
     - name: hal_stm32
-<<<<<<< HEAD
-      revision: a34a099e7c989f4413bc95646f149e47d7a4a5f9
-=======
-      revision: 2459cda20429a15d4a5eb5ca4140a0c19618f3bf
->>>>>>> ed0fa4a0
+      revision: a841c41a97c5fcaec3c03cee221679c0a97ec055
       path: modules/hal/stm32
       groups:
         - hal
