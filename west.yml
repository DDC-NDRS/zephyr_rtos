--- conflicted
+++ resolved
@@ -250,11 +250,7 @@
       groups:
         - hal
     - name: hal_stm32
-<<<<<<< HEAD
-      revision: ae8654a142e3c928559e971bcbaf99150e8fe260
-=======
-      revision: 93e7944879c99bc5e0bb6371f9d2cb5d9a9f3482
->>>>>>> 869881ef
+      revision: 514fd372220a54781d519e34ce8bb287049fe286
       path: modules/hal/stm32
       groups:
         - hal
