# The west manifest file for upstream Zephyr.
#
# The per-installation west configuration file, .west/config, sets the
# path to the project containing this file in the [manifest] section's
# "path" variable.
#
# You are free to create your own manifest files and put them in any
# repository you want, to create your own custom Zephyr installations.
# For example, you could create a manifest file in your own out of
# tree application directory, which would pull this zephyr repository
# in as an ordinary project.
#
# You can pass your manifest repositories to west init when creating a
# new Zephyr installation. See the west documentation for more
# information.

manifest:
  defaults:
    remote: upstream

  remotes:
    - name: upstream
      url-base: https://github.com/zephyrproject-rtos
    - name: babblesim
      url-base: https://github.com/BabbleSim

  group-filter: [-babblesim, -optional]

  #
  # Please add items below based on alphabetical order
  projects:
    - name: acpica
      revision: 10ae1038e51eb9306f73c3bbcfc4fde954bb9625
      path: modules/lib/acpica
    - name: bsim
      repo-path: babblesim-manifest
      revision: 384a091445c57b44ac8cbd18ebd245b47c71db94
      path: tools/bsim
      groups:
        - babblesim
    - name: babblesim_base
      remote: babblesim
      repo-path: base.git
      path: tools/bsim/components
      revision: 19d62424c0802c6c9fc15528febe666e40f372a1
      groups:
        - babblesim
    - name: babblesim_ext_2G4_libPhyComv1
      remote: babblesim
      repo-path: ext_2G4_libPhyComv1.git
      path: tools/bsim/components/ext_2G4_libPhyComv1
      revision: 9018113a362fa6c9e8f4b9cab9e5a8f12cc46b94
      groups:
        - babblesim
    - name: babblesim_ext_2G4_phy_v1
      remote: babblesim
      repo-path: ext_2G4_phy_v1.git
      path: tools/bsim/components/ext_2G4_phy_v1
      revision: d47c6dd90035b41b14f6921785ccb7b8484868e2
      groups:
        - babblesim
    - name: babblesim_ext_2G4_channel_NtNcable
      remote: babblesim
      repo-path: ext_2G4_channel_NtNcable.git
      path: tools/bsim/components/ext_2G4_channel_NtNcable
      revision: 20a38c997f507b0aa53817aab3d73a462fff7af1
      groups:
        - babblesim
    - name: babblesim_ext_2G4_channel_multiatt
      remote: babblesim
      repo-path: ext_2G4_channel_multiatt.git
      path: tools/bsim/components/ext_2G4_channel_multiatt
      revision: bde72a57384dde7a4310bcf3843469401be93074
      groups:
        - babblesim
    - name: babblesim_ext_2G4_modem_magic
      remote: babblesim
      repo-path: ext_2G4_modem_magic.git
      path: tools/bsim/components/ext_2G4_modem_magic
      revision: cb70771794f0bf6f262aa474848611c68ae8f1ed
      groups:
        - babblesim
    - name: babblesim_ext_2G4_modem_BLE_simple
      remote: babblesim
      repo-path: ext_2G4_modem_BLE_simple.git
      path: tools/bsim/components/ext_2G4_modem_BLE_simple
      revision: 809ab073159c9ab6686c2fea5749b0702e0909f7
      groups:
        - babblesim
    - name: babblesim_ext_2G4_device_burst_interferer
      remote: babblesim
      repo-path: ext_2G4_device_burst_interferer.git
      path: tools/bsim/components/ext_2G4_device_burst_interferer
      revision: 5b5339351d6e6a2368c686c734dc8b2fc65698fc
      groups:
        - babblesim
    - name: babblesim_ext_2G4_device_WLAN_actmod
      remote: babblesim
      repo-path: ext_2G4_device_WLAN_actmod.git
      path: tools/bsim/components/ext_2G4_device_WLAN_actmod
      revision: 9cb6d8e72695f6b785e57443f0629a18069d6ce4
      groups:
        - babblesim
    - name: babblesim_ext_2G4_device_playback
      remote: babblesim
      repo-path: ext_2G4_device_playback.git
      path: tools/bsim/components/ext_2G4_device_playback
      revision: 85c645929cf1ce995d8537107d9dcbd12ed64036
      groups:
        - babblesim
    - name: babblesim_ext_libCryptov1
      remote: babblesim
      repo-path: ext_libCryptov1.git
      path: tools/bsim/components/ext_libCryptov1
      revision: eed6d7038e839153e340bd333bc43541cb90ba64
      groups:
        - babblesim
    - name: cmsis
      revision: 1e30dc71511020b81c0f1948ad0382119fa9e941
      path: modules/hal/cmsis
      groups:
        - hal
    - name: cmsis-dsp
      revision: ff7b5fd1ea5f094665c090c343ec44e74dc0b193
      path: modules/lib/cmsis-dsp
    - name: cmsis-nn
      revision: 0c8669d81381ccf3b1a01d699f3b68b50134a99f
      path: modules/lib/cmsis-nn
    - name: edtt
      revision: 64e5105ad82390164fb73fc654be3f73a608209a
      path: tools/edtt
      groups:
        - tools
    - name: fatfs
      revision: 427159bf95ea49b7680facffaa29ad506b42709b
      path: modules/fs/fatfs
      groups:
        - fs
    - name: hal_altera
      revision: 0d225ddd314379b32355a00fb669eacf911e750d
      path: modules/hal/altera
      groups:
        - hal
    - name: hal_ambiq
      revision: 0c5ea5749245c8ff6ce7aefbf0aa9981943c2857
      path: modules/hal/ambiq
      groups:
        - hal
    - name: hal_atmel
      revision: 58cbc50eb9da2779a92bcc83de977481f0af62f7
      path: modules/hal/atmel
      groups:
        - hal
    - name: hal_espressif
      revision: eb7e415dc115e57afe96f552493b19d49dfc8c0e
      path: modules/hal/espressif
      west-commands: west/west-commands.yml
      groups:
        - hal
    - name: hal_ethos_u
      revision: 90ada2ea5681b2a2722a10d2898eac34c2510791
      path: modules/hal/ethos_u
      groups:
        - hal
    - name: hal_gigadevice
      revision: 2994b7dde8b0b0fa9b9c0ccb13474b6a486cddc3
      path: modules/hal/gigadevice
      groups:
        - hal
    - name: hal_infineon
      revision: 69c883d3bd9fac8a18dd8384624b8c472a68d06f
      path: modules/hal/infineon
      groups:
        - hal
    - name: hal_intel
      revision: 7b4c25669f1513b0d6d6ee78ee42340d91958884
      path: modules/hal/intel
      groups:
        - hal
    - name: hal_microchip
      revision: 5d079f1683a00b801373bbbbf5d181d4e33b30d5
      path: modules/hal/microchip
      groups:
        - hal
    - name: hal_nordic
      revision: b9633ecea67bf52925d4c61455046223b46402b1
      path: modules/hal/nordic
      groups:
        - hal
    - name: hal_nuvoton
      revision: 584190e131655de1046088bd0d0735d83429ec7c
      path: modules/hal/nuvoton
      groups:
        - hal
    - name: hal_nxp
      revision: 1b2f3608ab0d5f2cf2a4c2973ae9f6353fb43e72
      path: modules/hal/nxp
      groups:
        - hal
    - name: hal_openisa
      revision: d1e61c0c654d8ca9e73d27fca3a7eb3b7881cb6a
      path: modules/hal/openisa
      groups:
        - hal
    - name: hal_quicklogic
      revision: b3a66fe6d04d87fd1533a5c8de51d0599fcd08d0
      path: modules/hal/quicklogic
      repo-path: hal_quicklogic
      groups:
        - hal
    - name: hal_renesas
      path: modules/hal/renesas
      revision: 1471ed3cbf501434a5f3df2f9df520c3bd8e0258
      groups:
        - hal
    - name: hal_rpi_pico
      path: modules/hal/rpi_pico
      revision: fba7162cc7bee06d0149622bbcaac4e41062d368
      groups:
        - hal
    - name: hal_silabs
      revision: d191d981c4eb20c0c7445a4061fcdbcfa686113a
      path: modules/hal/silabs
      groups:
        - hal
    - name: hal_st
      revision: fb8e79d1a261fd02aadff7c142729f1954163cf3
      path: modules/hal/st
      groups:
        - hal
    - name: hal_stm32
      revision: 44191da011c7d6ac4be8ae2674d0928f8c9b0fa0
      path: modules/hal/stm32
      groups:
        - hal
    - name: hal_telink
      revision: 38573af589173259801ae6c2b34b7d4c9e626746
      path: modules/hal/telink
      groups:
        - hal
    - name: hal_ti
      revision: b85f86e51fc4d47c4c383d320d64d52d4d371ae4
      path: modules/hal/ti
      groups:
        - hal
    - name: hal_wurthelektronik
      revision: 24ca9873c3d608fad1fea0431836bc8f144c132e
      path: modules/hal/wurthelektronik
      groups:
        - hal
    - name: hal_xtensa
      revision: 08325d6fb7190a105f5382d35e64ed2812c57cf4
      path: modules/hal/xtensa
      groups:
        - hal
    - name: hostap
      repo-path: hostap
      path: modules/lib/hostap
      revision: 7adaff26baa48e26a32c576125e0a749a5239b12
    - name: libmetal
      revision: 03140d7f4bd9ba474ebfbb6256e84a9089248e67
      path: modules/hal/libmetal
      groups:
        - hal
    - name: liblc3
      revision: 448f3de31f49a838988a162ef1e23a89ddf2d2ed
      path: modules/lib/liblc3
    - name: littlefs
      path: modules/fs/littlefs
      groups:
        - fs
      revision: ca583fd297ceb48bced3c2548600dc615d67af24
    - name: loramac-node
      revision: 842413c5fb98707eb5f26e619e8e792453877897
      path: modules/lib/loramac-node
    - name: lvgl
      revision: 7c61a4cec26402d20c845c95dcad0e39dcd319f8
      path: modules/lib/gui/lvgl
    - name: mbedtls
      revision: 7053083b0cff8462464e3cbb826e87852fc03da6
      path: modules/crypto/mbedtls
      groups:
        - crypto
    - name: mcuboot
<<<<<<< HEAD
      revision: 212997395ed34ff1721f5f4461b800e81abeb68d
=======
      revision: 90a80d6f38011e0df9ffa22f12a75ec6bc202df5
>>>>>>> 9683bce7
      path: bootloader/mcuboot
    - name: mipi-sys-t
      path: modules/debug/mipi-sys-t
      groups:
        - debug
      revision: a819419603a2dfcb47f7f39092e1bc112e45d1ef
    - name: net-tools
      revision: 3a677d355cc7f73e444801a6280d0ccec80a1957
      path: tools/net-tools
      groups:
        - tools
    - name: nrf_hw_models
      revision: 9b985ea6bc237b6ae06f48eb228f2ac7f6e3b96b
      path: modules/bsim_hw_models/nrf_hw_models
    - name: open-amp
      revision: 214f9fc1539f8e5937c0474cb6ee29b6dcb2d4b8
      path: modules/lib/open-amp
    - name: openthread
      revision: 4ed44bc7d58d9a98c6cca13a50d38129045ab3df
      path: modules/lib/openthread
    - name: percepio
      path: modules/debug/percepio
      revision: 0fbc5b72aeab8a6434523a3a7bc8111c17f0bc73
      groups:
        - debug
    - name: picolibc
      path: modules/lib/picolibc
      revision: 1a5c603b9f8e228f9459bdafedad15ea28efc700
    - name: segger
      revision: 9d0191285956cef43daf411edc2f1a7788346def
      path: modules/debug/segger
      groups:
        - debug
    - name: tinycrypt
      revision: 3e9a49d2672ec01435ffbf0d788db6d95ef28de0
      path: modules/crypto/tinycrypt
      groups:
        - crypto
    - name: trusted-firmware-m
      revision: 33c0f47bcb19721a5c33e6fe1eee9225d00bb5bc
      path: modules/tee/tf-m/trusted-firmware-m
      groups:
        - tee
    - name: trusted-firmware-a
      revision: 421dc050278287839f5c70019bd6aec617f2bbdb
      path: modules/tee/tf-a/trusted-firmware-a
      groups:
        - tee
    - name: uoscore-uedhoc
      revision: 5fe2cb613bd7e4590bd1b00c2adf181ac0229379
      path: modules/lib/uoscore-uedhoc
    - name: zcbor
      revision: 67fd8bb88d3136738661fa8bb5f9989103f4599e
      path: modules/lib/zcbor
    - name: golioth
      path: modules/lib/golioth
      revision: 8b006e979e827529ead1443035a1e3dc9f2874c1
      url: https://github.com/DDC-NDRS/golioth-zephyr-sdk.git
      import: west-external.yml

  self:
    path: zephyr_rtos
    west-commands: scripts/west-commands.yml
    import: submanifests<|MERGE_RESOLUTION|>--- conflicted
+++ resolved
@@ -282,11 +282,7 @@
       groups:
         - crypto
     - name: mcuboot
-<<<<<<< HEAD
-      revision: 212997395ed34ff1721f5f4461b800e81abeb68d
-=======
-      revision: 90a80d6f38011e0df9ffa22f12a75ec6bc202df5
->>>>>>> 9683bce7
+      revision: 7a326686d26b8e6cb68be68eedc0dfdd5c28b0d2
       path: bootloader/mcuboot
     - name: mipi-sys-t
       path: modules/debug/mipi-sys-t
