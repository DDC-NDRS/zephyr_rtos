--- conflicted
+++ resolved
@@ -233,11 +233,7 @@
       groups:
         - hal
     - name: hal_stm32
-<<<<<<< HEAD
-      revision: 1ff820533c1b1c17f1a4d7d28ab99a94a234883b
-=======
-      revision: 0b803aa0abc865e4089bd469dd4db60a0ae5906e
->>>>>>> 65220a07
+      revision: e771f161d49444e28cdb8134e385cca56b98926f
       path: modules/hal/stm32
       groups:
         - hal
