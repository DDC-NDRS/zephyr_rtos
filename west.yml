--- conflicted
+++ resolved
@@ -137,11 +137,7 @@
       groups:
         - tools
     - name: fatfs
-<<<<<<< HEAD
-      revision: 8c8f841068bee72ad7a339ca61a2816e9c6ad729
-=======
-      revision: 16245c7c41d2b79e74984f49b5202551786b8a9b
->>>>>>> d2d29143
+      revision: c531b6f68ae912e3080d1e8d7b1332bf338ff5e8
       path: modules/fs/fatfs
       groups:
         - fs
@@ -307,11 +303,7 @@
       groups:
         - crypto
     - name: mcuboot
-<<<<<<< HEAD
-      revision: dc5634d7f5d570f6d8efb1e8c390b222db4fe743
-=======
-      revision: 346f7374ff4467e40b5594658f8ac67a5e9813c9
->>>>>>> d2d29143
+      revision: a5f7a2334684f22e56a5f578cdaa46eaf24315f7
       path: bootloader/mcuboot
       groups:
         - bootloader
