--- conflicted
+++ resolved
@@ -234,11 +234,7 @@
       groups:
         - hal
     - name: hal_stm32
-<<<<<<< HEAD
-      revision: 8eaef657413d07550a583ec13049684ec33d08c8
-=======
-      revision: 2057b0416dd65138cbc0eb413091baa6a0621ef9
->>>>>>> 4992a0cf
+      revision: a46d8d9ed68e88af90db7794b86b6b28457b692e
       path: modules/hal/stm32
       groups:
         - hal
