--- conflicted
+++ resolved
@@ -210,11 +210,7 @@
       groups:
         - hal
     - name: hal_nxp
-<<<<<<< HEAD
-      revision: e90145f870a77acf4fe15f1b22e121e57528bf9a
-=======
-      revision: 7bf6f09cc6e544d75bdc29ddde054d83208262d7
->>>>>>> ad7beb53
+      revision: 0194ce75786f08a20fb6399917b399aee8abd59d
       path: modules/hal/nxp
       groups:
         - hal
