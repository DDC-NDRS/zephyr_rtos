# The west manifest file for upstream Zephyr.
#
# The per-installation west configuration file, .west/config, sets the
# path to the project containing this file in the [manifest] section's
# "path" variable.
#
# You are free to create your own manifest files and put them in any
# repository you want, to create your own custom Zephyr installations.
# For example, you could create a manifest file in your own out of
# tree application directory, which would pull this zephyr repository
# in as an ordinary project.
#
# You can pass your manifest repositories to west init when creating a
# new Zephyr installation. See the west documentation for more
# information.

manifest:
  defaults:
    remote: upstream

  remotes:
    - name: upstream
      url-base: https://github.com/zephyrproject-rtos
    - name: babblesim
      url-base: https://github.com/BabbleSim

  group-filter: [-babblesim, -optional]

  #
  # Please add items below based on alphabetical order
  projects:
    - name: acpica
      revision: da5f2721e1c7f188fe04aa50af76f4b94f3c3ea3
      path: modules/lib/acpica
    - name: bsim
      repo-path: babblesim-manifest
      revision: 9351ae1ad44864a49c351f9704f65f43046abeb0
      path: tools/bsim
      groups:
        - babblesim
    - name: babblesim_base
      remote: babblesim
      repo-path: base
      path: tools/bsim/components
      revision: 4bd907be0b2abec3b31a23fd8ca98db2a07209d2
      groups:
        - babblesim
    - name: babblesim_ext_2G4_libPhyComv1
      remote: babblesim
      repo-path: ext_2G4_libPhyComv1
      path: tools/bsim/components/ext_2G4_libPhyComv1
      revision: 93f5eba512c438b0c9ebc1b1a947517c865b3643
      groups:
        - babblesim
    - name: babblesim_ext_2G4_phy_v1
      remote: babblesim
      repo-path: ext_2G4_phy_v1
      path: tools/bsim/components/ext_2G4_phy_v1
      revision: 04eeb3c3794444122fbeeb3715f4233b0b50cfbb
      groups:
        - babblesim
    - name: babblesim_ext_2G4_channel_NtNcable
      remote: babblesim
      repo-path: ext_2G4_channel_NtNcable
      path: tools/bsim/components/ext_2G4_channel_NtNcable
      revision: 20a38c997f507b0aa53817aab3d73a462fff7af1
      groups:
        - babblesim
    - name: babblesim_ext_2G4_channel_multiatt
      remote: babblesim
      repo-path: ext_2G4_channel_multiatt
      path: tools/bsim/components/ext_2G4_channel_multiatt
      revision: bde72a57384dde7a4310bcf3843469401be93074
      groups:
        - babblesim
    - name: babblesim_ext_2G4_modem_magic
      remote: babblesim
      repo-path: ext_2G4_modem_magic
      path: tools/bsim/components/ext_2G4_modem_magic
      revision: edfcda2d3937a74be0a59d6cd47e0f50183453da
      groups:
        - babblesim
    - name: babblesim_ext_2G4_modem_BLE_simple
      remote: babblesim
      repo-path: ext_2G4_modem_BLE_simple
      path: tools/bsim/components/ext_2G4_modem_BLE_simple
      revision: a38d2d24b04a6f970a225d1316047256ebf5a539
      groups:
        - babblesim
    - name: babblesim_ext_2G4_device_burst_interferer
      remote: babblesim
      repo-path: ext_2G4_device_burst_interferer
      path: tools/bsim/components/ext_2G4_device_burst_interferer
      revision: 5b5339351d6e6a2368c686c734dc8b2fc65698fc
      groups:
        - babblesim
    - name: babblesim_ext_2G4_device_WLAN_actmod
      remote: babblesim
      repo-path: ext_2G4_device_WLAN_actmod
      path: tools/bsim/components/ext_2G4_device_WLAN_actmod
      revision: 9cb6d8e72695f6b785e57443f0629a18069d6ce4
      groups:
        - babblesim
    - name: babblesim_ext_2G4_device_playback
      remote: babblesim
      repo-path: ext_2G4_device_playback
      path: tools/bsim/components/ext_2G4_device_playback
      revision: abb48cd71ddd4e2a9022f4bf49b2712524c483e8
      groups:
        - babblesim
    - name: babblesim_ext_libCryptov1
      remote: babblesim
      repo-path: ext_libCryptov1
      path: tools/bsim/components/ext_libCryptov1
      revision: eed6d7038e839153e340bd333bc43541cb90ba64
      groups:
        - babblesim
    - name: cmsis
      revision: 11e93bd9fe672e0aaf7d766d01332dd84b76436f
      path: modules/hal/cmsis
      groups:
        - hal
    - name: cmsis-dsp
      revision: 6489e771e9c405f1763b52d64a3f17a1ec488ace
      path: modules/lib/cmsis-dsp
    - name: cmsis-nn
      revision: 0c8669d81381ccf3b1a01d699f3b68b50134a99f
      path: modules/lib/cmsis-nn
    - name: edtt
      revision: 8d7b543d4d2f2be0f78481e4e1d8d73a88024803
      path: tools/edtt
      groups:
        - tools
    - name: fatfs
      revision: 1c156b2db4d4d2f9289ef0aa1876e4a0f864b9ea
      path: modules/fs/fatfs
      groups:
        - fs
    - name: hal_adi
      revision: 2858da5ab4a7a01cde48a41818a1a6693529f68d
      path: modules/hal/adi
      groups:
        - hal
    - name: hal_altera
      revision: 0d225ddd314379b32355a00fb669eacf911e750d
      path: modules/hal/altera
      groups:
        - hal
    - name: hal_ambiq
      revision: fcbbd99e20db1432196f4aec92678bd1f5b19c96
      path: modules/hal/ambiq
      groups:
        - hal
    - name: hal_atmel
      revision: eae49887dcebfcb89f2a513331e27fe432bfb093
      path: modules/hal/atmel
      groups:
        - hal
    - name: hal_espressif
      revision: 5191505f915c0b1c706222f4709925a453e0e858
      path: modules/hal/espressif
      west-commands: west/west-commands.yml
      groups:
        - hal
    - name: hal_ethos_u
      revision: 8e2cf756b474eff9a32a9bdf1775d9620f1eadcf
      path: modules/hal/ethos_u
      groups:
        - hal
    - name: hal_gigadevice
      revision: 2994b7dde8b0b0fa9b9c0ccb13474b6a486cddc3
      path: modules/hal/gigadevice
      groups:
        - hal
    - name: hal_infineon
      revision: b1a47231e8671c882c5f055f9f10c32b18133d08
      path: modules/hal/infineon
      groups:
        - hal
    - name: hal_intel
      revision: 7b4c25669f1513b0d6d6ee78ee42340d91958884
      path: modules/hal/intel
      groups:
        - hal
    - name: hal_microchip
      revision: 71eba057c0cb7fc11b6f33eb40a82f1ebe2c571c
      path: modules/hal/microchip
      groups:
        - hal
    - name: hal_nordic
      revision: ab5cb2e2faeb1edfad7a25286dcb513929ae55da
      path: modules/hal/nordic
      groups:
        - hal
    - name: hal_nuvoton
      revision: 466c3eed9c98453fb23953bf0e0427fea01924be
      path: modules/hal/nuvoton
      groups:
        - hal
    - name: hal_nxp
<<<<<<< HEAD
      revision: 5db52e3e3bd6a7ada1f4983e037555d3ff9af028
=======
      revision: 9391d1b0f99a17b2ce523eab4f688360073565b4
>>>>>>> bb0d68f9
      path: modules/hal/nxp
      groups:
        - hal
    - name: hal_openisa
      revision: eabd530a64d71de91d907bad257cd61aacf607bc
      path: modules/hal/openisa
      groups:
        - hal
    - name: hal_quicklogic
      revision: bad894440fe72c814864798c8e3a76d13edffb6c
      path: modules/hal/quicklogic
      repo-path: hal_quicklogic
      groups:
        - hal
    - name: hal_renesas
      path: modules/hal/renesas
      revision: a8cd5ed480a31982a86dab8952ac8baaf646c3cb
      groups:
        - hal
    - name: hal_rpi_pico
      path: modules/hal/rpi_pico
      revision: fba7162cc7bee06d0149622bbcaac4e41062d368
      groups:
        - hal
    - name: hal_silabs
      revision: a09dd1b82b24aa3060e162c0dfa40026c0dba450
      path: modules/hal/silabs
      groups:
        - hal
    - name: hal_st
      revision: b77157f6bc4395e398d90ab02a7d2cbc01ab2ce7
      path: modules/hal/st
      groups:
        - hal
    - name: hal_stm32
      revision: a46d8d9ed68e88af90db7794b86b6b28457b692e
      path: modules/hal/stm32
      groups:
        - hal
    - name: hal_telink
      revision: 4226c7fc17d5a34e557d026d428fc766191a0800
      path: modules/hal/telink
      groups:
        - hal
    - name: hal_ti
      revision: b85f86e51fc4d47c4c383d320d64d52d4d371ae4
      path: modules/hal/ti
      groups:
        - hal
    - name: hal_wurthelektronik
      revision: e5bcb2eac1bb9639ce13b4dafc78eb254e014342
      path: modules/hal/wurthelektronik
      groups:
        - hal
    - name: hal_xtensa
      revision: a2d658525b16c57bea8dd565f5bd5167e4b9f1ee
      path: modules/hal/xtensa
      groups:
        - hal
    - name: hostap
      repo-path: hostap
      path: modules/lib/hostap
      revision: 83574f533fb5c6808af0d9872741d72d48be2f98
    - name: libmetal
      revision: 243eed541b9c211a2ce8841c788e62ddce84425e
      path: modules/hal/libmetal
      groups:
        - hal
    - name: liblc3
      revision: 1a5938ebaca4f13fe79ce074f5dee079783aa29f
      path: modules/lib/liblc3
    - name: littlefs
      path: modules/fs/littlefs
      groups:
        - fs
      revision: 408c16a909dd6cf128874a76f21c793798c9e423
    - name: loramac-node
      revision: fb00b383072518c918e2258b0916c996f2d4eebe
      path: modules/lib/loramac-node
    - name: lvgl
      revision: 2b498e6f36d6b82ae1da12c8b7742e318624ecf5
      path: modules/lib/gui/lvgl
    - name: mbedtls
      revision: c0cb49ffd24b4068a91425b74505b35ed0e81038
      path: modules/crypto/mbedtls
      groups:
        - crypto
    - name: mcuboot
      revision: 17564ad004704c03def18808faaf6ea39a66cfc5
      path: bootloader/mcuboot
    - name: mipi-sys-t
      path: modules/debug/mipi-sys-t
      groups:
        - debug
      revision: 71ace1f5caa03e56c8740a09863e685efb4b2360
    - name: net-tools
      revision: 7c7a856814d7f27509c8511fef14cec21f7d0c30
      path: tools/net-tools
      groups:
        - tools
    - name: nrf_hw_models
      revision: 6c389b9b5fa0a079cd4502e69d375da4c0c289b7
      path: modules/bsim_hw_models/nrf_hw_models
    - name: open-amp
      revision: da78aea63159771956fe0c9263f2e6985b66e9d5
      path: modules/lib/open-amp
    - name: openthread
      revision: 3873c6fcd5a8a9dd01b71e8efe32ef5dc7923bb1
      path: modules/lib/openthread
    - name: percepio
      path: modules/debug/percepio
      revision: 7f6fb3f12ea1493a2f8ab6a876fb255a39db47c8
      groups:
        - debug
    - name: picolibc
      path: modules/lib/picolibc
      revision: 764ef4e401a8f4c6a86ab723533841f072885a5b
    - name: segger
      revision: b011c45b585e097d95d9cf93edf4f2e01588d3cd
      path: modules/debug/segger
      groups:
        - debug
    - name: tinycrypt
      revision: 1012a3ebee18c15ede5efc8332ee2fc37817670f
      path: modules/crypto/tinycrypt
      groups:
        - crypto
    - name: trusted-firmware-m
      revision: bdc4df1734b870de43237d56eb1b2a7af016ee95
      path: modules/tee/tf-m/trusted-firmware-m
      groups:
        - tee
    - name: trusted-firmware-a
      revision: 421dc050278287839f5c70019bd6aec617f2bbdb
      path: modules/tee/tf-a/trusted-firmware-a
      groups:
        - tee
    - name: uoscore-uedhoc
      revision: 150f4eb2955eaf36ac0f9519d4f4f58d5ade5740
      path: modules/lib/uoscore-uedhoc
    - name: zcbor
      revision: 2d2edb19d0112400b6579ef0503f9a974f745b2e
      path: modules/lib/zcbor
    - name: golioth
      path: modules/lib/golioth
      revision: 89515756cf7fe0a8b44fb23ca4e372cefdf487f8
      url: https://github.com/DDC-NDRS/golioth-zephyr-sdk.git
      import: west-external.yml

  self:
    path: zephyr_rtos
    west-commands: scripts/west-commands.yml
    import: submanifests<|MERGE_RESOLUTION|>--- conflicted
+++ resolved
@@ -198,11 +198,7 @@
       groups:
         - hal
     - name: hal_nxp
-<<<<<<< HEAD
-      revision: 5db52e3e3bd6a7ada1f4983e037555d3ff9af028
-=======
-      revision: 9391d1b0f99a17b2ce523eab4f688360073565b4
->>>>>>> bb0d68f9
+      revision: fde97ef084ec6096368c9212be335fda1b47637d
       path: modules/hal/nxp
       groups:
         - hal
