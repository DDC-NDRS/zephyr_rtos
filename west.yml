--- conflicted
+++ resolved
@@ -52,11 +52,7 @@
       groups:
         - hal
     - name: hal_atmel
-<<<<<<< HEAD
-      revision: 43c73d862a78cd5a18a6e24b58cf6980016dbe9e
-=======
       revision: 118ff9c240db8a7d335ff11bdc28ac21305f17e0
->>>>>>> 9ae3e855
       path: modules/hal/atmel
       groups:
         - hal
