--- conflicted
+++ resolved
@@ -150,11 +150,7 @@
       groups:
         - hal
     - name: hal_atmel
-<<<<<<< HEAD
-      revision: 942d664e48f7a2725933a93facc112b87b1de32b
-=======
-      revision: 95475c4376b6d5f44f076258a0d914b80e979d3f
->>>>>>> 6ffcad92
+      revision: 58cbc50eb9da2779a92bcc83de977481f0af62f7
       path: modules/hal/atmel
       groups:
         - hal
