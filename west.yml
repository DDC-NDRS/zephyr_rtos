# The west manifest file for upstream Zephyr.
#
# The per-installation west configuration file, .west/config, sets the
# path to the project containing this file in the [manifest] section's
# "path" variable.
#
# You are free to create your own manifest files and put them in any
# repository you want, to create your own custom Zephyr installations.
# For example, you could create a manifest file in your own out of
# tree application directory, which would pull this zephyr repository
# in as an ordinary project.
#
# You can pass your manifest repositories to west init when creating a
# new Zephyr installation. See the west documentation for more
# information.

manifest:
  defaults:
    remote: upstream

  remotes:
    - name: upstream
      url-base: https://github.com/zephyrproject-rtos
    - name: babblesim
      url-base: https://github.com/BabbleSim

  group-filter: [-babblesim, -optional]

  #
  # Please add items below based on alphabetical order
  # zephyr-keep-sorted-start re(^\s+\- name:)
  projects:
    - name: acpica
      revision: 8d24867bc9c9d81c81eeac59391cda59333affd4
      path: modules/lib/acpica
    - name: babblesim_base
      remote: babblesim
      repo-path: base
      path: tools/bsim/components
      revision: 2cfac3dca2071452ae481d115d8541880568753d
      groups:
        - babblesim
    - name: babblesim_ext_2G4_channel_NtNcable
      remote: babblesim
      repo-path: ext_2G4_channel_NtNcable
      path: tools/bsim/components/ext_2G4_channel_NtNcable
      revision: 20a38c997f507b0aa53817aab3d73a462fff7af1
      groups:
        - babblesim
    - name: babblesim_ext_2G4_channel_multiatt
      remote: babblesim
      repo-path: ext_2G4_channel_multiatt
      path: tools/bsim/components/ext_2G4_channel_multiatt
      revision: bde72a57384dde7a4310bcf3843469401be93074
      groups:
        - babblesim
    - name: babblesim_ext_2G4_device_WLAN_actmod
      remote: babblesim
      repo-path: ext_2G4_device_WLAN_actmod
      path: tools/bsim/components/ext_2G4_device_WLAN_actmod
      revision: 9cb6d8e72695f6b785e57443f0629a18069d6ce4
      groups:
        - babblesim
    - name: babblesim_ext_2G4_device_burst_interferer
      remote: babblesim
      repo-path: ext_2G4_device_burst_interferer
      path: tools/bsim/components/ext_2G4_device_burst_interferer
      revision: 5b5339351d6e6a2368c686c734dc8b2fc65698fc
      groups:
        - babblesim
    - name: babblesim_ext_2G4_device_playback
      remote: babblesim
      repo-path: ext_2G4_device_playback
      path: tools/bsim/components/ext_2G4_device_playback
      revision: abb48cd71ddd4e2a9022f4bf49b2712524c483e8
      groups:
        - babblesim
    - name: babblesim_ext_2G4_libPhyComv1
      remote: babblesim
      repo-path: ext_2G4_libPhyComv1
      path: tools/bsim/components/ext_2G4_libPhyComv1
      revision: e18e41e8e3fa9f996559ed98b9238a5702dcdd36
      groups:
        - babblesim
    - name: babblesim_ext_2G4_modem_BLE_simple
      remote: babblesim
      repo-path: ext_2G4_modem_BLE_simple
      path: tools/bsim/components/ext_2G4_modem_BLE_simple
      revision: 4d2379de510684cd4b1c3bbbb09bce7b5a20bc1f
      groups:
        - babblesim
    - name: babblesim_ext_2G4_modem_magic
      remote: babblesim
      repo-path: ext_2G4_modem_magic
      path: tools/bsim/components/ext_2G4_modem_magic
      revision: edfcda2d3937a74be0a59d6cd47e0f50183453da
      groups:
        - babblesim
    - name: babblesim_ext_2G4_phy_v1
      remote: babblesim
      repo-path: ext_2G4_phy_v1
      path: tools/bsim/components/ext_2G4_phy_v1
      revision: 8964ed1eb94606c2ea555340907bdc5171793e65
      groups:
        - babblesim
    - name: babblesim_ext_libCryptov1
      remote: babblesim
      repo-path: ext_libCryptov1
      path: tools/bsim/components/ext_libCryptov1
      revision: da246018ebe031e4fe4a8228187fb459e9f3b2fa
      groups:
        - babblesim
    - name: bsim
      repo-path: babblesim-manifest
      revision: 2ba22a0608ad9f46da1b96ee5121af357053c791
      path: tools/bsim
      groups:
        - babblesim
    - name: cmsis
      revision: 2a3de69609190ac4af673dc2b3e460e9ce158c6b
      path: modules/hal/cmsis
      groups:
        - hal
    - name: cmsis-dsp
      revision: 97512610ec92058f0119450b9e743eeb7e95b5c8
      path: modules/lib/cmsis-dsp
    - name: cmsis-nn
      revision: e9328d612ea3ea7d0d210d3ac16ea8667c01abdd
      path: modules/lib/cmsis-nn
    - name: cmsis_6
      repo-path: CMSIS_6
      revision: 73582be53fcfd3b6d0742f3fabc742d8b6347bdc
      path: modules/hal/cmsis_6
      groups:
        - hal
    - name: edtt
      revision: c282625e694f0b53ea53e13231ea6d2f49411768
      path: tools/edtt
      groups:
        - tools
    - name: fatfs
      revision: 79df0453c1652cae50949f11bde2d2e541159955
      path: modules/fs/fatfs
      groups:
        - fs
    - name: hal_adi
      revision: eeb155f7382343438114605963ae64436cc53434
      path: modules/hal/adi
      groups:
        - hal
    - name: hal_afbr
      revision: 4e1eea7ea283db9d9ce529b0e9f89c0b5c2660e3
      path: modules/hal/afbr
      groups:
        - hal
    - name: hal_ambiq
      revision: 5efc0228528a8adce5eae0d226fac85d2551eb3b
      path: modules/hal/ambiq
      groups:
        - hal
    - name: hal_atmel
      revision: 61d1a65ab64ba6ba2bd46b826b3166255ea108f5
      path: modules/hal/atmel
      groups:
        - hal
    - name: hal_bouffalolab
      path: modules/hal/bouffalolab
      revision: 89df8327276755b5935dc4cc2f2f68e27a8dba3d
      groups:
        - hal
    - name: hal_espressif
      revision: 2927aae9bfca44208032ae93f2e61ff819e21feb
      path: modules/hal/espressif
      west-commands: west/west-commands.yml
      groups:
        - hal
    - name: hal_ethos_u
      revision: fd5d5b7b36b209f2c48635de5d6c9b8dbf0bfff0
      path: modules/hal/ethos_u
      groups:
        - hal
    - name: hal_gigadevice
      revision: ee0e31302c21b2a465dc303b3ced8c606c2167c8
      path: modules/hal/gigadevice
      groups:
        - hal
    - name: hal_infineon
      revision: f3c571f772209b5970bdd1806da641244b5c4c38
      path: modules/hal/infineon
      groups:
        - hal
    - name: hal_intel
      revision: 82a33b2de29523d9ce572b3d0110a808665cd3ff
      path: modules/hal/intel
      groups:
        - hal
    - name: hal_microchip
      revision: 89754d87258945ceb1cff8ecee0ddd8852396ae8
      path: modules/hal/microchip
      groups:
        - hal
    - name: hal_nordic
      revision: 2c0fd06a98bb9b89ac234b75b2c217742f0df1ba
      path: modules/hal/nordic
      groups:
        - hal
    - name: hal_nuvoton
      revision: 9b455fffd6dd3936c5a4eb575e4d33edbcf1b6b0
      path: modules/hal/nuvoton
      groups:
        - hal
    - name: hal_nxp
<<<<<<< HEAD
      revision: 556d70f2cf5e72925dbd44f9403431432bcc8007
=======
      revision: cf8f1631e862528ee044850bcc70273975b90771
>>>>>>> 05899583
      path: modules/hal/nxp
      groups:
        - hal
    - name: hal_openisa
      revision: eabd530a64d71de91d907bad257cd61aacf607bc
      path: modules/hal/openisa
      groups:
        - hal
    - name: hal_quicklogic
      revision: bad894440fe72c814864798c8e3a76d13edffb6c
      path: modules/hal/quicklogic
      groups:
        - hal
    - name: hal_renesas
      path: modules/hal/renesas
      revision: 62136a8ff8a2e644b72f0dc902d33b397991cace
      groups:
        - hal
    - name: hal_rpi_pico
      path: modules/hal/rpi_pico
      revision: 09e957522da60581cf7958b31f8e625d969c69a5
      groups:
        - hal
    - name: hal_sifli
      revision: 7be421088b6fa2910917f3f8b656ded01e21b4e8
      path: modules/hal/sifli
      groups:
        - hal
    - name: hal_silabs
      revision: 5d75cba8a1b0e9a747ae387d9ffbb1bf7cd8c529
      path: modules/hal/silabs
      groups:
        - hal
    - name: hal_st
      revision: 9f81b4427e955885398805b7bca0da3a8cd9109c
      path: modules/hal/st
      groups:
        - hal
    - name: hal_stm32
      revision: ae8654a142e3c928559e971bcbaf99150e8fe260
      path: modules/hal/stm32
      groups:
        - hal
    - name: hal_tdk
      revision: 6727477af1e46fa43878102489b9672a9d24e39f
      path: modules/hal/tdk
      groups:
        - hal
    - name: hal_telink
      revision: 4226c7fc17d5a34e557d026d428fc766191a0800
      path: modules/hal/telink
      groups:
        - hal
    - name: hal_ti
      revision: cc049020152585c4e968b83c084d230234b6d852
      path: modules/hal/ti
      groups:
        - hal
    - name: hal_wch
      revision: 6dd313768b5f4cc69baeac4ce6e59f2038eb8ce5
      path: modules/hal/wch
      groups:
        - hal
    - name: hal_wurthelektronik
      revision: 7c1297ea071d03289112eb24e789c89c7095c0a2
      path: modules/hal/wurthelektronik
      groups:
        - hal
    - name: hal_xtensa
      revision: 3cc9e3a9360be5c96c956dce84064b85439b6769
      path: modules/hal/xtensa
      groups:
        - hal
    - name: hostap
      path: modules/lib/hostap
      revision: cf05f33f594de6b62840a3b0dd435f10467a2e4c
    - name: liblc3
      revision: 48bbd3eacd36e99a57317a0a4867002e0b09e183
      path: modules/lib/liblc3
    - name: libmctp
      revision: b97860e78998551af99931ece149eeffc538bdb1
      path: modules/lib/libmctp
    - name: libmetal
      revision: 91d38634d1882f0a2151966f8c5c230ce1c0de7b
      path: modules/hal/libmetal
      groups:
        - hal
    - name: libsbc
      revision: 8e1beda02acb8972e29e6edbb423f7cafe16e445
      path: modules/lib/libsbc
    - name: littlefs
      path: modules/fs/littlefs
      groups:
        - fs
      revision: 32fa5540b5dacb1622664713acefcb46445f01e6
    - name: lora-basics-modem
      revision: 9a14f6772c1d6e303bacb2d594c8063bb804b6ee
      path: modules/lib/lora-basics-modem
    - name: loramac-node
      revision: 88deb45109317473ac5706e97a6b8bbeb524aab1
      path: modules/lib/loramac-node
    - name: lvgl
      revision: b03edc8e6282a963cd312cd0b409eb5ce263ea75
      path: modules/lib/gui/lvgl
    - name: mbedtls
      revision: f4c0283ca55fc4085815d4793a26e19f20be2f97
      path: modules/crypto/mbedtls
      groups:
        - crypto
    - name: mcuboot
      revision: 9b7755d3d11e31972b4a53ee740e06731c324382
      path: bootloader/mcuboot
      groups:
        - bootloader
    - name: mipi-sys-t
      path: modules/debug/mipi-sys-t
      groups:
        - debug
      revision: 5a9d6055b62edc54566d6d0034d9daec91749b98
    - name: nanopb
      revision: 7307ce399b81ddcb3c3a5dc862c52d4754328d38
      path: modules/lib/nanopb
    - name: net-tools
      revision: 64d7acc661ae2772282570f21beab85d02f2f35c
      path: tools/net-tools
      groups:
        - tools
    - name: nrf_hw_models
      revision: 26ed181181eed53e400db8f63fa83c566a05d971
      path: modules/bsim_hw_models/nrf_hw_models
    - name: nrf_wifi
      revision: e269670cd17fb8ccc4b7004544276bc7d9578496
      path: modules/lib/nrf_wifi
    - name: open-amp
      revision: c30a6d8b92fcebdb797fc1a7698e8729e250f637
      path: modules/lib/open-amp
    - name: openthread
      revision: 2bc7712f57af22058770d1ef131ad3da79a0c764
      path: modules/lib/openthread
    - name: percepio
      path: modules/debug/percepio
      revision: 132ed87d617578a6cb70a2443f43e117c315e0f0
      groups:
        - debug
    - name: picolibc
      path: modules/lib/picolibc
      revision: ca8b6ebba5226a75545e57a140443168a26ba664
    - name: segger
      revision: 9f08435a79d41133d7046b7c59d1b25929eda450
      path: modules/debug/segger
      groups:
        - debug
    - name: trusted-firmware-a
      revision: 0a29cac8fe0f7bdb835b469d9ea11b8e17377a92
      path: modules/tee/tf-a/trusted-firmware-a
      groups:
        - tee
    - name: trusted-firmware-m
      revision: 94691a2ed0d9a2802b3419eaa91958329c36871b
      path: modules/tee/tf-m/trusted-firmware-m
      groups:
        - tee
    - name: uoscore-uedhoc
      revision: 54abc109c9c0adfd53c70077744c14e454f04f4a
      path: modules/lib/uoscore-uedhoc
    - name: zcbor
      revision: 1f622967bd4d19ca2fa50a9ad5d0a9f66ef330ec
      path: modules/lib/zcbor
  # zephyr-keep-sorted-stop
    - name: thingset
      path: modules/lib/thingset
      revision: 84c603f181928dd057989a3b305cb46f14ac2644
    - name: thingset-node-c
      path: modules/lib/thingset-node-c
      revision: c3b935185fd5e68ff232e78d5ac6a67415f1fce1
    - name: FlashDB
      path: modules/lib/flashdb
      revision: eac65043a7b3abaddaa7db82268d5ba8fd8176b9

  self:
    path: zephyr_rtos
    west-commands: scripts/west-commands.yml
    import: submanifests<|MERGE_RESOLUTION|>--- conflicted
+++ resolved
@@ -210,11 +210,7 @@
       groups:
         - hal
     - name: hal_nxp
-<<<<<<< HEAD
-      revision: 556d70f2cf5e72925dbd44f9403431432bcc8007
-=======
-      revision: cf8f1631e862528ee044850bcc70273975b90771
->>>>>>> 05899583
+      revision: 0e022643b36454cbdf9a6514c059fd0721aed0c8
       path: modules/hal/nxp
       groups:
         - hal
