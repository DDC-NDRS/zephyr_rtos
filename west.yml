--- conflicted
+++ resolved
@@ -219,11 +219,7 @@
       groups:
         - hal
     - name: hal_stm32
-<<<<<<< HEAD
-      revision: 1bc72c299d0365c0ee2575a97918b22df0899e10
-=======
-      revision: 957d2bc7833832d9efe9fabc0642dd044299260e
->>>>>>> c3f5e46d
+      revision: 38cdabce53f268af0dd2f4630519443c46d7bc04
       path: modules/hal/stm32
       groups:
         - hal
