--- conflicted
+++ resolved
@@ -198,11 +198,7 @@
       groups:
         - hal
     - name: hal_nxp
-<<<<<<< HEAD
       revision: 343395b08fa5151246e147f5e6a523c7d6bdc724
-=======
-      revision: ec29bf39700c9f5bb8df8a518a8fab3567b4c04d
->>>>>>> 6fbc6089
       path: modules/hal/nxp
       groups:
         - hal
