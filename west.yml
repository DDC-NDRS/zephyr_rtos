--- conflicted
+++ resolved
@@ -210,11 +210,7 @@
       groups:
         - hal
     - name: hal_nxp
-<<<<<<< HEAD
-      revision: 915b656958f8966597ad81aacb54d2bd078a4d7d
-=======
-      revision: 6f58abeae5a8ca3858ead394803b45883f07117d
->>>>>>> d31c6e95
+      revision: ec45d2228946f8425c59a3a734ba82acbfb722f9
       path: modules/hal/nxp
       groups:
         - hal
