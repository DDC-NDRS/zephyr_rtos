--- conflicted
+++ resolved
@@ -157,11 +157,7 @@
       groups:
         - hal
     - name: hal_atmel
-<<<<<<< HEAD
-      revision: 98639202a74278786241f20d03adaec27820db77
-=======
-      revision: d697369628ba67d4613b90aa61a2822c3aaa876e
->>>>>>> a85eb146
+      revision: 68a250dd8e3d7918541226770b0e827a8016c965
       path: modules/hal/atmel
       groups:
         - hal
