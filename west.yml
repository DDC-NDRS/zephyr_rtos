# The west manifest file for upstream Zephyr.
#
# The per-installation west configuration file, .west/config, sets the
# path to the project containing this file in the [manifest] section's
# "path" variable.
#
# You are free to create your own manifest files and put them in any
# repository you want, to create your own custom Zephyr installations.
# For example, you could create a manifest file in your own out of
# tree application directory, which would pull this zephyr repository
# in as an ordinary project.
#
# You can pass your manifest repositories to west init when creating a
# new Zephyr installation. See the west documentation for more
# information.

manifest:
  defaults:
    remote: upstream

  remotes:
    - name: upstream
      url-base: https://github.com/zephyrproject-rtos
    - name: babblesim
      url-base: https://github.com/BabbleSim

  group-filter: [-babblesim, -optional]

  #
  # Please add items below based on alphabetical order
  projects:
    - name: acpica
      revision: 8d24867bc9c9d81c81eeac59391cda59333affd4
      path: modules/lib/acpica
    - name: bsim
      repo-path: babblesim-manifest
      revision: 1f242f4ed7fc141fdfcfeca8d21c6d9e801179d7
      path: tools/bsim
      groups:
        - babblesim
    - name: babblesim_base
      remote: babblesim
      repo-path: base
      path: tools/bsim/components
      revision: 0cc70e78a88c1de9d8ec045a703b38134861e7e7
      groups:
        - babblesim
    - name: babblesim_ext_2G4_libPhyComv1
      remote: babblesim
      repo-path: ext_2G4_libPhyComv1
      path: tools/bsim/components/ext_2G4_libPhyComv1
      revision: 15ae0f87fa049e04cbec48a866f3bc37d903f950
      groups:
        - babblesim
    - name: babblesim_ext_2G4_phy_v1
      remote: babblesim
      repo-path: ext_2G4_phy_v1
      path: tools/bsim/components/ext_2G4_phy_v1
      revision: 62e797b2c518e5bb6123a198382ed2b64b8c068e
      groups:
        - babblesim
    - name: babblesim_ext_2G4_channel_NtNcable
      remote: babblesim
      repo-path: ext_2G4_channel_NtNcable
      path: tools/bsim/components/ext_2G4_channel_NtNcable
      revision: 20a38c997f507b0aa53817aab3d73a462fff7af1
      groups:
        - babblesim
    - name: babblesim_ext_2G4_channel_multiatt
      remote: babblesim
      repo-path: ext_2G4_channel_multiatt
      path: tools/bsim/components/ext_2G4_channel_multiatt
      revision: bde72a57384dde7a4310bcf3843469401be93074
      groups:
        - babblesim
    - name: babblesim_ext_2G4_modem_magic
      remote: babblesim
      repo-path: ext_2G4_modem_magic
      path: tools/bsim/components/ext_2G4_modem_magic
      revision: edfcda2d3937a74be0a59d6cd47e0f50183453da
      groups:
        - babblesim
    - name: babblesim_ext_2G4_modem_BLE_simple
      remote: babblesim
      repo-path: ext_2G4_modem_BLE_simple
      path: tools/bsim/components/ext_2G4_modem_BLE_simple
      revision: 4d2379de510684cd4b1c3bbbb09bce7b5a20bc1f
      groups:
        - babblesim
    - name: babblesim_ext_2G4_device_burst_interferer
      remote: babblesim
      repo-path: ext_2G4_device_burst_interferer
      path: tools/bsim/components/ext_2G4_device_burst_interferer
      revision: 5b5339351d6e6a2368c686c734dc8b2fc65698fc
      groups:
        - babblesim
    - name: babblesim_ext_2G4_device_WLAN_actmod
      remote: babblesim
      repo-path: ext_2G4_device_WLAN_actmod
      path: tools/bsim/components/ext_2G4_device_WLAN_actmod
      revision: 9cb6d8e72695f6b785e57443f0629a18069d6ce4
      groups:
        - babblesim
    - name: babblesim_ext_2G4_device_playback
      remote: babblesim
      repo-path: ext_2G4_device_playback
      path: tools/bsim/components/ext_2G4_device_playback
      revision: abb48cd71ddd4e2a9022f4bf49b2712524c483e8
      groups:
        - babblesim
    - name: babblesim_ext_libCryptov1
      remote: babblesim
      repo-path: ext_libCryptov1
      path: tools/bsim/components/ext_libCryptov1
      revision: 236309584c90be32ef12848077bd6de54e9f4deb
      groups:
        - babblesim
    - name: cmsis
      revision: 11e93bd9fe672e0aaf7d766d01332dd84b76436f
      path: modules/hal/cmsis
      groups:
        - hal
    - name: cmsis-dsp
      revision: 6489e771e9c405f1763b52d64a3f17a1ec488ace
      path: modules/lib/cmsis-dsp
    - name: cmsis-nn
      revision: ea987c1ca661be723de83bd159aed815d6cbd430
      path: modules/lib/cmsis-nn
    - name: edtt
      revision: b9ca3c7030518f07b7937dacf970d37a47865a76
      path: tools/edtt
      groups:
        - tools
    - name: fatfs
      revision: 1c156b2db4d4d2f9289ef0aa1876e4a0f864b9ea
      path: modules/fs/fatfs
      groups:
        - fs
    - name: hal_adi
      revision: b1a10239e1001502c3089e0cf938e938f99b1f30
      path: modules/hal/adi
      groups:
        - hal
    - name: hal_altera
      revision: 4fe4df959d4593ce66e676aeba0b57f546dba0fe
      path: modules/hal/altera
      groups:
        - hal
    - name: hal_ambiq
      revision: 87a188b91aca22ce3ce7deb4a1cbf7780d784673
      path: modules/hal/ambiq
      groups:
        - hal
    - name: hal_atmel
      revision: dcd4dad5e91c6a8f5e2744b04816bf0c30a90a13
      path: modules/hal/atmel
      groups:
        - hal
    - name: hal_espressif
      revision: 8d7054f34e6d05e2917410ff0630ee88f553521d
      path: modules/hal/espressif
      west-commands: west/west-commands.yml
      groups:
        - hal
    - name: hal_ethos_u
      revision: 8e2cf756b474eff9a32a9bdf1775d9620f1eadcf
      path: modules/hal/ethos_u
      groups:
        - hal
    - name: hal_gigadevice
      revision: 2994b7dde8b0b0fa9b9c0ccb13474b6a486cddc3
      path: modules/hal/gigadevice
      groups:
        - hal
    - name: hal_infineon
      revision: 88d2529a3c5aee2e81947553bf6cbacb4671088c
      path: modules/hal/infineon
      groups:
        - hal
    - name: hal_intel
      revision: 8876a1815bc59e0464d285459b71e3d69872edfd
      path: modules/hal/intel
      groups:
        - hal
    - name: hal_microchip
      revision: 71eba057c0cb7fc11b6f33eb40a82f1ebe2c571c
      path: modules/hal/microchip
      groups:
        - hal
    - name: hal_nordic
      revision: 2dbb2ed6cf461062bbac59a65b6e9d4576656350
      path: modules/hal/nordic
      groups:
        - hal
    - name: hal_nuvoton
      revision: 466c3eed9c98453fb23953bf0e0427fea01924be
      path: modules/hal/nuvoton
      groups:
        - hal
    - name: hal_nxp
      revision: 3c64cd63125c86870802a561ce79dc33697b005c
      path: modules/hal/nxp
      groups:
        - hal
    - name: hal_openisa
      revision: eabd530a64d71de91d907bad257cd61aacf607bc
      path: modules/hal/openisa
      groups:
        - hal
    - name: hal_quicklogic
      revision: bad894440fe72c814864798c8e3a76d13edffb6c
      path: modules/hal/quicklogic
      groups:
        - hal
    - name: hal_renesas
      path: modules/hal/renesas
      revision: 10326518701e25bf336a2eaeb8b5820110e4e6a3
      groups:
        - hal
    - name: hal_rpi_pico
      path: modules/hal/rpi_pico
      revision: 79ee0f9e058a6327fc943d2f2a19cf3ade107cec
      groups:
        - hal
    - name: hal_silabs
      revision: 69a5fad41aced94dc59d3103edd6ef370851e623
      path: modules/hal/silabs
      groups:
        - hal
    - name: hal_st
      revision: b2f548fe672f24122c7f92027b2c9eeea8a0483a
      path: modules/hal/st
      groups:
        - hal
    - name: hal_stm32
      revision: beeb42f7bba0e4784b39b2738ea9a15f6bc122a1
      path: modules/hal/stm32
      groups:
        - hal
    - name: hal_telink
      revision: 4226c7fc17d5a34e557d026d428fc766191a0800
      path: modules/hal/telink
      groups:
        - hal
    - name: hal_ti
      revision: 2e7b95ad079e9f636884eedc6853e6ad98b85f65
      path: modules/hal/ti
      groups:
        - hal
    - name: hal_wurthelektronik
      revision: e3e2797b224fc48fdef1bc3e5a12a7c73108bba2
      path: modules/hal/wurthelektronik
      groups:
        - hal
    - name: hal_xtensa
      revision: baa56aa3e119b5aae43d16f9b2d2c8112e052871
      path: modules/hal/xtensa
      groups:
        - hal
    - name: hostap
      path: modules/lib/hostap
      revision: 0f7b166487b1ac08e1c6c492383f5c103320b2be
    - name: libmetal
      revision: a6851ba6dba8c9e87d00c42f171a822f7a29639b
      path: modules/hal/libmetal
      groups:
        - hal
    - name: liblc3
      revision: 1a5938ebaca4f13fe79ce074f5dee079783aa29f
      path: modules/lib/liblc3
    - name: littlefs
      path: modules/fs/littlefs
      groups:
        - fs
      revision: 57f74e27d7a0ff9f0c8581df6bd7c3d475f27b85
    - name: loramac-node
      revision: 88deb45109317473ac5706e97a6b8bbeb524aab1
      path: modules/lib/loramac-node
    - name: lvgl
      revision: 2b498e6f36d6b82ae1da12c8b7742e318624ecf5
      path: modules/lib/gui/lvgl
    - name: mbedtls
      revision: a78176c6ff0733ba08018cba4447bd3f20de7978
      path: modules/crypto/mbedtls
      groups:
        - crypto
    - name: mcuboot
<<<<<<< HEAD
      revision: 9aac9b99b112bc2759b5d208bd93f9376677b809
=======
      revision: eb942067989569f9cf319b087d0bb16b16effd86
>>>>>>> 903b7cf9
      path: bootloader/mcuboot
      groups:
        - bootloader
    - name: mipi-sys-t
      path: modules/debug/mipi-sys-t
      groups:
        - debug
      revision: 71ace1f5caa03e56c8740a09863e685efb4b2360
    - name: net-tools
      revision: 93acc8bac4661e74e695eb1aea94c7c5262db2e2
      path: tools/net-tools
      groups:
        - tools
    - name: nrf_hw_models
      revision: aeef3db9fa9e4b9d12b3bbec44f9cedc8fcb7d9c
      path: modules/bsim_hw_models/nrf_hw_models
    - name: open-amp
      revision: b735edbc739ad59156eb55bb8ce2583d74537719
      path: modules/lib/open-amp
    - name: openthread
      revision: 2aeb8b833ba760ec29d5f340dd1ce7bcb61c5d56
      path: modules/lib/openthread
    - name: percepio
      path: modules/debug/percepio
      revision: b68d17993109b9bee6b45dc8c9794e7b7bce236d
      groups:
        - debug
    - name: picolibc
      path: modules/lib/picolibc
      revision: d492d5fa7c96918e37653f303028346bb0dd51a2
    - name: segger
      revision: 798f95ea9304e5ed8165a661081443051f210733
      path: modules/debug/segger
      groups:
        - debug
    - name: tinycrypt
      revision: 1012a3ebee18c15ede5efc8332ee2fc37817670f
      path: modules/crypto/tinycrypt
      groups:
        - crypto
    - name: trusted-firmware-m
      revision: 8134106ef9cb3df60e8bd22b172532558e936bd2
      path: modules/tee/tf-m/trusted-firmware-m
      groups:
        - tee
    - name: trusted-firmware-a
      revision: 713ffbf96c5bcbdeab757423f10f73eb304eff07
      path: modules/tee/tf-a/trusted-firmware-a
      groups:
        - tee
    - name: uoscore-uedhoc
      revision: 84ef879a46d7bfd9a423fbfb502b04289861f9ea
      path: modules/lib/uoscore-uedhoc
    - name: zcbor
      revision: 44c47c4be2721ca1a7099f9bc1bb1d90bdb90048
      path: modules/lib/zcbor
    - name: golioth
      path: modules/lib/golioth
      revision: 89515756cf7fe0a8b44fb23ca4e372cefdf487f8
      url: https://github.com/DDC-NDRS/golioth-zephyr-sdk.git
      import: west-external.yml
    - name: thingset
      path: modules/lib/thingset
      revision: 2cd8dda5a38038a1a75667d9369f8e976f908ebf
    - name: thingset-node-c
      path: modules/lib/thingset-node-c
      revision: ecd807b7ab26f3b0fd818b2118b2258736851a22

  self:
    path: zephyr_rtos
    west-commands: scripts/west-commands.yml
    import: submanifests<|MERGE_RESOLUTION|>--- conflicted
+++ resolved
@@ -285,11 +285,7 @@
       groups:
         - crypto
     - name: mcuboot
-<<<<<<< HEAD
-      revision: 9aac9b99b112bc2759b5d208bd93f9376677b809
-=======
-      revision: eb942067989569f9cf319b087d0bb16b16effd86
->>>>>>> 903b7cf9
+      revision: ec3c32a5154cd0aa9776c3303548a0e85f158a02
       path: bootloader/mcuboot
       groups:
         - bootloader
