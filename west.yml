--- conflicted
+++ resolved
@@ -238,11 +238,7 @@
       groups:
         - hal
     - name: hal_stm32
-<<<<<<< HEAD
-      revision: 9611a7f2a0b4028a1187b7e79102c5de33d8ffd6
-=======
-      revision: 04ccc7798343ff51509c5d5276e3bce4375f50e6
->>>>>>> d45396a6
+      revision: 0f23d92c5bbf57bfc4eecfa31572fbe9b1f9bc1d
       path: modules/hal/stm32
       groups:
         - hal
