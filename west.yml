--- conflicted
+++ resolved
@@ -238,11 +238,7 @@
       groups:
         - hal
     - name: hal_stm32
-<<<<<<< HEAD
-      revision: cbd4817b8ef14bf85aea1665cbc4b51060c962e8
-=======
-      revision: f467d8e039216b4f5f9b55dd8a1ffa8582fc516d
->>>>>>> 86293ebe
+      revision: 3f58b6da204769761c0ba4e3f69bfc58b3c2f73b
       path: modules/hal/stm32
       groups:
         - hal
