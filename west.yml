--- conflicted
+++ resolved
@@ -282,11 +282,7 @@
       groups:
         - crypto
     - name: mcuboot
-<<<<<<< HEAD
-      revision: d4394c2f9b76e0a7b758441cea3a8ceb896f66c8
-=======
-      revision: f2751cbc2758099bbe0b05d24ee5433c9585a252
->>>>>>> e5f33646
+      revision: 5488649b35a42312a0f310c8e10189c21e2d7408
       path: bootloader/mcuboot
     - name: mipi-sys-t
       path: modules/debug/mipi-sys-t
