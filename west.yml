# The west manifest file for upstream Zephyr.
#
# The per-installation west configuration file, .west/config, sets the
# path to the project containing this file in the [manifest] section's
# "path" variable.
#
# You are free to create your own manifest files and put them in any
# repository you want, to create your own custom Zephyr installations.
# For example, you could create a manifest file in your own out of
# tree application directory, which would pull this zephyr repository
# in as an ordinary project.
#
# You can pass your manifest repositories to west init when creating a
# new Zephyr installation. See the west documentation for more
# information.

manifest:
  defaults:
    remote: upstream

  remotes:
    - name: upstream
      url-base: https://github.com/zephyrproject-rtos
    - name: babblesim
      url-base: https://github.com/BabbleSim

  group-filter: [-babblesim, -optional]

  #
  # Please add items below based on alphabetical order
  # zephyr-keep-sorted-start re(^\s+\- name:)
  projects:
    - name: acpica
      revision: 8d24867bc9c9d81c81eeac59391cda59333affd4
      path: modules/lib/acpica
    - name: babblesim_base
      remote: babblesim
      repo-path: base
      path: tools/bsim/components
      revision: 153101c61ce7106f6ba8b108b5c6488efdc1151a
      groups:
        - babblesim
    - name: babblesim_ext_2G4_channel_NtNcable
      remote: babblesim
      repo-path: ext_2G4_channel_NtNcable
      path: tools/bsim/components/ext_2G4_channel_NtNcable
      revision: 20a38c997f507b0aa53817aab3d73a462fff7af1
      groups:
        - babblesim
    - name: babblesim_ext_2G4_channel_multiatt
      remote: babblesim
      repo-path: ext_2G4_channel_multiatt
      path: tools/bsim/components/ext_2G4_channel_multiatt
      revision: bde72a57384dde7a4310bcf3843469401be93074
      groups:
        - babblesim
    - name: babblesim_ext_2G4_device_WLAN_actmod
      remote: babblesim
      repo-path: ext_2G4_device_WLAN_actmod
      path: tools/bsim/components/ext_2G4_device_WLAN_actmod
      revision: 9cb6d8e72695f6b785e57443f0629a18069d6ce4
      groups:
        - babblesim
    - name: babblesim_ext_2G4_device_burst_interferer
      remote: babblesim
      repo-path: ext_2G4_device_burst_interferer
      path: tools/bsim/components/ext_2G4_device_burst_interferer
      revision: 5b5339351d6e6a2368c686c734dc8b2fc65698fc
      groups:
        - babblesim
    - name: babblesim_ext_2G4_device_playback
      remote: babblesim
      repo-path: ext_2G4_device_playback
      path: tools/bsim/components/ext_2G4_device_playback
      revision: abb48cd71ddd4e2a9022f4bf49b2712524c483e8
      groups:
        - babblesim
    - name: babblesim_ext_2G4_libPhyComv1
      remote: babblesim
      repo-path: ext_2G4_libPhyComv1
      path: tools/bsim/components/ext_2G4_libPhyComv1
      revision: 15ae0f87fa049e04cbec48a866f3bc37d903f950
      groups:
        - babblesim
    - name: babblesim_ext_2G4_modem_BLE_simple
      remote: babblesim
      repo-path: ext_2G4_modem_BLE_simple
      path: tools/bsim/components/ext_2G4_modem_BLE_simple
      revision: 4d2379de510684cd4b1c3bbbb09bce7b5a20bc1f
      groups:
        - babblesim
    - name: babblesim_ext_2G4_modem_magic
      remote: babblesim
      repo-path: ext_2G4_modem_magic
      path: tools/bsim/components/ext_2G4_modem_magic
      revision: edfcda2d3937a74be0a59d6cd47e0f50183453da
      groups:
        - babblesim
    - name: babblesim_ext_2G4_phy_v1
      remote: babblesim
      repo-path: ext_2G4_phy_v1
      path: tools/bsim/components/ext_2G4_phy_v1
      revision: 62e797b2c518e5bb6123a198382ed2b64b8c068e
      groups:
        - babblesim
    - name: babblesim_ext_libCryptov1
      remote: babblesim
      repo-path: ext_libCryptov1
      path: tools/bsim/components/ext_libCryptov1
      revision: da246018ebe031e4fe4a8228187fb459e9f3b2fa
      groups:
        - babblesim
    - name: bsim
      repo-path: babblesim-manifest
      revision: a88d3353451387ca490a6a7f7c478a90c4ee05b7
      path: tools/bsim
      groups:
        - babblesim
    - name: cmsis
      revision: 2a3de69609190ac4af673dc2b3e460e9ce158c6b
      path: modules/hal/cmsis
      groups:
        - hal
    - name: cmsis-dsp
      revision: d80a49b2bb186317dc1db4ac88da49c0ab77e6e7
      path: modules/lib/cmsis-dsp
    - name: cmsis-nn
      revision: e9328d612ea3ea7d0d210d3ac16ea8667c01abdd
      path: modules/lib/cmsis-nn
    - name: cmsis_6
      repo-path: CMSIS_6
      revision: 783317a3072554acbac86cca2ff24928cbf98d30
      path: modules/lib/cmsis_6
    - name: edtt
      revision: b9ca3c7030518f07b7937dacf970d37a47865a76
      path: tools/edtt
      groups:
        - tools
    - name: fatfs
      revision: c531b6f68ae912e3080d1e8d7b1332bf338ff5e8
      path: modules/fs/fatfs
      groups:
        - fs
    - name: hal_adi
      revision: 67b88309c327d207e87bb7af6e37c704cd9d5b9d
      path: modules/hal/adi
      groups:
        - hal
    - name: hal_altera
      revision: 4fe4df959d4593ce66e676aeba0b57f546dba0fe
      path: modules/hal/altera
      groups:
        - hal
    - name: hal_ambiq
      revision: e916e84a103e13ce8bcf8b7f53dafbe57ed0b846
      path: modules/hal/ambiq
      groups:
        - hal
    - name: hal_atmel
      revision: e1b3a6b6f71cfccbb774a7b172330eb4ddfe168d
      path: modules/hal/atmel
      groups:
        - hal
    - name: hal_bouffalolab
      path: modules/hal/bouffalolab
      revision: c6c44b879503d990dfba643c212b606cee414faa
      groups:
        - hal
    - name: hal_espressif
      revision: dbc28ad4c1bdcdb25e79ca225cb5528a75d8dc91
      path: modules/hal/espressif
      west-commands: west/west-commands.yml
      groups:
        - hal
    - name: hal_ethos_u
      revision: 50ddffca1cc700112f25ad9bc077915a0355ee5d
      path: modules/hal/ethos_u
      groups:
        - hal
    - name: hal_gigadevice
      revision: 2994b7dde8b0b0fa9b9c0ccb13474b6a486cddc3
      path: modules/hal/gigadevice
      groups:
        - hal
    - name: hal_infineon
      revision: 9df9d40571b25171cb752459c6dd96bd83ec8570
      path: modules/hal/infineon
      groups:
        - hal
    - name: hal_intel
      revision: 0447cd22e74d7ca243653f21cfd6e38c016630c6
      path: modules/hal/intel
      groups:
        - hal
    - name: hal_microchip
      revision: 15ca19705e4bff2d147a2a13d0198fcf8e4c8b4a
      path: modules/hal/microchip
      groups:
        - hal
    - name: hal_nordic
      revision: 119ff5b5ec7a413ca2f64ae1928c79eee1e7b7b2
      path: modules/hal/nordic
      groups:
        - hal
    - name: hal_nuvoton
      revision: be1042dc8a96ebe9ea4c5d714f07c617539106d6
      path: modules/hal/nuvoton
      groups:
        - hal
    - name: hal_nxp
      revision: 6b11d190e0092aafec81489d0e7045a3bcf80c60
      path: modules/hal/nxp
      groups:
        - hal
    - name: hal_openisa
      revision: eabd530a64d71de91d907bad257cd61aacf607bc
      path: modules/hal/openisa
      groups:
        - hal
    - name: hal_quicklogic
      revision: bad894440fe72c814864798c8e3a76d13edffb6c
      path: modules/hal/quicklogic
      groups:
        - hal
    - name: hal_renesas
      path: modules/hal/renesas
      revision: 15c3f057d5715b78b0a2201314b07ad6d2dbd1b1
      groups:
        - hal
    - name: hal_rpi_pico
      path: modules/hal/rpi_pico
      revision: 7b57b24588797e6e7bf18b6bda168e6b96374264
      groups:
        - hal
    - name: hal_silabs
      revision: 40a0237e4812241de677441e02131d6c75830636
      path: modules/hal/silabs
      groups:
        - hal
    - name: hal_st
      revision: 05fd4533730a9aea845261c5d24ed9832a6f0b6e
      path: modules/hal/st
      groups:
        - hal
    - name: hal_stm32
<<<<<<< HEAD
      revision: 07e4b44c5cc2912c1bd2c79fd234e7260bd87d73
=======
      revision: c17bcab857dbf2ec3100b2d0c3123957fcd42e78
>>>>>>> befb464d
      path: modules/hal/stm32
      groups:
        - hal
    - name: hal_tdk
      revision: 6727477af1e46fa43878102489b9672a9d24e39f
      path: modules/hal/tdk
      groups:
        - hal
    - name: hal_telink
      revision: 4226c7fc17d5a34e557d026d428fc766191a0800
      path: modules/hal/telink
      groups:
        - hal
    - name: hal_ti
      revision: 258652a3ac5d7df68ba8df20e4705c3bd98ede38
      path: modules/hal/ti
      groups:
        - hal
    - name: hal_wch
      revision: 1de9d3e406726702ce7cfc504509a02ecc463554
      path: modules/hal/wch
      groups:
        - hal
    - name: hal_wurthelektronik
      revision: e3e2797b224fc48fdef1bc3e5a12a7c73108bba2
      path: modules/hal/wurthelektronik
      groups:
        - hal
    - name: hal_xtensa
      revision: b38620c7cc61e349e192ed86a54940a5cd0636b7
      path: modules/hal/xtensa
      groups:
        - hal
    - name: hostap
      path: modules/lib/hostap
      revision: 8412f4b23b6267ee6035d25515a23aaf243f6ad7
    - name: liblc3
      revision: 48bbd3eacd36e99a57317a0a4867002e0b09e183
      path: modules/lib/liblc3
    - name: libmctp
      revision: b97860e78998551af99931ece149eeffc538bdb1
      path: modules/lib/libmctp
    - name: libmetal
      revision: 14f519529a1e4a46aaea6826f5a41d99a3347276
      path: modules/hal/libmetal
      groups:
        - hal
    - name: littlefs
      path: modules/fs/littlefs
      groups:
        - fs
      revision: 694b7573495ed207a09860191c502e25111411e2
    - name: loramac-node
      revision: 88deb45109317473ac5706e97a6b8bbeb524aab1
      path: modules/lib/loramac-node
    - name: lvgl
      revision: 1ed1ddd881c3784049a92bb9fe37c38c6c74d998
      path: modules/lib/gui/lvgl
    - name: mbedtls
      revision: 5f889934359deccf421554c7045a8381ef75298f
      path: modules/crypto/mbedtls
      groups:
        - crypto
    - name: mcuboot
      revision: 1df43529baa2c497f8f10780f133d3c10eb9f94e
      path: bootloader/mcuboot
      groups:
        - bootloader
    - name: mipi-sys-t
      path: modules/debug/mipi-sys-t
      groups:
        - debug
      revision: 33e5c23cbedda5ba12dbe50c4baefb362a791001
    - name: net-tools
      revision: 986bfeb040df3d9029366de8aea4ce1f84e93780
      path: tools/net-tools
      groups:
        - tools
    - name: nrf_hw_models
      revision: d5b95fdd0260e8189e788d40d2863d1e2d4be159
      path: modules/bsim_hw_models/nrf_hw_models
    - name: nrf_wifi
      revision: d89b42a5a301d20f0083b3450789bab294e3f2c4
      path: modules/lib/nrf_wifi
    - name: open-amp
      revision: f7f4d083c7909a39d86e217376c69b416ec4faf3
      path: modules/lib/open-amp
    - name: openthread
      revision: 3ae741f95e7dfb391dec35c48742862049eb62e8
      path: modules/lib/openthread
    - name: percepio
      path: modules/debug/percepio
      revision: 49e6dc202aa38c2a3edbafcc2dab85dec6aee973
      groups:
        - debug
    - name: picolibc
      path: modules/lib/picolibc
      revision: 82d62ed1ac55b4e34a12d0390aced2dc9af13fc9
    - name: segger
      revision: cf56b1d9c80f81a26e2ac5727c9cf177116a4692
      path: modules/debug/segger
      groups:
        - debug
    - name: tinycrypt
      revision: 1012a3ebee18c15ede5efc8332ee2fc37817670f
      path: modules/crypto/tinycrypt
      groups:
        - crypto
    - name: trusted-firmware-a
      revision: 713ffbf96c5bcbdeab757423f10f73eb304eff07
      path: modules/tee/tf-a/trusted-firmware-a
      groups:
        - tee
    - name: trusted-firmware-m
      revision: e2288c13ee0abc16163186523897e7910b03dd31
      path: modules/tee/tf-m/trusted-firmware-m
      groups:
        - tee
    - name: uoscore-uedhoc
      revision: 54abc109c9c0adfd53c70077744c14e454f04f4a
      path: modules/lib/uoscore-uedhoc
    - name: zcbor
      revision: 44c47c4be2721ca1a7099f9bc1bb1d90bdb90048
      path: modules/lib/zcbor
  # zephyr-keep-sorted-stop
    - name: thingset
      path: modules/lib/thingset
      revision: 2cd8dda5a38038a1a75667d9369f8e976f908ebf
    - name: thingset-node-c
      path: modules/lib/thingset-node-c
      revision: ecd807b7ab26f3b0fd818b2118b2258736851a22

  self:
    path: zephyr_rtos
    west-commands: scripts/west-commands.yml
    import: submanifests<|MERGE_RESOLUTION|>--- conflicted
+++ resolved
@@ -243,11 +243,7 @@
       groups:
         - hal
     - name: hal_stm32
-<<<<<<< HEAD
-      revision: 07e4b44c5cc2912c1bd2c79fd234e7260bd87d73
-=======
-      revision: c17bcab857dbf2ec3100b2d0c3123957fcd42e78
->>>>>>> befb464d
+      revision: 78241a83d342f723f7ecb9f6d10f3aadf8087c6b
       path: modules/hal/stm32
       groups:
         - hal
