# The west manifest file for upstream Zephyr.
#
# The per-installation west configuration file, .west/config, sets the
# path to the project containing this file in the [manifest] section's
# "path" variable.
#
# You are free to create your own manifest files and put them in any
# repository you want, to create your own custom Zephyr installations.
# For example, you could create a manifest file in your own out of
# tree application directory, which would pull this zephyr repository
# in as an ordinary project.
#
# You can pass your manifest repositories to west init when creating a
# new Zephyr installation. See the west documentation for more
# information.

manifest:
  defaults:
    remote: upstream

  remotes:
    - name: upstream
      url-base: https://github.com/zephyrproject-rtos
    - name: babblesim
      url-base: https://github.com/BabbleSim

  group-filter: [-babblesim, -optional]

  #
  # Please add items below based on alphabetical order
  # zephyr-keep-sorted-start re(^\s+\- name:)
  projects:
    - name: acpica
      revision: 8d24867bc9c9d81c81eeac59391cda59333affd4
      path: modules/lib/acpica
    - name: babblesim_base
      remote: babblesim
      repo-path: base
      path: tools/bsim/components
      revision: 153101c61ce7106f6ba8b108b5c6488efdc1151a
      groups:
        - babblesim
    - name: babblesim_ext_2G4_channel_NtNcable
      remote: babblesim
      repo-path: ext_2G4_channel_NtNcable
      path: tools/bsim/components/ext_2G4_channel_NtNcable
      revision: 20a38c997f507b0aa53817aab3d73a462fff7af1
      groups:
        - babblesim
    - name: babblesim_ext_2G4_channel_multiatt
      remote: babblesim
      repo-path: ext_2G4_channel_multiatt
      path: tools/bsim/components/ext_2G4_channel_multiatt
      revision: bde72a57384dde7a4310bcf3843469401be93074
      groups:
        - babblesim
    - name: babblesim_ext_2G4_device_WLAN_actmod
      remote: babblesim
      repo-path: ext_2G4_device_WLAN_actmod
      path: tools/bsim/components/ext_2G4_device_WLAN_actmod
      revision: 9cb6d8e72695f6b785e57443f0629a18069d6ce4
      groups:
        - babblesim
    - name: babblesim_ext_2G4_device_burst_interferer
      remote: babblesim
      repo-path: ext_2G4_device_burst_interferer
      path: tools/bsim/components/ext_2G4_device_burst_interferer
      revision: 5b5339351d6e6a2368c686c734dc8b2fc65698fc
      groups:
        - babblesim
    - name: babblesim_ext_2G4_device_playback
      remote: babblesim
      repo-path: ext_2G4_device_playback
      path: tools/bsim/components/ext_2G4_device_playback
      revision: abb48cd71ddd4e2a9022f4bf49b2712524c483e8
      groups:
        - babblesim
    - name: babblesim_ext_2G4_libPhyComv1
      remote: babblesim
      repo-path: ext_2G4_libPhyComv1
      path: tools/bsim/components/ext_2G4_libPhyComv1
      revision: 15ae0f87fa049e04cbec48a866f3bc37d903f950
      groups:
        - babblesim
    - name: babblesim_ext_2G4_modem_BLE_simple
      remote: babblesim
      repo-path: ext_2G4_modem_BLE_simple
      path: tools/bsim/components/ext_2G4_modem_BLE_simple
      revision: 4d2379de510684cd4b1c3bbbb09bce7b5a20bc1f
      groups:
        - babblesim
    - name: babblesim_ext_2G4_modem_magic
      remote: babblesim
      repo-path: ext_2G4_modem_magic
      path: tools/bsim/components/ext_2G4_modem_magic
      revision: edfcda2d3937a74be0a59d6cd47e0f50183453da
      groups:
        - babblesim
    - name: babblesim_ext_2G4_phy_v1
      remote: babblesim
      repo-path: ext_2G4_phy_v1
      path: tools/bsim/components/ext_2G4_phy_v1
      revision: 62e797b2c518e5bb6123a198382ed2b64b8c068e
      groups:
        - babblesim
    - name: babblesim_ext_libCryptov1
      remote: babblesim
      repo-path: ext_libCryptov1
      path: tools/bsim/components/ext_libCryptov1
      revision: da246018ebe031e4fe4a8228187fb459e9f3b2fa
      groups:
        - babblesim
    - name: bsim
      repo-path: babblesim-manifest
      revision: a88d3353451387ca490a6a7f7c478a90c4ee05b7
      path: tools/bsim
      groups:
        - babblesim
    - name: cmsis
      revision: 2a3de69609190ac4af673dc2b3e460e9ce158c6b
      path: modules/hal/cmsis
      groups:
        - hal
    - name: cmsis-dsp
      revision: d80a49b2bb186317dc1db4ac88da49c0ab77e6e7
      path: modules/lib/cmsis-dsp
    - name: cmsis-nn
      revision: ea987c1ca661be723de83bd159aed815d6cbd430
      path: modules/lib/cmsis-nn
    - name: cmsis_6
      repo-path: CMSIS_6
      revision: 783317a3072554acbac86cca2ff24928cbf98d30
      path: modules/lib/cmsis_6
    - name: edtt
      revision: b9ca3c7030518f07b7937dacf970d37a47865a76
      path: tools/edtt
      groups:
        - tools
    - name: fatfs
      revision: 8c8f841068bee72ad7a339ca61a2816e9c6ad729
      path: modules/fs/fatfs
      groups:
        - fs
    - name: hal_adi
      revision: a9ca7d172152789a02439bbdfb94feb72e30553d
      path: modules/hal/adi
      groups:
        - hal
    - name: hal_altera
      revision: 4fe4df959d4593ce66e676aeba0b57f546dba0fe
      path: modules/hal/altera
      groups:
        - hal
    - name: hal_ambiq
      revision: 87a188b91aca22ce3ce7deb4a1cbf7780d784673
      path: modules/hal/ambiq
      groups:
        - hal
    - name: hal_atmel
      revision: 98639202a74278786241f20d03adaec27820db77
      path: modules/hal/atmel
      groups:
        - hal
    - name: hal_espressif
      revision: 2b8198796816e085759a96c2844e2d237b7f512d
      path: modules/hal/espressif
      west-commands: west/west-commands.yml
      groups:
        - hal
    - name: hal_ethos_u
      revision: 50ddffca1cc700112f25ad9bc077915a0355ee5d
      path: modules/hal/ethos_u
      groups:
        - hal
    - name: hal_gigadevice
      revision: 2994b7dde8b0b0fa9b9c0ccb13474b6a486cddc3
      path: modules/hal/gigadevice
      groups:
        - hal
    - name: hal_infineon
      revision: 468e955eb49b8a731474ff194ca17b6e6a08c2d9
      path: modules/hal/infineon
      groups:
        - hal
    - name: hal_intel
      revision: 0355bb816263c54eed23c7781034447af5d8200c
      path: modules/hal/intel
      groups:
        - hal
    - name: hal_microchip
      revision: fa2431a906ffb560160d40739d7cf04169551103
      path: modules/hal/microchip
      groups:
        - hal
    - name: hal_nordic
      revision: a1db06a2f6a1d069994d595cef563f58e44c4344
      path: modules/hal/nordic
      groups:
        - hal
    - name: hal_nuvoton
      revision: 466c3eed9c98453fb23953bf0e0427fea01924be
      path: modules/hal/nuvoton
      groups:
        - hal
    - name: hal_nxp
      revision: 49ff7e33f848e4b59da59369a77da63e346fb1a3
      path: modules/hal/nxp
      groups:
        - hal
    - name: hal_openisa
      revision: eabd530a64d71de91d907bad257cd61aacf607bc
      path: modules/hal/openisa
      groups:
        - hal
    - name: hal_quicklogic
      revision: bad894440fe72c814864798c8e3a76d13edffb6c
      path: modules/hal/quicklogic
      groups:
        - hal
    - name: hal_renesas
      path: modules/hal/renesas
      revision: abca7ee376c86fe4f0032d083c1af39e2600cbe5
      groups:
        - hal
    - name: hal_rpi_pico
      path: modules/hal/rpi_pico
      revision: 7b57b24588797e6e7bf18b6bda168e6b96374264
      groups:
        - hal
    - name: hal_silabs
      revision: df3414d50b321e11b5fb92f76c994aa07141239f
      path: modules/hal/silabs
      groups:
        - hal
    - name: hal_st
      revision: 05fd4533730a9aea845261c5d24ed9832a6f0b6e
      path: modules/hal/st
      groups:
        - hal
    - name: hal_stm32
<<<<<<< HEAD
      revision: 920d3c7ec7952c0bfa05e7c5ade8b0e085045726
=======
      revision: 55043bcc35fffa3b4a8c75a696d932b5020aad09
>>>>>>> 16f212d6
      path: modules/hal/stm32
      groups:
        - hal
    - name: hal_tdk
      revision: 6727477af1e46fa43878102489b9672a9d24e39f
      path: modules/hal/tdk
      groups:
        - hal
    - name: hal_telink
      revision: 4226c7fc17d5a34e557d026d428fc766191a0800
      path: modules/hal/telink
      groups:
        - hal
    - name: hal_ti
      revision: 258652a3ac5d7df68ba8df20e4705c3bd98ede38
      path: modules/hal/ti
      groups:
        - hal
    - name: hal_wch
      revision: 1de9d3e406726702ce7cfc504509a02ecc463554
      path: modules/hal/wch
      groups:
        - hal
    - name: hal_wurthelektronik
      revision: e3e2797b224fc48fdef1bc3e5a12a7c73108bba2
      path: modules/hal/wurthelektronik
      groups:
        - hal
    - name: hal_xtensa
      revision: baa56aa3e119b5aae43d16f9b2d2c8112e052871
      path: modules/hal/xtensa
      groups:
        - hal
    - name: hostap
      path: modules/lib/hostap
      revision: 4957416a01c86579aebb333b43f1c23da0375835
    - name: liblc3
      revision: bb85f7dde4195bfc0fca9e9c7c2eed0f8694203c
      path: modules/lib/liblc3
    - name: libmctp
      revision: b97860e78998551af99931ece149eeffc538bdb1
      path: modules/lib/libmctp
    - name: libmetal
      revision: 3e8781aae9d7285203118c05bc01d4eb0ca565a7
      path: modules/hal/libmetal
      groups:
        - hal
    - name: littlefs
      path: modules/fs/littlefs
      groups:
        - fs
      revision: b66e86150a6e10a7f8fdc1001d840d473028f458
    - name: loramac-node
      revision: 88deb45109317473ac5706e97a6b8bbeb524aab1
      path: modules/lib/loramac-node
    - name: lvgl
      revision: 1ed1ddd881c3784049a92bb9fe37c38c6c74d998
      path: modules/lib/gui/lvgl
    - name: mbedtls
      revision: 4952e1328529ee549d412b498ea71c54f30aa3b1
      path: modules/crypto/mbedtls
      groups:
        - crypto
    - name: mcuboot
      revision: c7979ef748c72137ea07cc7cdc3695e5a4bd3e86
      path: bootloader/mcuboot
      groups:
        - bootloader
    - name: mipi-sys-t
      path: modules/debug/mipi-sys-t
      groups:
        - debug
      revision: 71ace1f5caa03e56c8740a09863e685efb4b2360
    - name: net-tools
      revision: 93acc8bac4661e74e695eb1aea94c7c5262db2e2
      path: tools/net-tools
      groups:
        - tools
    - name: nrf_hw_models
      revision: 2570f4a697ce2da860ff39ec34afd91749bd66d3
      path: modules/bsim_hw_models/nrf_hw_models
    - name: nrf_wifi
      revision: 913d9f60b9dd6b92b70169ce857570f5bf5b1e3c
      path: modules/lib/nrf_wifi
    - name: open-amp
      revision: 52bb1783521c62c019451cee9b05b8eda9d7425f
      path: modules/lib/open-amp
    - name: openthread
      revision: 3ae741f95e7dfb391dec35c48742862049eb62e8
      path: modules/lib/openthread
    - name: percepio
      path: modules/debug/percepio
      revision: 49e6dc202aa38c2a3edbafcc2dab85dec6aee973
      groups:
        - debug
    - name: picolibc
      path: modules/lib/picolibc
      revision: 82d62ed1ac55b4e34a12d0390aced2dc9af13fc9
    - name: segger
      revision: cf56b1d9c80f81a26e2ac5727c9cf177116a4692
      path: modules/debug/segger
      groups:
        - debug
    - name: tinycrypt
      revision: 1012a3ebee18c15ede5efc8332ee2fc37817670f
      path: modules/crypto/tinycrypt
      groups:
        - crypto
    - name: trusted-firmware-a
      revision: 713ffbf96c5bcbdeab757423f10f73eb304eff07
      path: modules/tee/tf-a/trusted-firmware-a
      groups:
        - tee
    - name: trusted-firmware-m
      revision: 2f138475047d566f1446f62657aa546b0e0b52c2
      path: modules/tee/tf-m/trusted-firmware-m
      groups:
        - tee
    - name: uoscore-uedhoc
      revision: 84ef879a46d7bfd9a423fbfb502b04289861f9ea
      path: modules/lib/uoscore-uedhoc
    - name: zcbor
      revision: 44c47c4be2721ca1a7099f9bc1bb1d90bdb90048
      path: modules/lib/zcbor
  # zephyr-keep-sorted-stop
    - name: golioth
      path: modules/lib/golioth
      revision: 89515756cf7fe0a8b44fb23ca4e372cefdf487f8
      url: https://github.com/DDC-NDRS/golioth-zephyr-sdk.git
      import: west-external.yml
    - name: thingset
      path: modules/lib/thingset
      revision: 2cd8dda5a38038a1a75667d9369f8e976f908ebf
    - name: thingset-node-c
      path: modules/lib/thingset-node-c
      revision: ecd807b7ab26f3b0fd818b2118b2258736851a22

  self:
    path: zephyr_rtos
    west-commands: scripts/west-commands.yml
    import: submanifests<|MERGE_RESOLUTION|>--- conflicted
+++ resolved
@@ -238,11 +238,7 @@
       groups:
         - hal
     - name: hal_stm32
-<<<<<<< HEAD
-      revision: 920d3c7ec7952c0bfa05e7c5ade8b0e085045726
-=======
-      revision: 55043bcc35fffa3b4a8c75a696d932b5020aad09
->>>>>>> 16f212d6
+      revision: 9611a7f2a0b4028a1187b7e79102c5de33d8ffd6
       path: modules/hal/stm32
       groups:
         - hal
