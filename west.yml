--- conflicted
+++ resolved
@@ -240,11 +240,7 @@
       groups:
         - hal
     - name: hal_stm32
-<<<<<<< HEAD
-      revision: 78b9647add1f3b9228a770c0be6032330b66080b
-=======
-      revision: 02d82ee3aa0daa29ab6f107f9969508b89bc6bf7
->>>>>>> 8cf519db
+      revision: 91c9198e4fd45efaba1afc23a2479df60cddc31f
       path: modules/hal/stm32
       groups:
         - hal
@@ -296,11 +292,7 @@
       path: modules/fs/littlefs
       groups:
         - fs
-<<<<<<< HEAD
-      revision: 694b7573495ed207a09860191c502e25111411e2
-=======
-      revision: 8f5ca347843363882619d8f96c00d8dbd88a8e79
->>>>>>> 8cf519db
+      revision: 32fa5540b5dacb1622664713acefcb46445f01e6
     - name: loramac-node
       revision: 88deb45109317473ac5706e97a6b8bbeb524aab1
       path: modules/lib/loramac-node
