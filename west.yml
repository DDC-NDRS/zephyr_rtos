--- conflicted
+++ resolved
@@ -245,11 +245,7 @@
       groups:
         - hal
     - name: hal_stm32
-<<<<<<< HEAD
-      revision: d1f8af98f547becfdc8690d8bc7de88d66582253
-=======
-      revision: d46f8453c5ce28fb6aba7613de7ebc75bd8572c3
->>>>>>> 115b0e0d
+      revision: 16d0e415984ee45f97161ea37dad35191336a1d7
       path: modules/hal/stm32
       groups:
         - hal
