--- conflicted
+++ resolved
@@ -136,11 +136,7 @@
       groups:
         - hal
     - name: hal_stm32
-<<<<<<< HEAD
-      revision: c865374fc83d93416c0f380e6310368ff55d6ce2
-=======
       revision: 8eea8aeff439e8d70d5e097bed506b3593e4c071
->>>>>>> e62201c3
       path: modules/hal/stm32
       groups:
         - hal
