# The west manifest file for upstream Zephyr.
#
# The per-installation west configuration file, .west/config, sets the
# path to the project containing this file in the [manifest] section's
# "path" variable.
#
# You are free to create your own manifest files and put them in any
# repository you want, to create your own custom Zephyr installations.
# For example, you could create a manifest file in your own out of
# tree application directory, which would pull this zephyr repository
# in as an ordinary project.
#
# You can pass your manifest repositories to west init when creating a
# new Zephyr installation. See the west documentation for more
# information.

manifest:
  defaults:
    remote: upstream

  remotes:
    - name: upstream
      url-base: https://github.com/zephyrproject-rtos
    - name: babblesim
      url-base: https://github.com/BabbleSim

  group-filter: [-babblesim, -optional]

  #
  # Please add items below based on alphabetical order
  projects:
    - name: acpica
      revision: da5f2721e1c7f188fe04aa50af76f4b94f3c3ea3
      path: modules/lib/acpica
    - name: bsim
      repo-path: babblesim-manifest
      revision: 384a091445c57b44ac8cbd18ebd245b47c71db94
      path: tools/bsim
      groups:
        - babblesim
    - name: babblesim_base
      remote: babblesim
      repo-path: base
      path: tools/bsim/components
      revision: 19d62424c0802c6c9fc15528febe666e40f372a1
      groups:
        - babblesim
    - name: babblesim_ext_2G4_libPhyComv1
      remote: babblesim
      repo-path: ext_2G4_libPhyComv1
      path: tools/bsim/components/ext_2G4_libPhyComv1
      revision: 9018113a362fa6c9e8f4b9cab9e5a8f12cc46b94
      groups:
        - babblesim
    - name: babblesim_ext_2G4_phy_v1
      remote: babblesim
      repo-path: ext_2G4_phy_v1
      path: tools/bsim/components/ext_2G4_phy_v1
      revision: d47c6dd90035b41b14f6921785ccb7b8484868e2
      groups:
        - babblesim
    - name: babblesim_ext_2G4_channel_NtNcable
      remote: babblesim
      repo-path: ext_2G4_channel_NtNcable
      path: tools/bsim/components/ext_2G4_channel_NtNcable
      revision: 20a38c997f507b0aa53817aab3d73a462fff7af1
      groups:
        - babblesim
    - name: babblesim_ext_2G4_channel_multiatt
      remote: babblesim
      repo-path: ext_2G4_channel_multiatt
      path: tools/bsim/components/ext_2G4_channel_multiatt
      revision: bde72a57384dde7a4310bcf3843469401be93074
      groups:
        - babblesim
    - name: babblesim_ext_2G4_modem_magic
      remote: babblesim
      repo-path: ext_2G4_modem_magic
      path: tools/bsim/components/ext_2G4_modem_magic
      revision: cb70771794f0bf6f262aa474848611c68ae8f1ed
      groups:
        - babblesim
    - name: babblesim_ext_2G4_modem_BLE_simple
      remote: babblesim
      repo-path: ext_2G4_modem_BLE_simple
      path: tools/bsim/components/ext_2G4_modem_BLE_simple
      revision: 809ab073159c9ab6686c2fea5749b0702e0909f7
      groups:
        - babblesim
    - name: babblesim_ext_2G4_device_burst_interferer
      remote: babblesim
      repo-path: ext_2G4_device_burst_interferer
      path: tools/bsim/components/ext_2G4_device_burst_interferer
      revision: 5b5339351d6e6a2368c686c734dc8b2fc65698fc
      groups:
        - babblesim
    - name: babblesim_ext_2G4_device_WLAN_actmod
      remote: babblesim
      repo-path: ext_2G4_device_WLAN_actmod
      path: tools/bsim/components/ext_2G4_device_WLAN_actmod
      revision: 9cb6d8e72695f6b785e57443f0629a18069d6ce4
      groups:
        - babblesim
    - name: babblesim_ext_2G4_device_playback
      remote: babblesim
      repo-path: ext_2G4_device_playback
      path: tools/bsim/components/ext_2G4_device_playback
      revision: 85c645929cf1ce995d8537107d9dcbd12ed64036
      groups:
        - babblesim
    - name: babblesim_ext_libCryptov1
      remote: babblesim
      repo-path: ext_libCryptov1
      path: tools/bsim/components/ext_libCryptov1
      revision: eed6d7038e839153e340bd333bc43541cb90ba64
      groups:
        - babblesim
    - name: cmsis
      revision: b3ee8bf66a62ae6b13c7a1edf7ae4223d9365c1a
      path: modules/hal/cmsis
      groups:
        - hal
    - name: cmsis-dsp
      revision: 6489e771e9c405f1763b52d64a3f17a1ec488ace
      path: modules/lib/cmsis-dsp
    - name: cmsis-nn
      revision: 0c8669d81381ccf3b1a01d699f3b68b50134a99f
      path: modules/lib/cmsis-nn
    - name: edtt
      revision: 64e5105ad82390164fb73fc654be3f73a608209a
      path: tools/edtt
      groups:
        - tools
    - name: fatfs
      revision: 1c156b2db4d4d2f9289ef0aa1876e4a0f864b9ea
      path: modules/fs/fatfs
      groups:
        - fs
    - name: hal_altera
      revision: 0d225ddd314379b32355a00fb669eacf911e750d
      path: modules/hal/altera
      groups:
        - hal
    - name: hal_ambiq
      revision: ff4ca358d730536addf336c40c3faa4ebf1df00a
      path: modules/hal/ambiq
      groups:
        - hal
    - name: hal_atmel
      revision: eae49887dcebfcb89f2a513331e27fe432bfb093
      path: modules/hal/atmel
      groups:
        - hal
    - name: hal_espressif
      revision: 67fa60bdffca7ba8ed199aecfaa26f485f24878b
      path: modules/hal/espressif
      west-commands: west/west-commands.yml
      groups:
        - hal
    - name: hal_ethos_u
      revision: 90ada2ea5681b2a2722a10d2898eac34c2510791
      path: modules/hal/ethos_u
      groups:
        - hal
    - name: hal_gigadevice
      revision: 2994b7dde8b0b0fa9b9c0ccb13474b6a486cddc3
      path: modules/hal/gigadevice
      groups:
        - hal
    - name: hal_infineon
      revision: b1a47231e8671c882c5f055f9f10c32b18133d08
      path: modules/hal/infineon
      groups:
        - hal
    - name: hal_intel
      revision: 7b4c25669f1513b0d6d6ee78ee42340d91958884
      path: modules/hal/intel
      groups:
        - hal
    - name: hal_microchip
      revision: 68575aa28cd33c68b3b8d66f510d15746c57fdb5
      path: modules/hal/microchip
      groups:
        - hal
    - name: hal_nordic
      revision: daf875285120be6b2825969b7a0abc3f415b248d
      path: modules/hal/nordic
      groups:
        - hal
    - name: hal_nuvoton
      revision: 68a91bb343ff47e40dbd9189a7d6e3ee801a7135
      path: modules/hal/nuvoton
      groups:
        - hal
    - name: hal_nxp
      revision: ef5060421fdba7bd86f98e50dc15db9a5c4c1b53
      path: modules/hal/nxp
      groups:
        - hal
    - name: hal_openisa
      revision: eabd530a64d71de91d907bad257cd61aacf607bc
      path: modules/hal/openisa
      groups:
        - hal
    - name: hal_quicklogic
      revision: b3a66fe6d04d87fd1533a5c8de51d0599fcd08d0
      path: modules/hal/quicklogic
      repo-path: hal_quicklogic
      groups:
        - hal
    - name: hal_renesas
      path: modules/hal/renesas
      revision: 991e060b6825f0f6830f4dbccbed8252598f2a6d
      groups:
        - hal
    - name: hal_rpi_pico
      path: modules/hal/rpi_pico
      revision: fba7162cc7bee06d0149622bbcaac4e41062d368
      groups:
        - hal
    - name: hal_silabs
      revision: 59c6c6e2e8862f0ff5c6087ef055793bed125778
      path: modules/hal/silabs
      groups:
        - hal
    - name: hal_st
      revision: 0643d20ae85b32c658ad11036f7c964a860ddefe
      path: modules/hal/st
      groups:
        - hal
    - name: hal_stm32
      revision: 3daf6f02435da0c924df99504bb91936c3872b3e
      path: modules/hal/stm32
      groups:
        - hal
    - name: hal_telink
      revision: 38573af589173259801ae6c2b34b7d4c9e626746
      path: modules/hal/telink
      groups:
        - hal
    - name: hal_ti
      revision: b85f86e51fc4d47c4c383d320d64d52d4d371ae4
      path: modules/hal/ti
      groups:
        - hal
    - name: hal_wurthelektronik
      revision: e5bcb2eac1bb9639ce13b4dafc78eb254e014342
      path: modules/hal/wurthelektronik
      groups:
        - hal
    - name: hal_xtensa
      revision: a2d658525b16c57bea8dd565f5bd5167e4b9f1ee
      path: modules/hal/xtensa
      groups:
        - hal
    - name: hostap
      repo-path: hostap
      path: modules/lib/hostap
      revision: dee924caf7218d0ee2c2698c217559b1292a46d0
    - name: libmetal
      revision: 243eed541b9c211a2ce8841c788e62ddce84425e
      path: modules/hal/libmetal
      groups:
        - hal
    - name: liblc3
      revision: 1a5938ebaca4f13fe79ce074f5dee079783aa29f
      path: modules/lib/liblc3
    - name: littlefs
      path: modules/fs/littlefs
      groups:
        - fs
      revision: 408c16a909dd6cf128874a76f21c793798c9e423
    - name: loramac-node
      revision: 1bf2120cffcedae174ae35d695a28a46caefcb23
      path: modules/lib/loramac-node
    - name: lvgl
      revision: 2b76c641749725ac90c6ac7959ca7718804cf356
      path: modules/lib/gui/lvgl
    - name: mbedtls
      revision: 6ec4abdcda78dfc47315af568f93e5ad4398dea0
      path: modules/crypto/mbedtls
      groups:
        - crypto
    - name: mcuboot
<<<<<<< HEAD
      revision: 8b4c70ab6dc03d2826c166dedb56541950defa8c
=======
      revision: 312e3e775705e1adcee3d3c53ae98ede3e445d0d
>>>>>>> d7df69d3
      path: bootloader/mcuboot
    - name: mipi-sys-t
      path: modules/debug/mipi-sys-t
      groups:
        - debug
      revision: a819419603a2dfcb47f7f39092e1bc112e45d1ef
    - name: net-tools
      revision: 3a677d355cc7f73e444801a6280d0ccec80a1957
      path: tools/net-tools
      groups:
        - tools
    - name: nrf_hw_models
      revision: 52d0b4b7b7431d8da6222cc3b17a8afdcb099baf
      path: modules/bsim_hw_models/nrf_hw_models
    - name: open-amp
      revision: da78aea63159771956fe0c9263f2e6985b66e9d5
      path: modules/lib/open-amp
    - name: openthread
      revision: 7761b81d23b10b3d5ee21b8504c67535cde10896
      path: modules/lib/openthread
    - name: percepio
      path: modules/debug/percepio
      revision: 0fbc5b72aeab8a6434523a3a7bc8111c17f0bc73
      groups:
        - debug
    - name: picolibc
      path: modules/lib/picolibc
      revision: 764ef4e401a8f4c6a86ab723533841f072885a5b
    - name: segger
      revision: 9d0191285956cef43daf411edc2f1a7788346def
      path: modules/debug/segger
      groups:
        - debug
    - name: tinycrypt
      revision: 1012a3ebee18c15ede5efc8332ee2fc37817670f
      path: modules/crypto/tinycrypt
      groups:
        - crypto
    - name: trusted-firmware-m
      revision: 0b898c9b72171b0a260c0bb64a92ea4713f9e931
      path: modules/tee/tf-m/trusted-firmware-m
      groups:
        - tee
    - name: trusted-firmware-a
      revision: 421dc050278287839f5c70019bd6aec617f2bbdb
      path: modules/tee/tf-a/trusted-firmware-a
      groups:
        - tee
    - name: uoscore-uedhoc
      revision: 150f4eb2955eaf36ac0f9519d4f4f58d5ade5740
      path: modules/lib/uoscore-uedhoc
    - name: zcbor
      revision: 2d2edb19d0112400b6579ef0503f9a974f745b2e
      path: modules/lib/zcbor
    - name: golioth
      path: modules/lib/golioth
      revision: 758d507de48fdf733157569915e3439dd6d07032
      url: https://github.com/DDC-NDRS/golioth-zephyr-sdk.git
      import: west-external.yml

  self:
    path: zephyr_rtos
    west-commands: scripts/west-commands.yml
    import: submanifests<|MERGE_RESOLUTION|>--- conflicted
+++ resolved
@@ -282,11 +282,7 @@
       groups:
         - crypto
     - name: mcuboot
-<<<<<<< HEAD
-      revision: 8b4c70ab6dc03d2826c166dedb56541950defa8c
-=======
-      revision: 312e3e775705e1adcee3d3c53ae98ede3e445d0d
->>>>>>> d7df69d3
+      revision: 9f2d580a8a70358574981697e7b83cc5dc583ee8
       path: bootloader/mcuboot
     - name: mipi-sys-t
       path: modules/debug/mipi-sys-t
