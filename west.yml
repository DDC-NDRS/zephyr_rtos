--- conflicted
+++ resolved
@@ -210,11 +210,7 @@
       groups:
         - hal
     - name: hal_nxp
-<<<<<<< HEAD
-      revision: ec45d2228946f8425c59a3a734ba82acbfb722f9
-=======
-      revision: ee1ab8aa1909d800d83ae71a379387c54ab733b3
->>>>>>> e02845b7
+      revision: 38be2ed55db5ffd0ce80bd96e8cdc32a6ae2e72a
       path: modules/hal/nxp
       groups:
         - hal
