# The west manifest file for upstream Zephyr.
#
# The per-installation west configuration file, .west/config, sets the
# path to the project containing this file in the [manifest] section's
# "path" variable.
#
# You are free to create your own manifest files and put them in any
# repository you want, to create your own custom Zephyr installations.
# For example, you could create a manifest file in your own out of
# tree application directory, which would pull this zephyr repository
# in as an ordinary project.
#
# You can pass your manifest repositories to west init when creating a
# new Zephyr installation. See the west documentation for more
# information.

manifest:
  defaults:
    remote: upstream

  remotes:
    - name: upstream
      url-base: https://github.com/zephyrproject-rtos
    - name: babblesim
      url-base: https://github.com/BabbleSim

  group-filter: [-babblesim, -optional]

  #
  # Please add items below based on alphabetical order
  # zephyr-keep-sorted-start re(^\s+\- name:)
  projects:
    - name: acpica
      revision: 8d24867bc9c9d81c81eeac59391cda59333affd4
      path: modules/lib/acpica
    - name: babblesim_base
      remote: babblesim
      repo-path: base
      path: tools/bsim/components
      revision: 153101c61ce7106f6ba8b108b5c6488efdc1151a
      groups:
        - babblesim
    - name: babblesim_ext_2G4_channel_NtNcable
      remote: babblesim
      repo-path: ext_2G4_channel_NtNcable
      path: tools/bsim/components/ext_2G4_channel_NtNcable
      revision: 20a38c997f507b0aa53817aab3d73a462fff7af1
      groups:
        - babblesim
    - name: babblesim_ext_2G4_channel_multiatt
      remote: babblesim
      repo-path: ext_2G4_channel_multiatt
      path: tools/bsim/components/ext_2G4_channel_multiatt
      revision: bde72a57384dde7a4310bcf3843469401be93074
      groups:
        - babblesim
    - name: babblesim_ext_2G4_device_WLAN_actmod
      remote: babblesim
      repo-path: ext_2G4_device_WLAN_actmod
      path: tools/bsim/components/ext_2G4_device_WLAN_actmod
      revision: 9cb6d8e72695f6b785e57443f0629a18069d6ce4
      groups:
        - babblesim
    - name: babblesim_ext_2G4_device_burst_interferer
      remote: babblesim
      repo-path: ext_2G4_device_burst_interferer
      path: tools/bsim/components/ext_2G4_device_burst_interferer
      revision: 5b5339351d6e6a2368c686c734dc8b2fc65698fc
      groups:
        - babblesim
    - name: babblesim_ext_2G4_device_playback
      remote: babblesim
      repo-path: ext_2G4_device_playback
      path: tools/bsim/components/ext_2G4_device_playback
      revision: abb48cd71ddd4e2a9022f4bf49b2712524c483e8
      groups:
        - babblesim
    - name: babblesim_ext_2G4_libPhyComv1
      remote: babblesim
      repo-path: ext_2G4_libPhyComv1
      path: tools/bsim/components/ext_2G4_libPhyComv1
      revision: 15ae0f87fa049e04cbec48a866f3bc37d903f950
      groups:
        - babblesim
    - name: babblesim_ext_2G4_modem_BLE_simple
      remote: babblesim
      repo-path: ext_2G4_modem_BLE_simple
      path: tools/bsim/components/ext_2G4_modem_BLE_simple
      revision: 4d2379de510684cd4b1c3bbbb09bce7b5a20bc1f
      groups:
        - babblesim
    - name: babblesim_ext_2G4_modem_magic
      remote: babblesim
      repo-path: ext_2G4_modem_magic
      path: tools/bsim/components/ext_2G4_modem_magic
      revision: edfcda2d3937a74be0a59d6cd47e0f50183453da
      groups:
        - babblesim
    - name: babblesim_ext_2G4_phy_v1
      remote: babblesim
      repo-path: ext_2G4_phy_v1
      path: tools/bsim/components/ext_2G4_phy_v1
      revision: 62e797b2c518e5bb6123a198382ed2b64b8c068e
      groups:
        - babblesim
    - name: babblesim_ext_libCryptov1
      remote: babblesim
      repo-path: ext_libCryptov1
      path: tools/bsim/components/ext_libCryptov1
      revision: da246018ebe031e4fe4a8228187fb459e9f3b2fa
      groups:
        - babblesim
    - name: bsim
      repo-path: babblesim-manifest
      revision: a88d3353451387ca490a6a7f7c478a90c4ee05b7
      path: tools/bsim
      groups:
        - babblesim
    - name: cmsis
      revision: 2a3de69609190ac4af673dc2b3e460e9ce158c6b
      path: modules/hal/cmsis
      groups:
        - hal
    - name: cmsis-dsp
      revision: d80a49b2bb186317dc1db4ac88da49c0ab77e6e7
      path: modules/lib/cmsis-dsp
    - name: cmsis-nn
      revision: e9328d612ea3ea7d0d210d3ac16ea8667c01abdd
      path: modules/lib/cmsis-nn
    - name: cmsis_6
      repo-path: CMSIS_6
      revision: 783317a3072554acbac86cca2ff24928cbf98d30
      path: modules/lib/cmsis_6
    - name: edtt
      revision: b9ca3c7030518f07b7937dacf970d37a47865a76
      path: tools/edtt
      groups:
        - tools
    - name: fatfs
      revision: c531b6f68ae912e3080d1e8d7b1332bf338ff5e8
      path: modules/fs/fatfs
      groups:
        - fs
    - name: hal_adi
      revision: 67b88309c327d207e87bb7af6e37c704cd9d5b9d
      path: modules/hal/adi
      groups:
        - hal
    - name: hal_altera
      revision: 4fe4df959d4593ce66e676aeba0b57f546dba0fe
      path: modules/hal/altera
      groups:
        - hal
    - name: hal_ambiq
      revision: 77d99efc16c7de7c17e9507693e4e3d8be1a5cb7
      path: modules/hal/ambiq
      groups:
        - hal
    - name: hal_atmel
<<<<<<< HEAD
      revision: 67481a1188402d706668ece975567963adef6401
=======
      revision: ca7e4c6920f44b9d677ed5995ffa169f18a54cdf
>>>>>>> d8cd8ddc
      path: modules/hal/atmel
      groups:
        - hal
    - name: hal_espressif
      revision: dbc28ad4c1bdcdb25e79ca225cb5528a75d8dc91
      path: modules/hal/espressif
      west-commands: west/west-commands.yml
      groups:
        - hal
    - name: hal_ethos_u
      revision: 50ddffca1cc700112f25ad9bc077915a0355ee5d
      path: modules/hal/ethos_u
      groups:
        - hal
    - name: hal_gigadevice
      revision: 2994b7dde8b0b0fa9b9c0ccb13474b6a486cddc3
      path: modules/hal/gigadevice
      groups:
        - hal
    - name: hal_infineon
      revision: 468e955eb49b8a731474ff194ca17b6e6a08c2d9
      path: modules/hal/infineon
      groups:
        - hal
    - name: hal_intel
      revision: 0447cd22e74d7ca243653f21cfd6e38c016630c6
      path: modules/hal/intel
      groups:
        - hal
    - name: hal_microchip
      revision: 15ca19705e4bff2d147a2a13d0198fcf8e4c8b4a
      path: modules/hal/microchip
      groups:
        - hal
    - name: hal_nordic
      revision: 119ff5b5ec7a413ca2f64ae1928c79eee1e7b7b2
      path: modules/hal/nordic
      groups:
        - hal
    - name: hal_nuvoton
      revision: 8eec051270fe45c3f9a1a12de60220e1ab26b579
      path: modules/hal/nuvoton
      groups:
        - hal
    - name: hal_nxp
      revision: 6af2fd7a9b21a567866585384d28963daeb7d350
      path: modules/hal/nxp
      groups:
        - hal
    - name: hal_openisa
      revision: eabd530a64d71de91d907bad257cd61aacf607bc
      path: modules/hal/openisa
      groups:
        - hal
    - name: hal_quicklogic
      revision: bad894440fe72c814864798c8e3a76d13edffb6c
      path: modules/hal/quicklogic
      groups:
        - hal
    - name: hal_renesas
      path: modules/hal/renesas
      revision: 304831e59da1a72ce1f56d8738ad27c58379e7b0
      groups:
        - hal
    - name: hal_rpi_pico
      path: modules/hal/rpi_pico
      revision: 7b57b24588797e6e7bf18b6bda168e6b96374264
      groups:
        - hal
    - name: hal_silabs
      revision: 40a0237e4812241de677441e02131d6c75830636
      path: modules/hal/silabs
      groups:
        - hal
    - name: hal_st
      revision: 05fd4533730a9aea845261c5d24ed9832a6f0b6e
      path: modules/hal/st
      groups:
        - hal
    - name: hal_stm32
      revision: 9340cb89feb5a95c9f5d0bc897d6ba2ea997cadd
      path: modules/hal/stm32
      groups:
        - hal
    - name: hal_tdk
      revision: 6727477af1e46fa43878102489b9672a9d24e39f
      path: modules/hal/tdk
      groups:
        - hal
    - name: hal_telink
      revision: 4226c7fc17d5a34e557d026d428fc766191a0800
      path: modules/hal/telink
      groups:
        - hal
    - name: hal_ti
      revision: 258652a3ac5d7df68ba8df20e4705c3bd98ede38
      path: modules/hal/ti
      groups:
        - hal
    - name: hal_wch
      revision: 1de9d3e406726702ce7cfc504509a02ecc463554
      path: modules/hal/wch
      groups:
        - hal
    - name: hal_wurthelektronik
      revision: e3e2797b224fc48fdef1bc3e5a12a7c73108bba2
      path: modules/hal/wurthelektronik
      groups:
        - hal
    - name: hal_xtensa
      revision: b38620c7cc61e349e192ed86a54940a5cd0636b7
      path: modules/hal/xtensa
      groups:
        - hal
    - name: hostap
      path: modules/lib/hostap
      revision: e83c94958cab8e2327c85e484f50cbf570f5ac3f
    - name: liblc3
      revision: 48bbd3eacd36e99a57317a0a4867002e0b09e183
      path: modules/lib/liblc3
    - name: libmctp
      revision: b97860e78998551af99931ece149eeffc538bdb1
      path: modules/lib/libmctp
    - name: libmetal
      revision: 14f519529a1e4a46aaea6826f5a41d99a3347276
      path: modules/hal/libmetal
      groups:
        - hal
    - name: littlefs
      path: modules/fs/littlefs
      groups:
        - fs
      revision: b66e86150a6e10a7f8fdc1001d840d473028f458
    - name: loramac-node
      revision: 88deb45109317473ac5706e97a6b8bbeb524aab1
      path: modules/lib/loramac-node
    - name: lvgl
      revision: 1ed1ddd881c3784049a92bb9fe37c38c6c74d998
      path: modules/lib/gui/lvgl
    - name: mbedtls
      revision: 3bc59adb8ca1ad0780192f206c5dc1cfad635c2b
      path: modules/crypto/mbedtls
      groups:
        - crypto
    - name: mcuboot
      revision: 14286c7b0e4ec2659b1f00516ed178f3239da498
      path: bootloader/mcuboot
      groups:
        - bootloader
    - name: mipi-sys-t
      path: modules/debug/mipi-sys-t
      groups:
        - debug
      revision: 33e5c23cbedda5ba12dbe50c4baefb362a791001
    - name: net-tools
      revision: 986bfeb040df3d9029366de8aea4ce1f84e93780
      path: tools/net-tools
      groups:
        - tools
    - name: nrf_hw_models
      revision: fe4ff0e191a52de4f85ecc3475f0253eca6fc5bf
      path: modules/bsim_hw_models/nrf_hw_models
    - name: nrf_wifi
      revision: 8fd3cd7b088d62f145b8b9f5ecc985dd73bd9e77
      path: modules/lib/nrf_wifi
    - name: open-amp
      revision: f7f4d083c7909a39d86e217376c69b416ec4faf3
      path: modules/lib/open-amp
    - name: openthread
      revision: 3ae741f95e7dfb391dec35c48742862049eb62e8
      path: modules/lib/openthread
    - name: percepio
      path: modules/debug/percepio
      revision: 49e6dc202aa38c2a3edbafcc2dab85dec6aee973
      groups:
        - debug
    - name: picolibc
      path: modules/lib/picolibc
      revision: 82d62ed1ac55b4e34a12d0390aced2dc9af13fc9
    - name: segger
      revision: cf56b1d9c80f81a26e2ac5727c9cf177116a4692
      path: modules/debug/segger
      groups:
        - debug
    - name: tinycrypt
      revision: 1012a3ebee18c15ede5efc8332ee2fc37817670f
      path: modules/crypto/tinycrypt
      groups:
        - crypto
    - name: trusted-firmware-a
      revision: 713ffbf96c5bcbdeab757423f10f73eb304eff07
      path: modules/tee/tf-a/trusted-firmware-a
      groups:
        - tee
    - name: trusted-firmware-m
      revision: f04edd12b5e5de2e2291f6e0a15efc03924dcbc3
      path: modules/tee/tf-m/trusted-firmware-m
      groups:
        - tee
    - name: uoscore-uedhoc
      revision: 54abc109c9c0adfd53c70077744c14e454f04f4a
      path: modules/lib/uoscore-uedhoc
    - name: zcbor
      revision: 44c47c4be2721ca1a7099f9bc1bb1d90bdb90048
      path: modules/lib/zcbor
  # zephyr-keep-sorted-stop
    - name: thingset
      path: modules/lib/thingset
      revision: 2cd8dda5a38038a1a75667d9369f8e976f908ebf
    - name: thingset-node-c
      path: modules/lib/thingset-node-c
      revision: ecd807b7ab26f3b0fd818b2118b2258736851a22

  self:
    path: zephyr_rtos
    west-commands: scripts/west-commands.yml
    import: submanifests<|MERGE_RESOLUTION|>--- conflicted
+++ resolved
@@ -157,11 +157,7 @@
       groups:
         - hal
     - name: hal_atmel
-<<<<<<< HEAD
-      revision: 67481a1188402d706668ece975567963adef6401
-=======
-      revision: ca7e4c6920f44b9d677ed5995ffa169f18a54cdf
->>>>>>> d8cd8ddc
+      revision: e1b3a6b6f71cfccbb774a7b172330eb4ddfe168d
       path: modules/hal/atmel
       groups:
         - hal
