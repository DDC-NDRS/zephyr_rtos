--- conflicted
+++ resolved
@@ -282,11 +282,7 @@
       groups:
         - crypto
     - name: mcuboot
-<<<<<<< HEAD
-      revision: 47b34362552835621bc289d53d2127691088cb7c
-=======
-      revision: 81885d33b4f7e5e318bb0da355a2fce9ebcde986
->>>>>>> 9d2f134b
+      revision: 6dfc05a805c2beaf12da795da4246e69d9e06a2c
       path: bootloader/mcuboot
     - name: mipi-sys-t
       path: modules/debug/mipi-sys-t
