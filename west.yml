--- conflicted
+++ resolved
@@ -340,11 +340,7 @@
       revision: 84ef879a46d7bfd9a423fbfb502b04289861f9ea
       path: modules/lib/uoscore-uedhoc
     - name: zcbor
-<<<<<<< HEAD
-      revision: 47f34dd7f5284e8750b5a715dee7f77c6c5bdc3f
-=======
-      revision: 766722907450178b758bfd8501637b3e3ce30140
->>>>>>> 8c72a8d4
+      revision: 334cb5be576b2180095c080215b1b7078b97fafb
       path: modules/lib/zcbor
     - name: golioth
       path: modules/lib/golioth
