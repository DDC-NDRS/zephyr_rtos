--- conflicted
+++ resolved
@@ -234,11 +234,7 @@
       groups:
         - hal
     - name: hal_stm32
-<<<<<<< HEAD
-      revision: f1317150eac951fdd8259337a47cbbc4c2e6d335
-=======
       revision: de0000fa5e0e1412ab6a645317fc011ea6a745dd
->>>>>>> 419d4fc1
       path: modules/hal/stm32
       groups:
         - hal
