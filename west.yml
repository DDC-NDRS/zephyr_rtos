# The west manifest file for upstream Zephyr.
#
# The per-installation west configuration file, .west/config, sets the
# path to the project containing this file in the [manifest] section's
# "path" variable.
#
# You are free to create your own manifest files and put them in any
# repository you want, to create your own custom Zephyr installations.
# For example, you could create a manifest file in your own out of
# tree application directory, which would pull this zephyr repository
# in as an ordinary project.
#
# You can pass your manifest repositories to west init when creating a
# new Zephyr installation. See the west documentation for more
# information.

manifest:
  defaults:
    remote: upstream

  remotes:
    - name: upstream
      url-base: https://github.com/zephyrproject-rtos
    - name: babblesim
      url-base: https://github.com/BabbleSim

  group-filter: [-babblesim, -optional]

  #
  # Please add items below based on alphabetical order
  # zephyr-keep-sorted-start re(^\s+\- name:)
  projects:
    - name: acpica
      revision: 8d24867bc9c9d81c81eeac59391cda59333affd4
      path: modules/lib/acpica
    - name: babblesim_base
      remote: babblesim
      repo-path: base
      path: tools/bsim/components
      revision: d562cd57317d33531ee3655d84660c57b8dc64c9
      groups:
        - babblesim
    - name: babblesim_ext_2G4_channel_NtNcable
      remote: babblesim
      repo-path: ext_2G4_channel_NtNcable
      path: tools/bsim/components/ext_2G4_channel_NtNcable
      revision: 20a38c997f507b0aa53817aab3d73a462fff7af1
      groups:
        - babblesim
    - name: babblesim_ext_2G4_channel_multiatt
      remote: babblesim
      repo-path: ext_2G4_channel_multiatt
      path: tools/bsim/components/ext_2G4_channel_multiatt
      revision: bde72a57384dde7a4310bcf3843469401be93074
      groups:
        - babblesim
    - name: babblesim_ext_2G4_device_WLAN_actmod
      remote: babblesim
      repo-path: ext_2G4_device_WLAN_actmod
      path: tools/bsim/components/ext_2G4_device_WLAN_actmod
      revision: 9cb6d8e72695f6b785e57443f0629a18069d6ce4
      groups:
        - babblesim
    - name: babblesim_ext_2G4_device_burst_interferer
      remote: babblesim
      repo-path: ext_2G4_device_burst_interferer
      path: tools/bsim/components/ext_2G4_device_burst_interferer
      revision: 5b5339351d6e6a2368c686c734dc8b2fc65698fc
      groups:
        - babblesim
    - name: babblesim_ext_2G4_device_playback
      remote: babblesim
      repo-path: ext_2G4_device_playback
      path: tools/bsim/components/ext_2G4_device_playback
      revision: abb48cd71ddd4e2a9022f4bf49b2712524c483e8
      groups:
        - babblesim
    - name: babblesim_ext_2G4_libPhyComv1
      remote: babblesim
      repo-path: ext_2G4_libPhyComv1
      path: tools/bsim/components/ext_2G4_libPhyComv1
      revision: 15ae0f87fa049e04cbec48a866f3bc37d903f950
      groups:
        - babblesim
    - name: babblesim_ext_2G4_modem_BLE_simple
      remote: babblesim
      repo-path: ext_2G4_modem_BLE_simple
      path: tools/bsim/components/ext_2G4_modem_BLE_simple
      revision: 4d2379de510684cd4b1c3bbbb09bce7b5a20bc1f
      groups:
        - babblesim
    - name: babblesim_ext_2G4_modem_magic
      remote: babblesim
      repo-path: ext_2G4_modem_magic
      path: tools/bsim/components/ext_2G4_modem_magic
      revision: edfcda2d3937a74be0a59d6cd47e0f50183453da
      groups:
        - babblesim
    - name: babblesim_ext_2G4_phy_v1
      remote: babblesim
      repo-path: ext_2G4_phy_v1
      path: tools/bsim/components/ext_2G4_phy_v1
      revision: dbfd6b068f3bde8e56dcea58b4e686a8efc01cbe
      groups:
        - babblesim
    - name: babblesim_ext_libCryptov1
      remote: babblesim
      repo-path: ext_libCryptov1
      path: tools/bsim/components/ext_libCryptov1
      revision: da246018ebe031e4fe4a8228187fb459e9f3b2fa
      groups:
        - babblesim
    - name: bsim
      repo-path: babblesim-manifest
      revision: 193b8ba94cdc6ecbc3bb7fe80b87dee456e5eab0
      path: tools/bsim
      groups:
        - babblesim
    - name: cmsis
      revision: 2a3de69609190ac4af673dc2b3e460e9ce158c6b
      path: modules/hal/cmsis
      groups:
        - hal
    - name: cmsis-dsp
      revision: d80a49b2bb186317dc1db4ac88da49c0ab77e6e7
      path: modules/lib/cmsis-dsp
    - name: cmsis-nn
      revision: e9328d612ea3ea7d0d210d3ac16ea8667c01abdd
      path: modules/lib/cmsis-nn
    - name: cmsis_6
      repo-path: CMSIS_6
      revision: 586bd5768d73143307580db1fb0050ddaa767abf
      path: modules/hal/cmsis_6
      groups:
        - hal
    - name: edtt
      revision: b9ca3c7030518f07b7937dacf970d37a47865a76
      path: tools/edtt
      groups:
        - tools
    - name: fatfs
      revision: c531b6f68ae912e3080d1e8d7b1332bf338ff5e8
      path: modules/fs/fatfs
      groups:
        - fs
    - name: hal_adi
      revision: f8f65473168a4e9f71f20c0c5387f6b80fe54cf3
      path: modules/hal/adi
      groups:
        - hal
    - name: hal_afbr
      revision: 4e1eea7ea283db9d9ce529b0e9f89c0b5c2660e3
      path: modules/hal/afbr
      groups:
        - hal
    - name: hal_ambiq
      revision: f46941f3427bbc05d893a601660e6e3cffe9e29d
      path: modules/hal/ambiq
      groups:
        - hal
    - name: hal_atmel
      revision: e1b3a6b6f71cfccbb774a7b172330eb4ddfe168d
      path: modules/hal/atmel
      groups:
        - hal
    - name: hal_bouffalolab
      path: modules/hal/bouffalolab
      revision: 5811738e2be348f30dc97d78280f2735d5d14084
      groups:
        - hal
    - name: hal_espressif
      revision: e74df076fabc5f944900e02c1884282aeb60dad1
      path: modules/hal/espressif
      west-commands: west/west-commands.yml
      groups:
        - hal
    - name: hal_ethos_u
      revision: 50ddffca1cc700112f25ad9bc077915a0355ee5d
      path: modules/hal/ethos_u
      groups:
        - hal
    - name: hal_gigadevice
      revision: 2994b7dde8b0b0fa9b9c0ccb13474b6a486cddc3
      path: modules/hal/gigadevice
      groups:
        - hal
    - name: hal_infineon
      revision: 0fe4f3aee9c8f7002996a94d91299b2c28d6a8fa
      path: modules/hal/infineon
      groups:
        - hal
    - name: hal_intel
      revision: 0447cd22e74d7ca243653f21cfd6e38c016630c6
      path: modules/hal/intel
      groups:
        - hal
    - name: hal_microchip
      revision: 4b74f4081342423badcf758278bbc0582ca8735d
      path: modules/hal/microchip
      groups:
        - hal
    - name: hal_nordic
      revision: 6e39d4f2b078afaebdb84875089486152fcacb9c
      path: modules/hal/nordic
      groups:
        - hal
    - name: hal_nuvoton
      revision: be1042dc8a96ebe9ea4c5d714f07c617539106d6
      path: modules/hal/nuvoton
      groups:
        - hal
    - name: hal_nxp
      revision: 87233bcaabd2b65f8bc5f09325bbc52cf199c91e
      path: modules/hal/nxp
      groups:
        - hal
    - name: hal_openisa
      revision: eabd530a64d71de91d907bad257cd61aacf607bc
      path: modules/hal/openisa
      groups:
        - hal
    - name: hal_quicklogic
      revision: bad894440fe72c814864798c8e3a76d13edffb6c
      path: modules/hal/quicklogic
      groups:
        - hal
    - name: hal_renesas
      path: modules/hal/renesas
      revision: 9b99067e29a1b44b53192c2c797db330f5703462
      groups:
        - hal
    - name: hal_rpi_pico
      path: modules/hal/rpi_pico
      revision: 7b57b24588797e6e7bf18b6bda168e6b96374264
      groups:
        - hal
    - name: hal_silabs
      revision: 95fb8af40b1fd6d9c9cb5ed99ef2f60930361b2b
      path: modules/hal/silabs
      groups:
        - hal
    - name: hal_st
      revision: 9f81b4427e955885398805b7bca0da3a8cd9109c
      path: modules/hal/st
      groups:
        - hal
    - name: hal_stm32
<<<<<<< HEAD
      revision: 67e402ae7892e4b261ef2a819a328fc40d72cac1
=======
      revision: 468e5ad450a75d4baa3eed80e4f77a7700b71203
>>>>>>> b3316fc4
      path: modules/hal/stm32
      groups:
        - hal
    - name: hal_tdk
      revision: 6727477af1e46fa43878102489b9672a9d24e39f
      path: modules/hal/tdk
      groups:
        - hal
    - name: hal_telink
      revision: 4226c7fc17d5a34e557d026d428fc766191a0800
      path: modules/hal/telink
      groups:
        - hal
    - name: hal_ti
      revision: bc8e7b99bb668cc51a3aa384448a48c48a33f8e2
      path: modules/hal/ti
      groups:
        - hal
    - name: hal_wch
      revision: 6dd313768b5f4cc69baeac4ce6e59f2038eb8ce5
      path: modules/hal/wch
      groups:
        - hal
    - name: hal_wurthelektronik
      revision: e3e2797b224fc48fdef1bc3e5a12a7c73108bba2
      path: modules/hal/wurthelektronik
      groups:
        - hal
    - name: hal_xtensa
      revision: b38620c7cc61e349e192ed86a54940a5cd0636b7
      path: modules/hal/xtensa
      groups:
        - hal
    - name: hostap
      path: modules/lib/hostap
      revision: 8412f4b23b6267ee6035d25515a23aaf243f6ad7
    - name: liblc3
      revision: 48bbd3eacd36e99a57317a0a4867002e0b09e183
      path: modules/lib/liblc3
    - name: libmctp
      revision: b97860e78998551af99931ece149eeffc538bdb1
      path: modules/lib/libmctp
    - name: libmetal
      revision: 91d38634d1882f0a2151966f8c5c230ce1c0de7b
      path: modules/hal/libmetal
      groups:
        - hal
    - name: littlefs
      path: modules/fs/littlefs
      groups:
        - fs
      revision: 32fa5540b5dacb1622664713acefcb46445f01e6
    - name: loramac-node
      revision: 88deb45109317473ac5706e97a6b8bbeb524aab1
      path: modules/lib/loramac-node
    - name: lvgl
      revision: b03edc8e6282a963cd312cd0b409eb5ce263ea75
      path: modules/lib/gui/lvgl
    - name: mbedtls
      revision: 5f889934359deccf421554c7045a8381ef75298f
      path: modules/crypto/mbedtls
      groups:
        - crypto
    - name: mcuboot
      revision: 31aee283d827e00ec41719ff963e6b4d1e574548
      path: bootloader/mcuboot
      groups:
        - bootloader
    - name: mipi-sys-t
      path: modules/debug/mipi-sys-t
      groups:
        - debug
      revision: 33e5c23cbedda5ba12dbe50c4baefb362a791001
    - name: net-tools
      revision: 986bfeb040df3d9029366de8aea4ce1f84e93780
      path: tools/net-tools
      groups:
        - tools
    - name: nrf_hw_models
      revision: 9eb489fdcde23d4f69ded78bca872bfc31b5ee79
      path: modules/bsim_hw_models/nrf_hw_models
    - name: nrf_wifi
      revision: 1c1a7003ce90e492590c4a8a604eb9881bc8c5c1
      path: modules/lib/nrf_wifi
    - name: open-amp
      revision: c30a6d8b92fcebdb797fc1a7698e8729e250f637
      path: modules/lib/open-amp
    - name: openthread
      revision: 3ae741f95e7dfb391dec35c48742862049eb62e8
      path: modules/lib/openthread
    - name: percepio
      path: modules/debug/percepio
      revision: 49e6dc202aa38c2a3edbafcc2dab85dec6aee973
      groups:
        - debug
    - name: picolibc
      path: modules/lib/picolibc
      revision: 560946f26db075c296beea5b39d99e6de43c9010
    - name: segger
      revision: cf56b1d9c80f81a26e2ac5727c9cf177116a4692
      path: modules/debug/segger
      groups:
        - debug
    - name: tinycrypt
      revision: 1012a3ebee18c15ede5efc8332ee2fc37817670f
      path: modules/crypto/tinycrypt
      groups:
        - crypto
    - name: trusted-firmware-a
      revision: 713ffbf96c5bcbdeab757423f10f73eb304eff07
      path: modules/tee/tf-a/trusted-firmware-a
      groups:
        - tee
    - name: trusted-firmware-m
      revision: c150f48855f04d77451a39bfaa80d14eb61d918b
      path: modules/tee/tf-m/trusted-firmware-m
      groups:
        - tee
    - name: uoscore-uedhoc
      revision: 54abc109c9c0adfd53c70077744c14e454f04f4a
      path: modules/lib/uoscore-uedhoc
    - name: zcbor
      revision: 44c47c4be2721ca1a7099f9bc1bb1d90bdb90048
      path: modules/lib/zcbor
  # zephyr-keep-sorted-stop
    - name: thingset
      path: modules/lib/thingset
      revision: 84c603f181928dd057989a3b305cb46f14ac2644
    - name: thingset-node-c
      path: modules/lib/thingset-node-c
      revision: 2ed57596d363053178aa6104dcd062be3f2b92ce
    - name: FlashDB
      path: modules/lib/flashdb
      revision: eac65043a7b3abaddaa7db82268d5ba8fd8176b9

  self:
    path: zephyr_rtos
    west-commands: scripts/west-commands.yml
    import: submanifests<|MERGE_RESOLUTION|>--- conflicted
+++ resolved
@@ -245,11 +245,7 @@
       groups:
         - hal
     - name: hal_stm32
-<<<<<<< HEAD
-      revision: 67e402ae7892e4b261ef2a819a328fc40d72cac1
-=======
-      revision: 468e5ad450a75d4baa3eed80e4f77a7700b71203
->>>>>>> b3316fc4
+      revision: 11140416ad545f36f2d1234ec0584850789abc24
       path: modules/hal/stm32
       groups:
         - hal
