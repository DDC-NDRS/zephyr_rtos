--- conflicted
+++ resolved
@@ -245,11 +245,7 @@
       groups:
         - hal
     - name: hal_stm32
-<<<<<<< HEAD
-      revision: 16d0e415984ee45f97161ea37dad35191336a1d7
-=======
-      revision: 611d54c237623ea71a367502bfbd736fc67ba15f
->>>>>>> 9cc01806
+      revision: 2001a04d386069ede49c7313a619d23ee41e87c3
       path: modules/hal/stm32
       groups:
         - hal
