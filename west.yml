# The west manifest file for upstream Zephyr.
#
# The per-installation west configuration file, .west/config, sets the
# path to the project containing this file in the [manifest] section's
# "path" variable.
#
# You are free to create your own manifest files and put them in any
# repository you want, to create your own custom Zephyr installations.
# For example, you could create a manifest file in your own out of
# tree application directory, which would pull this zephyr repository
# in as an ordinary project.
#
# You can pass your manifest repositories to west init when creating a
# new Zephyr installation. See the west documentation for more
# information.

manifest:
  defaults:
    remote: upstream

  remotes:
    - name: upstream
      url-base: https://github.com/zephyrproject-rtos
    - name: babblesim
      url-base: https://github.com/BabbleSim

  group-filter: [-babblesim, -optional]

  #
  # Please add items below based on alphabetical order
  # zephyr-keep-sorted-start re(^\s+\- name:)
  projects:
    - name: acpica
      revision: 8d24867bc9c9d81c81eeac59391cda59333affd4
      path: modules/lib/acpica
    - name: babblesim_base
      remote: babblesim
      repo-path: base
      path: tools/bsim/components
      revision: 153101c61ce7106f6ba8b108b5c6488efdc1151a
      groups:
        - babblesim
    - name: babblesim_ext_2G4_channel_NtNcable
      remote: babblesim
      repo-path: ext_2G4_channel_NtNcable
      path: tools/bsim/components/ext_2G4_channel_NtNcable
      revision: 20a38c997f507b0aa53817aab3d73a462fff7af1
      groups:
        - babblesim
    - name: babblesim_ext_2G4_channel_multiatt
      remote: babblesim
      repo-path: ext_2G4_channel_multiatt
      path: tools/bsim/components/ext_2G4_channel_multiatt
      revision: bde72a57384dde7a4310bcf3843469401be93074
      groups:
        - babblesim
    - name: babblesim_ext_2G4_device_WLAN_actmod
      remote: babblesim
      repo-path: ext_2G4_device_WLAN_actmod
      path: tools/bsim/components/ext_2G4_device_WLAN_actmod
      revision: 9cb6d8e72695f6b785e57443f0629a18069d6ce4
      groups:
        - babblesim
    - name: babblesim_ext_2G4_device_burst_interferer
      remote: babblesim
      repo-path: ext_2G4_device_burst_interferer
      path: tools/bsim/components/ext_2G4_device_burst_interferer
      revision: 5b5339351d6e6a2368c686c734dc8b2fc65698fc
      groups:
        - babblesim
    - name: babblesim_ext_2G4_device_playback
      remote: babblesim
      repo-path: ext_2G4_device_playback
      path: tools/bsim/components/ext_2G4_device_playback
      revision: abb48cd71ddd4e2a9022f4bf49b2712524c483e8
      groups:
        - babblesim
    - name: babblesim_ext_2G4_libPhyComv1
      remote: babblesim
      repo-path: ext_2G4_libPhyComv1
      path: tools/bsim/components/ext_2G4_libPhyComv1
      revision: 15ae0f87fa049e04cbec48a866f3bc37d903f950
      groups:
        - babblesim
    - name: babblesim_ext_2G4_modem_BLE_simple
      remote: babblesim
      repo-path: ext_2G4_modem_BLE_simple
      path: tools/bsim/components/ext_2G4_modem_BLE_simple
      revision: 4d2379de510684cd4b1c3bbbb09bce7b5a20bc1f
      groups:
        - babblesim
    - name: babblesim_ext_2G4_modem_magic
      remote: babblesim
      repo-path: ext_2G4_modem_magic
      path: tools/bsim/components/ext_2G4_modem_magic
      revision: edfcda2d3937a74be0a59d6cd47e0f50183453da
      groups:
        - babblesim
    - name: babblesim_ext_2G4_phy_v1
      remote: babblesim
      repo-path: ext_2G4_phy_v1
      path: tools/bsim/components/ext_2G4_phy_v1
      revision: 62e797b2c518e5bb6123a198382ed2b64b8c068e
      groups:
        - babblesim
    - name: babblesim_ext_libCryptov1
      remote: babblesim
      repo-path: ext_libCryptov1
      path: tools/bsim/components/ext_libCryptov1
      revision: da246018ebe031e4fe4a8228187fb459e9f3b2fa
      groups:
        - babblesim
    - name: bsim
      repo-path: babblesim-manifest
      revision: a88d3353451387ca490a6a7f7c478a90c4ee05b7
      path: tools/bsim
      groups:
        - babblesim
    - name: cmsis
      revision: 2a3de69609190ac4af673dc2b3e460e9ce158c6b
      path: modules/hal/cmsis
      groups:
        - hal
    - name: cmsis-dsp
      revision: d80a49b2bb186317dc1db4ac88da49c0ab77e6e7
      path: modules/lib/cmsis-dsp
    - name: cmsis-nn
      revision: e9328d612ea3ea7d0d210d3ac16ea8667c01abdd
      path: modules/lib/cmsis-nn
    - name: cmsis_6
      repo-path: CMSIS_6
      revision: 783317a3072554acbac86cca2ff24928cbf98d30
      path: modules/lib/cmsis_6
    - name: edtt
      revision: b9ca3c7030518f07b7937dacf970d37a47865a76
      path: tools/edtt
      groups:
        - tools
    - name: fatfs
      revision: c531b6f68ae912e3080d1e8d7b1332bf338ff5e8
      path: modules/fs/fatfs
      groups:
        - fs
    - name: hal_adi
      revision: 67b88309c327d207e87bb7af6e37c704cd9d5b9d
      path: modules/hal/adi
      groups:
        - hal
    - name: hal_altera
      revision: 4fe4df959d4593ce66e676aeba0b57f546dba0fe
      path: modules/hal/altera
      groups:
        - hal
    - name: hal_ambiq
      revision: 77d99efc16c7de7c17e9507693e4e3d8be1a5cb7
      path: modules/hal/ambiq
      groups:
        - hal
    - name: hal_atmel
      revision: 67481a1188402d706668ece975567963adef6401
      path: modules/hal/atmel
      groups:
        - hal
    - name: hal_espressif
      revision: c33e522158d69417c4a66d07b5009b35c52481f8
      path: modules/hal/espressif
      west-commands: west/west-commands.yml
      groups:
        - hal
    - name: hal_ethos_u
      revision: 50ddffca1cc700112f25ad9bc077915a0355ee5d
      path: modules/hal/ethos_u
      groups:
        - hal
    - name: hal_gigadevice
      revision: 2994b7dde8b0b0fa9b9c0ccb13474b6a486cddc3
      path: modules/hal/gigadevice
      groups:
        - hal
    - name: hal_infineon
      revision: 468e955eb49b8a731474ff194ca17b6e6a08c2d9
      path: modules/hal/infineon
      groups:
        - hal
    - name: hal_intel
      revision: 0447cd22e74d7ca243653f21cfd6e38c016630c6
      path: modules/hal/intel
      groups:
        - hal
    - name: hal_microchip
      revision: 15ca19705e4bff2d147a2a13d0198fcf8e4c8b4a
      path: modules/hal/microchip
      groups:
        - hal
    - name: hal_nordic
      revision: 8cdcc33c6e5c7618ca4e77ff19a0eab557cc4bd5
      path: modules/hal/nordic
      groups:
        - hal
    - name: hal_nuvoton
      revision: 8eec051270fe45c3f9a1a12de60220e1ab26b579
      path: modules/hal/nuvoton
      groups:
        - hal
    - name: hal_nxp
      revision: 6af2fd7a9b21a567866585384d28963daeb7d350
      path: modules/hal/nxp
      groups:
        - hal
    - name: hal_openisa
      revision: eabd530a64d71de91d907bad257cd61aacf607bc
      path: modules/hal/openisa
      groups:
        - hal
    - name: hal_quicklogic
      revision: bad894440fe72c814864798c8e3a76d13edffb6c
      path: modules/hal/quicklogic
      groups:
        - hal
    - name: hal_renesas
      path: modules/hal/renesas
      revision: 304831e59da1a72ce1f56d8738ad27c58379e7b0
      groups:
        - hal
    - name: hal_rpi_pico
      path: modules/hal/rpi_pico
      revision: 7b57b24588797e6e7bf18b6bda168e6b96374264
      groups:
        - hal
    - name: hal_silabs
      revision: 40a0237e4812241de677441e02131d6c75830636
      path: modules/hal/silabs
      groups:
        - hal
    - name: hal_st
      revision: 05fd4533730a9aea845261c5d24ed9832a6f0b6e
      path: modules/hal/st
      groups:
        - hal
    - name: hal_stm32
<<<<<<< HEAD
      revision: e17636ae268bc44069cee01e68ce872a20ad8884
=======
      revision: def7e1a025877a35d070439e70668f5ec319c32e
>>>>>>> cc068435
      path: modules/hal/stm32
      groups:
        - hal
    - name: hal_tdk
      revision: 6727477af1e46fa43878102489b9672a9d24e39f
      path: modules/hal/tdk
      groups:
        - hal
    - name: hal_telink
      revision: 4226c7fc17d5a34e557d026d428fc766191a0800
      path: modules/hal/telink
      groups:
        - hal
    - name: hal_ti
      revision: 258652a3ac5d7df68ba8df20e4705c3bd98ede38
      path: modules/hal/ti
      groups:
        - hal
    - name: hal_wch
      revision: 1de9d3e406726702ce7cfc504509a02ecc463554
      path: modules/hal/wch
      groups:
        - hal
    - name: hal_wurthelektronik
      revision: e3e2797b224fc48fdef1bc3e5a12a7c73108bba2
      path: modules/hal/wurthelektronik
      groups:
        - hal
    - name: hal_xtensa
      revision: b38620c7cc61e349e192ed86a54940a5cd0636b7
      path: modules/hal/xtensa
      groups:
        - hal
    - name: hostap
      path: modules/lib/hostap
      revision: e83c94958cab8e2327c85e484f50cbf570f5ac3f
    - name: liblc3
      revision: 48bbd3eacd36e99a57317a0a4867002e0b09e183
      path: modules/lib/liblc3
    - name: libmctp
      revision: b97860e78998551af99931ece149eeffc538bdb1
      path: modules/lib/libmctp
    - name: libmetal
      revision: 14f519529a1e4a46aaea6826f5a41d99a3347276
      path: modules/hal/libmetal
      groups:
        - hal
    - name: littlefs
      path: modules/fs/littlefs
      groups:
        - fs
      revision: b66e86150a6e10a7f8fdc1001d840d473028f458
    - name: loramac-node
      revision: 88deb45109317473ac5706e97a6b8bbeb524aab1
      path: modules/lib/loramac-node
    - name: lvgl
      revision: 1ed1ddd881c3784049a92bb9fe37c38c6c74d998
      path: modules/lib/gui/lvgl
    - name: mbedtls
      revision: 3bc59adb8ca1ad0780192f206c5dc1cfad635c2b
      path: modules/crypto/mbedtls
      groups:
        - crypto
    - name: mcuboot
      revision: 14286c7b0e4ec2659b1f00516ed178f3239da498
      path: bootloader/mcuboot
      groups:
        - bootloader
    - name: mipi-sys-t
      path: modules/debug/mipi-sys-t
      groups:
        - debug
      revision: 33e5c23cbedda5ba12dbe50c4baefb362a791001
    - name: net-tools
      revision: 986bfeb040df3d9029366de8aea4ce1f84e93780
      path: tools/net-tools
      groups:
        - tools
    - name: nrf_hw_models
      revision: fe4ff0e191a52de4f85ecc3475f0253eca6fc5bf
      path: modules/bsim_hw_models/nrf_hw_models
    - name: nrf_wifi
      revision: 8fd3cd7b088d62f145b8b9f5ecc985dd73bd9e77
      path: modules/lib/nrf_wifi
    - name: open-amp
      revision: f7f4d083c7909a39d86e217376c69b416ec4faf3
      path: modules/lib/open-amp
    - name: openthread
      revision: 3ae741f95e7dfb391dec35c48742862049eb62e8
      path: modules/lib/openthread
    - name: percepio
      path: modules/debug/percepio
      revision: 49e6dc202aa38c2a3edbafcc2dab85dec6aee973
      groups:
        - debug
    - name: picolibc
      path: modules/lib/picolibc
      revision: 82d62ed1ac55b4e34a12d0390aced2dc9af13fc9
    - name: segger
      revision: cf56b1d9c80f81a26e2ac5727c9cf177116a4692
      path: modules/debug/segger
      groups:
        - debug
    - name: tinycrypt
      revision: 1012a3ebee18c15ede5efc8332ee2fc37817670f
      path: modules/crypto/tinycrypt
      groups:
        - crypto
    - name: trusted-firmware-a
      revision: 713ffbf96c5bcbdeab757423f10f73eb304eff07
      path: modules/tee/tf-a/trusted-firmware-a
      groups:
        - tee
    - name: trusted-firmware-m
      revision: f04edd12b5e5de2e2291f6e0a15efc03924dcbc3
      path: modules/tee/tf-m/trusted-firmware-m
      groups:
        - tee
    - name: uoscore-uedhoc
      revision: 54abc109c9c0adfd53c70077744c14e454f04f4a
      path: modules/lib/uoscore-uedhoc
    - name: zcbor
      revision: 44c47c4be2721ca1a7099f9bc1bb1d90bdb90048
      path: modules/lib/zcbor
  # zephyr-keep-sorted-stop
    - name: thingset
      path: modules/lib/thingset
      revision: 2cd8dda5a38038a1a75667d9369f8e976f908ebf
    - name: thingset-node-c
      path: modules/lib/thingset-node-c
      revision: ecd807b7ab26f3b0fd818b2118b2258736851a22

  self:
    path: zephyr_rtos
    west-commands: scripts/west-commands.yml
    import: submanifests<|MERGE_RESOLUTION|>--- conflicted
+++ resolved
@@ -238,11 +238,7 @@
       groups:
         - hal
     - name: hal_stm32
-<<<<<<< HEAD
-      revision: e17636ae268bc44069cee01e68ce872a20ad8884
-=======
-      revision: def7e1a025877a35d070439e70668f5ec319c32e
->>>>>>> cc068435
+      revision: 9340cb89feb5a95c9f5d0bc897d6ba2ea997cadd
       path: modules/hal/stm32
       groups:
         - hal
